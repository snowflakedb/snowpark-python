# Release History

## 1.21.0 (TBD)

### Snowpark Python API Updates

#### Improvements
- Added support server side string size limitations.
<<<<<<< HEAD
- Added support for column lineage in the DataFrame.lineage.trace API.
=======
- Added support for passing `INFER_SCHEMA` options to `DataFrameReader` via `INFER_SCHEMA_OPTIONS`.
>>>>>>> c743499d

#### Bug Fixes
- Fixed a bug where SQL generated for selecting `*` column has an incorrect subquery.
- Fixed a bug in `DataFrame.to_pandas_batches` where the iterator could throw an error if certain transformation is made to the pandas dataframe due to wrong isolation level.
- Fixed a bug in `DataFrame.lineage.trace` to split the quoted feature view's name and version correctly.

### Snowpark Local Testing Updates

#### New Features
- Added support for the following APIs:
  - snowflake.snowpark.functions
    - rank
    - dense_rank
    - percent_rank
    - cume_dist
    - ntile
    - datediff

#### Bug Fixes
- Fixed a bug that Window Functions LEAD and LAG do not handle option `ignore_nulls` properly.
- Fixed a bug where values were not populated into the result DataFrame during the insertion of table merge operation.

### Snowpark pandas API Updates
#### New Features
- Added support for `DataFrame.backfill`, `DataFrame.bfill`, `Series.backfill`, and `Series.bfill`.
- Added support for `DataFrame.compare` and `Series.compare` with default parameters.
- Added support for `Series.dt.microsecond` and `Series.dt.nanosecond`.
- Added support for `Index.is_unique` and `Index.has_duplicates`.
- Added support for `Index.equals`.
- Added support for `Index.value_counts`.
- Added support for `Series.dt.day_name` and `Series.dt.month_name`.
- Added support for indexing on Index, e.g., `df.index[:10]`.

#### Improvements
- Removed the public preview warning message upon importing Snowpark pandas.
- Removed unnecessary count query from `SnowflakeQueryCompiler.is_series_like` method.

#### Bug Fixes
- Made passing an unsupported aggregation function to `pivot_table` raise `NotImplementedError` instead of `KeyError`.
- Removed axis labels and callable names from error messages and telemetry about unsupported aggregations.
- Fixed AssertionError in `Series.drop_duplicates` and `DataFrame.drop_duplicates` when called after `sort_values`.
- Fixed a bug in `Index.to_frame` where the result frame's column name may be wrong where name is unspecified.  
- Fixed a bug where some Index docstrings are ignored. 


## 1.20.0 (2024-07-17)

### Snowpark Python API Updates

#### Improvements

- Added distributed tracing using open telemetry APIs for table stored procedure function in `DataFrame`:
  - `_execute_and_get_query_id`
- Added support for the `arrays_zip` function.
- Improves performance for binary column expression and `df._in` by avoiding unnecessary cast for numeric values. You can enable this optimization by setting `session.eliminate_numeric_sql_value_cast_enabled = True`.
- Improved error message for `write_pandas` when the target table does not exist and `auto_create_table=False`.
- Added open telemetry tracing on UDxF functions in Snowpark.
- Added open telemetry tracing on stored procedure registration in Snowpark.
- Added a new optional parameter called `format_json` to the `Session.SessionBuilder.app_name` function that sets the app name in the `Session.query_tag` in JSON format. By default, this parameter is set to `False`.

#### Bug Fixes
- Fixed a bug where SQL generated for `lag(x, 0)` was incorrect and failed with error message `argument 1 to function LAG needs to be constant, found 'SYSTEM$NULL_TO_FIXED(null)'`.

### Snowpark Local Testing Updates

#### New Features

- Added support for the following APIs:
  - snowflake.snowpark.functions
    - random
- Added new parameters to `patch` function when registering a mocked function:
  - `distinct` allows an alternate function to be specified for when a sql function should be distinct.
  - `pass_column_index` passes a named parameter `column_index` to the mocked function that contains the pandas.Index for the input data.
  - `pass_row_index` passes a named parameter `row_index` to the mocked function that is the 0 indexed row number the function is currently operating on.
  - `pass_input_data` passes a named parameter `input_data` to the mocked function that contains the entire input dataframe for the current expression.
  - Added support for the `column_order` parameter to method `DataFrameWriter.save_as_table`.


#### Bug Fixes
- Fixed a bug that caused DecimalType columns to be incorrectly truncated to integer precision when used in BinaryExpressions.

### Snowpark pandas API Updates

#### New Features
- Added support for `DataFrameGroupBy.all`, `SeriesGroupBy.all`, `DataFrameGroupBy.any`, and `SeriesGroupBy.any`.
- Added support for `DataFrame.nlargest`, `DataFrame.nsmallest`, `Series.nlargest` and `Series.nsmallest`.
- Added support for `replace` and `frac > 1` in `DataFrame.sample` and `Series.sample`.
- Added support for `read_excel` (Uses local pandas for processing)
- Added support for `Series.at`, `Series.iat`, `DataFrame.at`, and `DataFrame.iat`.
- Added support for `Series.dt.isocalendar`.
- Added support for `Series.case_when` except when condition or replacement is callable.
- Added documentation pages for `Index` and its APIs.
- Added support for `DataFrame.assign`.
- Added support for `DataFrame.stack`.
- Added support for `DataFrame.pivot` and `pd.pivot`.
- Added support for `DataFrame.to_csv` and `Series.to_csv`.
- Added partial support for `Series.str.translate` where the values in the `table` are single-codepoint strings.
- Added support for `DataFrame.corr`.
- Allow `df.plot()` and `series.plot()` to be called, materializing the data into the local client
- Added support for `DataFrameGroupBy` and `SeriesGroupBy` aggregations `first` and `last`
- Added support for `DataFrameGroupBy.get_group`.
- Added support for `limit` parameter when `method` parameter is used in `fillna`.
- Added partial support for `Series.str.translate` where the values in the `table` are single-codepoint strings.
- Added support for `DataFrame.corr`.
- Added support for `DataFrame.equals` and `Series.equals`.
- Added support for `DataFrame.reindex` and `Series.reindex`.
- Added support for `Index.astype`.
- Added support for `Index.unique` and `Index.nunique`.
- Added support for `Index.sort_values`.

#### Bug Fixes
- Fixed an issue when using np.where and df.where when the scalar 'other' is the literal 0.
- Fixed a bug regarding precision loss when converting to Snowpark pandas `DataFrame` or `Series` with `dtype=np.uint64`.
- Fixed bug where `values` is set to `index` when `index` and `columns` contain all columns in DataFrame during `pivot_table`.

#### Improvements
- Added support for `Index.copy()`
- Added support for Index APIs: `dtype`, `values`, `item()`, `tolist()`, `to_series()` and `to_frame()`
- Expand support for DataFrames with no rows in `pd.pivot_table` and `DataFrame.pivot_table`.
- Added support for `inplace` parameter in `DataFrame.sort_index` and `Series.sort_index`.


## 1.19.0 (2024-06-25)

### Snowpark Python API Updates

#### New Features

- Added support for `to_boolean` function.
- Added documentation pages for Index and its APIs.

#### Bug Fixes

- Fixed a bug where python stored procedure with table return type fails when run in a task.
- Fixed a bug where df.dropna fails due to `RecursionError: maximum recursion depth exceeded` when the DataFrame has more than 500 columns.
- Fixed a bug where `AsyncJob.result("no_result")` doesn't wait for the query to finish execution.


### Snowpark Local Testing Updates

#### New Features

- Added support for the `strict` parameter when registering UDFs and Stored Procedures.

#### Bug Fixes

- Fixed a bug in convert_timezone that made the setting the source_timezone parameter return an error.
- Fixed a bug where creating DataFrame with empty data of type `DateType` raises `AttributeError`.
- Fixed a bug that table merge fails when update clause exists but no update takes place.
- Fixed a bug in mock implementation of `to_char` that raises `IndexError` when incoming column has nonconsecutive row index.
- Fixed a bug in handling of `CaseExpr` expressions that raises `IndexError` when incoming column has nonconsecutive row index.
- Fixed a bug in implementation of `Column.like` that raises `IndexError` when incoming column has nonconsecutive row index.

#### Improvements

- Added support for type coercion in the implementation of DataFrame.replace, DataFrame.dropna and the mock function `iff`.

### Snowpark pandas API Updates

#### New Features

- Added partial support for `DataFrame.pct_change` and `Series.pct_change` without the `freq` and `limit` parameters.
- Added support for `Series.str.get`.
- Added support for `Series.dt.dayofweek`, `Series.dt.day_of_week`, `Series.dt.dayofyear`, and `Series.dt.day_of_year`.
- Added support for `Series.str.__getitem__` (`Series.str[...]`).
- Added support for `Series.str.lstrip` and `Series.str.rstrip`.
- Added support for `DataFrameGroupBy.size` and `SeriesGroupBy.size`.
- Added support for `DataFrame.expanding` and `Series.expanding` for aggregations `count`, `sum`, `min`, `max`, `mean`, `std`, `var`, and `sem` with `axis=0`.
- Added support for `DataFrame.rolling` and `Series.rolling` for aggregation `count` with `axis=0`.
- Added support for `Series.str.match`.
- Added support for `DataFrame.resample` and `Series.resample` for aggregations `size`, `first`, and `last`.
- Added support for `DataFrameGroupBy.all`, `SeriesGroupBy.all`, `DataFrameGroupBy.any`, and `SeriesGroupBy.any`.
- Added support for `DataFrame.nlargest`, `DataFrame.nsmallest`, `Series.nlargest` and `Series.nsmallest`.
- Added support for `replace` and `frac > 1` in `DataFrame.sample` and `Series.sample`.
- Added support for `read_excel` (Uses local pandas for processing)
- Added support for `Series.at`, `Series.iat`, `DataFrame.at`, and `DataFrame.iat`.
- Added support for `Series.dt.isocalendar`.
- Added support for `Series.case_when` except when condition or replacement is callable.
- Added documentation pages for `Index` and its APIs.
- Added support for `DataFrame.assign`.
- Added support for `DataFrame.stack`.
- Added support for `DataFrame.pivot` and `pd.pivot`.
- Added support for `DataFrame.to_csv` and `Series.to_csv`.
- Added support for `Index.T`.

#### Bug Fixes

- Fixed a bug that causes output of GroupBy.aggregate's columns to be ordered incorrectly.
- Fixed a bug where `DataFrame.describe` on a frame with duplicate columns of differing dtypes could cause an error or incorrect results.
- Fixed a bug in `DataFrame.rolling` and `Series.rolling` so `window=0` now throws `NotImplementedError` instead of `ValueError`

#### Improvements

- Added support for named aggregations in `DataFrame.aggregate` and `Series.aggregate` with `axis=0`.
- `pd.read_csv` reads using the native pandas CSV parser, then uploads data to snowflake using parquet. This enables most of the parameters supported by `read_csv` including date parsing and numeric conversions. Uploading via parquet is roughly twice as fast as uploading via CSV.
- Initial work to support an `pd.Index` directly in Snowpark pandas. Support for `pd.Index` as a first-class component of Snowpark pandas is coming soon.
- Added a lazy index constructor and support for `len`, `shape`, `size`, `empty`, `to_pandas()` and `names`. For `df.index`, Snowpark pandas creates a lazy index object.
- For `df.columns`, Snowpark pandas supports a non-lazy version of an `Index` since the data is already stored locally.

## 1.18.0 (2024-05-28)

### Snowpark Python API Updates

#### Improvements

- Improved error message to remind users set `{"infer_schema": True}` when reading csv file without specifying its schema.
- Improved error handling for `Session.create_dataframe` when called with more than 512 rows and using `format` or `pyformat` `paramstyle`.

### Snowpark pandas API Updates

#### New Features

- Added `DataFrame.cache_result` and `Series.cache_result` methods for users to persist DataFrames and Series to a temporary table lasting the duration of the session to improve latency of subsequent operations.

#### Bug Fixes

#### Improvements

- Added partial support for `DataFrame.pivot_table` with no `index` parameter, as well as for `margins` parameter.
- Updated the signature of `DataFrame.shift`/`Series.shift`/`DataFrameGroupBy.shift`/`SeriesGroupBy.shift` to match pandas 2.2.1. Snowpark pandas does not yet support the newly-added `suffix` argument, or sequence values of `periods`.
- Re-added support for `Series.str.split`.

#### Bug Fixes

- Fixed how we support mixed columns for string methods (`Series.str.*`).

### Snowpark Local Testing Updates

#### New Features

- Added support for the following DataFrameReader read options to file formats `csv` and `json`:
  - PURGE
  - PATTERN
  - INFER_SCHEMA with value being `False`
  - ENCODING with value being `UTF8`
- Added support for `DataFrame.analytics.moving_agg` and `DataFrame.analytics.cumulative_agg_agg`.
- Added support for `if_not_exists` parameter during UDF and stored procedure registration.

#### Bug Fixes

- Fixed a bug that when processing time format, fractional second part is not handled properly.
- Fixed a bug that caused function calls on `*` to fail.
- Fixed a bug that prevented creation of map and struct type objects.
- Fixed a bug that function `date_add` was unable to handle some numeric types.
- Fixed a bug that `TimestampType` casting resulted in incorrect data.
- Fixed a bug that caused `DecimalType` data to have incorrect precision in some cases.
- Fixed a bug where referencing missing table or view raises confusing `IndexError`.
- Fixed a bug that mocked function `to_timestamp_ntz` can not handle None data.
- Fixed a bug that mocked UDFs handles output data of None improperly.
- Fixed a bug where `DataFrame.with_column_renamed` ignores attributes from parent DataFrames after join operations.
- Fixed a bug that integer precision of large value gets lost when converted to pandas DataFrame.
- Fixed a bug that the schema of datetime object is wrong when create DataFrame from a pandas DataFrame.
- Fixed a bug in the implementation of `Column.equal_nan` where null data is handled incorrectly.
- Fixed a bug where `DataFrame.drop` ignore attributes from parent DataFrames after join operations.
- Fixed a bug in mocked function `date_part` where Column type is set wrong.
- Fixed a bug where `DataFrameWriter.save_as_table` does not raise exceptions when inserting null data into non-nullable columns.
- Fixed a bug in the implementation of `DataFrameWriter.save_as_table` where
  - Append or Truncate fails when incoming data has different schema than existing table.
  - Truncate fails when incoming data does not specify columns that are nullable.

#### Improvements

- Removed dependency check for `pyarrow` as it is not used.
- Improved target type coverage of `Column.cast`, adding support for casting to boolean and all integral types.
- Aligned error experience when calling UDFs and stored procedures.
- Added appropriate error messages for `is_permanent` and `anonymous` options in UDFs and stored procedures registration to make it more clear that those features are not yet supported.
- File read operation with unsupported options and values now raises `NotImplementedError` instead of warnings and unclear error information.

## 1.17.0 (2024-05-21)

### Snowpark Python API Updates

#### New Features

- Added support to add a comment on tables and views using the functions listed below:
  - `DataFrameWriter.save_as_table`
  - `DataFrame.create_or_replace_view`
  - `DataFrame.create_or_replace_temp_view`
  - `DataFrame.create_or_replace_dynamic_table`

#### Improvements

- Improved error message to remind users to set `{"infer_schema": True}` when reading CSV file without specifying its schema.

### Snowpark pandas API Updates

#### New Features

- Start of Public Preview of Snowpark pandas API. Refer to the [Snowpark pandas API Docs](https://docs.snowflake.com/developer-guide/snowpark/python/snowpark-pandas) for more details.

### Snowpark Local Testing Updates

#### New Features

- Added support for NumericType and VariantType data conversion in the mocked function `to_timestamp_ltz`, `to_timestamp_ntz`, `to_timestamp_tz` and `to_timestamp`.
- Added support for DecimalType, BinaryType, ArrayType, MapType, TimestampType, DateType and TimeType data conversion in the mocked function `to_char`.
- Added support for the following APIs:
  - snowflake.snowpark.functions:
    - to_varchar
  - snowflake.snowpark.DataFrame:
    - pivot
  - snowflake.snowpark.Session:
    - cancel_all
- Introduced a new exception class `snowflake.snowpark.mock.exceptions.SnowparkLocalTestingException`.
- Added support for casting to FloatType

#### Bug Fixes

- Fixed a bug that stored procedure and UDF should not remove imports already in the `sys.path` during the clean-up step.
- Fixed a bug that when processing datetime format, the fractional second part is not handled properly.
- Fixed a bug that on Windows platform that file operations was unable to properly handle file separator in directory name.
- Fixed a bug that on Windows platform that when reading a pandas dataframe, IntervalType column with integer data can not be processed.
- Fixed a bug that prevented users from being able to select multiple columns with the same alias.
- Fixed a bug that `Session.get_current_[schema|database|role|user|account|warehouse]` returns upper-cased identifiers when identifiers are quoted.
- Fixed a bug that function `substr` and `substring` can not handle 0-based `start_expr`.

#### Improvements

- Standardized the error experience by raising `SnowparkLocalTestingException` in error cases which is on par with `SnowparkSQLException` raised in non-local execution.
- Improved error experience of `Session.write_pandas` method that `NotImplementError` will be raised when called.
- Aligned error experience with reusing a closed session in non-local execution.

## 1.16.0 (2024-05-07)

### New Features

- Support stored procedure register with packages given as Python modules.
- Added snowflake.snowpark.Session.lineage.trace to explore data lineage of snowfake objects.
- Added support for structured type schema parsing.

### Bug Fixes

- Fixed a bug when inferring schema, single quotes are added to stage files already have single quotes.

### Local Testing Updates

#### New Features

- Added support for StringType, TimestampType and VariantType data conversion in the mocked function `to_date`.
- Added support for the following APIs:
  - snowflake.snowpark.functions
    - get
    - concat
    - concat_ws

#### Bug Fixes

- Fixed a bug that caused `NaT` and `NaN` values to not be recognized.
- Fixed a bug where, when inferring a schema, single quotes were added to stage files that already had single quotes.
- Fixed a bug where `DataFrameReader.csv` was unable to handle quoted values containing a delimiter.
- Fixed a bug that when there is `None` value in an arithmetic calculation, the output should remain `None` instead of `math.nan`.
- Fixed a bug in function `sum` and `covar_pop` that when there is `math.nan` in the data, the output should also be `math.nan`.
- Fixed a bug that stage operation can not handle directories.
- Fixed a bug that `DataFrame.to_pandas` should take Snowflake numeric types with precision 38 as `int64`.

## 1.15.0 (2024-04-24)

### New Features

- Added `truncate` save mode in `DataFrameWrite` to overwrite existing tables by truncating the underlying table instead of dropping it.
- Added telemetry to calculate query plan height and number of duplicate nodes during collect operations.
- Added the functions below to unload data from a `DataFrame` into one or more files in a stage:
  - `DataFrame.write.json`
  - `DataFrame.write.csv`
  - `DataFrame.write.parquet`
- Added distributed tracing using open telemetry APIs for action functions in `DataFrame` and `DataFrameWriter`:
  - snowflake.snowpark.DataFrame:
    - collect
    - collect_nowait
    - to_pandas
    - count
    - show
  - snowflake.snowpark.DataFrameWriter:
    - save_as_table
- Added support for snow:// URLs to `snowflake.snowpark.Session.file.get` and `snowflake.snowpark.Session.file.get_stream`
- Added support to register stored procedures and UDxFs with a `comment`.
- UDAF client support is ready for public preview. Please stay tuned for the Snowflake announcement of UDAF public preview.
- Added support for dynamic pivot.  This feature is currently in private preview.

### Improvements

- Improved the generated query performance for both compilation and execution by converting duplicate subqueries to Common Table Expressions (CTEs). It is still an experimental feature not enabled by default, and can be enabled by setting `session.cte_optimization_enabled` to `True`.

### Bug Fixes

- Fixed a bug where `statement_params` was not passed to query executions that register stored procedures and user defined functions.
- Fixed a bug causing `snowflake.snowpark.Session.file.get_stream` to fail for quoted stage locations.
- Fixed a bug that an internal type hint in `utils.py` might raise AttributeError in case the underlying module can not be found.

### Local Testing Updates

#### New Features

- Added support for registering UDFs and stored procedures.
- Added support for the following APIs:
  - snowflake.snowpark.Session:
    - file.put
    - file.put_stream
    - file.get
    - file.get_stream
    - read.json
    - add_import
    - remove_import
    - get_imports
    - clear_imports
    - add_packages
    - add_requirements
    - clear_packages
    - remove_package
    - udf.register
    - udf.register_from_file
    - sproc.register
    - sproc.register_from_file
  - snowflake.snowpark.functions
    - current_database
    - current_session
    - date_trunc
    - object_construct
    - object_construct_keep_null
    - pow
    - sqrt
    - udf
    - sproc
- Added support for StringType, TimestampType and VariantType data conversion in the mocked function `to_time`.

#### Bug Fixes

- Fixed a bug that null filled columns for constant functions.
- Fixed a bug that implementation of to_object, to_array and to_binary to better handle null inputs.
- Fixed a bug that timestamp data comparison can not handle year beyond 2262.
- Fixed a bug that `Session.builder.getOrCreate` should return the created mock session.

## 1.14.0 (2024-03-20)

### New Features

- Added support for creating vectorized UDTFs with `process` method.
- Added support for dataframe functions:
  - to_timestamp_ltz
  - to_timestamp_ntz
  - to_timestamp_tz
  - locate
- Added support for ASOF JOIN type.
- Added support for the following local testing APIs:
  - snowflake.snowpark.functions:
    - to_double
    - to_timestamp
    - to_timestamp_ltz
    - to_timestamp_ntz
    - to_timestamp_tz
    - greatest
    - least
    - convert_timezone
    - dateadd
    - date_part
  - snowflake.snowpark.Session:
    - get_current_account
    - get_current_warehouse
    - get_current_role
    - use_schema
    - use_warehouse
    - use_database
    - use_role

### Bug Fixes

- Fixed a bug in `SnowflakePlanBuilder` that `save_as_table` does not filter column that name start with '$' and follow by number correctly.
- Fixed a bug that statement parameters may have no effect when resolving imports and packages.
- Fixed bugs in local testing:
  - LEFT ANTI and LEFT SEMI joins drop rows with null values.
  - DataFrameReader.csv incorrectly parses data when the optional parameter `field_optionally_enclosed_by` is specified.
  - Column.regexp only considers the first entry when `pattern` is a `Column`.
  - Table.update raises `KeyError` when updating null values in the rows.
  - VARIANT columns raise errors at `DataFrame.collect`.
  - `count_distinct` does not work correctly when counting.
  - Null values in integer columns raise `TypeError`.

### Improvements

- Added telemetry to local testing.
- Improved the error message of `DataFrameReader` to raise `FileNotFound` error when reading a path that does not exist or when there are no files under the path.

## 1.13.0 (2024-02-26)

### New Features

- Added support for an optional `date_part` argument in function `last_day`.
- `SessionBuilder.app_name` will set the query_tag after the session is created.
- Added support for the following local testing functions:
  - current_timestamp
  - current_date
  - current_time
  - strip_null_value
  - upper
  - lower
  - length
  - initcap

### Improvements

- Added cleanup logic at interpreter shutdown to close all active sessions.
- Closing sessions within stored procedures now is a no-op logging a warning instead of raising an error.

### Bug Fixes

- Fixed a bug in `DataFrame.to_local_iterator` where the iterator could yield wrong results if another query is executed before the iterator finishes due to wrong isolation level. For details, please see #945.
- Fixed a bug that truncated table names in error messages while running a plan with local testing enabled.
- Fixed a bug that `Session.range` returns empty result when the range is large.

## 1.12.1 (2024-02-08)

### Improvements

- Use `split_blocks=True` by default during `to_pandas` conversion, for optimal memory allocation. This parameter is passed to `pyarrow.Table.to_pandas`, which enables `PyArrow` to split the memory allocation into smaller, more manageable blocks instead of allocating a single contiguous block. This results in better memory management when dealing with larger datasets.

### Bug Fixes

- Fixed a bug in `DataFrame.to_pandas` that caused an error when evaluating on a Dataframe with an `IntergerType` column with null values.

## 1.12.0 (2024-01-30)

### New Features

- Exposed `statement_params` in `StoredProcedure.__call__`.
- Added two optional arguments to `Session.add_import`.
  - `chunk_size`: The number of bytes to hash per chunk of the uploaded files.
  - `whole_file_hash`: By default only the first chunk of the uploaded import is hashed to save time. When this is set to True each uploaded file is fully hashed instead.
- Added parameters `external_access_integrations` and `secrets` when creating a UDAF from Snowpark Python to allow integration with external access.
- Added a new method `Session.append_query_tag`. Allows an additional tag to be added to the current query tag by appending it as a comma separated value.
- Added a new method `Session.update_query_tag`. Allows updates to a JSON encoded dictionary query tag.
- `SessionBuilder.getOrCreate` will now attempt to replace the singleton it returns when token expiration has been detected.
- Added support for new functions in `snowflake.snowpark.functions`:
  - `array_except`
  - `create_map`
  - `sign`/`signum`
- Added the following functions to `DataFrame.analytics`:
  - Added the `moving_agg` function in `DataFrame.analytics` to enable moving aggregations like sums and averages with multiple window sizes.
  - Added the `cummulative_agg` function in `DataFrame.analytics` to enable commulative aggregations like sums and averages on multiple columns.
  - Added the `compute_lag` and `compute_lead` functions in `DataFrame.analytics` for enabling lead and lag calculations on multiple columns.
  - Added the `time_series_agg` function in `DataFrame.analytics` to enable time series aggregations like sums and averages with multiple time windows.

### Bug Fixes

- Fixed a bug in `DataFrame.na.fill` that caused Boolean values to erroneously override integer values.
- Fixed a bug in `Session.create_dataframe` where the Snowpark DataFrames created using pandas DataFrames were not inferring the type for timestamp columns correctly. The behavior is as follows:
  - Earlier timestamp columns without a timezone would be converted to nanosecond epochs and inferred as `LongType()`, but will now be correctly maintained as timestamp values and be inferred as `TimestampType(TimestampTimeZone.NTZ)`.
  - Earlier timestamp columns with a timezone would be inferred as `TimestampType(TimestampTimeZone.NTZ)` and loose timezone information but will now be correctly inferred as `TimestampType(TimestampTimeZone.LTZ)` and timezone information is retained correctly.
  - Set session parameter `PYTHON_SNOWPARK_USE_LOGICAL_TYPE_FOR_CREATE_DATAFRAME` to revert back to old behavior. It is recommended that you update your code to align with correct behavior because the parameter will be removed in the future.
- Fixed a bug that `DataFrame.to_pandas` gets decimal type when scale is not 0, and creates an object dtype in `pandas`. Instead, we cast the value to a float64 type.
- Fixed bugs that wrongly flattened the generated SQL when one of the following happens:
  - `DataFrame.filter()` is called after `DataFrame.sort().limit()`.
  - `DataFrame.sort()` or `filter()` is called on a DataFrame that already has a window function or sequence-dependent data generator column.
    For instance, `df.select("a", seq1().alias("b")).select("a", "b").sort("a")` won't flatten the sort clause anymore.
  - a window or sequence-dependent data generator column is used after `DataFrame.limit()`. For instance, `df.limit(10).select(row_number().over())` won't flatten the limit and select in the generated SQL.
- Fixed a bug where aliasing a DataFrame column raised an error when the DataFame was copied from another DataFrame with an aliased column. For instance,

  ```python
  df = df.select(col("a").alias("b"))
  df = copy(df)
  df.select(col("b").alias("c"))  # threw an error. Now it's fixed.
  ```

- Fixed a bug in `Session.create_dataframe` that the non-nullable field in a schema is not respected for boolean type. Note that this fix is only effective when the user has the privilege to create a temp table.
- Fixed a bug in SQL simplifier where non-select statements in `session.sql` dropped a SQL query when used with `limit()`.
- Fixed a bug that raised an exception when session parameter `ERROR_ON_NONDETERMINISTIC_UPDATE` is true.

### Behavior Changes (API Compatible)

- When parsing data types during a `to_pandas` operation, we rely on GS precision value to fix precision issues for large integer values. This may affect users where a column that was earlier returned as `int8` gets returned as `int64`. Users can fix this by explicitly specifying precision values for their return column.
- Aligned behavior for `Session.call` in case of table stored procedures where running `Session.call` would not trigger stored procedure unless a `collect()` operation was performed.
- `StoredProcedureRegistration` will now automatically add `snowflake-snowpark-python` as a package dependency. The added dependency will be on the client's local version of the library and an error is thrown if the server cannot support that version.

## 1.11.1 (2023-12-07)

### Bug Fixes

- Fixed a bug that numpy should not be imported at the top level of mock module.
- Added support for these new functions in `snowflake.snowpark.functions`:
  - `from_utc_timestamp`
  - `to_utc_timestamp`

## 1.11.0 (2023-12-05)

### New Features

- Add the `conn_error` attribute to `SnowflakeSQLException` that stores the whole underlying exception from `snowflake-connector-python`.
- Added support for `RelationalGroupedDataframe.pivot()` to access `pivot` in the following pattern `Dataframe.group_by(...).pivot(...)`.
- Added experimental feature: Local Testing Mode, which allows you to create and operate on Snowpark Python DataFrames locally without connecting to a Snowflake account. You can use the local testing framework to test your DataFrame operations locally, on your development machine or in a CI (continuous integration) pipeline, before deploying code changes to your account.

- Added support for `arrays_to_object` new functions in `snowflake.snowpark.functions`.
- Added support for the vector data type.

### Dependency Updates

- Bumped cloudpickle dependency to work with `cloudpickle==2.2.1`
- Updated ``snowflake-connector-python`` to `3.4.0`.

### Bug Fixes

- DataFrame column names quoting check now supports newline characters.
- Fix a bug where a DataFrame generated by `session.read.with_metadata` creates inconsistent table when doing `df.write.save_as_table`.

## 1.10.0 (2023-11-03)

### New Features

- Added support for managing case sensitivity in `DataFrame.to_local_iterator()`.
- Added support for specifying vectorized UDTF's input column names by using the optional parameter `input_names` in `UDTFRegistration.register/register_file` and `functions.pandas_udtf`. By default, `RelationalGroupedDataFrame.applyInPandas` will infer the column names from current dataframe schema.
- Add `sql_error_code` and `raw_message` attributes to `SnowflakeSQLException` when it is caused by a SQL exception.

### Bug Fixes

- Fixed a bug in `DataFrame.to_pandas()` where converting snowpark dataframes to pandas dataframes was losing precision on integers with more than 19 digits.
- Fixed a bug that `session.add_packages` can not handle requirement specifier that contains project name with underscore and version.
- Fixed a bug in `DataFrame.limit()` when `offset` is used and the parent `DataFrame` uses `limit`. Now the `offset` won't impact the parent DataFrame's `limit`.
- Fixed a bug in `DataFrame.write.save_as_table` where dataframes created from read api could not save data into snowflake because of invalid column name `$1`.

### Behavior change

- Changed the behavior of `date_format`:
  - The `format` argument changed from optional to required.
  - The returned result changed from a date object to a date-formatted string.
- When a window function, or a sequence-dependent data generator (`normal`, `zipf`, `uniform`, `seq1`, `seq2`, `seq4`, `seq8`) function is used, the sort and filter operation will no longer be flattened when generating the query.

## 1.9.0 (2023-10-13)

### New Features

- Added support for the Python 3.11 runtime environment.

### Dependency updates

- Added back the dependency of `typing-extensions`.

### Bug Fixes

- Fixed a bug where imports from permanent stage locations were ignored for temporary stored procedures, UDTFs, UDFs, and UDAFs.
- Revert back to using CTAS (create table as select) statement for `Dataframe.writer.save_as_table` which does not need insert permission for writing tables.

### New Features
- Support `PythonObjJSONEncoder` json-serializable objects for `ARRAY` and `OBJECT` literals.

## 1.8.0 (2023-09-14)

### New Features

- Added support for VOLATILE/IMMUTABLE keyword when registering UDFs.
- Added support for specifying clustering keys when saving dataframes using `DataFrame.save_as_table`.
- Accept `Iterable` objects input for `schema` when creating dataframes using `Session.create_dataframe`.
- Added the property `DataFrame.session` to return a `Session` object.
- Added the property `Session.session_id` to return an integer that represents session ID.
- Added the property `Session.connection` to return a `SnowflakeConnection` object .

- Added support for creating a Snowpark session from a configuration file or environment variables.

### Dependency updates

- Updated ``snowflake-connector-python`` to 3.2.0.

### Bug Fixes

- Fixed a bug where automatic package upload would raise `ValueError` even when compatible package version were added in `session.add_packages`.
- Fixed a bug where table stored procedures were not registered correctly when using `register_from_file`.
- Fixed a bug where dataframe joins failed with `invalid_identifier` error.
- Fixed a bug where `DataFrame.copy` disables SQL simplfier for the returned copy.
- Fixed a bug where `session.sql().select()` would fail if any parameters are specified to `session.sql()`

## 1.7.0 (2023-08-28)

### New Features

- Added parameters `external_access_integrations` and `secrets` when creating a UDF, UDTF or Stored Procedure from Snowpark Python to allow integration with external access.
- Added support for these new functions in `snowflake.snowpark.functions`:
  - `array_flatten`
  - `flatten`
- Added support for `apply_in_pandas` in `snowflake.snowpark.relational_grouped_dataframe`.
- Added support for replicating your local Python environment on Snowflake via `Session.replicate_local_environment`.

### Bug Fixes

- Fixed a bug where `session.create_dataframe` fails to properly set nullable columns where nullability was affected by order or data was given.
- Fixed a bug where `DataFrame.select` could not identify and alias columns in presence of table functions when output columns of table function overlapped with columns in dataframe.

### Behavior Changes

- When creating stored procedures, UDFs, UDTFs, UDAFs with parameter `is_permanent=False` will now create temporary objects even when `stage_name` is provided. The default value of `is_permanent` is `False` which is why if this value is not explicitly set to `True` for permanent objects, users will notice a change in behavior.
- `types.StructField` now enquotes column identifier by default.

## 1.6.1 (2023-08-02)

### New Features

- Added support for these new functions in `snowflake.snowpark.functions`:
  - `array_sort`
  - `sort_array`
  - `array_min`
  - `array_max`
  - `explode_outer`
- Added support for pure Python packages specified via `Session.add_requirements` or `Session.add_packages`. They are now usable in stored procedures and UDFs even if packages are not present on the Snowflake Anaconda channel.
  - Added Session parameter `custom_packages_upload_enabled` and `custom_packages_force_upload_enabled` to enable the support for pure Python packages feature mentioned above. Both parameters default to `False`.
- Added support for specifying package requirements by passing a Conda environment yaml file to `Session.add_requirements`.
- Added support for asynchronous execution of multi-query dataframes that contain binding variables.
- Added support for renaming multiple columns in `DataFrame.rename`.
- Added support for Geometry datatypes.
- Added support for `params` in `session.sql()` in stored procedures.
- Added support for user-defined aggregate functions (UDAFs). This feature is currently in private preview.
- Added support for vectorized UDTFs (user-defined table functions). This feature is currently in public preview.
- Added support for Snowflake Timestamp variants (i.e., `TIMESTAMP_NTZ`, `TIMESTAMP_LTZ`, `TIMESTAMP_TZ`)
  - Added `TimestampTimezone` as an argument in `TimestampType` constructor.
  - Added type hints `NTZ`, `LTZ`, `TZ` and `Timestamp` to annotate functions when registering UDFs.

### Improvements

- Removed redundant dependency `typing-extensions`.
- `DataFrame.cache_result` now creates temp table fully qualified names under current database and current schema.

### Bug Fixes

- Fixed a bug where type check happens on pandas before it is imported.
- Fixed a bug when creating a UDF from `numpy.ufunc`.
- Fixed a bug where `DataFrame.union` was not generating the correct `Selectable.schema_query` when SQL simplifier is enabled.

### Behavior Changes

- `DataFrameWriter.save_as_table` now respects the `nullable` field of the schema provided by the user or the inferred schema based on data from user input.

### Dependency updates

- Updated ``snowflake-connector-python`` to 3.0.4.

## 1.5.1 (2023-06-20)

### New Features

- Added support for the Python 3.10 runtime environment.

## 1.5.0 (2023-06-09)

### Behavior Changes

- Aggregation results, from functions such as `DataFrame.agg` and `DataFrame.describe`, no longer strip away non-printing characters from column names.

### New Features

- Added support for the Python 3.9 runtime environment.
- Added support for new functions in `snowflake.snowpark.functions`:
  - `array_generate_range`
  - `array_unique_agg`
  - `collect_set`
  - `sequence`
- Added support for registering and calling stored procedures with `TABLE` return type.
- Added support for parameter `length` in `StringType()` to specify the maximum number of characters that can be stored by the column.
- Added the alias `functions.element_at()` for `functions.get()`.
- Added the alias `Column.contains` for `functions.contains`.
- Added experimental feature `DataFrame.alias`.
- Added support for querying metadata columns from stage when creating `DataFrame` using `DataFrameReader`.
- Added support for `StructType.add` to append more fields to existing `StructType` objects.
- Added support for parameter `execute_as` in `StoredProcedureRegistration.register_from_file()` to specify stored procedure caller rights.

### Bug Fixes

- Fixed a bug where the `Dataframe.join_table_function` did not run all of the necessary queries to set up the join table function when SQL simplifier was enabled.
- Fixed type hint declaration for custom types - `ColumnOrName`, `ColumnOrLiteralStr`, `ColumnOrSqlExpr`, `LiteralType` and `ColumnOrLiteral` that were breaking `mypy` checks.
- Fixed a bug where `DataFrameWriter.save_as_table` and `DataFrame.copy_into_table` failed to parse fully qualified table names.

## 1.4.0 (2023-04-24)

### New Features

- Added support for `session.getOrCreate`.
- Added support for alias `Column.getField`.
- Added support for new functions in `snowflake.snowpark.functions`:
  - `date_add` and `date_sub` to make add and subtract operations easier.
  - `daydiff`
  - `explode`
  - `array_distinct`.
  - `regexp_extract`.
  - `struct`.
  - `format_number`.
  - `bround`.
  - `substring_index`
- Added parameter `skip_upload_on_content_match` when creating UDFs, UDTFs and stored procedures using `register_from_file` to skip uploading files to a stage if the same version of the files are already on the stage.
- Added support for `DataFrameWriter.save_as_table` method to take table names that contain dots.
- Flattened generated SQL when `DataFrame.filter()` or `DataFrame.order_by()` is followed by a projection statement (e.g. `DataFrame.select()`, `DataFrame.with_column()`).
- Added support for creating dynamic tables _(in private preview)_ using `Dataframe.create_or_replace_dynamic_table`.
- Added an optional argument `params` in `session.sql()` to support binding variables. Note that this is not supported in stored procedures yet.

### Bug Fixes

- Fixed a bug in `strtok_to_array` where an exception was thrown when a delimiter was passed in.
- Fixed a bug in `session.add_import` where the module had the same namespace as other dependencies.

## 1.3.0 (2023-03-28)

### New Features

- Added support for `delimiters` parameter in `functions.initcap()`.
- Added support for `functions.hash()` to accept a variable number of input expressions.
- Added API `Session.RuntimeConfig` for getting/setting/checking the mutability of any runtime configuration.
- Added support managing case sensitivity in `Row` results from `DataFrame.collect` using `case_sensitive` parameter.
- Added API `Session.conf` for getting, setting or checking the mutability of any runtime configuration.
- Added support for managing case sensitivity in `Row` results from `DataFrame.collect` using `case_sensitive` parameter.
- Added indexer support for `snowflake.snowpark.types.StructType`.
- Added a keyword argument `log_on_exception` to `Dataframe.collect` and `Dataframe.collect_no_wait` to optionally disable error logging for SQL exceptions.

### Bug Fixes

- Fixed a bug where a DataFrame set operation(`DataFrame.substract`, `DataFrame.union`, etc.) being called after another DataFrame set operation and `DataFrame.select` or `DataFrame.with_column` throws an exception.
- Fixed a bug where chained sort statements are overwritten by the SQL simplifier.

### Improvements

- Simplified JOIN queries to use constant subquery aliases (`SNOWPARK_LEFT`, `SNOWPARK_RIGHT`) by default. Users can disable this at runtime with `session.conf.set('use_constant_subquery_alias', False)` to use randomly generated alias names instead.
- Allowed specifying statement parameters in `session.call()`.
- Enabled the uploading of large pandas DataFrames in stored procedures by defaulting to a chunk size of 100,000 rows.

## 1.2.0 (2023-03-02)

### New Features

- Added support for displaying source code as comments in the generated scripts when registering stored procedures. This
  is enabled by default, turn off by specifying `source_code_display=False` at registration.
- Added a parameter `if_not_exists` when creating a UDF, UDTF or Stored Procedure from Snowpark Python to ignore creating the specified function or procedure if it already exists.
- Accept integers when calling `snowflake.snowpark.functions.get` to extract value from array.
- Added `functions.reverse` in functions to open access to Snowflake built-in function
  [reverse](https://docs.snowflake.com/en/sql-reference/functions/reverse).
- Added parameter `require_scoped_url` in snowflake.snowflake.files.SnowflakeFile.open() `(in Private Preview)` to replace `is_owner_file` is marked for deprecation.

### Bug Fixes

- Fixed a bug that overwrote `paramstyle` to `qmark` when creating a Snowpark session.
- Fixed a bug where `df.join(..., how="cross")` fails with `SnowparkJoinException: (1112): Unsupported using join type 'Cross'`.
- Fixed a bug where querying a `DataFrame` column created from chained function calls used a wrong column name.

## 1.1.0 (2023-01-26)

### New Features:

- Added `asc`, `asc_nulls_first`, `asc_nulls_last`, `desc`, `desc_nulls_first`, `desc_nulls_last`, `date_part` and `unix_timestamp` in functions.
- Added the property `DataFrame.dtypes` to return a list of column name and data type pairs.
- Added the following aliases:
  - `functions.expr()` for `functions.sql_expr()`.
  - `functions.date_format()` for `functions.to_date()`.
  - `functions.monotonically_increasing_id()` for `functions.seq8()`
  - `functions.from_unixtime()` for `functions.to_timestamp()`

### Bug Fixes:

- Fixed a bug in SQL simplifier that didn’t handle Column alias and join well in some cases. See https://github.com/snowflakedb/snowpark-python/issues/658 for details.
- Fixed a bug in SQL simplifier that generated wrong column names for function calls, NaN and INF.

### Improvements

- The session parameter `PYTHON_SNOWPARK_USE_SQL_SIMPLIFIER` is `True` after Snowflake 7.3 was released. In snowpark-python, `session.sql_simplifier_enabled` reads the value of `PYTHON_SNOWPARK_USE_SQL_SIMPLIFIER` by default, meaning that the SQL simplfier is enabled by default after the Snowflake 7.3 release. To turn this off, set `PYTHON_SNOWPARK_USE_SQL_SIMPLIFIER` in Snowflake to `False` or run `session.sql_simplifier_enabled = False` from Snowpark. It is recommended to use the SQL simplifier because it helps to generate more concise SQL.

## 1.0.0 (2022-11-01)

### New Features

- Added `Session.generator()` to create a new `DataFrame` using the Generator table function.
- Added a parameter `secure` to the functions that create a secure UDF or UDTF.

## 0.12.0 (2022-10-14)

### New Features

- Added new APIs for async job:
  - `Session.create_async_job()` to create an `AsyncJob` instance from a query id.
  - `AsyncJob.result()` now accepts argument `result_type` to return the results in different formats.
  - `AsyncJob.to_df()` returns a `DataFrame` built from the result of this asynchronous job.
  - `AsyncJob.query()` returns the SQL text of the executed query.
- `DataFrame.agg()` and `RelationalGroupedDataFrame.agg()` now accept variable-length arguments.
- Added parameters `lsuffix` and `rsuffix` to `DataFram.join()` and `DataFrame.cross_join()` to conveniently rename overlapping columns.
- Added `Table.drop_table()` so you can drop the temp table after `DataFrame.cache_result()`. `Table` is also a context manager so you can use the `with` statement to drop the cache temp table after use.
- Added `Session.use_secondary_roles()`.
- Added functions `first_value()` and `last_value()`. (contributed by @chasleslr)
- Added `on` as an alias for `using_columns` and `how` as an alias for `join_type` in `DataFrame.join()`.

### Bug Fixes

- Fixed a bug in `Session.create_dataframe()` that raised an error when `schema` names had special characters.
- Fixed a bug in which options set in `Session.read.option()` were not passed to `DataFrame.copy_into_table()` as default values.
- Fixed a bug in which `DataFrame.copy_into_table()` raises an error when a copy option has single quotes in the value.

## 0.11.0 (2022-09-28)

### Behavior Changes

- `Session.add_packages()` now raises `ValueError` when the version of a package cannot be found in Snowflake Anaconda channel. Previously, `Session.add_packages()` succeeded, and a `SnowparkSQLException` exception was raised later in the UDF/SP registration step.

### New Features:

- Added method `FileOperation.get_stream()` to support downloading stage files as stream.
- Added support in `functions.ntiles()` to accept int argument.
- Added the following aliases:
  - `functions.call_function()` for `functions.call_builtin()`.
  - `functions.function()` for `functions.builtin()`.
  - `DataFrame.order_by()` for `DataFrame.sort()`
  - `DataFrame.orderBy()` for `DataFrame.sort()`
- Improved `DataFrame.cache_result()` to return a more accurate `Table` class instead of a `DataFrame` class.
- Added support to allow `session` as the first argument when calling `StoredProcedure`.

### Improvements

- Improved nested query generation by flattening queries when applicable.
  - This improvement could be enabled by setting `Session.sql_simplifier_enabled = True`.
  - `DataFrame.select()`, `DataFrame.with_column()`, `DataFrame.drop()` and other select-related APIs have more flattened SQLs.
  - `DataFrame.union()`, `DataFrame.union_all()`, `DataFrame.except_()`, `DataFrame.intersect()`, `DataFrame.union_by_name()` have flattened SQLs generated when multiple set operators are chained.
- Improved type annotations for async job APIs.

### Bug Fixes

- Fixed a bug in which `Table.update()`, `Table.delete()`, `Table.merge()` try to reference a temp table that does not exist.

## 0.10.0 (2022-09-16)

### New Features:

- Added experimental APIs for evaluating Snowpark dataframes with asynchronous queries:
  - Added keyword argument `block` to the following action APIs on Snowpark dataframes (which execute queries) to allow asynchronous evaluations:
    - `DataFrame.collect()`, `DataFrame.to_local_iterator()`, `DataFrame.to_pandas()`, `DataFrame.to_pandas_batches()`, `DataFrame.count()`, `DataFrame.first()`.
    - `DataFrameWriter.save_as_table()`, `DataFrameWriter.copy_into_location()`.
    - `Table.delete()`, `Table.update()`, `Table.merge()`.
  - Added method `DataFrame.collect_nowait()` to allow asynchronous evaluations.
  - Added class `AsyncJob` to retrieve results from asynchronously executed queries and check their status.
- Added support for `table_type` in `Session.write_pandas()`. You can now choose from these `table_type` options: `"temporary"`, `"temp"`, and `"transient"`.
- Added support for using Python structured data (`list`, `tuple` and `dict`) as literal values in Snowpark.
- Added keyword argument `execute_as` to `functions.sproc()` and `session.sproc.register()` to allow registering a stored procedure as a caller or owner.
- Added support for specifying a pre-configured file format when reading files from a stage in Snowflake.

### Improvements:

- Added support for displaying details of a Snowpark session.

### Bug Fixes:

- Fixed a bug in which `DataFrame.copy_into_table()` and `DataFrameWriter.save_as_table()` mistakenly created a new table if the table name is fully qualified, and the table already exists.

### Deprecations:

- Deprecated keyword argument `create_temp_table` in `Session.write_pandas()`.
- Deprecated invoking UDFs using arguments wrapped in a Python list or tuple. You can use variable-length arguments without a list or tuple.

### Dependency updates

- Updated ``snowflake-connector-python`` to 2.7.12.

## 0.9.0 (2022-08-30)

### New Features:

- Added support for displaying source code as comments in the generated scripts when registering UDFs.
  This feature is turned on by default. To turn it off, pass the new keyword argument `source_code_display` as `False` when calling `register()` or `@udf()`.
- Added support for calling table functions from `DataFrame.select()`, `DataFrame.with_column()` and `DataFrame.with_columns()` which now take parameters of type `table_function.TableFunctionCall` for columns.
- Added keyword argument `overwrite` to `session.write_pandas()` to allow overwriting contents of a Snowflake table with that of a pandas DataFrame.
- Added keyword argument `column_order` to `df.write.save_as_table()` to specify the matching rules when inserting data into table in append mode.
- Added method `FileOperation.put_stream()` to upload local files to a stage via file stream.
- Added methods `TableFunctionCall.alias()` and `TableFunctionCall.as_()` to allow aliasing the names of columns that come from the output of table function joins.
- Added function `get_active_session()` in module `snowflake.snowpark.context` to get the current active Snowpark session.

### Bug Fixes:

- Fixed a bug in which batch insert should not raise an error when `statement_params` is not passed to the function.
- Fixed a bug in which column names should be quoted when `session.create_dataframe()` is called with dicts and a given schema.
- Fixed a bug in which creation of table should be skipped if the table already exists and is in append mode when calling `df.write.save_as_table()`.
- Fixed a bug in which third-party packages with underscores cannot be added when registering UDFs.

### Improvements:

- Improved function `function.uniform()` to infer the types of inputs `max_` and `min_` and cast the limits to `IntegerType` or `FloatType` correspondingly.

## 0.8.0 (2022-07-22)

### New Features:

- Added keyword only argument `statement_params` to the following methods to allow for specifying statement level parameters:
  - `collect`, `to_local_iterator`, `to_pandas`, `to_pandas_batches`,
    `count`, `copy_into_table`, `show`, `create_or_replace_view`, `create_or_replace_temp_view`, `first`, `cache_result`
    and `random_split` on class `snowflake.snowpark.Dateframe`.
  - `update`, `delete` and `merge` on class `snowflake.snowpark.Table`.
  - `save_as_table` and `copy_into_location` on class `snowflake.snowpark.DataFrameWriter`.
  - `approx_quantile`, `statement_params`, `cov` and `crosstab` on class `snowflake.snowpark.DataFrameStatFunctions`.
  - `register` and `register_from_file` on class `snowflake.snowpark.udf.UDFRegistration`.
  - `register` and `register_from_file` on class `snowflake.snowpark.udtf.UDTFRegistration`.
  - `register` and `register_from_file` on class `snowflake.snowpark.stored_procedure.StoredProcedureRegistration`.
  - `udf`, `udtf` and `sproc` in `snowflake.snowpark.functions`.
- Added support for `Column` as an input argument to `session.call()`.
- Added support for `table_type` in `df.write.save_as_table()`. You can now choose from these `table_type` options: `"temporary"`, `"temp"`, and `"transient"`.

### Improvements:

- Added validation of object name in `session.use_*` methods.
- Updated the query tag in SQL to escape it when it has special characters.
- Added a check to see if Anaconda terms are acknowledged when adding missing packages.

### Bug Fixes:

- Fixed the limited length of the string column in `session.create_dataframe()`.
- Fixed a bug in which `session.create_dataframe()` mistakenly converted 0 and `False` to `None` when the input data was only a list.
- Fixed a bug in which calling `session.create_dataframe()` using a large local dataset sometimes created a temp table twice.
- Aligned the definition of `function.trim()` with the SQL function definition.
- Fixed an issue where snowpark-python would hang when using the Python system-defined (built-in function) `sum` vs. the Snowpark `function.sum()`.

### Deprecations:

- Deprecated keyword argument `create_temp_table` in `df.write.save_as_table()`.

## 0.7.0 (2022-05-25)

### New Features:

- Added support for user-defined table functions (UDTFs).
  - Use function `snowflake.snowpark.functions.udtf()` to register a UDTF, or use it as a decorator to register the UDTF.
    - You can also use `Session.udtf.register()` to register a UDTF.
  - Use `Session.udtf.register_from_file()` to register a UDTF from a Python file.
- Updated APIs to query a table function, including both Snowflake built-in table functions and UDTFs.
  - Use function `snowflake.snowpark.functions.table_function()` to create a callable representing a table function and use it to call the table function in a query.
  - Alternatively, use function `snowflake.snowpark.functions.call_table_function()` to call a table function.
  - Added support for `over` clause that specifies `partition by` and `order by` when lateral joining a table function.
  - Updated `Session.table_function()` and `DataFrame.join_table_function()` to accept `TableFunctionCall` instances.

### Breaking Changes:

- When creating a function with `functions.udf()` and `functions.sproc()`, you can now specify an empty list for the `imports` or `packages` argument to indicate that no import or package is used for this UDF or stored procedure. Previously, specifying an empty list meant that the function would use session-level imports or packages.
- Improved the `__repr__` implementation of data types in `types.py`. The unused `type_name` property has been removed.
- Added a Snowpark-specific exception class for SQL errors. This replaces the previous `ProgrammingError` from the Python connector.

### Improvements:

- Added a lock to a UDF or UDTF when it is called for the first time per thread.
- Improved the error message for pickling errors that occurred during UDF creation.
- Included the query ID when logging the failed query.

### Bug Fixes:

- Fixed a bug in which non-integral data (such as timestamps) was occasionally converted to integer when calling `DataFrame.to_pandas()`.
- Fixed a bug in which `DataFrameReader.parquet()` failed to read a parquet file when its column contained spaces.
- Fixed a bug in which `DataFrame.copy_into_table()` failed when the dataframe is created by reading a file with inferred schemas.

### Deprecations

`Session.flatten()` and `DataFrame.flatten()`.

### Dependency Updates:

- Restricted the version of `cloudpickle` <= `2.0.0`.

## 0.6.0 (2022-04-27)

### New Features:

- Added support for vectorized UDFs with the input as a pandas DataFrame or pandas Series and the output as a pandas Series. This improves the performance of UDFs in Snowpark.
- Added support for inferring the schema of a DataFrame by default when it is created by reading a Parquet, Avro, or ORC file in the stage.
- Added functions `current_session()`, `current_statement()`, `current_user()`, `current_version()`, `current_warehouse()`, `date_from_parts()`, `date_trunc()`, `dayname()`, `dayofmonth()`, `dayofweek()`, `dayofyear()`, `grouping()`, `grouping_id()`, `hour()`, `last_day()`, `minute()`, `next_day()`, `previous_day()`, `second()`, `month()`, `monthname()`, `quarter()`, `year()`, `current_database()`, `current_role()`, `current_schema()`, `current_schemas()`, `current_region()`, `current_avaliable_roles()`, `add_months()`, `any_value()`, `bitnot()`, `bitshiftleft()`, `bitshiftright()`, `convert_timezone()`, `uniform()`, `strtok_to_array()`, `sysdate()`, `time_from_parts()`,  `timestamp_from_parts()`, `timestamp_ltz_from_parts()`, `timestamp_ntz_from_parts()`, `timestamp_tz_from_parts()`, `weekofyear()`, `percentile_cont()` to `snowflake.snowflake.functions`.

### Breaking Changes:

- Expired deprecations:
  - Removed the following APIs that were deprecated in 0.4.0: `DataFrame.groupByGroupingSets()`, `DataFrame.naturalJoin()`, `DataFrame.joinTableFunction`, `DataFrame.withColumns()`, `Session.getImports()`, `Session.addImport()`, `Session.removeImport()`, `Session.clearImports()`, `Session.getSessionStage()`, `Session.getDefaultDatabase()`, `Session.getDefaultSchema()`, `Session.getCurrentDatabase()`, `Session.getCurrentSchema()`, `Session.getFullyQualifiedCurrentSchema()`.

### Improvements:

- Added support for creating an empty `DataFrame` with a specific schema using the `Session.create_dataframe()` method.
- Changed the logging level from `INFO` to `DEBUG` for several logs (e.g., the executed query) when evaluating a dataframe.
- Improved the error message when failing to create a UDF due to pickle errors.

### Bug Fixes:

- Removed pandas hard dependencies in the `Session.create_dataframe()` method.

### Dependency Updates:

- Added `typing-extension` as a new dependency with the version >= `4.1.0`.

## 0.5.0 (2022-03-22)

### New Features

- Added stored procedures API.
  - Added `Session.sproc` property and `sproc()` to `snowflake.snowpark.functions`, so you can register stored procedures.
  - Added `Session.call` to call stored procedures by name.
- Added `UDFRegistration.register_from_file()` to allow registering UDFs from Python source files or zip files directly.
- Added `UDFRegistration.describe()` to describe a UDF.
- Added `DataFrame.random_split()` to provide a way to randomly split a dataframe.
- Added functions `md5()`, `sha1()`, `sha2()`, `ascii()`, `initcap()`, `length()`, `lower()`, `lpad()`, `ltrim()`, `rpad()`, `rtrim()`, `repeat()`, `soundex()`, `regexp_count()`, `replace()`, `charindex()`, `collate()`, `collation()`, `insert()`, `left()`, `right()`, `endswith()` to `snowflake.snowpark.functions`.
- Allowed `call_udf()` to accept literal values.
- Provided a `distinct` keyword in `array_agg()`.

### Bug Fixes:

- Fixed an issue that caused `DataFrame.to_pandas()` to have a string column if `Column.cast(IntegerType())` was used.
- Fixed a bug in `DataFrame.describe()` when there is more than one string column.

## 0.4.0 (2022-02-15)

### New Features

- You can now specify which Anaconda packages to use when defining UDFs.
  - Added `add_packages()`, `get_packages()`, `clear_packages()`, and `remove_package()`, to class `Session`.
  - Added `add_requirements()` to `Session` so you can use a requirements file to specify which packages this session will use.
  - Added parameter `packages` to function `snowflake.snowpark.functions.udf()` and method `UserDefinedFunction.register()` to indicate UDF-level Anaconda package dependencies when creating a UDF.
  - Added parameter `imports` to `snowflake.snowpark.functions.udf()` and `UserDefinedFunction.register()` to specify UDF-level code imports.
- Added a parameter `session` to function `udf()` and `UserDefinedFunction.register()` so you can specify which session to use to create a UDF if you have multiple sessions.
- Added types `Geography` and `Variant` to `snowflake.snowpark.types` to be used as type hints for Geography and Variant data when defining a UDF.
- Added support for Geography geoJSON data.
- Added `Table`, a subclass of `DataFrame` for table operations:
  - Methods `update` and `delete` update and delete rows of a table in Snowflake.
  - Method `merge` merges data from a `DataFrame` to a `Table`.
  - Override method `DataFrame.sample()` with an additional parameter `seed`, which works on tables but not on view and sub-queries.
- Added `DataFrame.to_local_iterator()` and `DataFrame.to_pandas_batches()` to allow getting results from an iterator when the result set returned from the Snowflake database is too large.
- Added `DataFrame.cache_result()` for caching the operations performed on a `DataFrame` in a temporary table.
  Subsequent operations on the original `DataFrame` have no effect on the cached result `DataFrame`.
- Added property `DataFrame.queries` to get SQL queries that will be executed to evaluate the `DataFrame`.
- Added `Session.query_history()` as a context manager to track SQL queries executed on a session, including all SQL queries to evaluate `DataFrame`s created from a session. Both query ID and query text are recorded.
- You can now create a `Session` instance from an existing established `snowflake.connector.SnowflakeConnection`. Use parameter `connection` in `Session.builder.configs()`.
- Added `use_database()`, `use_schema()`, `use_warehouse()`, and `use_role()` to class `Session` to switch database/schema/warehouse/role after a session is created.
- Added `DataFrameWriter.copy_into_table()` to unload a `DataFrame` to stage files.
- Added `DataFrame.unpivot()`.
- Added `Column.within_group()` for sorting the rows by columns with some aggregation functions.
- Added functions `listagg()`, `mode()`, `div0()`, `acos()`, `asin()`, `atan()`, `atan2()`, `cos()`, `cosh()`, `sin()`, `sinh()`, `tan()`, `tanh()`, `degrees()`, `radians()`, `round()`, `trunc()`, and `factorial()` to `snowflake.snowflake.functions`.
- Added an optional argument `ignore_nulls` in function `lead()` and `lag()`.
- The `condition` parameter of function `when()` and `iff()` now accepts SQL expressions.

### Improvements

- All function and method names have been renamed to use the snake case naming style, which is more Pythonic. For convenience, some camel case names are kept as aliases to the snake case APIs. It is recommended to use the snake case APIs.
  - Deprecated these methods on class `Session` and replaced them with their snake case equivalents: `getImports()`, `addImports()`, `removeImport()`, `clearImports()`, `getSessionStage()`, `getDefaultSchema()`, `getDefaultSchema()`, `getCurrentDatabase()`, `getFullyQualifiedCurrentSchema()`.
  - Deprecated these methods on class `DataFrame` and replaced them with their snake case equivalents: `groupingByGroupingSets()`, `naturalJoin()`, `withColumns()`, `joinTableFunction()`.
- Property `DataFrame.columns` is now consistent with `DataFrame.schema.names` and the Snowflake database `Identifier Requirements`.
- `Column.__bool__()` now raises a `TypeError`. This will ban the use of logical operators `and`, `or`, `not` on `Column` object, for instance `col("a") > 1 and col("b") > 2` will raise the `TypeError`. Use `(col("a") > 1) & (col("b") > 2)` instead.
- Changed `PutResult` and `GetResult` to subclass `NamedTuple`.
- Fixed a bug which raised an error when the local path or stage location has a space or other special characters.
- Changed `DataFrame.describe()` so that non-numeric and non-string columns are ignored instead of raising an exception.

### Dependency updates

- Updated ``snowflake-connector-python`` to 2.7.4.

## 0.3.0 (2022-01-09)

### New Features

- Added `Column.isin()`, with an alias `Column.in_()`.
- Added `Column.try_cast()`, which is a special version of `cast()`. It tries to cast a string expression to other types and returns `null` if the cast is not possible.
- Added `Column.startswith()` and `Column.substr()` to process string columns.
- `Column.cast()` now also accepts a `str` value to indicate the cast type in addition to a `DataType` instance.
- Added `DataFrame.describe()` to summarize stats of a `DataFrame`.
- Added `DataFrame.explain()` to print the query plan of a `DataFrame`.
- `DataFrame.filter()` and `DataFrame.select_expr()` now accepts a sql expression.
- Added a new `bool` parameter `create_temp_table` to methods `DataFrame.saveAsTable()` and `Session.write_pandas()` to optionally create a temp table.
- Added `DataFrame.minus()` and `DataFrame.subtract()` as aliases to `DataFrame.except_()`.
- Added `regexp_replace()`, `concat()`, `concat_ws()`, `to_char()`, `current_timestamp()`, `current_date()`, `current_time()`, `months_between()`, `cast()`, `try_cast()`, `greatest()`, `least()`, and `hash()` to module `snowflake.snowpark.functions`.

### Bug Fixes

- Fixed an issue where `Session.createDataFrame(pandas_df)` and `Session.write_pandas(pandas_df)` raise an exception when the `pandas DataFrame` has spaces in the column name.
- `DataFrame.copy_into_table()` sometimes prints an `error` level log entry while it actually works. It's fixed now.
- Fixed an API docs issue where some `DataFrame` APIs are missing from the docs.

### Dependency updates

- Update ``snowflake-connector-python`` to 2.7.2, which upgrades ``pyarrow`` dependency to 6.0.x. Refer to the [python connector 2.7.2 release notes](https://pypi.org/project/snowflake-connector-python/2.7.2/) for more details.

## 0.2.0 (2021-12-02)

### New Features

- Updated the `Session.createDataFrame()` method for creating a `DataFrame` from a pandas DataFrame.
- Added the `Session.write_pandas()` method for writing a `pandas DataFrame` to a table in Snowflake and getting a `Snowpark DataFrame` object back.
- Added new classes and methods for calling window functions.
- Added the new functions `cume_dist()`, to find the cumulative distribution of a value with regard to other values within a window partition,
  and `row_number()`, which returns a unique row number for each row within a window partition.
- Added functions for computing statistics for DataFrames in the `DataFrameStatFunctions` class.
- Added functions for handling missing values in a DataFrame in the `DataFrameNaFunctions` class.
- Added new methods `rollup()`, `cube()`, and `pivot()` to the `DataFrame` class.
- Added the `GroupingSets` class, which you can use with the DataFrame groupByGroupingSets method to perform a SQL GROUP BY GROUPING SETS.
- Added the new `FileOperation(session)`
  class that you can use to upload and download files to and from a stage.
- Added the `DataFrame.copy_into_table()`
  method for loading data from files in a stage into a table.
- In CASE expressions, the functions `when()` and `otherwise()`
  now accept Python types in addition to `Column` objects.
- When you register a UDF you can now optionally set the `replace` parameter to `True` to overwrite an existing UDF with the same name.

### Improvements

- UDFs are now compressed before they are uploaded to the server. This makes them about 10 times smaller, which can help
  when you are using large ML model files.
- When the size of a UDF is less than 8196 bytes, it will be uploaded as in-line code instead of uploaded to a stage.

### Bug Fixes

- Fixed an issue where the statement `df.select(when(col("a") == 1, 4).otherwise(col("a"))), [Row(4), Row(2), Row(3)]` raised an exception.
- Fixed an issue where `df.toPandas()` raised an exception when a DataFrame was created from large local data.

## 0.1.0 (2021-10-26)

Start of Private Preview<|MERGE_RESOLUTION|>--- conflicted
+++ resolved
@@ -6,11 +6,8 @@
 
 #### Improvements
 - Added support server side string size limitations.
-<<<<<<< HEAD
 - Added support for column lineage in the DataFrame.lineage.trace API.
-=======
 - Added support for passing `INFER_SCHEMA` options to `DataFrameReader` via `INFER_SCHEMA_OPTIONS`.
->>>>>>> c743499d
 
 #### Bug Fixes
 - Fixed a bug where SQL generated for selecting `*` column has an incorrect subquery.

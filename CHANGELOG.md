--- conflicted
+++ resolved
@@ -108,11 +108,8 @@
 - Added support for creating a `DatetimeIndex` from an `Index` of numeric or string type.
 - Added support for string indexing with `Timedelta` objects.
 - Added support for `Series.dt.total_seconds` method.
-<<<<<<< HEAD
+- Added support for `DataFrame.apply(axis=0)`.
 - Added support for `Series.dt.tz_convert` and `Series.dt.tz_localize`.
-=======
-- Added support for `DataFrame.apply(axis=0)`.
->>>>>>> 195226e5
 
 #### Improvements
 

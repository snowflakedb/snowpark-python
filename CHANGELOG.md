--- conflicted
+++ resolved
@@ -42,16 +42,12 @@
   - `regr_syy`
   - `try_to_binary`
 - Added support for specifying a schema string (including implicit struct syntax) when calling `DataFrame.create_dataframe`.
+- Added support for `DataFrameWriter.insert_into/insertInto`. This method also supports local testing mode.
 
 #### Experimental Features
 
 - Added `Catalog` class to manage snowflake objects. It can be accessed via `Session.catalog`.
-<<<<<<< HEAD
   - `snowflake.core` is a dependency required for this feature.
-=======
-- Added support for specifying a schema string (including implicit struct syntax) when calling `DataFrame.create_dataframe`.
-- Added support for `DataFrameWriter.insert_into/insertInto`. This method also supports local testing mode.
->>>>>>> 1cbebc15
 
 #### Improvements
 

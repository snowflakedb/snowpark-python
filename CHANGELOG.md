--- conflicted
+++ resolved
@@ -4,38 +4,38 @@
 
 ### Snowpark Python API Updates
 
-<<<<<<< HEAD
-#### New Features
-
-#### Improvements
-
-#### Bug Fixes
-
-### Snowpark Local Testing Updates
-
-#### New Features
-
-#### Improvements
-
-#### Bug Fixes
-
-### Snowpark pandas API Updates
-
-#### New Features
-
-#### Improvements
-
-#### Bug Fixes
-
-## 1.34.0 (2025-07-14)
-=======
+#### New Features
+
 #### Improvements
 
 - Improve `query` parameter in `DataFrameReader.dbapi` (PrPr) so that parentheses are not needed around the query.
 - Improve error experience in `DataFrameReader.dbapi` (PrPr) when exception happen during inferring schema of target data source.
 
-## 1.34.0 (YYYY-MM-DD)
->>>>>>> 86db3a16
+#### Bug Fixes
+
+- Fixed a bug in schema inference that would cause it to fail for external stages.
+
+### Snowpark Local Testing Updates
+
+- Added local testing support for reading files with `SnowflakeFile` using local file paths, stage paths (@stage/file_path), and the Snow URL semantic (snow://...).
+
+#### New Features
+
+#### Improvements
+
+#### Bug Fixes
+
+### Snowpark pandas API Updates
+
+#### New Features
+
+- Added support for `DataFrame.boxplot`.
+
+#### Improvements
+
+#### Bug Fixes
+
+## 1.34.0 (2025-07-15)
 
 ### Snowpark Python API Updates
 
@@ -64,11 +64,8 @@
 - Fixed a bug in `DataFrameReader.dbapi` (PrPr) where closing the cursor or connection could unexpectedly raise an error and terminate the program.
 - Fixed ambiguous column errors when using table functions in `DataFrame.select()` that have output columns matching the input DataFrame's columns. This improvement works when dataframe columns are provided as `Column` objects.
 - Fixed a bug where having a NULL in a column with DecimalTypes would cast the column to FloatTypes instead and lead to precision loss.
-- Fixed a bug in schema inference that would cause it to fail for external stages.
 
 ### Snowpark Local Testing Updates
-
-- Added local testing support for reading files with `SnowflakeFile` using local file paths, stage paths (@stage/file_path), and the Snow URL semantic (snow://...).
 
 #### Bug Fixes
 
@@ -84,7 +81,6 @@
 - Added support for `pd.explain_switch()` to return debugging information on hybrid execution decisions.
 - Support `pd.read_snowflake` when the global modin backend is `Pandas`.
 - Added support for `pd.to_dynamic_table`, `pd.to_iceberg`, and `pd.to_view`.
-- Added support for `DataFrame.boxplot`.
 
 #### Improvements
 

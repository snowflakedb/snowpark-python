# Release History

<<<<<<< HEAD
## 1.16.0 (TBD)

### New Features
- Support stored procedure register with packages given as Python modules.

## 1.15.0 (TBD)
=======
## 1.15.0 (2024-04-24)
>>>>>>> 3a5c7b0f

### New Features

- Added `truncate` save mode in `DataFrameWrite` to overwrite existing tables by truncating the underlying table instead of dropping it.
- Added telemetry to calculate query plan height and number of duplicate nodes during collect operations.
- Added the functions below to unload data from a `DataFrame` into one or more files in a stage:
  - `DataFrame.write.json`
  - `DataFrame.write.csv`
  - `DataFrame.write.parquet`
- Added distributed tracing using open telemetry APIs for action functions in `DataFrame` and `DataFrameWriter`:
  - snowflake.snowpark.DataFrame:
    - collect
    - collect_nowait
    - to_pandas
    - count
    - show
  - snowflake.snowpark.DataFrameWriter:
    - save_as_table
- Added support for snow:// URLs to `snowflake.snowpark.Session.file.get` and `snowflake.snowpark.Session.file.get_stream`
- Added support to register stored procedures and UDxFs with a `comment`.
- UDAF client support is ready for public preview. Please stay tuned for the Snowflake announcement of UDAF public preview.
- Added support for dynamic pivot.  This feature is currently in private preview.

### Improvements

- Improved the generated query performance for both compilation and execution by converting duplicate subqueries to Common Table Expressions (CTEs). It is still an experimental feature not enabled by default, and can be enabled by setting `session.cte_optimization_enabled` to `True`.

### Bug Fixes

- Fixed a bug where `statement_params` was not passed to query executions that register stored procedures and user defined functions.
- Fixed a bug causing `snowflake.snowpark.Session.file.get_stream` to fail for quoted stage locations.
- Fixed a bug that an internal type hint in `utils.py` might raise AttributeError in case the underlying module can not be found.

### Local Testing Updates

#### New Features

- Added support for registering UDFs and stored procedures.
- Added support for the following APIs:
  - snowflake.snowpark.Session:
    - file.put
    - file.put_stream
    - file.get
    - file.get_stream
    - read.json
    - add_import
    - remove_import
    - get_imports
    - clear_imports
    - add_packages
    - add_requirements
    - clear_packages
    - remove_package
    - udf.register
    - udf.register_from_file
    - sproc.register
    - sproc.register_from_file
  - snowflake.snowpark.functions
    - current_database
    - current_session
    - date_trunc
    - object_construct
    - object_construct_keep_null
    - pow
    - sqrt
    - udf
    - sproc
- Added support for StringType, TimestampType and VariantType data conversion in the mocked function `to_time`.

#### Bug Fixes

- Fixed a bug that null filled columns for constant functions.
- Fixed a bug that implementation of to_object, to_array and to_binary to better handle null inputs.
- Fixed a bug that timestamp data comparison can not handle year beyond 2262.
- Fixed a bug that `Session.builder.getOrCreate` should return the created mock session.

## 1.14.0 (2024-03-20)

### New Features

- Added support for creating vectorized UDTFs with `process` method.
- Added support for dataframe functions:
  - to_timestamp_ltz
  - to_timestamp_ntz
  - to_timestamp_tz
  - locate
- Added support for ASOF JOIN type.
- Added support for the following local testing APIs:
  - snowflake.snowpark.functions:
    - to_double
    - to_timestamp
    - to_timestamp_ltz
    - to_timestamp_ntz
    - to_timestamp_tz
    - greatest
    - least
    - convert_timezone
    - dateadd
    - date_part
  - snowflake.snowpark.Session:
    - get_current_account
    - get_current_warehouse
    - get_current_role
    - use_schema
    - use_warehouse
    - use_database
    - use_role

### Bug Fixes

- Fixed a bug in `SnowflakePlanBuilder` that `save_as_table` does not filter column that name start with '$' and follow by number correctly.
- Fixed a bug that statement parameters may have no effect when resolving imports and packages.
- Fixed bugs in local testing:
  - LEFT ANTI and LEFT SEMI joins drop rows with null values.
  - DataFrameReader.csv incorrectly parses data when the optional parameter `field_optionally_enclosed_by` is specified.
  - Column.regexp only considers the first entry when `pattern` is a `Column`.
  - Table.update raises `KeyError` when updating null values in the rows.
  - VARIANT columns raise errors at `DataFrame.collect`.
  - `count_distinct` does not work correctly when counting.
  - Null values in integer columns raise `TypeError`.

### Improvements

- Added telemetry to local testing.
- Improved the error message of `DataFrameReader` to raise `FileNotFound` error when reading a path that does not exist or when there are no files under the path.

## 1.13.0 (2024-02-26)

### New Features

- Added support for an optional `date_part` argument in function `last_day`.
- `SessionBuilder.app_name` will set the query_tag after the session is created.
- Added support for the following local testing functions:
  - current_timestamp
  - current_date
  - current_time
  - strip_null_value
  - upper
  - lower
  - length
  - initcap

### Improvements

- Added cleanup logic at interpreter shutdown to close all active sessions.
- Closing sessions within stored procedures now is a no-op logging a warning instead of raising an error.

### Bug Fixes

- Fixed a bug in `DataFrame.to_local_iterator` where the iterator could yield wrong results if another query is executed before the iterator finishes due to wrong isolation level. For details, please see #945.
- Fixed a bug that truncated table names in error messages while running a plan with local testing enabled.
- Fixed a bug that `Session.range` returns empty result when the range is large.

## 1.12.1 (2024-02-08)

### Improvements

- Use `split_blocks=True` by default during `to_pandas` conversion, for optimal memory allocation. This parameter is passed to `pyarrow.Table.to_pandas`, which enables `PyArrow` to split the memory allocation into smaller, more manageable blocks instead of allocating a single contiguous block. This results in better memory management when dealing with larger datasets.

### Bug Fixes

- Fixed a bug in `DataFrame.to_pandas` that caused an error when evaluating on a Dataframe with an `IntergerType` column with null values.

## 1.12.0 (2024-01-30)

### New Features

- Exposed `statement_params` in `StoredProcedure.__call__`.
- Added two optional arguments to `Session.add_import`.
  - `chunk_size`: The number of bytes to hash per chunk of the uploaded files.
  - `whole_file_hash`: By default only the first chunk of the uploaded import is hashed to save time. When this is set to True each uploaded file is fully hashed instead.
- Added parameters `external_access_integrations` and `secrets` when creating a UDAF from Snowpark Python to allow integration with external access.
- Added a new method `Session.append_query_tag`. Allows an additional tag to be added to the current query tag by appending it as a comma separated value.
- Added a new method `Session.update_query_tag`. Allows updates to a JSON encoded dictionary query tag.
- `SessionBuilder.getOrCreate` will now attempt to replace the singleton it returns when token expiration has been detected.
- Added support for new functions in `snowflake.snowpark.functions`:
  - `array_except`
  - `create_map`
  - `sign`/`signum`
- Added the following functions to `DataFrame.analytics`:
  - Added the `moving_agg` function in `DataFrame.analytics` to enable moving aggregations like sums and averages with multiple window sizes.
  - Added the `cummulative_agg` function in `DataFrame.analytics` to enable commulative aggregations like sums and averages on multiple columns.
  - Added the `compute_lag` and `compute_lead` functions in `DataFrame.analytics` for enabling lead and lag calculations on multiple columns.
  - Added the `time_series_agg` function in `DataFrame.analytics` to enable time series aggregations like sums and averages with multiple time windows.

### Bug Fixes

- Fixed a bug in `DataFrame.na.fill` that caused Boolean values to erroneously override integer values.
- Fixed a bug in `Session.create_dataframe` where the Snowpark DataFrames created using pandas DataFrames were not inferring the type for timestamp columns correctly. The behavior is as follows:
  - Earlier timestamp columns without a timezone would be converted to nanosecond epochs and inferred as `LongType()`, but will now be correctly maintained as timestamp values and be inferred as `TimestampType(TimestampTimeZone.NTZ)`.
  - Earlier timestamp columns with a timezone would be inferred as `TimestampType(TimestampTimeZone.NTZ)` and loose timezone information but will now be correctly inferred as `TimestampType(TimestampTimeZone.LTZ)` and timezone information is retained correctly.
  - Set session parameter `PYTHON_SNOWPARK_USE_LOGICAL_TYPE_FOR_CREATE_DATAFRAME` to revert back to old behavior. It is recommended that you update your code to align with correct behavior because the parameter will be removed in the future.
- Fixed a bug that `DataFrame.to_pandas` gets decimal type when scale is not 0, and creates an object dtype in `pandas`. Instead, we cast the value to a float64 type.
- Fixed bugs that wrongly flattened the generated SQL when one of the following happens:
  - `DataFrame.filter()` is called after `DataFrame.sort().limit()`.
  - `DataFrame.sort()` or `filter()` is called on a DataFrame that already has a window function or sequence-dependent data generator column.
    For instance, `df.select("a", seq1().alias("b")).select("a", "b").sort("a")` won't flatten the sort clause anymore.
  - a window or sequence-dependent data generator column is used after `DataFrame.limit()`. For instance, `df.limit(10).select(row_number().over())` won't flatten the limit and select in the generated SQL.
- Fixed a bug where aliasing a DataFrame column raised an error when the DataFame was copied from another DataFrame with an aliased column. For instance,

  ```python
  df = df.select(col("a").alias("b"))
  df = copy(df)
  df.select(col("b").alias("c"))  # threw an error. Now it's fixed.
  ```

- Fixed a bug in `Session.create_dataframe` that the non-nullable field in a schema is not respected for boolean type. Note that this fix is only effective when the user has the privilege to create a temp table.
- Fixed a bug in SQL simplifier where non-select statements in `session.sql` dropped a SQL query when used with `limit()`.
- Fixed a bug that raised an exception when session parameter `ERROR_ON_NONDETERMINISTIC_UPDATE` is true.

### Behavior Changes (API Compatible)

- When parsing data types during a `to_pandas` operation, we rely on GS precision value to fix precision issues for large integer values. This may affect users where a column that was earlier returned as `int8` gets returned as `int64`. Users can fix this by explicitly specifying precision values for their return column.
- Aligned behavior for `Session.call` in case of table stored procedures where running `Session.call` would not trigger stored procedure unless a `collect()` operation was performed.
- `StoredProcedureRegistration` will now automatically add `snowflake-snowpark-python` as a package dependency. The added dependency will be on the client's local version of the library and an error is thrown if the server cannot support that version.

## 1.11.1 (2023-12-07)

### Bug Fixes

- Fixed a bug that numpy should not be imported at the top level of mock module.
- Added support for these new functions in `snowflake.snowpark.functions`:
  - `from_utc_timestamp`
  - `to_utc_timestamp`

## 1.11.0 (2023-12-05)

### New Features

- Add the `conn_error` attribute to `SnowflakeSQLException` that stores the whole underlying exception from `snowflake-connector-python`.
- Added support for `RelationalGroupedDataframe.pivot()` to access `pivot` in the following pattern `Dataframe.group_by(...).pivot(...)`.
- Added experimental feature: Local Testing Mode, which allows you to create and operate on Snowpark Python DataFrames locally without connecting to a Snowflake account. You can use the local testing framework to test your DataFrame operations locally, on your development machine or in a CI (continuous integration) pipeline, before deploying code changes to your account.

- Added support for `arrays_to_object` new functions in `snowflake.snowpark.functions`.
- Added support for the vector data type.

### Dependency Updates

- Bumped cloudpickle dependency to work with `cloudpickle==2.2.1`
- Updated ``snowflake-connector-python`` to `3.4.0`.

### Bug Fixes

- DataFrame column names quoting check now supports newline characters.
- Fix a bug where a DataFrame generated by `session.read.with_metadata` creates inconsistent table when doing `df.write.save_as_table`.

## 1.10.0 (2023-11-03)

### New Features

- Added support for managing case sensitivity in `DataFrame.to_local_iterator()`.
- Added support for specifying vectorized UDTF's input column names by using the optional parameter `input_names` in `UDTFRegistration.register/register_file` and `functions.pandas_udtf`. By default, `RelationalGroupedDataFrame.applyInPandas` will infer the column names from current dataframe schema.
- Add `sql_error_code` and `raw_message` attributes to `SnowflakeSQLException` when it is caused by a SQL exception.

### Bug Fixes

- Fixed a bug in `DataFrame.to_pandas()` where converting snowpark dataframes to pandas dataframes was losing precision on integers with more than 19 digits.
- Fixed a bug that `session.add_packages` can not handle requirement specifier that contains project name with underscore and version.
- Fixed a bug in `DataFrame.limit()` when `offset` is used and the parent `DataFrame` uses `limit`. Now the `offset` won't impact the parent DataFrame's `limit`.
- Fixed a bug in `DataFrame.write.save_as_table` where dataframes created from read api could not save data into snowflake because of invalid column name `$1`.

### Behavior change

- Changed the behavior of `date_format`:
  - The `format` argument changed from optional to required.
  - The returned result changed from a date object to a date-formatted string.
- When a window function, or a sequence-dependent data generator (`normal`, `zipf`, `uniform`, `seq1`, `seq2`, `seq4`, `seq8`) function is used, the sort and filter operation will no longer be flattened when generating the query.

## 1.9.0 (2023-10-13)

### New Features

- Added support for the Python 3.11 runtime environment.

### Dependency updates

- Added back the dependency of `typing-extensions`.

### Bug Fixes

- Fixed a bug where imports from permanent stage locations were ignored for temporary stored procedures, UDTFs, UDFs, and UDAFs.
- Revert back to using CTAS (create table as select) statement for `Dataframe.writer.save_as_table` which does not need insert permission for writing tables.

### New Features
- Support `PythonObjJSONEncoder` json-serializable objects for `ARRAY` and `OBJECT` literals.

## 1.8.0 (2023-09-14)

### New Features

- Added support for VOLATILE/IMMUTABLE keyword when registering UDFs.
- Added support for specifying clustering keys when saving dataframes using `DataFrame.save_as_table`.
- Accept `Iterable` objects input for `schema` when creating dataframes using `Session.create_dataframe`.
- Added the property `DataFrame.session` to return a `Session` object.
- Added the property `Session.session_id` to return an integer that represents session ID.
- Added the property `Session.connection` to return a `SnowflakeConnection` object .

- Added support for creating a Snowpark session from a configuration file or environment variables.

### Dependency updates

- Updated ``snowflake-connector-python`` to 3.2.0.

### Bug Fixes

- Fixed a bug where automatic package upload would raise `ValueError` even when compatible package version were added in `session.add_packages`.
- Fixed a bug where table stored procedures were not registered correctly when using `register_from_file`.
- Fixed a bug where dataframe joins failed with `invalid_identifier` error.
- Fixed a bug where `DataFrame.copy` disables SQL simplfier for the returned copy.
- Fixed a bug where `session.sql().select()` would fail if any parameters are specified to `session.sql()`

## 1.7.0 (2023-08-28)

### New Features

- Added parameters `external_access_integrations` and `secrets` when creating a UDF, UDTF or Stored Procedure from Snowpark Python to allow integration with external access.
- Added support for these new functions in `snowflake.snowpark.functions`:
  - `array_flatten`
  - `flatten`
- Added support for `apply_in_pandas` in `snowflake.snowpark.relational_grouped_dataframe`.
- Added support for replicating your local Python environment on Snowflake via `Session.replicate_local_environment`.

### Bug Fixes

- Fixed a bug where `session.create_dataframe` fails to properly set nullable columns where nullability was affected by order or data was given.
- Fixed a bug where `DataFrame.select` could not identify and alias columns in presence of table functions when output columns of table function overlapped with columns in dataframe.

### Behavior Changes

- When creating stored procedures, UDFs, UDTFs, UDAFs with parameter `is_permanent=False` will now create temporary objects even when `stage_name` is provided. The default value of `is_permanent` is `False` which is why if this value is not explicitly set to `True` for permanent objects, users will notice a change in behavior.
- `types.StructField` now enquotes column identifier by default.

## 1.6.1 (2023-08-02)

### New Features

- Added support for these new functions in `snowflake.snowpark.functions`:
  - `array_sort`
  - `sort_array`
  - `array_min`
  - `array_max`
  - `explode_outer`
- Added support for pure Python packages specified via `Session.add_requirements` or `Session.add_packages`. They are now usable in stored procedures and UDFs even if packages are not present on the Snowflake Anaconda channel.
  - Added Session parameter `custom_packages_upload_enabled` and `custom_packages_force_upload_enabled` to enable the support for pure Python packages feature mentioned above. Both parameters default to `False`.
- Added support for specifying package requirements by passing a Conda environment yaml file to `Session.add_requirements`.
- Added support for asynchronous execution of multi-query dataframes that contain binding variables.
- Added support for renaming multiple columns in `DataFrame.rename`.
- Added support for Geometry datatypes.
- Added support for `params` in `session.sql()` in stored procedures.
- Added support for user-defined aggregate functions (UDAFs). This feature is currently in private preview.
- Added support for vectorized UDTFs (user-defined table functions). This feature is currently in public preview.
- Added support for Snowflake Timestamp variants (i.e., `TIMESTAMP_NTZ`, `TIMESTAMP_LTZ`, `TIMESTAMP_TZ`)
  - Added `TimestampTimezone` as an argument in `TimestampType` constructor.
  - Added type hints `NTZ`, `LTZ`, `TZ` and `Timestamp` to annotate functions when registering UDFs.

### Improvements

- Removed redundant dependency `typing-extensions`.
- `DataFrame.cache_result` now creates temp table fully qualified names under current database and current schema.

### Bug Fixes

- Fixed a bug where type check happens on pandas before it is imported.
- Fixed a bug when creating a UDF from `numpy.ufunc`.
- Fixed a bug where `DataFrame.union` was not generating the correct `Selectable.schema_query` when SQL simplifier is enabled.

### Behavior Changes

- `DataFrameWriter.save_as_table` now respects the `nullable` field of the schema provided by the user or the inferred schema based on data from user input.

### Dependency updates

- Updated ``snowflake-connector-python`` to 3.0.4.

## 1.5.1 (2023-06-20)

### New Features

- Added support for the Python 3.10 runtime environment.

## 1.5.0 (2023-06-09)

### Behavior Changes

- Aggregation results, from functions such as `DataFrame.agg` and `DataFrame.describe`, no longer strip away non-printing characters from column names.

### New Features

- Added support for the Python 3.9 runtime environment.
- Added support for new functions in `snowflake.snowpark.functions`:
  - `array_generate_range`
  - `array_unique_agg`
  - `collect_set`
  - `sequence`
- Added support for registering and calling stored procedures with `TABLE` return type.
- Added support for parameter `length` in `StringType()` to specify the maximum number of characters that can be stored by the column.
- Added the alias `functions.element_at()` for `functions.get()`.
- Added the alias `Column.contains` for `functions.contains`.
- Added experimental feature `DataFrame.alias`.
- Added support for querying metadata columns from stage when creating `DataFrame` using `DataFrameReader`.
- Added support for `StructType.add` to append more fields to existing `StructType` objects.
- Added support for parameter `execute_as` in `StoredProcedureRegistration.register_from_file()` to specify stored procedure caller rights.

### Bug Fixes

- Fixed a bug where the `Dataframe.join_table_function` did not run all of the necessary queries to set up the join table function when SQL simplifier was enabled.
- Fixed type hint declaration for custom types - `ColumnOrName`, `ColumnOrLiteralStr`, `ColumnOrSqlExpr`, `LiteralType` and `ColumnOrLiteral` that were breaking `mypy` checks.
- Fixed a bug where `DataFrameWriter.save_as_table` and `DataFrame.copy_into_table` failed to parse fully qualified table names.

## 1.4.0 (2023-04-24)

### New Features

- Added support for `session.getOrCreate`.
- Added support for alias `Column.getField`.
- Added support for new functions in `snowflake.snowpark.functions`:
  - `date_add` and `date_sub` to make add and subtract operations easier.
  - `daydiff`
  - `explode`
  - `array_distinct`.
  - `regexp_extract`.
  - `struct`.
  - `format_number`.
  - `bround`.
  - `substring_index`
- Added parameter `skip_upload_on_content_match` when creating UDFs, UDTFs and stored procedures using `register_from_file` to skip uploading files to a stage if the same version of the files are already on the stage.
- Added support for `DataFrameWriter.save_as_table` method to take table names that contain dots.
- Flattened generated SQL when `DataFrame.filter()` or `DataFrame.order_by()` is followed by a projection statement (e.g. `DataFrame.select()`, `DataFrame.with_column()`).
- Added support for creating dynamic tables _(in private preview)_ using `Dataframe.create_or_replace_dynamic_table`.
- Added an optional argument `params` in `session.sql()` to support binding variables. Note that this is not supported in stored procedures yet.

### Bug Fixes

- Fixed a bug in `strtok_to_array` where an exception was thrown when a delimiter was passed in.
- Fixed a bug in `session.add_import` where the module had the same namespace as other dependencies.

## 1.3.0 (2023-03-28)

### New Features

- Added support for `delimiters` parameter in `functions.initcap()`.
- Added support for `functions.hash()` to accept a variable number of input expressions.
- Added API `Session.RuntimeConfig` for getting/setting/checking the mutability of any runtime configuration.
- Added support managing case sensitivity in `Row` results from `DataFrame.collect` using `case_sensitive` parameter.
- Added API `Session.conf` for getting, setting or checking the mutability of any runtime configuration.
- Added support for managing case sensitivity in `Row` results from `DataFrame.collect` using `case_sensitive` parameter.
- Added indexer support for `snowflake.snowpark.types.StructType`.
- Added a keyword argument `log_on_exception` to `Dataframe.collect` and `Dataframe.collect_no_wait` to optionally disable error logging for SQL exceptions.

### Bug Fixes

- Fixed a bug where a DataFrame set operation(`DataFrame.substract`, `DataFrame.union`, etc.) being called after another DataFrame set operation and `DataFrame.select` or `DataFrame.with_column` throws an exception.
- Fixed a bug where chained sort statements are overwritten by the SQL simplifier.

### Improvements

- Simplified JOIN queries to use constant subquery aliases (`SNOWPARK_LEFT`, `SNOWPARK_RIGHT`) by default. Users can disable this at runtime with `session.conf.set('use_constant_subquery_alias', False)` to use randomly generated alias names instead.
- Allowed specifying statement parameters in `session.call()`.
- Enabled the uploading of large pandas DataFrames in stored procedures by defaulting to a chunk size of 100,000 rows.

## 1.2.0 (2023-03-02)

### New Features

- Added support for displaying source code as comments in the generated scripts when registering stored procedures. This
  is enabled by default, turn off by specifying `source_code_display=False` at registration.
- Added a parameter `if_not_exists` when creating a UDF, UDTF or Stored Procedure from Snowpark Python to ignore creating the specified function or procedure if it already exists.
- Accept integers when calling `snowflake.snowpark.functions.get` to extract value from array.
- Added `functions.reverse` in functions to open access to Snowflake built-in function
  [reverse](https://docs.snowflake.com/en/sql-reference/functions/reverse).
- Added parameter `require_scoped_url` in snowflake.snowflake.files.SnowflakeFile.open() `(in Private Preview)` to replace `is_owner_file` is marked for deprecation.

### Bug Fixes

- Fixed a bug that overwrote `paramstyle` to `qmark` when creating a Snowpark session.
- Fixed a bug where `df.join(..., how="cross")` fails with `SnowparkJoinException: (1112): Unsupported using join type 'Cross'`.
- Fixed a bug where querying a `DataFrame` column created from chained function calls used a wrong column name.

## 1.1.0 (2023-01-26)

### New Features:

- Added `asc`, `asc_nulls_first`, `asc_nulls_last`, `desc`, `desc_nulls_first`, `desc_nulls_last`, `date_part` and `unix_timestamp` in functions.
- Added the property `DataFrame.dtypes` to return a list of column name and data type pairs.
- Added the following aliases:
  - `functions.expr()` for `functions.sql_expr()`.
  - `functions.date_format()` for `functions.to_date()`.
  - `functions.monotonically_increasing_id()` for `functions.seq8()`
  - `functions.from_unixtime()` for `functions.to_timestamp()`

### Bug Fixes:

- Fixed a bug in SQL simplifier that didn’t handle Column alias and join well in some cases. See https://github.com/snowflakedb/snowpark-python/issues/658 for details.
- Fixed a bug in SQL simplifier that generated wrong column names for function calls, NaN and INF.

### Improvements

- The session parameter `PYTHON_SNOWPARK_USE_SQL_SIMPLIFIER` is `True` after Snowflake 7.3 was released. In snowpark-python, `session.sql_simplifier_enabled` reads the value of `PYTHON_SNOWPARK_USE_SQL_SIMPLIFIER` by default, meaning that the SQL simplfier is enabled by default after the Snowflake 7.3 release. To turn this off, set `PYTHON_SNOWPARK_USE_SQL_SIMPLIFIER` in Snowflake to `False` or run `session.sql_simplifier_enabled = False` from Snowpark. It is recommended to use the SQL simplifier because it helps to generate more concise SQL.

## 1.0.0 (2022-11-01)

### New Features

- Added `Session.generator()` to create a new `DataFrame` using the Generator table function.
- Added a parameter `secure` to the functions that create a secure UDF or UDTF.

## 0.12.0 (2022-10-14)

### New Features

- Added new APIs for async job:
  - `Session.create_async_job()` to create an `AsyncJob` instance from a query id.
  - `AsyncJob.result()` now accepts argument `result_type` to return the results in different formats.
  - `AsyncJob.to_df()` returns a `DataFrame` built from the result of this asynchronous job.
  - `AsyncJob.query()` returns the SQL text of the executed query.
- `DataFrame.agg()` and `RelationalGroupedDataFrame.agg()` now accept variable-length arguments.
- Added parameters `lsuffix` and `rsuffix` to `DataFram.join()` and `DataFrame.cross_join()` to conveniently rename overlapping columns.
- Added `Table.drop_table()` so you can drop the temp table after `DataFrame.cache_result()`. `Table` is also a context manager so you can use the `with` statement to drop the cache temp table after use.
- Added `Session.use_secondary_roles()`.
- Added functions `first_value()` and `last_value()`. (contributed by @chasleslr)
- Added `on` as an alias for `using_columns` and `how` as an alias for `join_type` in `DataFrame.join()`.

### Bug Fixes

- Fixed a bug in `Session.create_dataframe()` that raised an error when `schema` names had special characters.
- Fixed a bug in which options set in `Session.read.option()` were not passed to `DataFrame.copy_into_table()` as default values.
- Fixed a bug in which `DataFrame.copy_into_table()` raises an error when a copy option has single quotes in the value.

## 0.11.0 (2022-09-28)

### Behavior Changes

- `Session.add_packages()` now raises `ValueError` when the version of a package cannot be found in Snowflake Anaconda channel. Previously, `Session.add_packages()` succeeded, and a `SnowparkSQLException` exception was raised later in the UDF/SP registration step.

### New Features:

- Added method `FileOperation.get_stream()` to support downloading stage files as stream.
- Added support in `functions.ntiles()` to accept int argument.
- Added the following aliases:
  - `functions.call_function()` for `functions.call_builtin()`.
  - `functions.function()` for `functions.builtin()`.
  - `DataFrame.order_by()` for `DataFrame.sort()`
  - `DataFrame.orderBy()` for `DataFrame.sort()`
- Improved `DataFrame.cache_result()` to return a more accurate `Table` class instead of a `DataFrame` class.
- Added support to allow `session` as the first argument when calling `StoredProcedure`.

### Improvements

- Improved nested query generation by flattening queries when applicable.
  - This improvement could be enabled by setting `Session.sql_simplifier_enabled = True`.
  - `DataFrame.select()`, `DataFrame.with_column()`, `DataFrame.drop()` and other select-related APIs have more flattened SQLs.
  - `DataFrame.union()`, `DataFrame.union_all()`, `DataFrame.except_()`, `DataFrame.intersect()`, `DataFrame.union_by_name()` have flattened SQLs generated when multiple set operators are chained.
- Improved type annotations for async job APIs.

### Bug Fixes

- Fixed a bug in which `Table.update()`, `Table.delete()`, `Table.merge()` try to reference a temp table that does not exist.

## 0.10.0 (2022-09-16)

### New Features:

- Added experimental APIs for evaluating Snowpark dataframes with asynchronous queries:
  - Added keyword argument `block` to the following action APIs on Snowpark dataframes (which execute queries) to allow asynchronous evaluations:
    - `DataFrame.collect()`, `DataFrame.to_local_iterator()`, `DataFrame.to_pandas()`, `DataFrame.to_pandas_batches()`, `DataFrame.count()`, `DataFrame.first()`.
    - `DataFrameWriter.save_as_table()`, `DataFrameWriter.copy_into_location()`.
    - `Table.delete()`, `Table.update()`, `Table.merge()`.
  - Added method `DataFrame.collect_nowait()` to allow asynchronous evaluations.
  - Added class `AsyncJob` to retrieve results from asynchronously executed queries and check their status.
- Added support for `table_type` in `Session.write_pandas()`. You can now choose from these `table_type` options: `"temporary"`, `"temp"`, and `"transient"`.
- Added support for using Python structured data (`list`, `tuple` and `dict`) as literal values in Snowpark.
- Added keyword argument `execute_as` to `functions.sproc()` and `session.sproc.register()` to allow registering a stored procedure as a caller or owner.
- Added support for specifying a pre-configured file format when reading files from a stage in Snowflake.

### Improvements:

- Added support for displaying details of a Snowpark session.

### Bug Fixes:

- Fixed a bug in which `DataFrame.copy_into_table()` and `DataFrameWriter.save_as_table()` mistakenly created a new table if the table name is fully qualified, and the table already exists.

### Deprecations:

- Deprecated keyword argument `create_temp_table` in `Session.write_pandas()`.
- Deprecated invoking UDFs using arguments wrapped in a Python list or tuple. You can use variable-length arguments without a list or tuple.

### Dependency updates

- Updated ``snowflake-connector-python`` to 2.7.12.

## 0.9.0 (2022-08-30)

### New Features:

- Added support for displaying source code as comments in the generated scripts when registering UDFs.
  This feature is turned on by default. To turn it off, pass the new keyword argument `source_code_display` as `False` when calling `register()` or `@udf()`.
- Added support for calling table functions from `DataFrame.select()`, `DataFrame.with_column()` and `DataFrame.with_columns()` which now take parameters of type `table_function.TableFunctionCall` for columns.
- Added keyword argument `overwrite` to `session.write_pandas()` to allow overwriting contents of a Snowflake table with that of a pandas DataFrame.
- Added keyword argument `column_order` to `df.write.save_as_table()` to specify the matching rules when inserting data into table in append mode.
- Added method `FileOperation.put_stream()` to upload local files to a stage via file stream.
- Added methods `TableFunctionCall.alias()` and `TableFunctionCall.as_()` to allow aliasing the names of columns that come from the output of table function joins.
- Added function `get_active_session()` in module `snowflake.snowpark.context` to get the current active Snowpark session.

### Bug Fixes:

- Fixed a bug in which batch insert should not raise an error when `statement_params` is not passed to the function.
- Fixed a bug in which column names should be quoted when `session.create_dataframe()` is called with dicts and a given schema.
- Fixed a bug in which creation of table should be skipped if the table already exists and is in append mode when calling `df.write.save_as_table()`.
- Fixed a bug in which third-party packages with underscores cannot be added when registering UDFs.

### Improvements:

- Improved function `function.uniform()` to infer the types of inputs `max_` and `min_` and cast the limits to `IntegerType` or `FloatType` correspondingly.

## 0.8.0 (2022-07-22)

### New Features:

- Added keyword only argument `statement_params` to the following methods to allow for specifying statement level parameters:
  - `collect`, `to_local_iterator`, `to_pandas`, `to_pandas_batches`,
    `count`, `copy_into_table`, `show`, `create_or_replace_view`, `create_or_replace_temp_view`, `first`, `cache_result`
    and `random_split` on class `snowflake.snowpark.Dateframe`.
  - `update`, `delete` and `merge` on class `snowflake.snowpark.Table`.
  - `save_as_table` and `copy_into_location` on class `snowflake.snowpark.DataFrameWriter`.
  - `approx_quantile`, `statement_params`, `cov` and `crosstab` on class `snowflake.snowpark.DataFrameStatFunctions`.
  - `register` and `register_from_file` on class `snowflake.snowpark.udf.UDFRegistration`.
  - `register` and `register_from_file` on class `snowflake.snowpark.udtf.UDTFRegistration`.
  - `register` and `register_from_file` on class `snowflake.snowpark.stored_procedure.StoredProcedureRegistration`.
  - `udf`, `udtf` and `sproc` in `snowflake.snowpark.functions`.
- Added support for `Column` as an input argument to `session.call()`.
- Added support for `table_type` in `df.write.save_as_table()`. You can now choose from these `table_type` options: `"temporary"`, `"temp"`, and `"transient"`.

### Improvements:

- Added validation of object name in `session.use_*` methods.
- Updated the query tag in SQL to escape it when it has special characters.
- Added a check to see if Anaconda terms are acknowledged when adding missing packages.

### Bug Fixes:

- Fixed the limited length of the string column in `session.create_dataframe()`.
- Fixed a bug in which `session.create_dataframe()` mistakenly converted 0 and `False` to `None` when the input data was only a list.
- Fixed a bug in which calling `session.create_dataframe()` using a large local dataset sometimes created a temp table twice.
- Aligned the definition of `function.trim()` with the SQL function definition.
- Fixed an issue where snowpark-python would hang when using the Python system-defined (built-in function) `sum` vs. the Snowpark `function.sum()`.

### Deprecations:

- Deprecated keyword argument `create_temp_table` in `df.write.save_as_table()`.

## 0.7.0 (2022-05-25)

### New Features:

- Added support for user-defined table functions (UDTFs).
  - Use function `snowflake.snowpark.functions.udtf()` to register a UDTF, or use it as a decorator to register the UDTF.
    - You can also use `Session.udtf.register()` to register a UDTF.
  - Use `Session.udtf.register_from_file()` to register a UDTF from a Python file.
- Updated APIs to query a table function, including both Snowflake built-in table functions and UDTFs.
  - Use function `snowflake.snowpark.functions.table_function()` to create a callable representing a table function and use it to call the table function in a query.
  - Alternatively, use function `snowflake.snowpark.functions.call_table_function()` to call a table function.
  - Added support for `over` clause that specifies `partition by` and `order by` when lateral joining a table function.
  - Updated `Session.table_function()` and `DataFrame.join_table_function()` to accept `TableFunctionCall` instances.

### Breaking Changes:

- When creating a function with `functions.udf()` and `functions.sproc()`, you can now specify an empty list for the `imports` or `packages` argument to indicate that no import or package is used for this UDF or stored procedure. Previously, specifying an empty list meant that the function would use session-level imports or packages.
- Improved the `__repr__` implementation of data types in `types.py`. The unused `type_name` property has been removed.
- Added a Snowpark-specific exception class for SQL errors. This replaces the previous `ProgrammingError` from the Python connector.

### Improvements:

- Added a lock to a UDF or UDTF when it is called for the first time per thread.
- Improved the error message for pickling errors that occurred during UDF creation.
- Included the query ID when logging the failed query.

### Bug Fixes:

- Fixed a bug in which non-integral data (such as timestamps) was occasionally converted to integer when calling `DataFrame.to_pandas()`.
- Fixed a bug in which `DataFrameReader.parquet()` failed to read a parquet file when its column contained spaces.
- Fixed a bug in which `DataFrame.copy_into_table()` failed when the dataframe is created by reading a file with inferred schemas.

### Deprecations

`Session.flatten()` and `DataFrame.flatten()`.

### Dependency Updates:

- Restricted the version of `cloudpickle` <= `2.0.0`.

## 0.6.0 (2022-04-27)

### New Features:

- Added support for vectorized UDFs with the input as a pandas DataFrame or pandas Series and the output as a pandas Series. This improves the performance of UDFs in Snowpark.
- Added support for inferring the schema of a DataFrame by default when it is created by reading a Parquet, Avro, or ORC file in the stage.
- Added functions `current_session()`, `current_statement()`, `current_user()`, `current_version()`, `current_warehouse()`, `date_from_parts()`, `date_trunc()`, `dayname()`, `dayofmonth()`, `dayofweek()`, `dayofyear()`, `grouping()`, `grouping_id()`, `hour()`, `last_day()`, `minute()`, `next_day()`, `previous_day()`, `second()`, `month()`, `monthname()`, `quarter()`, `year()`, `current_database()`, `current_role()`, `current_schema()`, `current_schemas()`, `current_region()`, `current_avaliable_roles()`, `add_months()`, `any_value()`, `bitnot()`, `bitshiftleft()`, `bitshiftright()`, `convert_timezone()`, `uniform()`, `strtok_to_array()`, `sysdate()`, `time_from_parts()`,  `timestamp_from_parts()`, `timestamp_ltz_from_parts()`, `timestamp_ntz_from_parts()`, `timestamp_tz_from_parts()`, `weekofyear()`, `percentile_cont()` to `snowflake.snowflake.functions`.

### Breaking Changes:

- Expired deprecations:
  - Removed the following APIs that were deprecated in 0.4.0: `DataFrame.groupByGroupingSets()`, `DataFrame.naturalJoin()`, `DataFrame.joinTableFunction`, `DataFrame.withColumns()`, `Session.getImports()`, `Session.addImport()`, `Session.removeImport()`, `Session.clearImports()`, `Session.getSessionStage()`, `Session.getDefaultDatabase()`, `Session.getDefaultSchema()`, `Session.getCurrentDatabase()`, `Session.getCurrentSchema()`, `Session.getFullyQualifiedCurrentSchema()`.

### Improvements:

- Added support for creating an empty `DataFrame` with a specific schema using the `Session.create_dataframe()` method.
- Changed the logging level from `INFO` to `DEBUG` for several logs (e.g., the executed query) when evaluating a dataframe.
- Improved the error message when failing to create a UDF due to pickle errors.

### Bug Fixes:

- Removed pandas hard dependencies in the `Session.create_dataframe()` method.

### Dependency Updates:

- Added `typing-extension` as a new dependency with the version >= `4.1.0`.

## 0.5.0 (2022-03-22)

### New Features

- Added stored procedures API.
  - Added `Session.sproc` property and `sproc()` to `snowflake.snowpark.functions`, so you can register stored procedures.
  - Added `Session.call` to call stored procedures by name.
- Added `UDFRegistration.register_from_file()` to allow registering UDFs from Python source files or zip files directly.
- Added `UDFRegistration.describe()` to describe a UDF.
- Added `DataFrame.random_split()` to provide a way to randomly split a dataframe.
- Added functions `md5()`, `sha1()`, `sha2()`, `ascii()`, `initcap()`, `length()`, `lower()`, `lpad()`, `ltrim()`, `rpad()`, `rtrim()`, `repeat()`, `soundex()`, `regexp_count()`, `replace()`, `charindex()`, `collate()`, `collation()`, `insert()`, `left()`, `right()`, `endswith()` to `snowflake.snowpark.functions`.
- Allowed `call_udf()` to accept literal values.
- Provided a `distinct` keyword in `array_agg()`.

### Bug Fixes:

- Fixed an issue that caused `DataFrame.to_pandas()` to have a string column if `Column.cast(IntegerType())` was used.
- Fixed a bug in `DataFrame.describe()` when there is more than one string column.

## 0.4.0 (2022-02-15)

### New Features

- You can now specify which Anaconda packages to use when defining UDFs.
  - Added `add_packages()`, `get_packages()`, `clear_packages()`, and `remove_package()`, to class `Session`.
  - Added `add_requirements()` to `Session` so you can use a requirements file to specify which packages this session will use.
  - Added parameter `packages` to function `snowflake.snowpark.functions.udf()` and method `UserDefinedFunction.register()` to indicate UDF-level Anaconda package dependencies when creating a UDF.
  - Added parameter `imports` to `snowflake.snowpark.functions.udf()` and `UserDefinedFunction.register()` to specify UDF-level code imports.
- Added a parameter `session` to function `udf()` and `UserDefinedFunction.register()` so you can specify which session to use to create a UDF if you have multiple sessions.
- Added types `Geography` and `Variant` to `snowflake.snowpark.types` to be used as type hints for Geography and Variant data when defining a UDF.
- Added support for Geography geoJSON data.
- Added `Table`, a subclass of `DataFrame` for table operations:
  - Methods `update` and `delete` update and delete rows of a table in Snowflake.
  - Method `merge` merges data from a `DataFrame` to a `Table`.
  - Override method `DataFrame.sample()` with an additional parameter `seed`, which works on tables but not on view and sub-queries.
- Added `DataFrame.to_local_iterator()` and `DataFrame.to_pandas_batches()` to allow getting results from an iterator when the result set returned from the Snowflake database is too large.
- Added `DataFrame.cache_result()` for caching the operations performed on a `DataFrame` in a temporary table.
  Subsequent operations on the original `DataFrame` have no effect on the cached result `DataFrame`.
- Added property `DataFrame.queries` to get SQL queries that will be executed to evaluate the `DataFrame`.
- Added `Session.query_history()` as a context manager to track SQL queries executed on a session, including all SQL queries to evaluate `DataFrame`s created from a session. Both query ID and query text are recorded.
- You can now create a `Session` instance from an existing established `snowflake.connector.SnowflakeConnection`. Use parameter `connection` in `Session.builder.configs()`.
- Added `use_database()`, `use_schema()`, `use_warehouse()`, and `use_role()` to class `Session` to switch database/schema/warehouse/role after a session is created.
- Added `DataFrameWriter.copy_into_table()` to unload a `DataFrame` to stage files.
- Added `DataFrame.unpivot()`.
- Added `Column.within_group()` for sorting the rows by columns with some aggregation functions.
- Added functions `listagg()`, `mode()`, `div0()`, `acos()`, `asin()`, `atan()`, `atan2()`, `cos()`, `cosh()`, `sin()`, `sinh()`, `tan()`, `tanh()`, `degrees()`, `radians()`, `round()`, `trunc()`, and `factorial()` to `snowflake.snowflake.functions`.
- Added an optional argument `ignore_nulls` in function `lead()` and `lag()`.
- The `condition` parameter of function `when()` and `iff()` now accepts SQL expressions.

### Improvements

- All function and method names have been renamed to use the snake case naming style, which is more Pythonic. For convenience, some camel case names are kept as aliases to the snake case APIs. It is recommended to use the snake case APIs.
  - Deprecated these methods on class `Session` and replaced them with their snake case equivalents: `getImports()`, `addImports()`, `removeImport()`, `clearImports()`, `getSessionStage()`, `getDefaultSchema()`, `getDefaultSchema()`, `getCurrentDatabase()`, `getFullyQualifiedCurrentSchema()`.
  - Deprecated these methods on class `DataFrame` and replaced them with their snake case equivalents: `groupingByGroupingSets()`, `naturalJoin()`, `withColumns()`, `joinTableFunction()`.
- Property `DataFrame.columns` is now consistent with `DataFrame.schema.names` and the Snowflake database `Identifier Requirements`.
- `Column.__bool__()` now raises a `TypeError`. This will ban the use of logical operators `and`, `or`, `not` on `Column` object, for instance `col("a") > 1 and col("b") > 2` will raise the `TypeError`. Use `(col("a") > 1) & (col("b") > 2)` instead.
- Changed `PutResult` and `GetResult` to subclass `NamedTuple`.
- Fixed a bug which raised an error when the local path or stage location has a space or other special characters.
- Changed `DataFrame.describe()` so that non-numeric and non-string columns are ignored instead of raising an exception.

### Dependency updates

- Updated ``snowflake-connector-python`` to 2.7.4.

## 0.3.0 (2022-01-09)

### New Features

- Added `Column.isin()`, with an alias `Column.in_()`.
- Added `Column.try_cast()`, which is a special version of `cast()`. It tries to cast a string expression to other types and returns `null` if the cast is not possible.
- Added `Column.startswith()` and `Column.substr()` to process string columns.
- `Column.cast()` now also accepts a `str` value to indicate the cast type in addition to a `DataType` instance.
- Added `DataFrame.describe()` to summarize stats of a `DataFrame`.
- Added `DataFrame.explain()` to print the query plan of a `DataFrame`.
- `DataFrame.filter()` and `DataFrame.select_expr()` now accepts a sql expression.
- Added a new `bool` parameter `create_temp_table` to methods `DataFrame.saveAsTable()` and `Session.write_pandas()` to optionally create a temp table.
- Added `DataFrame.minus()` and `DataFrame.subtract()` as aliases to `DataFrame.except_()`.
- Added `regexp_replace()`, `concat()`, `concat_ws()`, `to_char()`, `current_timestamp()`, `current_date()`, `current_time()`, `months_between()`, `cast()`, `try_cast()`, `greatest()`, `least()`, and `hash()` to module `snowflake.snowpark.functions`.

### Bug Fixes

- Fixed an issue where `Session.createDataFrame(pandas_df)` and `Session.write_pandas(pandas_df)` raise an exception when the `pandas DataFrame` has spaces in the column name.
- `DataFrame.copy_into_table()` sometimes prints an `error` level log entry while it actually works. It's fixed now.
- Fixed an API docs issue where some `DataFrame` APIs are missing from the docs.

### Dependency updates

- Update ``snowflake-connector-python`` to 2.7.2, which upgrades ``pyarrow`` dependency to 6.0.x. Refer to the [python connector 2.7.2 release notes](https://pypi.org/project/snowflake-connector-python/2.7.2/) for more details.

## 0.2.0 (2021-12-02)

### New Features

- Updated the `Session.createDataFrame()` method for creating a `DataFrame` from a pandas DataFrame.
- Added the `Session.write_pandas()` method for writing a `pandas DataFrame` to a table in Snowflake and getting a `Snowpark DataFrame` object back.
- Added new classes and methods for calling window functions.
- Added the new functions `cume_dist()`, to find the cumulative distribution of a value with regard to other values within a window partition,
  and `row_number()`, which returns a unique row number for each row within a window partition.
- Added functions for computing statistics for DataFrames in the `DataFrameStatFunctions` class.
- Added functions for handling missing values in a DataFrame in the `DataFrameNaFunctions` class.
- Added new methods `rollup()`, `cube()`, and `pivot()` to the `DataFrame` class.
- Added the `GroupingSets` class, which you can use with the DataFrame groupByGroupingSets method to perform a SQL GROUP BY GROUPING SETS.
- Added the new `FileOperation(session)`
  class that you can use to upload and download files to and from a stage.
- Added the `DataFrame.copy_into_table()`
  method for loading data from files in a stage into a table.
- In CASE expressions, the functions `when()` and `otherwise()`
  now accept Python types in addition to `Column` objects.
- When you register a UDF you can now optionally set the `replace` parameter to `True` to overwrite an existing UDF with the same name.

### Improvements

- UDFs are now compressed before they are uploaded to the server. This makes them about 10 times smaller, which can help
  when you are using large ML model files.
- When the size of a UDF is less than 8196 bytes, it will be uploaded as in-line code instead of uploaded to a stage.

### Bug Fixes

- Fixed an issue where the statement `df.select(when(col("a") == 1, 4).otherwise(col("a"))), [Row(4), Row(2), Row(3)]` raised an exception.
- Fixed an issue where `df.toPandas()` raised an exception when a DataFrame was created from large local data.

## 0.1.0 (2021-10-26)

Start of Private Preview<|MERGE_RESOLUTION|>--- conflicted
+++ resolved
@@ -1,15 +1,11 @@
 # Release History
 
-<<<<<<< HEAD
 ## 1.16.0 (TBD)
 
 ### New Features
 - Support stored procedure register with packages given as Python modules.
 
-## 1.15.0 (TBD)
-=======
 ## 1.15.0 (2024-04-24)
->>>>>>> 3a5c7b0f
 
 ### New Features
 

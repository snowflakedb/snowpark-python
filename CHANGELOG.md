# Release History

## 1.15.0 (TBD)

### New Features

- Added support for registering udfs and stored procedure to local testing.
- Added support for the following local testing APIs:
  - snowflake.snowpark.Session:
    - file.put
    - file.put_stream
    - file.get
    - file.get_stream
    - read.json
    - add_import
    - remove_import
    - get_imports
    - clear_imports
    - add_packages
    - add_requirements
    - clear_packages
    - remove_package
    - udf.register
    - udf.register_from_file
  - snowflake.snowpark.functions
    - current_database
    - current_session
    - date_trunc
    - object_construct
    - object_construct_keep_null
    - pow
    - sqrt
<<<<<<< HEAD
- Added `truncate` save mode in `DataFrameWrite` to overwrite existing tables by truncating the underlying table instead of dropping it.
=======
- Added support for StringType, TimestampType and VariantType data conversion in the local testing mocked function `to_time`.
- Added the function `DataFrame.write.csv` to unload data from a ``DataFrame`` into one or more CSV files in a stage.
>>>>>>> 2f1ca8f0
- Added telemetry to calculate query plan height and number of duplicate nodes during collect operations.
- Added the functions below to unload data from a `DataFrame` into one or more files in a stage:
  - `DataFrame.write.json`
  - `DataFrame.write.csv`
  - `DataFrame.write.parquet`
- Added distributed tracing using open telemetry apis for action functions in `DataFrame` and `DataFrameWriter`:
  - snowflake.snowpark.DataFrame:
    - collect
    - collect_nowait
    - to_pandas
    - count
    - show
  - snowflake.snowpark.DataFrameWriter:
    - save_as_table
- Added support for snow:// URLs to `snowflake.snowpark.Session.file.get` and `snowflake.snowpark.Session.file.get_stream`
- Added support to register stored procedures and UDxFs with a `comment`.
- UDAF client support is ready for public preview. Please stay tuned for the Snowflake announcement of UDAF public preview.
- Added support for dynamic pivot.  This feature is currently in private preview.

### Improvements

- Improved the generated query performance for both compilation and execution by converting duplicate subqueries to Common Table Expressions (CTEs). It is still an experimental feature, and can be enabled by setting `session.cte_optimization_enabled` to `True`.

### Bug Fixes

- Fixed a bug in local testing that null filled columns for constant functions.
- Fixed a bug where `statement_params` was not passed to query executions that register stored procedures and user defined functions.
- Fixed a bug causing `snowflake.snowpark.Session.file.get_stream` to fail for quoted stage locations
- Fixed a bug in local testing implementation of to_object, to_array and to_binary to better handle null inputs.
- Fixed a bug in local testing implementation that timestamp data comparison can not handle year beyond 2262.
- Fixed a bug in local testing that `Session.builder.getOrCreate` should return the created mock session.
- Fixed a bug that an internal type hint in `utils.py` might raise AttributeError in case the underlying module can not be found.

## 1.14.0 (2024-03-20)

### New Features

- Added support for creating vectorized UDTFs with `process` method.
- Added support for dataframe functions:
  - to_timestamp_ltz
  - to_timestamp_ntz
  - to_timestamp_tz
  - locate
- Added support for ASOF JOIN type.
- Added support for the following local testing APIs:
  - snowflake.snowpark.functions:
    - to_double
    - to_timestamp
    - to_timestamp_ltz
    - to_timestamp_ntz
    - to_timestamp_tz
    - greatest
    - least
    - convert_timezone
    - dateadd
    - date_part
  - snowflake.snowpark.Session:
    - get_current_account
    - get_current_warehouse
    - get_current_role
    - use_schema
    - use_warehouse
    - use_database
    - use_role

### Bug Fixes

- Fixed a bug in `SnowflakePlanBuilder` that `save_as_table` does not filter column that name start with '$' and follow by number correctly.
- Fixed a bug that statement parameters may have no effect when resolving imports and packages.
- Fixed bugs in local testing:
  - LEFT ANTI and LEFT SEMI joins drop rows with null values.
  - DataFrameReader.csv incorrectly parses data when the optional parameter `field_optionally_enclosed_by` is specified.
  - Column.regexp only considers the first entry when `pattern` is a `Column`.
  - Table.update raises `KeyError` when updating null values in the rows.
  - VARIANT columns raise errors at `DataFrame.collect`.
  - `count_distinct` does not work correctly when counting.
  - Null values in integer columns raise `TypeError`.

### Improvements

- Added telemetry to local testing.
- Improved the error message of `DataFrameReader` to raise `FileNotFound` error when reading a path that does not exist or when there are no files under the path.

## 1.13.0 (2024-02-26)

### New Features

- Added support for an optional `date_part` argument in function `last_day`.
- `SessionBuilder.app_name` will set the query_tag after the session is created.
- Added support for the following local testing functions:
  - current_timestamp
  - current_date
  - current_time
  - strip_null_value
  - upper
  - lower
  - length
  - initcap

### Improvements

- Added cleanup logic at interpreter shutdown to close all active sessions.
- Closing sessions within stored procedures now is a no-op logging a warning instead of raising an error.

### Bug Fixes

- Fixed a bug in `DataFrame.to_local_iterator` where the iterator could yield wrong results if another query is executed before the iterator finishes due to wrong isolation level. For details, please see #945.
- Fixed a bug that truncated table names in error messages while running a plan with local testing enabled.
- Fixed a bug that `Session.range` returns empty result when the range is large.

## 1.12.1 (2024-02-08)

### Improvements

- Use `split_blocks=True` by default during `to_pandas` conversion, for optimal memory allocation. This parameter is passed to `pyarrow.Table.to_pandas`, which enables `PyArrow` to split the memory allocation into smaller, more manageable blocks instead of allocating a single contiguous block. This results in better memory management when dealing with larger datasets.

### Bug Fixes

- Fixed a bug in `DataFrame.to_pandas` that caused an error when evaluating on a Dataframe with an `IntergerType` column with null values.

## 1.12.0 (2024-01-30)

### New Features

- Exposed `statement_params` in `StoredProcedure.__call__`.
- Added two optional arguments to `Session.add_import`.
  - `chunk_size`: The number of bytes to hash per chunk of the uploaded files.
  - `whole_file_hash`: By default only the first chunk of the uploaded import is hashed to save time. When this is set to True each uploaded file is fully hashed instead.
- Added parameters `external_access_integrations` and `secrets` when creating a UDAF from Snowpark Python to allow integration with external access.
- Added a new method `Session.append_query_tag`. Allows an additional tag to be added to the current query tag by appending it as a comma separated value.
- Added a new method `Session.update_query_tag`. Allows updates to a JSON encoded dictionary query tag.
- `SessionBuilder.getOrCreate` will now attempt to replace the singleton it returns when token expiration has been detected.
- Added support for new functions in `snowflake.snowpark.functions`:
  - `array_except`
  - `create_map`
  - `sign`/`signum`
- Added the following functions to `DataFrame.analytics`:
  - Added the `moving_agg` function in `DataFrame.analytics` to enable moving aggregations like sums and averages with multiple window sizes.
  - Added the `cummulative_agg` function in `DataFrame.analytics` to enable commulative aggregations like sums and averages on multiple columns.
  - Added the `compute_lag` and `compute_lead` functions in `DataFrame.analytics` for enabling lead and lag calculations on multiple columns.
  - Added the `time_series_agg` function in `DataFrame.analytics` to enable time series aggregations like sums and averages with multiple time windows.

### Bug Fixes

- Fixed a bug in `DataFrame.na.fill` that caused Boolean values to erroneously override integer values.
- Fixed a bug in `Session.create_dataframe` where the Snowpark DataFrames created using pandas DataFrames were not inferring the type for timestamp columns correctly. The behavior is as follows:
  - Earlier timestamp columns without a timezone would be converted to nanosecond epochs and inferred as `LongType()`, but will now be correctly maintained as timestamp values and be inferred as `TimestampType(TimestampTimeZone.NTZ)`.
  - Earlier timestamp columns with a timezone would be inferred as `TimestampType(TimestampTimeZone.NTZ)` and loose timezone information but will now be correctly inferred as `TimestampType(TimestampTimeZone.LTZ)` and timezone information is retained correctly.
  - Set session parameter `PYTHON_SNOWPARK_USE_LOGICAL_TYPE_FOR_CREATE_DATAFRAME` to revert back to old behavior. It is recommended that you update your code to align with correct behavior because the parameter will be removed in the future.
- Fixed a bug that `DataFrame.to_pandas` gets decimal type when scale is not 0, and creates an object dtype in `pandas`. Instead, we cast the value to a float64 type.
- Fixed bugs that wrongly flattened the generated SQL when one of the following happens:
  - `DataFrame.filter()` is called after `DataFrame.sort().limit()`.
  - `DataFrame.sort()` or `filter()` is called on a DataFrame that already has a window function or sequence-dependent data generator column.
    For instance, `df.select("a", seq1().alias("b")).select("a", "b").sort("a")` won't flatten the sort clause anymore.
  - a window or sequence-dependent data generator column is used after `DataFrame.limit()`. For instance, `df.limit(10).select(row_number().over())` won't flatten the limit and select in the generated SQL.
- Fixed a bug where aliasing a DataFrame column raised an error when the DataFame was copied from another DataFrame with an aliased column. For instance,

  ```python
  df = df.select(col("a").alias("b"))
  df = copy(df)
  df.select(col("b").alias("c"))  # threw an error. Now it's fixed.
  ```

- Fixed a bug in `Session.create_dataframe` that the non-nullable field in a schema is not respected for boolean type. Note that this fix is only effective when the user has the privilege to create a temp table.
- Fixed a bug in SQL simplifier where non-select statements in `session.sql` dropped a SQL query when used with `limit()`.
- Fixed a bug that raised an exception when session parameter `ERROR_ON_NONDETERMINISTIC_UPDATE` is true.

### Behavior Changes (API Compatible)

- When parsing data types during a `to_pandas` operation, we rely on GS precision value to fix precision issues for large integer values. This may affect users where a column that was earlier returned as `int8` gets returned as `int64`. Users can fix this by explicitly specifying precision values for their return column.
- Aligned behavior for `Session.call` in case of table stored procedures where running `Session.call` would not trigger stored procedure unless a `collect()` operation was performed.
- `StoredProcedureRegistration` will now automatically add `snowflake-snowpark-python` as a package dependency. The added dependency will be on the client's local version of the library and an error is thrown if the server cannot support that version.

## 1.11.1 (2023-12-07)

### Bug Fixes

- Fixed a bug that numpy should not be imported at the top level of mock module.
- Added support for these new functions in `snowflake.snowpark.functions`:
  - `from_utc_timestamp`
  - `to_utc_timestamp`

## 1.11.0 (2023-12-05)

### New Features

- Add the `conn_error` attribute to `SnowflakeSQLException` that stores the whole underlying exception from `snowflake-connector-python`.
- Added support for `RelationalGroupedDataframe.pivot()` to access `pivot` in the following pattern `Dataframe.group_by(...).pivot(...)`.
- Added experimental feature: Local Testing Mode, which allows you to create and operate on Snowpark Python DataFrames locally without connecting to a Snowflake account. You can use the local testing framework to test your DataFrame operations locally, on your development machine or in a CI (continuous integration) pipeline, before deploying code changes to your account.

- Added support for `arrays_to_object` new functions in `snowflake.snowpark.functions`.
- Added support for the vector data type.

### Dependency Updates

- Bumped cloudpickle dependency to work with `cloudpickle==2.2.1`
- Updated ``snowflake-connector-python`` to `3.4.0`.

### Bug Fixes

- DataFrame column names quoting check now supports newline characters.
- Fix a bug where a DataFrame generated by `session.read.with_metadata` creates inconsistent table when doing `df.write.save_as_table`.

## 1.10.0 (2023-11-03)

### New Features

- Added support for managing case sensitivity in `DataFrame.to_local_iterator()`.
- Added support for specifying vectorized UDTF's input column names by using the optional parameter `input_names` in `UDTFRegistration.register/register_file` and `functions.pandas_udtf`. By default, `RelationalGroupedDataFrame.applyInPandas` will infer the column names from current dataframe schema.
- Add `sql_error_code` and `raw_message` attributes to `SnowflakeSQLException` when it is caused by a SQL exception.

### Bug Fixes

- Fixed a bug in `DataFrame.to_pandas()` where converting snowpark dataframes to pandas dataframes was losing precision on integers with more than 19 digits.
- Fixed a bug that `session.add_packages` can not handle requirement specifier that contains project name with underscore and version.
- Fixed a bug in `DataFrame.limit()` when `offset` is used and the parent `DataFrame` uses `limit`. Now the `offset` won't impact the parent DataFrame's `limit`.
- Fixed a bug in `DataFrame.write.save_as_table` where dataframes created from read api could not save data into snowflake because of invalid column name `$1`.

### Behavior change

- Changed the behavior of `date_format`:
  - The `format` argument changed from optional to required.
  - The returned result changed from a date object to a date-formatted string.
- When a window function, or a sequence-dependent data generator (`normal`, `zipf`, `uniform`, `seq1`, `seq2`, `seq4`, `seq8`) function is used, the sort and filter operation will no longer be flattened when generating the query.

## 1.9.0 (2023-10-13)

### New Features

- Added support for the Python 3.11 runtime environment.

### Dependency updates

- Added back the dependency of `typing-extensions`.

### Bug Fixes

- Fixed a bug where imports from permanent stage locations were ignored for temporary stored procedures, UDTFs, UDFs, and UDAFs.
- Revert back to using CTAS (create table as select) statement for `Dataframe.writer.save_as_table` which does not need insert permission for writing tables.

### New Features
- Support `PythonObjJSONEncoder` json-serializable objects for `ARRAY` and `OBJECT` literals.

## 1.8.0 (2023-09-14)

### New Features

- Added support for VOLATILE/IMMUTABLE keyword when registering UDFs.
- Added support for specifying clustering keys when saving dataframes using `DataFrame.save_as_table`.
- Accept `Iterable` objects input for `schema` when creating dataframes using `Session.create_dataframe`.
- Added the property `DataFrame.session` to return a `Session` object.
- Added the property `Session.session_id` to return an integer that represents session ID.
- Added the property `Session.connection` to return a `SnowflakeConnection` object .

- Added support for creating a Snowpark session from a configuration file or environment variables.

### Dependency updates

- Updated ``snowflake-connector-python`` to 3.2.0.

### Bug Fixes

- Fixed a bug where automatic package upload would raise `ValueError` even when compatible package version were added in `session.add_packages`.
- Fixed a bug where table stored procedures were not registered correctly when using `register_from_file`.
- Fixed a bug where dataframe joins failed with `invalid_identifier` error.
- Fixed a bug where `DataFrame.copy` disables SQL simplfier for the returned copy.
- Fixed a bug where `session.sql().select()` would fail if any parameters are specified to `session.sql()`

## 1.7.0 (2023-08-28)

### New Features

- Added parameters `external_access_integrations` and `secrets` when creating a UDF, UDTF or Stored Procedure from Snowpark Python to allow integration with external access.
- Added support for these new functions in `snowflake.snowpark.functions`:
  - `array_flatten`
  - `flatten`
- Added support for `apply_in_pandas` in `snowflake.snowpark.relational_grouped_dataframe`.
- Added support for replicating your local Python environment on Snowflake via `Session.replicate_local_environment`.

### Bug Fixes

- Fixed a bug where `session.create_dataframe` fails to properly set nullable columns where nullability was affected by order or data was given.
- Fixed a bug where `DataFrame.select` could not identify and alias columns in presence of table functions when output columns of table function overlapped with columns in dataframe.

### Behavior Changes

- When creating stored procedures, UDFs, UDTFs, UDAFs with parameter `is_permanent=False` will now create temporary objects even when `stage_name` is provided. The default value of `is_permanent` is `False` which is why if this value is not explicitly set to `True` for permanent objects, users will notice a change in behavior.
- `types.StructField` now enquotes column identifier by default.

## 1.6.1 (2023-08-02)

### New Features

- Added support for these new functions in `snowflake.snowpark.functions`:
  - `array_sort`
  - `sort_array`
  - `array_min`
  - `array_max`
  - `explode_outer`
- Added support for pure Python packages specified via `Session.add_requirements` or `Session.add_packages`. They are now usable in stored procedures and UDFs even if packages are not present on the Snowflake Anaconda channel.
  - Added Session parameter `custom_packages_upload_enabled` and `custom_packages_force_upload_enabled` to enable the support for pure Python packages feature mentioned above. Both parameters default to `False`.
- Added support for specifying package requirements by passing a Conda environment yaml file to `Session.add_requirements`.
- Added support for asynchronous execution of multi-query dataframes that contain binding variables.
- Added support for renaming multiple columns in `DataFrame.rename`.
- Added support for Geometry datatypes.
- Added support for `params` in `session.sql()` in stored procedures.
- Added support for user-defined aggregate functions (UDAFs). This feature is currently in private preview.
- Added support for vectorized UDTFs (user-defined table functions). This feature is currently in public preview.
- Added support for Snowflake Timestamp variants (i.e., `TIMESTAMP_NTZ`, `TIMESTAMP_LTZ`, `TIMESTAMP_TZ`)
  - Added `TimestampTimezone` as an argument in `TimestampType` constructor.
  - Added type hints `NTZ`, `LTZ`, `TZ` and `Timestamp` to annotate functions when registering UDFs.

### Improvements

- Removed redundant dependency `typing-extensions`.
- `DataFrame.cache_result` now creates temp table fully qualified names under current database and current schema.

### Bug Fixes

- Fixed a bug where type check happens on pandas before it is imported.
- Fixed a bug when creating a UDF from `numpy.ufunc`.
- Fixed a bug where `DataFrame.union` was not generating the correct `Selectable.schema_query` when SQL simplifier is enabled.

### Behavior Changes

- `DataFrameWriter.save_as_table` now respects the `nullable` field of the schema provided by the user or the inferred schema based on data from user input.

### Dependency updates

- Updated ``snowflake-connector-python`` to 3.0.4.

## 1.5.1 (2023-06-20)

### New Features

- Added support for the Python 3.10 runtime environment.

## 1.5.0 (2023-06-09)

### Behavior Changes

- Aggregation results, from functions such as `DataFrame.agg` and `DataFrame.describe`, no longer strip away non-printing characters from column names.

### New Features

- Added support for the Python 3.9 runtime environment.
- Added support for new functions in `snowflake.snowpark.functions`:
  - `array_generate_range`
  - `array_unique_agg`
  - `collect_set`
  - `sequence`
- Added support for registering and calling stored procedures with `TABLE` return type.
- Added support for parameter `length` in `StringType()` to specify the maximum number of characters that can be stored by the column.
- Added the alias `functions.element_at()` for `functions.get()`.
- Added the alias `Column.contains` for `functions.contains`.
- Added experimental feature `DataFrame.alias`.
- Added support for querying metadata columns from stage when creating `DataFrame` using `DataFrameReader`.
- Added support for `StructType.add` to append more fields to existing `StructType` objects.
- Added support for parameter `execute_as` in `StoredProcedureRegistration.register_from_file()` to specify stored procedure caller rights.

### Bug Fixes

- Fixed a bug where the `Dataframe.join_table_function` did not run all of the necessary queries to set up the join table function when SQL simplifier was enabled.
- Fixed type hint declaration for custom types - `ColumnOrName`, `ColumnOrLiteralStr`, `ColumnOrSqlExpr`, `LiteralType` and `ColumnOrLiteral` that were breaking `mypy` checks.
- Fixed a bug where `DataFrameWriter.save_as_table` and `DataFrame.copy_into_table` failed to parse fully qualified table names.

## 1.4.0 (2023-04-24)

### New Features

- Added support for `session.getOrCreate`.
- Added support for alias `Column.getField`.
- Added support for new functions in `snowflake.snowpark.functions`:
  - `date_add` and `date_sub` to make add and subtract operations easier.
  - `daydiff`
  - `explode`
  - `array_distinct`.
  - `regexp_extract`.
  - `struct`.
  - `format_number`.
  - `bround`.
  - `substring_index`
- Added parameter `skip_upload_on_content_match` when creating UDFs, UDTFs and stored procedures using `register_from_file` to skip uploading files to a stage if the same version of the files are already on the stage.
- Added support for `DataFrameWriter.save_as_table` method to take table names that contain dots.
- Flattened generated SQL when `DataFrame.filter()` or `DataFrame.order_by()` is followed by a projection statement (e.g. `DataFrame.select()`, `DataFrame.with_column()`).
- Added support for creating dynamic tables _(in private preview)_ using `Dataframe.create_or_replace_dynamic_table`.
- Added an optional argument `params` in `session.sql()` to support binding variables. Note that this is not supported in stored procedures yet.

### Bug Fixes

- Fixed a bug in `strtok_to_array` where an exception was thrown when a delimiter was passed in.
- Fixed a bug in `session.add_import` where the module had the same namespace as other dependencies.

## 1.3.0 (2023-03-28)

### New Features

- Added support for `delimiters` parameter in `functions.initcap()`.
- Added support for `functions.hash()` to accept a variable number of input expressions.
- Added API `Session.RuntimeConfig` for getting/setting/checking the mutability of any runtime configuration.
- Added support managing case sensitivity in `Row` results from `DataFrame.collect` using `case_sensitive` parameter.
- Added API `Session.conf` for getting, setting or checking the mutability of any runtime configuration.
- Added support for managing case sensitivity in `Row` results from `DataFrame.collect` using `case_sensitive` parameter.
- Added indexer support for `snowflake.snowpark.types.StructType`.
- Added a keyword argument `log_on_exception` to `Dataframe.collect` and `Dataframe.collect_no_wait` to optionally disable error logging for SQL exceptions.

### Bug Fixes

- Fixed a bug where a DataFrame set operation(`DataFrame.substract`, `DataFrame.union`, etc.) being called after another DataFrame set operation and `DataFrame.select` or `DataFrame.with_column` throws an exception.
- Fixed a bug where chained sort statements are overwritten by the SQL simplifier.

### Improvements

- Simplified JOIN queries to use constant subquery aliases (`SNOWPARK_LEFT`, `SNOWPARK_RIGHT`) by default. Users can disable this at runtime with `session.conf.set('use_constant_subquery_alias', False)` to use randomly generated alias names instead.
- Allowed specifying statement parameters in `session.call()`.
- Enabled the uploading of large pandas DataFrames in stored procedures by defaulting to a chunk size of 100,000 rows.

## 1.2.0 (2023-03-02)

### New Features

- Added support for displaying source code as comments in the generated scripts when registering stored procedures. This
  is enabled by default, turn off by specifying `source_code_display=False` at registration.
- Added a parameter `if_not_exists` when creating a UDF, UDTF or Stored Procedure from Snowpark Python to ignore creating the specified function or procedure if it already exists.
- Accept integers when calling `snowflake.snowpark.functions.get` to extract value from array.
- Added `functions.reverse` in functions to open access to Snowflake built-in function
  [reverse](https://docs.snowflake.com/en/sql-reference/functions/reverse).
- Added parameter `require_scoped_url` in snowflake.snowflake.files.SnowflakeFile.open() `(in Private Preview)` to replace `is_owner_file` is marked for deprecation.

### Bug Fixes

- Fixed a bug that overwrote `paramstyle` to `qmark` when creating a Snowpark session.
- Fixed a bug where `df.join(..., how="cross")` fails with `SnowparkJoinException: (1112): Unsupported using join type 'Cross'`.
- Fixed a bug where querying a `DataFrame` column created from chained function calls used a wrong column name.

## 1.1.0 (2023-01-26)

### New Features:

- Added `asc`, `asc_nulls_first`, `asc_nulls_last`, `desc`, `desc_nulls_first`, `desc_nulls_last`, `date_part` and `unix_timestamp` in functions.
- Added the property `DataFrame.dtypes` to return a list of column name and data type pairs.
- Added the following aliases:
  - `functions.expr()` for `functions.sql_expr()`.
  - `functions.date_format()` for `functions.to_date()`.
  - `functions.monotonically_increasing_id()` for `functions.seq8()`
  - `functions.from_unixtime()` for `functions.to_timestamp()`

### Bug Fixes:

- Fixed a bug in SQL simplifier that didn’t handle Column alias and join well in some cases. See https://github.com/snowflakedb/snowpark-python/issues/658 for details.
- Fixed a bug in SQL simplifier that generated wrong column names for function calls, NaN and INF.

### Improvements

- The session parameter `PYTHON_SNOWPARK_USE_SQL_SIMPLIFIER` is `True` after Snowflake 7.3 was released. In snowpark-python, `session.sql_simplifier_enabled` reads the value of `PYTHON_SNOWPARK_USE_SQL_SIMPLIFIER` by default, meaning that the SQL simplfier is enabled by default after the Snowflake 7.3 release. To turn this off, set `PYTHON_SNOWPARK_USE_SQL_SIMPLIFIER` in Snowflake to `False` or run `session.sql_simplifier_enabled = False` from Snowpark. It is recommended to use the SQL simplifier because it helps to generate more concise SQL.

## 1.0.0 (2022-11-01)

### New Features

- Added `Session.generator()` to create a new `DataFrame` using the Generator table function.
- Added a parameter `secure` to the functions that create a secure UDF or UDTF.

## 0.12.0 (2022-10-14)

### New Features

- Added new APIs for async job:
  - `Session.create_async_job()` to create an `AsyncJob` instance from a query id.
  - `AsyncJob.result()` now accepts argument `result_type` to return the results in different formats.
  - `AsyncJob.to_df()` returns a `DataFrame` built from the result of this asynchronous job.
  - `AsyncJob.query()` returns the SQL text of the executed query.
- `DataFrame.agg()` and `RelationalGroupedDataFrame.agg()` now accept variable-length arguments.
- Added parameters `lsuffix` and `rsuffix` to `DataFram.join()` and `DataFrame.cross_join()` to conveniently rename overlapping columns.
- Added `Table.drop_table()` so you can drop the temp table after `DataFrame.cache_result()`. `Table` is also a context manager so you can use the `with` statement to drop the cache temp table after use.
- Added `Session.use_secondary_roles()`.
- Added functions `first_value()` and `last_value()`. (contributed by @chasleslr)
- Added `on` as an alias for `using_columns` and `how` as an alias for `join_type` in `DataFrame.join()`.

### Bug Fixes

- Fixed a bug in `Session.create_dataframe()` that raised an error when `schema` names had special characters.
- Fixed a bug in which options set in `Session.read.option()` were not passed to `DataFrame.copy_into_table()` as default values.
- Fixed a bug in which `DataFrame.copy_into_table()` raises an error when a copy option has single quotes in the value.

## 0.11.0 (2022-09-28)

### Behavior Changes

- `Session.add_packages()` now raises `ValueError` when the version of a package cannot be found in Snowflake Anaconda channel. Previously, `Session.add_packages()` succeeded, and a `SnowparkSQLException` exception was raised later in the UDF/SP registration step.

### New Features:

- Added method `FileOperation.get_stream()` to support downloading stage files as stream.
- Added support in `functions.ntiles()` to accept int argument.
- Added the following aliases:
  - `functions.call_function()` for `functions.call_builtin()`.
  - `functions.function()` for `functions.builtin()`.
  - `DataFrame.order_by()` for `DataFrame.sort()`
  - `DataFrame.orderBy()` for `DataFrame.sort()`
- Improved `DataFrame.cache_result()` to return a more accurate `Table` class instead of a `DataFrame` class.
- Added support to allow `session` as the first argument when calling `StoredProcedure`.

### Improvements

- Improved nested query generation by flattening queries when applicable.
  - This improvement could be enabled by setting `Session.sql_simplifier_enabled = True`.
  - `DataFrame.select()`, `DataFrame.with_column()`, `DataFrame.drop()` and other select-related APIs have more flattened SQLs.
  - `DataFrame.union()`, `DataFrame.union_all()`, `DataFrame.except_()`, `DataFrame.intersect()`, `DataFrame.union_by_name()` have flattened SQLs generated when multiple set operators are chained.
- Improved type annotations for async job APIs.

### Bug Fixes

- Fixed a bug in which `Table.update()`, `Table.delete()`, `Table.merge()` try to reference a temp table that does not exist.

## 0.10.0 (2022-09-16)

### New Features:

- Added experimental APIs for evaluating Snowpark dataframes with asynchronous queries:
  - Added keyword argument `block` to the following action APIs on Snowpark dataframes (which execute queries) to allow asynchronous evaluations:
    - `DataFrame.collect()`, `DataFrame.to_local_iterator()`, `DataFrame.to_pandas()`, `DataFrame.to_pandas_batches()`, `DataFrame.count()`, `DataFrame.first()`.
    - `DataFrameWriter.save_as_table()`, `DataFrameWriter.copy_into_location()`.
    - `Table.delete()`, `Table.update()`, `Table.merge()`.
  - Added method `DataFrame.collect_nowait()` to allow asynchronous evaluations.
  - Added class `AsyncJob` to retrieve results from asynchronously executed queries and check their status.
- Added support for `table_type` in `Session.write_pandas()`. You can now choose from these `table_type` options: `"temporary"`, `"temp"`, and `"transient"`.
- Added support for using Python structured data (`list`, `tuple` and `dict`) as literal values in Snowpark.
- Added keyword argument `execute_as` to `functions.sproc()` and `session.sproc.register()` to allow registering a stored procedure as a caller or owner.
- Added support for specifying a pre-configured file format when reading files from a stage in Snowflake.

### Improvements:

- Added support for displaying details of a Snowpark session.

### Bug Fixes:

- Fixed a bug in which `DataFrame.copy_into_table()` and `DataFrameWriter.save_as_table()` mistakenly created a new table if the table name is fully qualified, and the table already exists.

### Deprecations:

- Deprecated keyword argument `create_temp_table` in `Session.write_pandas()`.
- Deprecated invoking UDFs using arguments wrapped in a Python list or tuple. You can use variable-length arguments without a list or tuple.

### Dependency updates

- Updated ``snowflake-connector-python`` to 2.7.12.

## 0.9.0 (2022-08-30)

### New Features:

- Added support for displaying source code as comments in the generated scripts when registering UDFs.
  This feature is turned on by default. To turn it off, pass the new keyword argument `source_code_display` as `False` when calling `register()` or `@udf()`.
- Added support for calling table functions from `DataFrame.select()`, `DataFrame.with_column()` and `DataFrame.with_columns()` which now take parameters of type `table_function.TableFunctionCall` for columns.
- Added keyword argument `overwrite` to `session.write_pandas()` to allow overwriting contents of a Snowflake table with that of a pandas DataFrame.
- Added keyword argument `column_order` to `df.write.save_as_table()` to specify the matching rules when inserting data into table in append mode.
- Added method `FileOperation.put_stream()` to upload local files to a stage via file stream.
- Added methods `TableFunctionCall.alias()` and `TableFunctionCall.as_()` to allow aliasing the names of columns that come from the output of table function joins.
- Added function `get_active_session()` in module `snowflake.snowpark.context` to get the current active Snowpark session.

### Bug Fixes:

- Fixed a bug in which batch insert should not raise an error when `statement_params` is not passed to the function.
- Fixed a bug in which column names should be quoted when `session.create_dataframe()` is called with dicts and a given schema.
- Fixed a bug in which creation of table should be skipped if the table already exists and is in append mode when calling `df.write.save_as_table()`.
- Fixed a bug in which third-party packages with underscores cannot be added when registering UDFs.

### Improvements:

- Improved function `function.uniform()` to infer the types of inputs `max_` and `min_` and cast the limits to `IntegerType` or `FloatType` correspondingly.

## 0.8.0 (2022-07-22)

### New Features:

- Added keyword only argument `statement_params` to the following methods to allow for specifying statement level parameters:
  - `collect`, `to_local_iterator`, `to_pandas`, `to_pandas_batches`,
    `count`, `copy_into_table`, `show`, `create_or_replace_view`, `create_or_replace_temp_view`, `first`, `cache_result`
    and `random_split` on class `snowflake.snowpark.Dateframe`.
  - `update`, `delete` and `merge` on class `snowflake.snowpark.Table`.
  - `save_as_table` and `copy_into_location` on class `snowflake.snowpark.DataFrameWriter`.
  - `approx_quantile`, `statement_params`, `cov` and `crosstab` on class `snowflake.snowpark.DataFrameStatFunctions`.
  - `register` and `register_from_file` on class `snowflake.snowpark.udf.UDFRegistration`.
  - `register` and `register_from_file` on class `snowflake.snowpark.udtf.UDTFRegistration`.
  - `register` and `register_from_file` on class `snowflake.snowpark.stored_procedure.StoredProcedureRegistration`.
  - `udf`, `udtf` and `sproc` in `snowflake.snowpark.functions`.
- Added support for `Column` as an input argument to `session.call()`.
- Added support for `table_type` in `df.write.save_as_table()`. You can now choose from these `table_type` options: `"temporary"`, `"temp"`, and `"transient"`.

### Improvements:

- Added validation of object name in `session.use_*` methods.
- Updated the query tag in SQL to escape it when it has special characters.
- Added a check to see if Anaconda terms are acknowledged when adding missing packages.

### Bug Fixes:

- Fixed the limited length of the string column in `session.create_dataframe()`.
- Fixed a bug in which `session.create_dataframe()` mistakenly converted 0 and `False` to `None` when the input data was only a list.
- Fixed a bug in which calling `session.create_dataframe()` using a large local dataset sometimes created a temp table twice.
- Aligned the definition of `function.trim()` with the SQL function definition.
- Fixed an issue where snowpark-python would hang when using the Python system-defined (built-in function) `sum` vs. the Snowpark `function.sum()`.

### Deprecations:

- Deprecated keyword argument `create_temp_table` in `df.write.save_as_table()`.

## 0.7.0 (2022-05-25)

### New Features:

- Added support for user-defined table functions (UDTFs).
  - Use function `snowflake.snowpark.functions.udtf()` to register a UDTF, or use it as a decorator to register the UDTF.
    - You can also use `Session.udtf.register()` to register a UDTF.
  - Use `Session.udtf.register_from_file()` to register a UDTF from a Python file.
- Updated APIs to query a table function, including both Snowflake built-in table functions and UDTFs.
  - Use function `snowflake.snowpark.functions.table_function()` to create a callable representing a table function and use it to call the table function in a query.
  - Alternatively, use function `snowflake.snowpark.functions.call_table_function()` to call a table function.
  - Added support for `over` clause that specifies `partition by` and `order by` when lateral joining a table function.
  - Updated `Session.table_function()` and `DataFrame.join_table_function()` to accept `TableFunctionCall` instances.

### Breaking Changes:

- When creating a function with `functions.udf()` and `functions.sproc()`, you can now specify an empty list for the `imports` or `packages` argument to indicate that no import or package is used for this UDF or stored procedure. Previously, specifying an empty list meant that the function would use session-level imports or packages.
- Improved the `__repr__` implementation of data types in `types.py`. The unused `type_name` property has been removed.
- Added a Snowpark-specific exception class for SQL errors. This replaces the previous `ProgrammingError` from the Python connector.

### Improvements:

- Added a lock to a UDF or UDTF when it is called for the first time per thread.
- Improved the error message for pickling errors that occurred during UDF creation.
- Included the query ID when logging the failed query.

### Bug Fixes:

- Fixed a bug in which non-integral data (such as timestamps) was occasionally converted to integer when calling `DataFrame.to_pandas()`.
- Fixed a bug in which `DataFrameReader.parquet()` failed to read a parquet file when its column contained spaces.
- Fixed a bug in which `DataFrame.copy_into_table()` failed when the dataframe is created by reading a file with inferred schemas.

### Deprecations

`Session.flatten()` and `DataFrame.flatten()`.

### Dependency Updates:

- Restricted the version of `cloudpickle` <= `2.0.0`.

## 0.6.0 (2022-04-27)

### New Features:

- Added support for vectorized UDFs with the input as a pandas DataFrame or pandas Series and the output as a pandas Series. This improves the performance of UDFs in Snowpark.
- Added support for inferring the schema of a DataFrame by default when it is created by reading a Parquet, Avro, or ORC file in the stage.
- Added functions `current_session()`, `current_statement()`, `current_user()`, `current_version()`, `current_warehouse()`, `date_from_parts()`, `date_trunc()`, `dayname()`, `dayofmonth()`, `dayofweek()`, `dayofyear()`, `grouping()`, `grouping_id()`, `hour()`, `last_day()`, `minute()`, `next_day()`, `previous_day()`, `second()`, `month()`, `monthname()`, `quarter()`, `year()`, `current_database()`, `current_role()`, `current_schema()`, `current_schemas()`, `current_region()`, `current_avaliable_roles()`, `add_months()`, `any_value()`, `bitnot()`, `bitshiftleft()`, `bitshiftright()`, `convert_timezone()`, `uniform()`, `strtok_to_array()`, `sysdate()`, `time_from_parts()`,  `timestamp_from_parts()`, `timestamp_ltz_from_parts()`, `timestamp_ntz_from_parts()`, `timestamp_tz_from_parts()`, `weekofyear()`, `percentile_cont()` to `snowflake.snowflake.functions`.

### Breaking Changes:

- Expired deprecations:
  - Removed the following APIs that were deprecated in 0.4.0: `DataFrame.groupByGroupingSets()`, `DataFrame.naturalJoin()`, `DataFrame.joinTableFunction`, `DataFrame.withColumns()`, `Session.getImports()`, `Session.addImport()`, `Session.removeImport()`, `Session.clearImports()`, `Session.getSessionStage()`, `Session.getDefaultDatabase()`, `Session.getDefaultSchema()`, `Session.getCurrentDatabase()`, `Session.getCurrentSchema()`, `Session.getFullyQualifiedCurrentSchema()`.

### Improvements:

- Added support for creating an empty `DataFrame` with a specific schema using the `Session.create_dataframe()` method.
- Changed the logging level from `INFO` to `DEBUG` for several logs (e.g., the executed query) when evaluating a dataframe.
- Improved the error message when failing to create a UDF due to pickle errors.

### Bug Fixes:

- Removed pandas hard dependencies in the `Session.create_dataframe()` method.

### Dependency Updates:

- Added `typing-extension` as a new dependency with the version >= `4.1.0`.

## 0.5.0 (2022-03-22)

### New Features

- Added stored procedures API.
  - Added `Session.sproc` property and `sproc()` to `snowflake.snowpark.functions`, so you can register stored procedures.
  - Added `Session.call` to call stored procedures by name.
- Added `UDFRegistration.register_from_file()` to allow registering UDFs from Python source files or zip files directly.
- Added `UDFRegistration.describe()` to describe a UDF.
- Added `DataFrame.random_split()` to provide a way to randomly split a dataframe.
- Added functions `md5()`, `sha1()`, `sha2()`, `ascii()`, `initcap()`, `length()`, `lower()`, `lpad()`, `ltrim()`, `rpad()`, `rtrim()`, `repeat()`, `soundex()`, `regexp_count()`, `replace()`, `charindex()`, `collate()`, `collation()`, `insert()`, `left()`, `right()`, `endswith()` to `snowflake.snowpark.functions`.
- Allowed `call_udf()` to accept literal values.
- Provided a `distinct` keyword in `array_agg()`.

### Bug Fixes:

- Fixed an issue that caused `DataFrame.to_pandas()` to have a string column if `Column.cast(IntegerType())` was used.
- Fixed a bug in `DataFrame.describe()` when there is more than one string column.

## 0.4.0 (2022-02-15)

### New Features

- You can now specify which Anaconda packages to use when defining UDFs.
  - Added `add_packages()`, `get_packages()`, `clear_packages()`, and `remove_package()`, to class `Session`.
  - Added `add_requirements()` to `Session` so you can use a requirements file to specify which packages this session will use.
  - Added parameter `packages` to function `snowflake.snowpark.functions.udf()` and method `UserDefinedFunction.register()` to indicate UDF-level Anaconda package dependencies when creating a UDF.
  - Added parameter `imports` to `snowflake.snowpark.functions.udf()` and `UserDefinedFunction.register()` to specify UDF-level code imports.
- Added a parameter `session` to function `udf()` and `UserDefinedFunction.register()` so you can specify which session to use to create a UDF if you have multiple sessions.
- Added types `Geography` and `Variant` to `snowflake.snowpark.types` to be used as type hints for Geography and Variant data when defining a UDF.
- Added support for Geography geoJSON data.
- Added `Table`, a subclass of `DataFrame` for table operations:
  - Methods `update` and `delete` update and delete rows of a table in Snowflake.
  - Method `merge` merges data from a `DataFrame` to a `Table`.
  - Override method `DataFrame.sample()` with an additional parameter `seed`, which works on tables but not on view and sub-queries.
- Added `DataFrame.to_local_iterator()` and `DataFrame.to_pandas_batches()` to allow getting results from an iterator when the result set returned from the Snowflake database is too large.
- Added `DataFrame.cache_result()` for caching the operations performed on a `DataFrame` in a temporary table.
  Subsequent operations on the original `DataFrame` have no effect on the cached result `DataFrame`.
- Added property `DataFrame.queries` to get SQL queries that will be executed to evaluate the `DataFrame`.
- Added `Session.query_history()` as a context manager to track SQL queries executed on a session, including all SQL queries to evaluate `DataFrame`s created from a session. Both query ID and query text are recorded.
- You can now create a `Session` instance from an existing established `snowflake.connector.SnowflakeConnection`. Use parameter `connection` in `Session.builder.configs()`.
- Added `use_database()`, `use_schema()`, `use_warehouse()`, and `use_role()` to class `Session` to switch database/schema/warehouse/role after a session is created.
- Added `DataFrameWriter.copy_into_table()` to unload a `DataFrame` to stage files.
- Added `DataFrame.unpivot()`.
- Added `Column.within_group()` for sorting the rows by columns with some aggregation functions.
- Added functions `listagg()`, `mode()`, `div0()`, `acos()`, `asin()`, `atan()`, `atan2()`, `cos()`, `cosh()`, `sin()`, `sinh()`, `tan()`, `tanh()`, `degrees()`, `radians()`, `round()`, `trunc()`, and `factorial()` to `snowflake.snowflake.functions`.
- Added an optional argument `ignore_nulls` in function `lead()` and `lag()`.
- The `condition` parameter of function `when()` and `iff()` now accepts SQL expressions.

### Improvements

- All function and method names have been renamed to use the snake case naming style, which is more Pythonic. For convenience, some camel case names are kept as aliases to the snake case APIs. It is recommended to use the snake case APIs.
  - Deprecated these methods on class `Session` and replaced them with their snake case equivalents: `getImports()`, `addImports()`, `removeImport()`, `clearImports()`, `getSessionStage()`, `getDefaultSchema()`, `getDefaultSchema()`, `getCurrentDatabase()`, `getFullyQualifiedCurrentSchema()`.
  - Deprecated these methods on class `DataFrame` and replaced them with their snake case equivalents: `groupingByGroupingSets()`, `naturalJoin()`, `withColumns()`, `joinTableFunction()`.
- Property `DataFrame.columns` is now consistent with `DataFrame.schema.names` and the Snowflake database `Identifier Requirements`.
- `Column.__bool__()` now raises a `TypeError`. This will ban the use of logical operators `and`, `or`, `not` on `Column` object, for instance `col("a") > 1 and col("b") > 2` will raise the `TypeError`. Use `(col("a") > 1) & (col("b") > 2)` instead.
- Changed `PutResult` and `GetResult` to subclass `NamedTuple`.
- Fixed a bug which raised an error when the local path or stage location has a space or other special characters.
- Changed `DataFrame.describe()` so that non-numeric and non-string columns are ignored instead of raising an exception.

### Dependency updates

- Updated ``snowflake-connector-python`` to 2.7.4.

## 0.3.0 (2022-01-09)

### New Features

- Added `Column.isin()`, with an alias `Column.in_()`.
- Added `Column.try_cast()`, which is a special version of `cast()`. It tries to cast a string expression to other types and returns `null` if the cast is not possible.
- Added `Column.startswith()` and `Column.substr()` to process string columns.
- `Column.cast()` now also accepts a `str` value to indicate the cast type in addition to a `DataType` instance.
- Added `DataFrame.describe()` to summarize stats of a `DataFrame`.
- Added `DataFrame.explain()` to print the query plan of a `DataFrame`.
- `DataFrame.filter()` and `DataFrame.select_expr()` now accepts a sql expression.
- Added a new `bool` parameter `create_temp_table` to methods `DataFrame.saveAsTable()` and `Session.write_pandas()` to optionally create a temp table.
- Added `DataFrame.minus()` and `DataFrame.subtract()` as aliases to `DataFrame.except_()`.
- Added `regexp_replace()`, `concat()`, `concat_ws()`, `to_char()`, `current_timestamp()`, `current_date()`, `current_time()`, `months_between()`, `cast()`, `try_cast()`, `greatest()`, `least()`, and `hash()` to module `snowflake.snowpark.functions`.

### Bug Fixes

- Fixed an issue where `Session.createDataFrame(pandas_df)` and `Session.write_pandas(pandas_df)` raise an exception when the `pandas DataFrame` has spaces in the column name.
- `DataFrame.copy_into_table()` sometimes prints an `error` level log entry while it actually works. It's fixed now.
- Fixed an API docs issue where some `DataFrame` APIs are missing from the docs.

### Dependency updates

- Update ``snowflake-connector-python`` to 2.7.2, which upgrades ``pyarrow`` dependency to 6.0.x. Refer to the [python connector 2.7.2 release notes](https://pypi.org/project/snowflake-connector-python/2.7.2/) for more details.

## 0.2.0 (2021-12-02)

### New Features

- Updated the `Session.createDataFrame()` method for creating a `DataFrame` from a pandas DataFrame.
- Added the `Session.write_pandas()` method for writing a `pandas DataFrame` to a table in Snowflake and getting a `Snowpark DataFrame` object back.
- Added new classes and methods for calling window functions.
- Added the new functions `cume_dist()`, to find the cumulative distribution of a value with regard to other values within a window partition,
  and `row_number()`, which returns a unique row number for each row within a window partition.
- Added functions for computing statistics for DataFrames in the `DataFrameStatFunctions` class.
- Added functions for handling missing values in a DataFrame in the `DataFrameNaFunctions` class.
- Added new methods `rollup()`, `cube()`, and `pivot()` to the `DataFrame` class.
- Added the `GroupingSets` class, which you can use with the DataFrame groupByGroupingSets method to perform a SQL GROUP BY GROUPING SETS.
- Added the new `FileOperation(session)`
  class that you can use to upload and download files to and from a stage.
- Added the `DataFrame.copy_into_table()`
  method for loading data from files in a stage into a table.
- In CASE expressions, the functions `when()` and `otherwise()`
  now accept Python types in addition to `Column` objects.
- When you register a UDF you can now optionally set the `replace` parameter to `True` to overwrite an existing UDF with the same name.

### Improvements

- UDFs are now compressed before they are uploaded to the server. This makes them about 10 times smaller, which can help
  when you are using large ML model files.
- When the size of a UDF is less than 8196 bytes, it will be uploaded as in-line code instead of uploaded to a stage.

### Bug Fixes

- Fixed an issue where the statement `df.select(when(col("a") == 1, 4).otherwise(col("a"))), [Row(4), Row(2), Row(3)]` raised an exception.
- Fixed an issue where `df.toPandas()` raised an exception when a DataFrame was created from large local data.

## 0.1.0 (2021-10-26)

Start of Private Preview<|MERGE_RESOLUTION|>--- conflicted
+++ resolved
@@ -30,12 +30,8 @@
     - object_construct_keep_null
     - pow
     - sqrt
-<<<<<<< HEAD
 - Added `truncate` save mode in `DataFrameWrite` to overwrite existing tables by truncating the underlying table instead of dropping it.
-=======
 - Added support for StringType, TimestampType and VariantType data conversion in the local testing mocked function `to_time`.
-- Added the function `DataFrame.write.csv` to unload data from a ``DataFrame`` into one or more CSV files in a stage.
->>>>>>> 2f1ca8f0
 - Added telemetry to calculate query plan height and number of duplicate nodes during collect operations.
 - Added the functions below to unload data from a `DataFrame` into one or more files in a stage:
   - `DataFrame.write.json`

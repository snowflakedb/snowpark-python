--- conflicted
+++ resolved
@@ -1,7 +1,6 @@
 # Release History
 
-<<<<<<< HEAD
-## 1.28.0 (TBD)
+# 1.28.0 (TBD)
 
 ### Snowpark Python API Updates
 
@@ -9,23 +8,18 @@
 
 - Deprecated Snowpark Python function `snowflake_cortex_summarize`. Users can install snowflake-ml-python and use the snowflake.cortex.summarize function instead.
 - Deprecated Snowpark Python function `snowflake_cortex_sentiment`. Users can install snowflake-ml-python and use the snowflake.cortex.sentiment function instead.
-
-### Snowpark pandas API Updates
-
-#### New Features
-
-- Added support for applying Snowflake Cortex functions `Summarize` and `Sentiment`.
-=======
-# 1.28.0 (TBD)
-
-### Snowpark Python API Updates
 
 #### New Features
 
 - Added support for the following functions in `functions.py`
   - `normal`
   - `randn`
->>>>>>> 1ad799da
+
+### Snowpark pandas API Updates
+
+#### New Features
+
+- Added support for applying Snowflake Cortex functions `Summarize` and `Sentiment`.
 
 ## 1.27.0 (2025-02-03)
 

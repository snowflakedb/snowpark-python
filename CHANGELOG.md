--- conflicted
+++ resolved
@@ -7,11 +7,8 @@
 #### Improvements
 
 - Added support server side string size limitations.
-<<<<<<< HEAD
 - Added support to create and invoke stored procedures, UDFs and UDTFs with optional arguments.
-=======
 - Added support for passing `INFER_SCHEMA` options to `DataFrameReader` via `INFER_SCHEMA_OPTIONS`.
->>>>>>> cba455ae
 
 #### Bug Fixes
 

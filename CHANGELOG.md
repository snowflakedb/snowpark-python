--- conflicted
+++ resolved
@@ -8,11 +8,7 @@
 - Added support for `snowflake.snowpark.testing.assert_dataframe_equal` that is a util function to check the equality of two Snowpark DataFrames.
 
 #### Improvements
-<<<<<<< HEAD
 - Exposed `SessionBuilder.appName` as an alias for `SessionBuilder.app_name`
-=======
-
->>>>>>> 5e360be0
 - Added support server side string size limitations.
 - Added support to create and invoke stored procedures, UDFs and UDTFs with optional arguments.
 - Added support for column lineage in the DataFrame.lineage.trace API.

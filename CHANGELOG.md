--- conflicted
+++ resolved
@@ -68,12 +68,9 @@
 - Added support for `replace` and `frac > 1` in `DataFrame.sample` and `Series.sample`.
 - Added support for `Series.at`, `Series.iat`, `DataFrame.at`, and `DataFrame.iat`.
 - Added support for `Series.dt.isocalendar`.
-<<<<<<< HEAD
+- Added support for `Series.case_when` except when condition or replacement is callable.
 - Added documentation pages for `Index` and its APIs.
 - Added support for `DataFrame.assign`.
-=======
-- Added support for `Series.case_when` except when condition or replacement is callable.
->>>>>>> 983d65c1
 
 #### Bug Fixes
 

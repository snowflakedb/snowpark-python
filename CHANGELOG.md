--- conflicted
+++ resolved
@@ -102,17 +102,10 @@
 
 - Added support for named aggregations in `DataFrame.aggregate` and `Series.aggregate` with `axis=0`.
 - `pd.read_csv` reads using the native pandas CSV parser, then uploads data to snowflake using parquet. This enables most of the parameters supported by `read_csv` including date parsing and numeric conversions. Uploading via parquet is roughly twice as fast as uploading via CSV.
-<<<<<<< HEAD
-- Initial work to support an Index directly in Snowpark pandas. Support for Index as a first-class component of Snowpark pandas is coming soon.
-- Added lazy index constructor and support for `len`, `shape`, `size`, `empty`, `to_pandas()` and `names`.
-- For `df.index`, Snowpark pandas creates a lazy index object.
-- For `df.columns`, Snowpark pandas supports a non-lazy version of an Index since the data is already stored locally
-=======
 - Initial work to support an `pd.Index` directly in Snowpark pandas. Support for `pd.Index` as a first-class component of Snowpark pandas is coming soon.
 - Added a lazy index constructor and support for `len`, `shape`, `size`, `empty`, `to_pandas()` and `names`. For `df.index`, Snowpark pandas creates a lazy index object.
 - For `df.index`, Snowpark pandas creates a lazy index object. 
 - For `df.columns`, Snowpark pandas supports a non-lazy version of an `Index` since the data is already stored locally.
->>>>>>> f91e7a10
 - Added support for `Index.copy()`
 - Added support for Index APIs: `dtype`, `values`, `item()`, `tolist()`, `to_series()` and `to_frame()`
 - Expand support for DataFrames with no rows in `pd.pivot_table` and `DataFrame.pivot_table`.

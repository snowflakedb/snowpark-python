# Release History

<<<<<<< HEAD
## 1.12.1 (2024-02-08)

### Improvements

- Use `split_blocks=True` by default during `to_pandas` conversion, for optimal memory allocation. This parameter is passed to `pyarrow.Table.to_pandas`, which enables `PyArrow` to split the memory allocation into smaller, more manageable blocks instead of allocating a single contiguous block. This results in better memory management when dealing with larger datasets.

### Bug Fixes

- Fixed a bug in `DataFrame.to_pandas` that caused an error when evaluating on a Dataframe with an `IntergerType` column with null values.
=======
## 1.13.0 (TBD)

### New Features
- Added support for an optional `date_part` argument in function `last_day`
- `SessionBuilder.app_name` will set the query_tag after the session is created.

## 1.12.1 (TBD)

### New Features

- Use `split_blocks=True` by default during `to_pandas` conversion for optimal memory allocation. This parameter is passed to `pyarrow.Table.to_pandas` that enables `PyArrow` to split the memory allocation into smaller, more manageable blocks instead of allocating a single contiguous block thus giving better memory management when dealing with larger datasets.

### Bug Fixes

- Fixed a bug in `DataFrame.to_pandas` that caused an error when evaluating on a dataframe with an IntergerType column with null values.
- Fixed a bug in `DataFrame.to_local_iterator` where the iterator could yield wrong results if another query is executed before the iterator finishes due to wrong isolation level. For details, please see #945.
- Fixed a bug that truncated table names in error messages while running a plan with local testing enabled.
- Fixed a bug that `Session.range` returns empty result when the range is large.
>>>>>>> 24a7ae32

## 1.12.0 (2024-01-30)

### New Features

- Exposed `statement_params` in `StoredProcedure.__call__`.
- Added two optional arguments to `Session.add_import`.
  - `chunk_size`: The number of bytes to hash per chunk of the uploaded files.
  - `whole_file_hash`: By default only the first chunk of the uploaded import is hashed to save time. When this is set to True each uploaded file is fully hashed instead.
- Added parameters `external_access_integrations` and `secrets` when creating a UDAF from Snowpark Python to allow integration with external access.
- Added a new method `Session.append_query_tag`. Allows an additional tag to be added to the current query tag by appending it as a comma separated value.
- Added a new method `Session.update_query_tag`. Allows updates to a JSON encoded dictionary query tag.
- `SessionBuilder.getOrCreate` will now attempt to replace the singleton it returns when token expiration has been detected.
- Added support for new functions in `snowflake.snowpark.functions`:
  - `array_except`
  - `create_map`
  - `sign`/`signum`
- Added the following functions to `DataFrame.analytics`:
  - Added the `moving_agg` function in `DataFrame.analytics` to enable moving aggregations like sums and averages with multiple window sizes.
  - Added the `cummulative_agg` function in `DataFrame.analytics` to enable commulative aggregations like sums and averages on multiple columns.
  - Added the `compute_lag` and `compute_lead` functions in `DataFrame.analytics` for enabling lead and lag calculations on multiple columns.
  - Added the `time_series_agg` function in `DataFrame.analytics` to enable time series aggregations like sums and averages with multiple time windows.

### Bug Fixes

- Fixed a bug in `DataFrame.na.fill` that caused Boolean values to erroneously override integer values.
- Fixed a bug in `Session.create_dataframe` where the Snowpark DataFrames created using pandas DataFrames were not inferring the type for timestamp columns correctly. The behavior is as follows:
  - Earlier timestamp columns without a timezone would be converted to nanosecond epochs and inferred as `LongType()`, but will now be correctly maintained as timestamp values and be inferred as `TimestampType(TimestampTimeZone.NTZ)`.
  - Earlier timestamp columns with a timezone would be inferred as `TimestampType(TimestampTimeZone.NTZ)` and loose timezone information but will now be correctly inferred as `TimestampType(TimestampTimeZone.LTZ)` and timezone information is retained correctly.
  - Set session parameter `PYTHON_SNOWPARK_USE_LOGICAL_TYPE_FOR_CREATE_DATAFRAME` to revert back to old behavior. It is recommended that you update your code to align with correct behavior because the parameter will be removed in the future.
- Fixed a bug that `DataFrame.to_pandas` gets decimal type when scale is not 0, and creates an object dtype in `pandas`. Instead, we cast the value to a float64 type.
- Fixed bugs that wrongly flattened the generated SQL when one of the following happens:
  - `DataFrame.filter()` is called after `DataFrame.sort().limit()`.
  - `DataFrame.sort()` or `filter()` is called on a DataFrame that already has a window function or sequence-dependent data generator column.
    For instance, `df.select("a", seq1().alias("b")).select("a", "b").sort("a")` won't flatten the sort clause anymore.
  - a window or sequence-dependent data generator column is used after `DataFrame.limit()`. For instance, `df.limit(10).select(row_number().over())` won't flatten the limit and select in the generated SQL.
- Fixed a bug where aliasing a DataFrame column raised an error when the DataFame was copied from another DataFrame with an aliased column. For instance,

  ```python
  df = df.select(col("a").alias("b"))
  df = copy(df)
  df.select(col("b").alias("c"))  # threw an error. Now it's fixed.
  ```

- Fixed a bug in `Session.create_dataframe` that the non-nullable field in a schema is not respected for boolean type. Note that this fix is only effective when the user has the privilege to create a temp table.
- Fixed a bug in SQL simplifier where non-select statements in `session.sql` dropped a SQL query when used with `limit()`.
- Fixed a bug that raised an exception when session parameter `ERROR_ON_NONDETERMINISTIC_UPDATE` is true.

### Behavior Changes (API Compatible)

- When parsing data types during a `to_pandas` operation, we rely on GS precision value to fix precision issues for large integer values. This may affect users where a column that was earlier returned as `int8` gets returned as `int64`. Users can fix this by explicitly specifying precision values for their return column.
- Aligned behavior for `Session.call` in case of table stored procedures where running `Session.call` would not trigger stored procedure unless a `collect()` operation was performed.
- `StoredProcedureRegistration` will now automatically add `snowflake-snowpark-python` as a package dependency. The added dependency will be on the client's local version of the library and an error is thrown if the server cannot support that version.

## 1.11.1 (2023-12-07)

### Bug Fixes

- Fixed a bug that numpy should not be imported at the top level of mock module.
- Added support for these new functions in `snowflake.snowpark.functions`:
  - `from_utc_timestamp`
  - `to_utc_timestamp`

## 1.11.0 (2023-12-05)

### New Features

- Add the `conn_error` attribute to `SnowflakeSQLException` that stores the whole underlying exception from `snowflake-connector-python`.
- Added support for `RelationalGroupedDataframe.pivot()` to access `pivot` in the following pattern `Dataframe.group_by(...).pivot(...)`.
- Added experimental feature: Local Testing Mode, which allows you to create and operate on Snowpark Python DataFrames locally without connecting to a Snowflake account. You can use the local testing framework to test your DataFrame operations locally, on your development machine or in a CI (continuous integration) pipeline, before deploying code changes to your account.

- Added support for `arrays_to_object` new functions in `snowflake.snowpark.functions`.
- Added support for the vector data type.

### Dependency Updates

- Bumped cloudpickle dependency to work with `cloudpickle==2.2.1`
- Updated ``snowflake-connector-python`` to `3.4.0`.

### Bug Fixes

- DataFrame column names quoting check now supports newline characters.
- Fix a bug where a DataFrame generated by `session.read.with_metadata` creates inconsistent table when doing `df.write.save_as_table`.

## 1.10.0 (2023-11-03)

### New Features

- Added support for managing case sensitivity in `DataFrame.to_local_iterator()`.
- Added support for specifying vectorized UDTF's input column names by using the optional parameter `input_names` in `UDTFRegistration.register/register_file` and `functions.pandas_udtf`. By default, `RelationalGroupedDataFrame.applyInPandas` will infer the column names from current dataframe schema.
- Add `sql_error_code` and `raw_message` attributes to `SnowflakeSQLException` when it is caused by a SQL exception.

### Bug Fixes

- Fixed a bug in `DataFrame.to_pandas()` where converting snowpark dataframes to pandas dataframes was losing precision on integers with more than 19 digits.
- Fixed a bug that `session.add_packages` can not handle requirement specifier that contains project name with underscore and version.
- Fixed a bug in `DataFrame.limit()` when `offset` is used and the parent `DataFrame` uses `limit`. Now the `offset` won't impact the parent DataFrame's `limit`.
- Fixed a bug in `DataFrame.write.save_as_table` where dataframes created from read api could not save data into snowflake because of invalid column name `$1`.

### Behavior change

- Changed the behavior of `date_format`:
  - The `format` argument changed from optional to required.
  - The returned result changed from a date object to a date-formatted string.
- When a window function, or a sequence-dependent data generator (`normal`, `zipf`, `uniform`, `seq1`, `seq2`, `seq4`, `seq8`) function is used, the sort and filter operation will no longer be flattened when generating the query.

## 1.9.0 (2023-10-13)

### New Features

- Added support for the Python 3.11 runtime environment.

### Dependency updates

- Added back the dependency of `typing-extensions`.

### Bug Fixes

- Fixed a bug where imports from permanent stage locations were ignored for temporary stored procedures, UDTFs, UDFs, and UDAFs.
- Revert back to using CTAS (create table as select) statement for `Dataframe.writer.save_as_table` which does not need insert permission for writing tables.

### New Features
- Support `PythonObjJSONEncoder` json-serializable objects for `ARRAY` and `OBJECT` literals.

## 1.8.0 (2023-09-14)

### New Features

- Added support for VOLATILE/IMMUTABLE keyword when registering UDFs.
- Added support for specifying clustering keys when saving dataframes using `DataFrame.save_as_table`.
- Accept `Iterable` objects input for `schema` when creating dataframes using `Session.create_dataframe`.
- Added the property `DataFrame.session` to return a `Session` object.
- Added the property `Session.session_id` to return an integer that represents session ID.
- Added the property `Session.connection` to return a `SnowflakeConnection` object .

- Added support for creating a Snowpark session from a configuration file or environment variables.

### Dependency updates

- Updated ``snowflake-connector-python`` to 3.2.0.

### Bug Fixes

- Fixed a bug where automatic package upload would raise `ValueError` even when compatible package version were added in `session.add_packages`.
- Fixed a bug where table stored procedures were not registered correctly when using `register_from_file`.
- Fixed a bug where dataframe joins failed with `invalid_identifier` error.
- Fixed a bug where `DataFrame.copy` disables SQL simplfier for the returned copy.
- Fixed a bug where `session.sql().select()` would fail if any parameters are specified to `session.sql()`

## 1.7.0 (2023-08-28)

### New Features

- Added parameters `external_access_integrations` and `secrets` when creating a UDF, UDTF or Stored Procedure from Snowpark Python to allow integration with external access.
- Added support for these new functions in `snowflake.snowpark.functions`:
  - `array_flatten`
  - `flatten`
- Added support for `apply_in_pandas` in `snowflake.snowpark.relational_grouped_dataframe`.
- Added support for replicating your local Python environment on Snowflake via `Session.replicate_local_environment`.

### Bug Fixes

- Fixed a bug where `session.create_dataframe` fails to properly set nullable columns where nullability was affected by order or data was given.
- Fixed a bug where `DataFrame.select` could not identify and alias columns in presence of table functions when output columns of table function overlapped with columns in dataframe.

### Behavior Changes

- When creating stored procedures, UDFs, UDTFs, UDAFs with parameter `is_permanent=False` will now create temporary objects even when `stage_name` is provided. The default value of `is_permanent` is `False` which is why if this value is not explicitly set to `True` for permanent objects, users will notice a change in behavior.
- `types.StructField` now enquotes column identifier by default.

## 1.6.1 (2023-08-02)

### New Features

- Added support for these new functions in `snowflake.snowpark.functions`:
  - `array_sort`
  - `sort_array`
  - `array_min`
  - `array_max`
  - `explode_outer`
- Added support for pure Python packages specified via `Session.add_requirements` or `Session.add_packages`. They are now usable in stored procedures and UDFs even if packages are not present on the Snowflake Anaconda channel.
  - Added Session parameter `custom_packages_upload_enabled` and `custom_packages_force_upload_enabled` to enable the support for pure Python packages feature mentioned above. Both parameters default to `False`.
- Added support for specifying package requirements by passing a Conda environment yaml file to `Session.add_requirements`.
- Added support for asynchronous execution of multi-query dataframes that contain binding variables.
- Added support for renaming multiple columns in `DataFrame.rename`.
- Added support for Geometry datatypes.
- Added support for `params` in `session.sql()` in stored procedures.
- Added support for user-defined aggregate functions (UDAFs). This feature is currently in private preview.
- Added support for vectorized UDTFs (user-defined table functions). This feature is currently in public preview.
- Added support for Snowflake Timestamp variants (i.e., `TIMESTAMP_NTZ`, `TIMESTAMP_LTZ`, `TIMESTAMP_TZ`)
  - Added `TimestampTimezone` as an argument in `TimestampType` constructor.
  - Added type hints `NTZ`, `LTZ`, `TZ` and `Timestamp` to annotate functions when registering UDFs.

### Improvements

- Removed redundant dependency `typing-extensions`.
- `DataFrame.cache_result` now creates temp table fully qualified names under current database and current schema.

### Bug Fixes

- Fixed a bug where type check happens on pandas before it is imported.
- Fixed a bug when creating a UDF from `numpy.ufunc`.
- Fixed a bug where `DataFrame.union` was not generating the correct `Selectable.schema_query` when SQL simplifier is enabled.

### Behavior Changes

- `DataFrameWriter.save_as_table` now respects the `nullable` field of the schema provided by the user or the inferred schema based on data from user input.

### Dependency updates

- Updated ``snowflake-connector-python`` to 3.0.4.

## 1.5.1 (2023-06-20)

### New Features

- Added support for the Python 3.10 runtime environment.

## 1.5.0 (2023-06-09)

### Behavior Changes

- Aggregation results, from functions such as `DataFrame.agg` and `DataFrame.describe`, no longer strip away non-printing characters from column names.

### New Features

- Added support for the Python 3.9 runtime environment.
- Added support for new functions in `snowflake.snowpark.functions`:
  - `array_generate_range`
  - `array_unique_agg`
  - `collect_set`
  - `sequence`
- Added support for registering and calling stored procedures with `TABLE` return type.
- Added support for parameter `length` in `StringType()` to specify the maximum number of characters that can be stored by the column.
- Added the alias `functions.element_at()` for `functions.get()`.
- Added the alias `Column.contains` for `functions.contains`.
- Added experimental feature `DataFrame.alias`.
- Added support for querying metadata columns from stage when creating `DataFrame` using `DataFrameReader`.
- Added support for `StructType.add` to append more fields to existing `StructType` objects.
- Added support for parameter `execute_as` in `StoredProcedureRegistration.register_from_file()` to specify stored procedure caller rights.

### Bug Fixes

- Fixed a bug where the `Dataframe.join_table_function` did not run all of the necessary queries to set up the join table function when SQL simplifier was enabled.
- Fixed type hint declaration for custom types - `ColumnOrName`, `ColumnOrLiteralStr`, `ColumnOrSqlExpr`, `LiteralType` and `ColumnOrLiteral` that were breaking `mypy` checks.
- Fixed a bug where `DataFrameWriter.save_as_table` and `DataFrame.copy_into_table` failed to parse fully qualified table names.

## 1.4.0 (2023-04-24)

### New Features

- Added support for `session.getOrCreate`.
- Added support for alias `Column.getField`.
- Added support for new functions in `snowflake.snowpark.functions`:
  - `date_add` and `date_sub` to make add and subtract operations easier.
  - `daydiff`
  - `explode`
  - `array_distinct`.
  - `regexp_extract`.
  - `struct`.
  - `format_number`.
  - `bround`.
  - `substring_index`
- Added parameter `skip_upload_on_content_match` when creating UDFs, UDTFs and stored procedures using `register_from_file` to skip uploading files to a stage if the same version of the files are already on the stage.
- Added support for `DataFrameWriter.save_as_table` method to take table names that contain dots.
- Flattened generated SQL when `DataFrame.filter()` or `DataFrame.order_by()` is followed by a projection statement (e.g. `DataFrame.select()`, `DataFrame.with_column()`).
- Added support for creating dynamic tables _(in private preview)_ using `Dataframe.create_or_replace_dynamic_table`.
- Added an optional argument `params` in `session.sql()` to support binding variables. Note that this is not supported in stored procedures yet.

### Bug Fixes

- Fixed a bug in `strtok_to_array` where an exception was thrown when a delimiter was passed in.
- Fixed a bug in `session.add_import` where the module had the same namespace as other dependencies.

## 1.3.0 (2023-03-28)

### New Features

- Added support for `delimiters` parameter in `functions.initcap()`.
- Added support for `functions.hash()` to accept a variable number of input expressions.
- Added API `Session.RuntimeConfig` for getting/setting/checking the mutability of any runtime configuration.
- Added support managing case sensitivity in `Row` results from `DataFrame.collect` using `case_sensitive` parameter.
- Added API `Session.conf` for getting, setting or checking the mutability of any runtime configuration.
- Added support for managing case sensitivity in `Row` results from `DataFrame.collect` using `case_sensitive` parameter.
- Added indexer support for `snowflake.snowpark.types.StructType`.
- Added a keyword argument `log_on_exception` to `Dataframe.collect` and `Dataframe.collect_no_wait` to optionally disable error logging for SQL exceptions.

### Bug Fixes

- Fixed a bug where a DataFrame set operation(`DataFrame.substract`, `DataFrame.union`, etc.) being called after another DataFrame set operation and `DataFrame.select` or `DataFrame.with_column` throws an exception.
- Fixed a bug where chained sort statements are overwritten by the SQL simplifier.

### Improvements

- Simplified JOIN queries to use constant subquery aliases (`SNOWPARK_LEFT`, `SNOWPARK_RIGHT`) by default. Users can disable this at runtime with `session.conf.set('use_constant_subquery_alias', False)` to use randomly generated alias names instead.
- Allowed specifying statement parameters in `session.call()`.
- Enabled the uploading of large pandas DataFrames in stored procedures by defaulting to a chunk size of 100,000 rows.

## 1.2.0 (2023-03-02)

### New Features

- Added support for displaying source code as comments in the generated scripts when registering stored procedures. This
  is enabled by default, turn off by specifying `source_code_display=False` at registration.
- Added a parameter `if_not_exists` when creating a UDF, UDTF or Stored Procedure from Snowpark Python to ignore creating the specified function or procedure if it already exists.
- Accept integers when calling `snowflake.snowpark.functions.get` to extract value from array.
- Added `functions.reverse` in functions to open access to Snowflake built-in function
  [reverse](https://docs.snowflake.com/en/sql-reference/functions/reverse).
- Added parameter `require_scoped_url` in snowflake.snowflake.files.SnowflakeFile.open() `(in Private Preview)` to replace `is_owner_file` is marked for deprecation.

### Bug Fixes

- Fixed a bug that overwrote `paramstyle` to `qmark` when creating a Snowpark session.
- Fixed a bug where `df.join(..., how="cross")` fails with `SnowparkJoinException: (1112): Unsupported using join type 'Cross'`.
- Fixed a bug where querying a `DataFrame` column created from chained function calls used a wrong column name.

## 1.1.0 (2023-01-26)

### New Features:

- Added `asc`, `asc_nulls_first`, `asc_nulls_last`, `desc`, `desc_nulls_first`, `desc_nulls_last`, `date_part` and `unix_timestamp` in functions.
- Added the property `DataFrame.dtypes` to return a list of column name and data type pairs.
- Added the following aliases:
  - `functions.expr()` for `functions.sql_expr()`.
  - `functions.date_format()` for `functions.to_date()`.
  - `functions.monotonically_increasing_id()` for `functions.seq8()`
  - `functions.from_unixtime()` for `functions.to_timestamp()`

### Bug Fixes:

- Fixed a bug in SQL simplifier that didn’t handle Column alias and join well in some cases. See https://github.com/snowflakedb/snowpark-python/issues/658 for details.
- Fixed a bug in SQL simplifier that generated wrong column names for function calls, NaN and INF.

### Improvements

- The session parameter `PYTHON_SNOWPARK_USE_SQL_SIMPLIFIER` is `True` after Snowflake 7.3 was released. In snowpark-python, `session.sql_simplifier_enabled` reads the value of `PYTHON_SNOWPARK_USE_SQL_SIMPLIFIER` by default, meaning that the SQL simplfier is enabled by default after the Snowflake 7.3 release. To turn this off, set `PYTHON_SNOWPARK_USE_SQL_SIMPLIFIER` in Snowflake to `False` or run `session.sql_simplifier_enabled = False` from Snowpark. It is recommended to use the SQL simplifier because it helps to generate more concise SQL.

## 1.0.0 (2022-11-01)

### New Features

- Added `Session.generator()` to create a new `DataFrame` using the Generator table function.
- Added a parameter `secure` to the functions that create a secure UDF or UDTF.

## 0.12.0 (2022-10-14)

### New Features

- Added new APIs for async job:
  - `Session.create_async_job()` to create an `AsyncJob` instance from a query id.
  - `AsyncJob.result()` now accepts argument `result_type` to return the results in different formats.
  - `AsyncJob.to_df()` returns a `DataFrame` built from the result of this asynchronous job.
  - `AsyncJob.query()` returns the SQL text of the executed query.
- `DataFrame.agg()` and `RelationalGroupedDataFrame.agg()` now accept variable-length arguments.
- Added parameters `lsuffix` and `rsuffix` to `DataFram.join()` and `DataFrame.cross_join()` to conveniently rename overlapping columns.
- Added `Table.drop_table()` so you can drop the temp table after `DataFrame.cache_result()`. `Table` is also a context manager so you can use the `with` statement to drop the cache temp table after use.
- Added `Session.use_secondary_roles()`.
- Added functions `first_value()` and `last_value()`. (contributed by @chasleslr)
- Added `on` as an alias for `using_columns` and `how` as an alias for `join_type` in `DataFrame.join()`.

### Bug Fixes

- Fixed a bug in `Session.create_dataframe()` that raised an error when `schema` names had special characters.
- Fixed a bug in which options set in `Session.read.option()` were not passed to `DataFrame.copy_into_table()` as default values.
- Fixed a bug in which `DataFrame.copy_into_table()` raises an error when a copy option has single quotes in the value.

## 0.11.0 (2022-09-28)

### Behavior Changes

- `Session.add_packages()` now raises `ValueError` when the version of a package cannot be found in Snowflake Anaconda channel. Previously, `Session.add_packages()` succeeded, and a `SnowparkSQLException` exception was raised later in the UDF/SP registration step.

### New Features:

- Added method `FileOperation.get_stream()` to support downloading stage files as stream.
- Added support in `functions.ntiles()` to accept int argument.
- Added the following aliases:
  - `functions.call_function()` for `functions.call_builtin()`.
  - `functions.function()` for `functions.builtin()`.
  - `DataFrame.order_by()` for `DataFrame.sort()`
  - `DataFrame.orderBy()` for `DataFrame.sort()`
- Improved `DataFrame.cache_result()` to return a more accurate `Table` class instead of a `DataFrame` class.
- Added support to allow `session` as the first argument when calling `StoredProcedure`.

### Improvements

- Improved nested query generation by flattening queries when applicable.
  - This improvement could be enabled by setting `Session.sql_simplifier_enabled = True`.
  - `DataFrame.select()`, `DataFrame.with_column()`, `DataFrame.drop()` and other select-related APIs have more flattened SQLs.
  - `DataFrame.union()`, `DataFrame.union_all()`, `DataFrame.except_()`, `DataFrame.intersect()`, `DataFrame.union_by_name()` have flattened SQLs generated when multiple set operators are chained.
- Improved type annotations for async job APIs.

### Bug Fixes

- Fixed a bug in which `Table.update()`, `Table.delete()`, `Table.merge()` try to reference a temp table that does not exist.

## 0.10.0 (2022-09-16)

### New Features:

- Added experimental APIs for evaluating Snowpark dataframes with asynchronous queries:
  - Added keyword argument `block` to the following action APIs on Snowpark dataframes (which execute queries) to allow asynchronous evaluations:
    - `DataFrame.collect()`, `DataFrame.to_local_iterator()`, `DataFrame.to_pandas()`, `DataFrame.to_pandas_batches()`, `DataFrame.count()`, `DataFrame.first()`.
    - `DataFrameWriter.save_as_table()`, `DataFrameWriter.copy_into_location()`.
    - `Table.delete()`, `Table.update()`, `Table.merge()`.
  - Added method `DataFrame.collect_nowait()` to allow asynchronous evaluations.
  - Added class `AsyncJob` to retrieve results from asynchronously executed queries and check their status.
- Added support for `table_type` in `Session.write_pandas()`. You can now choose from these `table_type` options: `"temporary"`, `"temp"`, and `"transient"`.
- Added support for using Python structured data (`list`, `tuple` and `dict`) as literal values in Snowpark.
- Added keyword argument `execute_as` to `functions.sproc()` and `session.sproc.register()` to allow registering a stored procedure as a caller or owner.
- Added support for specifying a pre-configured file format when reading files from a stage in Snowflake.

### Improvements:

- Added support for displaying details of a Snowpark session.

### Bug Fixes:

- Fixed a bug in which `DataFrame.copy_into_table()` and `DataFrameWriter.save_as_table()` mistakenly created a new table if the table name is fully qualified, and the table already exists.

### Deprecations:

- Deprecated keyword argument `create_temp_table` in `Session.write_pandas()`.
- Deprecated invoking UDFs using arguments wrapped in a Python list or tuple. You can use variable-length arguments without a list or tuple.

### Dependency updates

- Updated ``snowflake-connector-python`` to 2.7.12.

## 0.9.0 (2022-08-30)

### New Features:

- Added support for displaying source code as comments in the generated scripts when registering UDFs.
  This feature is turned on by default. To turn it off, pass the new keyword argument `source_code_display` as `False` when calling `register()` or `@udf()`.
- Added support for calling table functions from `DataFrame.select()`, `DataFrame.with_column()` and `DataFrame.with_columns()` which now take parameters of type `table_function.TableFunctionCall` for columns.
- Added keyword argument `overwrite` to `session.write_pandas()` to allow overwriting contents of a Snowflake table with that of a Pandas DataFrame.
- Added keyword argument `column_order` to `df.write.save_as_table()` to specify the matching rules when inserting data into table in append mode.
- Added method `FileOperation.put_stream()` to upload local files to a stage via file stream.
- Added methods `TableFunctionCall.alias()` and `TableFunctionCall.as_()` to allow aliasing the names of columns that come from the output of table function joins.
- Added function `get_active_session()` in module `snowflake.snowpark.context` to get the current active Snowpark session.

### Bug Fixes:

- Fixed a bug in which batch insert should not raise an error when `statement_params` is not passed to the function.
- Fixed a bug in which column names should be quoted when `session.create_dataframe()` is called with dicts and a given schema.
- Fixed a bug in which creation of table should be skipped if the table already exists and is in append mode when calling `df.write.save_as_table()`.
- Fixed a bug in which third-party packages with underscores cannot be added when registering UDFs.

### Improvements:

- Improved function `function.uniform()` to infer the types of inputs `max_` and `min_` and cast the limits to `IntegerType` or `FloatType` correspondingly.

## 0.8.0 (2022-07-22)

### New Features:

- Added keyword only argument `statement_params` to the following methods to allow for specifying statement level parameters:
  - `collect`, `to_local_iterator`, `to_pandas`, `to_pandas_batches`,
    `count`, `copy_into_table`, `show`, `create_or_replace_view`, `create_or_replace_temp_view`, `first`, `cache_result`
    and `random_split` on class `snowflake.snowpark.Dateframe`.
  - `update`, `delete` and `merge` on class `snowflake.snowpark.Table`.
  - `save_as_table` and `copy_into_location` on class `snowflake.snowpark.DataFrameWriter`.
  - `approx_quantile`, `statement_params`, `cov` and `crosstab` on class `snowflake.snowpark.DataFrameStatFunctions`.
  - `register` and `register_from_file` on class `snowflake.snowpark.udf.UDFRegistration`.
  - `register` and `register_from_file` on class `snowflake.snowpark.udtf.UDTFRegistration`.
  - `register` and `register_from_file` on class `snowflake.snowpark.stored_procedure.StoredProcedureRegistration`.
  - `udf`, `udtf` and `sproc` in `snowflake.snowpark.functions`.
- Added support for `Column` as an input argument to `session.call()`.
- Added support for `table_type` in `df.write.save_as_table()`. You can now choose from these `table_type` options: `"temporary"`, `"temp"`, and `"transient"`.

### Improvements:

- Added validation of object name in `session.use_*` methods.
- Updated the query tag in SQL to escape it when it has special characters.
- Added a check to see if Anaconda terms are acknowledged when adding missing packages.

### Bug Fixes:

- Fixed the limited length of the string column in `session.create_dataframe()`.
- Fixed a bug in which `session.create_dataframe()` mistakenly converted 0 and `False` to `None` when the input data was only a list.
- Fixed a bug in which calling `session.create_dataframe()` using a large local dataset sometimes created a temp table twice.
- Aligned the definition of `function.trim()` with the SQL function definition.
- Fixed an issue where snowpark-python would hang when using the Python system-defined (built-in function) `sum` vs. the Snowpark `function.sum()`.

### Deprecations:

- Deprecated keyword argument `create_temp_table` in `df.write.save_as_table()`.

## 0.7.0 (2022-05-25)

### New Features:

- Added support for user-defined table functions (UDTFs).
  - Use function `snowflake.snowpark.functions.udtf()` to register a UDTF, or use it as a decorator to register the UDTF.
    - You can also use `Session.udtf.register()` to register a UDTF.
  - Use `Session.udtf.register_from_file()` to register a UDTF from a Python file.
- Updated APIs to query a table function, including both Snowflake built-in table functions and UDTFs.
  - Use function `snowflake.snowpark.functions.table_function()` to create a callable representing a table function and use it to call the table function in a query.
  - Alternatively, use function `snowflake.snowpark.functions.call_table_function()` to call a table function.
  - Added support for `over` clause that specifies `partition by` and `order by` when lateral joining a table function.
  - Updated `Session.table_function()` and `DataFrame.join_table_function()` to accept `TableFunctionCall` instances.

### Breaking Changes:

- When creating a function with `functions.udf()` and `functions.sproc()`, you can now specify an empty list for the `imports` or `packages` argument to indicate that no import or package is used for this UDF or stored procedure. Previously, specifying an empty list meant that the function would use session-level imports or packages.
- Improved the `__repr__` implementation of data types in `types.py`. The unused `type_name` property has been removed.
- Added a Snowpark-specific exception class for SQL errors. This replaces the previous `ProgrammingError` from the Python connector.

### Improvements:

- Added a lock to a UDF or UDTF when it is called for the first time per thread.
- Improved the error message for pickling errors that occurred during UDF creation.
- Included the query ID when logging the failed query.

### Bug Fixes:

- Fixed a bug in which non-integral data (such as timestamps) was occasionally converted to integer when calling `DataFrame.to_pandas()`.
- Fixed a bug in which `DataFrameReader.parquet()` failed to read a parquet file when its column contained spaces.
- Fixed a bug in which `DataFrame.copy_into_table()` failed when the dataframe is created by reading a file with inferred schemas.

### Deprecations

`Session.flatten()` and `DataFrame.flatten()`.

### Dependency Updates:

- Restricted the version of `cloudpickle` <= `2.0.0`.

## 0.6.0 (2022-04-27)

### New Features:

- Added support for vectorized UDFs with the input as a Pandas DataFrame or Pandas Series and the output as a Pandas Series. This improves the performance of UDFs in Snowpark.
- Added support for inferring the schema of a DataFrame by default when it is created by reading a Parquet, Avro, or ORC file in the stage.
- Added functions `current_session()`, `current_statement()`, `current_user()`, `current_version()`, `current_warehouse()`, `date_from_parts()`, `date_trunc()`, `dayname()`, `dayofmonth()`, `dayofweek()`, `dayofyear()`, `grouping()`, `grouping_id()`, `hour()`, `last_day()`, `minute()`, `next_day()`, `previous_day()`, `second()`, `month()`, `monthname()`, `quarter()`, `year()`, `current_database()`, `current_role()`, `current_schema()`, `current_schemas()`, `current_region()`, `current_avaliable_roles()`, `add_months()`, `any_value()`, `bitnot()`, `bitshiftleft()`, `bitshiftright()`, `convert_timezone()`, `uniform()`, `strtok_to_array()`, `sysdate()`, `time_from_parts()`,  `timestamp_from_parts()`, `timestamp_ltz_from_parts()`, `timestamp_ntz_from_parts()`, `timestamp_tz_from_parts()`, `weekofyear()`, `percentile_cont()` to `snowflake.snowflake.functions`.

### Breaking Changes:

- Expired deprecations:
  - Removed the following APIs that were deprecated in 0.4.0: `DataFrame.groupByGroupingSets()`, `DataFrame.naturalJoin()`, `DataFrame.joinTableFunction`, `DataFrame.withColumns()`, `Session.getImports()`, `Session.addImport()`, `Session.removeImport()`, `Session.clearImports()`, `Session.getSessionStage()`, `Session.getDefaultDatabase()`, `Session.getDefaultSchema()`, `Session.getCurrentDatabase()`, `Session.getCurrentSchema()`, `Session.getFullyQualifiedCurrentSchema()`.

### Improvements:

- Added support for creating an empty `DataFrame` with a specific schema using the `Session.create_dataframe()` method.
- Changed the logging level from `INFO` to `DEBUG` for several logs (e.g., the executed query) when evaluating a dataframe.
- Improved the error message when failing to create a UDF due to pickle errors.

### Bug Fixes:

- Removed pandas hard dependencies in the `Session.create_dataframe()` method.

### Dependency Updates:

- Added `typing-extension` as a new dependency with the version >= `4.1.0`.

## 0.5.0 (2022-03-22)

### New Features

- Added stored procedures API.
  - Added `Session.sproc` property and `sproc()` to `snowflake.snowpark.functions`, so you can register stored procedures.
  - Added `Session.call` to call stored procedures by name.
- Added `UDFRegistration.register_from_file()` to allow registering UDFs from Python source files or zip files directly.
- Added `UDFRegistration.describe()` to describe a UDF.
- Added `DataFrame.random_split()` to provide a way to randomly split a dataframe.
- Added functions `md5()`, `sha1()`, `sha2()`, `ascii()`, `initcap()`, `length()`, `lower()`, `lpad()`, `ltrim()`, `rpad()`, `rtrim()`, `repeat()`, `soundex()`, `regexp_count()`, `replace()`, `charindex()`, `collate()`, `collation()`, `insert()`, `left()`, `right()`, `endswith()` to `snowflake.snowpark.functions`.
- Allowed `call_udf()` to accept literal values.
- Provided a `distinct` keyword in `array_agg()`.

### Bug Fixes:

- Fixed an issue that caused `DataFrame.to_pandas()` to have a string column if `Column.cast(IntegerType())` was used.
- Fixed a bug in `DataFrame.describe()` when there is more than one string column.

## 0.4.0 (2022-02-15)

### New Features

- You can now specify which Anaconda packages to use when defining UDFs.
  - Added `add_packages()`, `get_packages()`, `clear_packages()`, and `remove_package()`, to class `Session`.
  - Added `add_requirements()` to `Session` so you can use a requirements file to specify which packages this session will use.
  - Added parameter `packages` to function `snowflake.snowpark.functions.udf()` and method `UserDefinedFunction.register()` to indicate UDF-level Anaconda package dependencies when creating a UDF.
  - Added parameter `imports` to `snowflake.snowpark.functions.udf()` and `UserDefinedFunction.register()` to specify UDF-level code imports.
- Added a parameter `session` to function `udf()` and `UserDefinedFunction.register()` so you can specify which session to use to create a UDF if you have multiple sessions.
- Added types `Geography` and `Variant` to `snowflake.snowpark.types` to be used as type hints for Geography and Variant data when defining a UDF.
- Added support for Geography geoJSON data.
- Added `Table`, a subclass of `DataFrame` for table operations:
  - Methods `update` and `delete` update and delete rows of a table in Snowflake.
  - Method `merge` merges data from a `DataFrame` to a `Table`.
  - Override method `DataFrame.sample()` with an additional parameter `seed`, which works on tables but not on view and sub-queries.
- Added `DataFrame.to_local_iterator()` and `DataFrame.to_pandas_batches()` to allow getting results from an iterator when the result set returned from the Snowflake database is too large.
- Added `DataFrame.cache_result()` for caching the operations performed on a `DataFrame` in a temporary table.
  Subsequent operations on the original `DataFrame` have no effect on the cached result `DataFrame`.
- Added property `DataFrame.queries` to get SQL queries that will be executed to evaluate the `DataFrame`.
- Added `Session.query_history()` as a context manager to track SQL queries executed on a session, including all SQL queries to evaluate `DataFrame`s created from a session. Both query ID and query text are recorded.
- You can now create a `Session` instance from an existing established `snowflake.connector.SnowflakeConnection`. Use parameter `connection` in `Session.builder.configs()`.
- Added `use_database()`, `use_schema()`, `use_warehouse()`, and `use_role()` to class `Session` to switch database/schema/warehouse/role after a session is created.
- Added `DataFrameWriter.copy_into_table()` to unload a `DataFrame` to stage files.
- Added `DataFrame.unpivot()`.
- Added `Column.within_group()` for sorting the rows by columns with some aggregation functions.
- Added functions `listagg()`, `mode()`, `div0()`, `acos()`, `asin()`, `atan()`, `atan2()`, `cos()`, `cosh()`, `sin()`, `sinh()`, `tan()`, `tanh()`, `degrees()`, `radians()`, `round()`, `trunc()`, and `factorial()` to `snowflake.snowflake.functions`.
- Added an optional argument `ignore_nulls` in function `lead()` and `lag()`.
- The `condition` parameter of function `when()` and `iff()` now accepts SQL expressions.

### Improvements

- All function and method names have been renamed to use the snake case naming style, which is more Pythonic. For convenience, some camel case names are kept as aliases to the snake case APIs. It is recommended to use the snake case APIs.
  - Deprecated these methods on class `Session` and replaced them with their snake case equivalents: `getImports()`, `addImports()`, `removeImport()`, `clearImports()`, `getSessionStage()`, `getDefaultSchema()`, `getDefaultSchema()`, `getCurrentDatabase()`, `getFullyQualifiedCurrentSchema()`.
  - Deprecated these methods on class `DataFrame` and replaced them with their snake case equivalents: `groupingByGroupingSets()`, `naturalJoin()`, `withColumns()`, `joinTableFunction()`.
- Property `DataFrame.columns` is now consistent with `DataFrame.schema.names` and the Snowflake database `Identifier Requirements`.
- `Column.__bool__()` now raises a `TypeError`. This will ban the use of logical operators `and`, `or`, `not` on `Column` object, for instance `col("a") > 1 and col("b") > 2` will raise the `TypeError`. Use `(col("a") > 1) & (col("b") > 2)` instead.
- Changed `PutResult` and `GetResult` to subclass `NamedTuple`.
- Fixed a bug which raised an error when the local path or stage location has a space or other special characters.
- Changed `DataFrame.describe()` so that non-numeric and non-string columns are ignored instead of raising an exception.

### Dependency updates

- Updated ``snowflake-connector-python`` to 2.7.4.

## 0.3.0 (2022-01-09)

### New Features

- Added `Column.isin()`, with an alias `Column.in_()`.
- Added `Column.try_cast()`, which is a special version of `cast()`. It tries to cast a string expression to other types and returns `null` if the cast is not possible.
- Added `Column.startswith()` and `Column.substr()` to process string columns.
- `Column.cast()` now also accepts a `str` value to indicate the cast type in addition to a `DataType` instance.
- Added `DataFrame.describe()` to summarize stats of a `DataFrame`.
- Added `DataFrame.explain()` to print the query plan of a `DataFrame`.
- `DataFrame.filter()` and `DataFrame.select_expr()` now accepts a sql expression.
- Added a new `bool` parameter `create_temp_table` to methods `DataFrame.saveAsTable()` and `Session.write_pandas()` to optionally create a temp table.
- Added `DataFrame.minus()` and `DataFrame.subtract()` as aliases to `DataFrame.except_()`.
- Added `regexp_replace()`, `concat()`, `concat_ws()`, `to_char()`, `current_timestamp()`, `current_date()`, `current_time()`, `months_between()`, `cast()`, `try_cast()`, `greatest()`, `least()`, and `hash()` to module `snowflake.snowpark.functions`.

### Bug Fixes

- Fixed an issue where `Session.createDataFrame(pandas_df)` and `Session.write_pandas(pandas_df)` raise an exception when the `Pandas DataFrame` has spaces in the column name.
- `DataFrame.copy_into_table()` sometimes prints an `error` level log entry while it actually works. It's fixed now.
- Fixed an API docs issue where some `DataFrame` APIs are missing from the docs.

### Dependency updates

- Update ``snowflake-connector-python`` to 2.7.2, which upgrades ``pyarrow`` dependency to 6.0.x. Refer to the [python connector 2.7.2 release notes](https://pypi.org/project/snowflake-connector-python/2.7.2/) for more details.

## 0.2.0 (2021-12-02)

### New Features

- Updated the `Session.createDataFrame()` method for creating a `DataFrame` from a Pandas DataFrame.
- Added the `Session.write_pandas()` method for writing a `Pandas DataFrame` to a table in Snowflake and getting a `Snowpark DataFrame` object back.
- Added new classes and methods for calling window functions.
- Added the new functions `cume_dist()`, to find the cumulative distribution of a value with regard to other values within a window partition,
  and `row_number()`, which returns a unique row number for each row within a window partition.
- Added functions for computing statistics for DataFrames in the `DataFrameStatFunctions` class.
- Added functions for handling missing values in a DataFrame in the `DataFrameNaFunctions` class.
- Added new methods `rollup()`, `cube()`, and `pivot()` to the `DataFrame` class.
- Added the `GroupingSets` class, which you can use with the DataFrame groupByGroupingSets method to perform a SQL GROUP BY GROUPING SETS.
- Added the new `FileOperation(session)`
  class that you can use to upload and download files to and from a stage.
- Added the `DataFrame.copy_into_table()`
  method for loading data from files in a stage into a table.
- In CASE expressions, the functions `when()` and `otherwise()`
  now accept Python types in addition to `Column` objects.
- When you register a UDF you can now optionally set the `replace` parameter to `True` to overwrite an existing UDF with the same name.

### Improvements

- UDFs are now compressed before they are uploaded to the server. This makes them about 10 times smaller, which can help
  when you are using large ML model files.
- When the size of a UDF is less than 8196 bytes, it will be uploaded as in-line code instead of uploaded to a stage.

### Bug Fixes

- Fixed an issue where the statement `df.select(when(col("a") == 1, 4).otherwise(col("a"))), [Row(4), Row(2), Row(3)]` raised an exception.
- Fixed an issue where `df.toPandas()` raised an exception when a DataFrame was created from large local data.

## 0.1.0 (2021-10-26)

Start of Private Preview<|MERGE_RESOLUTION|>--- conflicted
+++ resolved
@@ -1,35 +1,27 @@
 # Release History
 
-<<<<<<< HEAD
-## 1.12.1 (2024-02-08)
-
-### Improvements
-
-- Use `split_blocks=True` by default during `to_pandas` conversion, for optimal memory allocation. This parameter is passed to `pyarrow.Table.to_pandas`, which enables `PyArrow` to split the memory allocation into smaller, more manageable blocks instead of allocating a single contiguous block. This results in better memory management when dealing with larger datasets.
-
-### Bug Fixes
-
-- Fixed a bug in `DataFrame.to_pandas` that caused an error when evaluating on a Dataframe with an `IntergerType` column with null values.
-=======
 ## 1.13.0 (TBD)
 
 ### New Features
+
 - Added support for an optional `date_part` argument in function `last_day`
 - `SessionBuilder.app_name` will set the query_tag after the session is created.
 
-## 1.12.1 (TBD)
-
-### New Features
-
-- Use `split_blocks=True` by default during `to_pandas` conversion for optimal memory allocation. This parameter is passed to `pyarrow.Table.to_pandas` that enables `PyArrow` to split the memory allocation into smaller, more manageable blocks instead of allocating a single contiguous block thus giving better memory management when dealing with larger datasets.
-
-### Bug Fixes
-
-- Fixed a bug in `DataFrame.to_pandas` that caused an error when evaluating on a dataframe with an IntergerType column with null values.
+### Bug Fixes
+
 - Fixed a bug in `DataFrame.to_local_iterator` where the iterator could yield wrong results if another query is executed before the iterator finishes due to wrong isolation level. For details, please see #945.
 - Fixed a bug that truncated table names in error messages while running a plan with local testing enabled.
 - Fixed a bug that `Session.range` returns empty result when the range is large.
->>>>>>> 24a7ae32
+
+## 1.12.1 (2024-02-08)
+
+### Improvements
+
+- Use `split_blocks=True` by default during `to_pandas` conversion, for optimal memory allocation. This parameter is passed to `pyarrow.Table.to_pandas`, which enables `PyArrow` to split the memory allocation into smaller, more manageable blocks instead of allocating a single contiguous block. This results in better memory management when dealing with larger datasets.
+
+### Bug Fixes
+
+- Fixed a bug in `DataFrame.to_pandas` that caused an error when evaluating on a Dataframe with an `IntergerType` column with null values.
 
 ## 1.12.0 (2024-01-30)
 

# Release History

## 1.18.0 (TBD)

### Snowpark Python API Updates

#### New Features

#### Improvements

### Snowpark pandas API Updates

#### New Features

- Added support for `if_not_exists` parameter during udf and sproc registration.
- Added `DataFrame.cache_result` and `Series.cache_result` methods for users to persist DataFrames' and Series' to a temporary table lasting the duration of the session to improve latency of subsequent operations.

#### Improvements

- Added partial support for `DataFrame.pivot_table` with no `index` parameter, as well as for `margins` parameter.
- Aligned error experience when calling udf and sprocs.
- Added appropriate error messages for is_permanent/anonymous udf/sproc registration to make it more clear that those features are not yet supported.
- Updated the signature of `DataFrame.shift`/`Series.shift`/`DataFrameGroupBy.shift`/`SeriesGroupBy.shift` to match pandas 2.2.1. Snowpark pandas does not yet support the newly-added `suffix` argument, or sequence values of `periods`.
- Re-added support for `Series.str.split`.

#### Bug Fixes

- Fixed how we support mixed columns for string methods (`Series.str.*`).

### Snowpark Local Testing Updates

#### Breaking changes

- File read operation with unsupported options and values now raises `NotImplementedError` instead of warnings.

### New Features

- Added support for the following DataFrameReader read options to file formats `csv` and `json`:
  - PURGE
  - PATTERN
  - INFER_SCHEMA with value being `False`
  - ENCODING with value being `UTF8`

#### Bug Fixes

- Fixed a bug that when processing time format, fractional second part is not handled properly.
- Fixed a bug that caused function calls on `*` to fail.
- Fixed a bug that prevented creation of map and struct type objects.
- Fixed a bug that function `date_add` was unable to handle some numeric types.
- Fixed bugs in TimestampType casting that resulted in incorrect data.
- Fixed a bug that caused DecimalType data to have incorrect precision in some cases.
- Fixed a bug where referencing missing table or view raises confusing `IndexError`.
- Fixed a bug that mocked function `to_timestamp_ntz` can not handle None data.
- Fixed a bug that mocked UDFs handles output data of None improperly.
- Fixed a bug where DataFrame.with_column_renamed ignores attributes from parent DataFrames after join operations.
- Fixed a bug that integer precision of large value gets lost when converted to pandas DataFrame.
- Fixed a bug that the schema of datetime object is wrong when create DataFrame from a pandas DataFrame.
- Fixed a bug in the implementation of `Column.equal_nan` where null data is handled incorrectly.
<<<<<<< HEAD
- Fixed a bug where `DataFrameWriter.save_as_table` does not raise exceptions when inserting null data into non-nullable columns .
=======
- Fixed a bug where DataFrame.drop ignore attributes from parent DataFrames after join operations.
- Fixed a bug in mocked function `date_part` where Column type is set wrong.

>>>>>>> e323188d

#### Improvements

- Improved error experience of `DataFrameAnalyticsFunctions.moving_agg` and `DataFrameAnalyticsFunctions.cumulative_agg` methods that `NotImplementError` will be raised when called.
- Removed dependency check for `pyarrow` as it is not used.
- Improved target type coverage of `Column.cast`, adding suppot for casting to boolean and all integral types.

## 1.17.0 (2024-05-21)

### Snowpark Python API Updates

#### New Features

- Added support to add a comment on tables and views using the functions listed below:
  - `DataFrameWriter.save_as_table`
  - `DataFrame.create_or_replace_view`
  - `DataFrame.create_or_replace_temp_view`
  - `DataFrame.create_or_replace_dynamic_table`

#### Improvements

- Improved error message to remind users to set `{"infer_schema": True}` when reading CSV file without specifying its schema.

### Snowpark pandas API Updates

#### New Features

- Start of Public Preview of Snowpark pandas API. Refer to the [Snowpark pandas API Docs](https://docs.snowflake.com/LIMITEDACCESS/snowpark-pandas) for more details.

### Snowpark Local Testing Updates

#### New Features

- Added support for NumericType and VariantType data conversion in the mocked function `to_timestamp_ltz`, `to_timestamp_ntz`, `to_timestamp_tz` and `to_timestamp`.
- Added support for DecimalType, BinaryType, ArrayType, MapType, TimestampType, DateType and TimeType data conversion in the mocked function `to_char`.
- Added support for the following APIs:
  - snowflake.snowpark.functions:
    - to_varchar
  - snowflake.snowpark.DataFrame:
    - pivot
  - snowflake.snowpark.Session:
    - cancel_all
- Introduced a new exception class `snowflake.snowpark.mock.exceptions.SnowparkLocalTestingException`.
- Added support for casting to FloatType

#### Bug Fixes

- Fixed a bug that stored procedure and UDF should not remove imports already in the `sys.path` during the clean-up step.
- Fixed a bug that when processing datetime format, the fractional second part is not handled properly.
- Fixed a bug that on Windows platform that file operations was unable to properly handle file separator in directory name.
- Fixed a bug that on Windows platform that when reading a pandas dataframe, IntervalType column with integer data can not be processed.
- Fixed a bug that prevented users from being able to select multiple columns with the same alias.
- Fixed a bug that `Session.get_current_[schema|database|role|user|account|warehouse]` returns upper-cased identifiers when identifiers are quoted.
- Fixed a bug that function `substr` and `substring` can not handle 0-based `start_expr`.

#### Improvements

- Standardized the error experience by raising `SnowparkLocalTestingException` in error cases which is on par with `SnowparkSQLException` raised in non-local execution.
- Improved error experience of `Session.write_pandas` method that `NotImplementError` will be raised when called.
- Aligned error experience with reusing a closed session in non-local execution.

## 1.16.0 (2024-05-07)

### New Features

- Support stored procedure register with packages given as Python modules.
- Added snowflake.snowpark.Session.lineage.trace to explore data lineage of snowfake objects.
- Added support for structured type schema parsing.

### Bug Fixes

- Fixed a bug when inferring schema, single quotes are added to stage files already have single quotes.

### Local Testing Updates

#### New Features

- Added support for StringType, TimestampType and VariantType data conversion in the mocked function `to_date`.
- Added support for the following APIs:
  - snowflake.snowpark.functions
    - get
    - concat
    - concat_ws

#### Bug Fixes

- Fixed a bug that caused `NaT` and `NaN` values to not be recognized.
- Fixed a bug where, when inferring a schema, single quotes were added to stage files that already had single quotes.
- Fixed a bug where `DataFrameReader.csv` was unable to handle quoted values containing a delimiter.
- Fixed a bug that when there is `None` value in an arithmetic calculation, the output should remain `None` instead of `math.nan`.
- Fixed a bug in function `sum` and `covar_pop` that when there is `math.nan` in the data, the output should also be `math.nan`.
- Fixed a bug that stage operation can not handle directories.
- Fixed a bug that `DataFrame.to_pandas` should take Snowflake numeric types with precision 38 as `int64`.

## 1.15.0 (2024-04-24)

### New Features

- Added `truncate` save mode in `DataFrameWrite` to overwrite existing tables by truncating the underlying table instead of dropping it.
- Added telemetry to calculate query plan height and number of duplicate nodes during collect operations.
- Added the functions below to unload data from a `DataFrame` into one or more files in a stage:
  - `DataFrame.write.json`
  - `DataFrame.write.csv`
  - `DataFrame.write.parquet`
- Added distributed tracing using open telemetry APIs for action functions in `DataFrame` and `DataFrameWriter`:
  - snowflake.snowpark.DataFrame:
    - collect
    - collect_nowait
    - to_pandas
    - count
    - show
  - snowflake.snowpark.DataFrameWriter:
    - save_as_table
- Added support for snow:// URLs to `snowflake.snowpark.Session.file.get` and `snowflake.snowpark.Session.file.get_stream`
- Added support to register stored procedures and UDxFs with a `comment`.
- UDAF client support is ready for public preview. Please stay tuned for the Snowflake announcement of UDAF public preview.
- Added support for dynamic pivot.  This feature is currently in private preview.

### Improvements

- Improved the generated query performance for both compilation and execution by converting duplicate subqueries to Common Table Expressions (CTEs). It is still an experimental feature not enabled by default, and can be enabled by setting `session.cte_optimization_enabled` to `True`.

### Bug Fixes

- Fixed a bug where `statement_params` was not passed to query executions that register stored procedures and user defined functions.
- Fixed a bug causing `snowflake.snowpark.Session.file.get_stream` to fail for quoted stage locations.
- Fixed a bug that an internal type hint in `utils.py` might raise AttributeError in case the underlying module can not be found.

### Local Testing Updates

#### New Features

- Added support for registering UDFs and stored procedures.
- Added support for the following APIs:
  - snowflake.snowpark.Session:
    - file.put
    - file.put_stream
    - file.get
    - file.get_stream
    - read.json
    - add_import
    - remove_import
    - get_imports
    - clear_imports
    - add_packages
    - add_requirements
    - clear_packages
    - remove_package
    - udf.register
    - udf.register_from_file
    - sproc.register
    - sproc.register_from_file
  - snowflake.snowpark.functions
    - current_database
    - current_session
    - date_trunc
    - object_construct
    - object_construct_keep_null
    - pow
    - sqrt
    - udf
    - sproc
- Added support for StringType, TimestampType and VariantType data conversion in the mocked function `to_time`.

#### Bug Fixes

- Fixed a bug that null filled columns for constant functions.
- Fixed a bug that implementation of to_object, to_array and to_binary to better handle null inputs.
- Fixed a bug that timestamp data comparison can not handle year beyond 2262.
- Fixed a bug that `Session.builder.getOrCreate` should return the created mock session.

## 1.14.0 (2024-03-20)

### New Features

- Added support for creating vectorized UDTFs with `process` method.
- Added support for dataframe functions:
  - to_timestamp_ltz
  - to_timestamp_ntz
  - to_timestamp_tz
  - locate
- Added support for ASOF JOIN type.
- Added support for the following local testing APIs:
  - snowflake.snowpark.functions:
    - to_double
    - to_timestamp
    - to_timestamp_ltz
    - to_timestamp_ntz
    - to_timestamp_tz
    - greatest
    - least
    - convert_timezone
    - dateadd
    - date_part
  - snowflake.snowpark.Session:
    - get_current_account
    - get_current_warehouse
    - get_current_role
    - use_schema
    - use_warehouse
    - use_database
    - use_role

### Bug Fixes

- Fixed a bug in `SnowflakePlanBuilder` that `save_as_table` does not filter column that name start with '$' and follow by number correctly.
- Fixed a bug that statement parameters may have no effect when resolving imports and packages.
- Fixed bugs in local testing:
  - LEFT ANTI and LEFT SEMI joins drop rows with null values.
  - DataFrameReader.csv incorrectly parses data when the optional parameter `field_optionally_enclosed_by` is specified.
  - Column.regexp only considers the first entry when `pattern` is a `Column`.
  - Table.update raises `KeyError` when updating null values in the rows.
  - VARIANT columns raise errors at `DataFrame.collect`.
  - `count_distinct` does not work correctly when counting.
  - Null values in integer columns raise `TypeError`.

### Improvements

- Added telemetry to local testing.
- Improved the error message of `DataFrameReader` to raise `FileNotFound` error when reading a path that does not exist or when there are no files under the path.

## 1.13.0 (2024-02-26)

### New Features

- Added support for an optional `date_part` argument in function `last_day`.
- `SessionBuilder.app_name` will set the query_tag after the session is created.
- Added support for the following local testing functions:
  - current_timestamp
  - current_date
  - current_time
  - strip_null_value
  - upper
  - lower
  - length
  - initcap

### Improvements

- Added cleanup logic at interpreter shutdown to close all active sessions.
- Closing sessions within stored procedures now is a no-op logging a warning instead of raising an error.

### Bug Fixes

- Fixed a bug in `DataFrame.to_local_iterator` where the iterator could yield wrong results if another query is executed before the iterator finishes due to wrong isolation level. For details, please see #945.
- Fixed a bug that truncated table names in error messages while running a plan with local testing enabled.
- Fixed a bug that `Session.range` returns empty result when the range is large.

## 1.12.1 (2024-02-08)

### Improvements

- Use `split_blocks=True` by default during `to_pandas` conversion, for optimal memory allocation. This parameter is passed to `pyarrow.Table.to_pandas`, which enables `PyArrow` to split the memory allocation into smaller, more manageable blocks instead of allocating a single contiguous block. This results in better memory management when dealing with larger datasets.

### Bug Fixes

- Fixed a bug in `DataFrame.to_pandas` that caused an error when evaluating on a Dataframe with an `IntergerType` column with null values.

## 1.12.0 (2024-01-30)

### New Features

- Exposed `statement_params` in `StoredProcedure.__call__`.
- Added two optional arguments to `Session.add_import`.
  - `chunk_size`: The number of bytes to hash per chunk of the uploaded files.
  - `whole_file_hash`: By default only the first chunk of the uploaded import is hashed to save time. When this is set to True each uploaded file is fully hashed instead.
- Added parameters `external_access_integrations` and `secrets` when creating a UDAF from Snowpark Python to allow integration with external access.
- Added a new method `Session.append_query_tag`. Allows an additional tag to be added to the current query tag by appending it as a comma separated value.
- Added a new method `Session.update_query_tag`. Allows updates to a JSON encoded dictionary query tag.
- `SessionBuilder.getOrCreate` will now attempt to replace the singleton it returns when token expiration has been detected.
- Added support for new functions in `snowflake.snowpark.functions`:
  - `array_except`
  - `create_map`
  - `sign`/`signum`
- Added the following functions to `DataFrame.analytics`:
  - Added the `moving_agg` function in `DataFrame.analytics` to enable moving aggregations like sums and averages with multiple window sizes.
  - Added the `cummulative_agg` function in `DataFrame.analytics` to enable commulative aggregations like sums and averages on multiple columns.
  - Added the `compute_lag` and `compute_lead` functions in `DataFrame.analytics` for enabling lead and lag calculations on multiple columns.
  - Added the `time_series_agg` function in `DataFrame.analytics` to enable time series aggregations like sums and averages with multiple time windows.

### Bug Fixes

- Fixed a bug in `DataFrame.na.fill` that caused Boolean values to erroneously override integer values.
- Fixed a bug in `Session.create_dataframe` where the Snowpark DataFrames created using pandas DataFrames were not inferring the type for timestamp columns correctly. The behavior is as follows:
  - Earlier timestamp columns without a timezone would be converted to nanosecond epochs and inferred as `LongType()`, but will now be correctly maintained as timestamp values and be inferred as `TimestampType(TimestampTimeZone.NTZ)`.
  - Earlier timestamp columns with a timezone would be inferred as `TimestampType(TimestampTimeZone.NTZ)` and loose timezone information but will now be correctly inferred as `TimestampType(TimestampTimeZone.LTZ)` and timezone information is retained correctly.
  - Set session parameter `PYTHON_SNOWPARK_USE_LOGICAL_TYPE_FOR_CREATE_DATAFRAME` to revert back to old behavior. It is recommended that you update your code to align with correct behavior because the parameter will be removed in the future.
- Fixed a bug that `DataFrame.to_pandas` gets decimal type when scale is not 0, and creates an object dtype in `pandas`. Instead, we cast the value to a float64 type.
- Fixed bugs that wrongly flattened the generated SQL when one of the following happens:
  - `DataFrame.filter()` is called after `DataFrame.sort().limit()`.
  - `DataFrame.sort()` or `filter()` is called on a DataFrame that already has a window function or sequence-dependent data generator column.
    For instance, `df.select("a", seq1().alias("b")).select("a", "b").sort("a")` won't flatten the sort clause anymore.
  - a window or sequence-dependent data generator column is used after `DataFrame.limit()`. For instance, `df.limit(10).select(row_number().over())` won't flatten the limit and select in the generated SQL.
- Fixed a bug where aliasing a DataFrame column raised an error when the DataFame was copied from another DataFrame with an aliased column. For instance,

  ```python
  df = df.select(col("a").alias("b"))
  df = copy(df)
  df.select(col("b").alias("c"))  # threw an error. Now it's fixed.
  ```

- Fixed a bug in `Session.create_dataframe` that the non-nullable field in a schema is not respected for boolean type. Note that this fix is only effective when the user has the privilege to create a temp table.
- Fixed a bug in SQL simplifier where non-select statements in `session.sql` dropped a SQL query when used with `limit()`.
- Fixed a bug that raised an exception when session parameter `ERROR_ON_NONDETERMINISTIC_UPDATE` is true.

### Behavior Changes (API Compatible)

- When parsing data types during a `to_pandas` operation, we rely on GS precision value to fix precision issues for large integer values. This may affect users where a column that was earlier returned as `int8` gets returned as `int64`. Users can fix this by explicitly specifying precision values for their return column.
- Aligned behavior for `Session.call` in case of table stored procedures where running `Session.call` would not trigger stored procedure unless a `collect()` operation was performed.
- `StoredProcedureRegistration` will now automatically add `snowflake-snowpark-python` as a package dependency. The added dependency will be on the client's local version of the library and an error is thrown if the server cannot support that version.

## 1.11.1 (2023-12-07)

### Bug Fixes

- Fixed a bug that numpy should not be imported at the top level of mock module.
- Added support for these new functions in `snowflake.snowpark.functions`:
  - `from_utc_timestamp`
  - `to_utc_timestamp`

## 1.11.0 (2023-12-05)

### New Features

- Add the `conn_error` attribute to `SnowflakeSQLException` that stores the whole underlying exception from `snowflake-connector-python`.
- Added support for `RelationalGroupedDataframe.pivot()` to access `pivot` in the following pattern `Dataframe.group_by(...).pivot(...)`.
- Added experimental feature: Local Testing Mode, which allows you to create and operate on Snowpark Python DataFrames locally without connecting to a Snowflake account. You can use the local testing framework to test your DataFrame operations locally, on your development machine or in a CI (continuous integration) pipeline, before deploying code changes to your account.

- Added support for `arrays_to_object` new functions in `snowflake.snowpark.functions`.
- Added support for the vector data type.

### Dependency Updates

- Bumped cloudpickle dependency to work with `cloudpickle==2.2.1`
- Updated ``snowflake-connector-python`` to `3.4.0`.

### Bug Fixes

- DataFrame column names quoting check now supports newline characters.
- Fix a bug where a DataFrame generated by `session.read.with_metadata` creates inconsistent table when doing `df.write.save_as_table`.

## 1.10.0 (2023-11-03)

### New Features

- Added support for managing case sensitivity in `DataFrame.to_local_iterator()`.
- Added support for specifying vectorized UDTF's input column names by using the optional parameter `input_names` in `UDTFRegistration.register/register_file` and `functions.pandas_udtf`. By default, `RelationalGroupedDataFrame.applyInPandas` will infer the column names from current dataframe schema.
- Add `sql_error_code` and `raw_message` attributes to `SnowflakeSQLException` when it is caused by a SQL exception.

### Bug Fixes

- Fixed a bug in `DataFrame.to_pandas()` where converting snowpark dataframes to pandas dataframes was losing precision on integers with more than 19 digits.
- Fixed a bug that `session.add_packages` can not handle requirement specifier that contains project name with underscore and version.
- Fixed a bug in `DataFrame.limit()` when `offset` is used and the parent `DataFrame` uses `limit`. Now the `offset` won't impact the parent DataFrame's `limit`.
- Fixed a bug in `DataFrame.write.save_as_table` where dataframes created from read api could not save data into snowflake because of invalid column name `$1`.

### Behavior change

- Changed the behavior of `date_format`:
  - The `format` argument changed from optional to required.
  - The returned result changed from a date object to a date-formatted string.
- When a window function, or a sequence-dependent data generator (`normal`, `zipf`, `uniform`, `seq1`, `seq2`, `seq4`, `seq8`) function is used, the sort and filter operation will no longer be flattened when generating the query.

## 1.9.0 (2023-10-13)

### New Features

- Added support for the Python 3.11 runtime environment.

### Dependency updates

- Added back the dependency of `typing-extensions`.

### Bug Fixes

- Fixed a bug where imports from permanent stage locations were ignored for temporary stored procedures, UDTFs, UDFs, and UDAFs.
- Revert back to using CTAS (create table as select) statement for `Dataframe.writer.save_as_table` which does not need insert permission for writing tables.

### New Features
- Support `PythonObjJSONEncoder` json-serializable objects for `ARRAY` and `OBJECT` literals.

## 1.8.0 (2023-09-14)

### New Features

- Added support for VOLATILE/IMMUTABLE keyword when registering UDFs.
- Added support for specifying clustering keys when saving dataframes using `DataFrame.save_as_table`.
- Accept `Iterable` objects input for `schema` when creating dataframes using `Session.create_dataframe`.
- Added the property `DataFrame.session` to return a `Session` object.
- Added the property `Session.session_id` to return an integer that represents session ID.
- Added the property `Session.connection` to return a `SnowflakeConnection` object .

- Added support for creating a Snowpark session from a configuration file or environment variables.

### Dependency updates

- Updated ``snowflake-connector-python`` to 3.2.0.

### Bug Fixes

- Fixed a bug where automatic package upload would raise `ValueError` even when compatible package version were added in `session.add_packages`.
- Fixed a bug where table stored procedures were not registered correctly when using `register_from_file`.
- Fixed a bug where dataframe joins failed with `invalid_identifier` error.
- Fixed a bug where `DataFrame.copy` disables SQL simplfier for the returned copy.
- Fixed a bug where `session.sql().select()` would fail if any parameters are specified to `session.sql()`

## 1.7.0 (2023-08-28)

### New Features

- Added parameters `external_access_integrations` and `secrets` when creating a UDF, UDTF or Stored Procedure from Snowpark Python to allow integration with external access.
- Added support for these new functions in `snowflake.snowpark.functions`:
  - `array_flatten`
  - `flatten`
- Added support for `apply_in_pandas` in `snowflake.snowpark.relational_grouped_dataframe`.
- Added support for replicating your local Python environment on Snowflake via `Session.replicate_local_environment`.

### Bug Fixes

- Fixed a bug where `session.create_dataframe` fails to properly set nullable columns where nullability was affected by order or data was given.
- Fixed a bug where `DataFrame.select` could not identify and alias columns in presence of table functions when output columns of table function overlapped with columns in dataframe.

### Behavior Changes

- When creating stored procedures, UDFs, UDTFs, UDAFs with parameter `is_permanent=False` will now create temporary objects even when `stage_name` is provided. The default value of `is_permanent` is `False` which is why if this value is not explicitly set to `True` for permanent objects, users will notice a change in behavior.
- `types.StructField` now enquotes column identifier by default.

## 1.6.1 (2023-08-02)

### New Features

- Added support for these new functions in `snowflake.snowpark.functions`:
  - `array_sort`
  - `sort_array`
  - `array_min`
  - `array_max`
  - `explode_outer`
- Added support for pure Python packages specified via `Session.add_requirements` or `Session.add_packages`. They are now usable in stored procedures and UDFs even if packages are not present on the Snowflake Anaconda channel.
  - Added Session parameter `custom_packages_upload_enabled` and `custom_packages_force_upload_enabled` to enable the support for pure Python packages feature mentioned above. Both parameters default to `False`.
- Added support for specifying package requirements by passing a Conda environment yaml file to `Session.add_requirements`.
- Added support for asynchronous execution of multi-query dataframes that contain binding variables.
- Added support for renaming multiple columns in `DataFrame.rename`.
- Added support for Geometry datatypes.
- Added support for `params` in `session.sql()` in stored procedures.
- Added support for user-defined aggregate functions (UDAFs). This feature is currently in private preview.
- Added support for vectorized UDTFs (user-defined table functions). This feature is currently in public preview.
- Added support for Snowflake Timestamp variants (i.e., `TIMESTAMP_NTZ`, `TIMESTAMP_LTZ`, `TIMESTAMP_TZ`)
  - Added `TimestampTimezone` as an argument in `TimestampType` constructor.
  - Added type hints `NTZ`, `LTZ`, `TZ` and `Timestamp` to annotate functions when registering UDFs.

### Improvements

- Removed redundant dependency `typing-extensions`.
- `DataFrame.cache_result` now creates temp table fully qualified names under current database and current schema.

### Bug Fixes

- Fixed a bug where type check happens on pandas before it is imported.
- Fixed a bug when creating a UDF from `numpy.ufunc`.
- Fixed a bug where `DataFrame.union` was not generating the correct `Selectable.schema_query` when SQL simplifier is enabled.

### Behavior Changes

- `DataFrameWriter.save_as_table` now respects the `nullable` field of the schema provided by the user or the inferred schema based on data from user input.

### Dependency updates

- Updated ``snowflake-connector-python`` to 3.0.4.

## 1.5.1 (2023-06-20)

### New Features

- Added support for the Python 3.10 runtime environment.

## 1.5.0 (2023-06-09)

### Behavior Changes

- Aggregation results, from functions such as `DataFrame.agg` and `DataFrame.describe`, no longer strip away non-printing characters from column names.

### New Features

- Added support for the Python 3.9 runtime environment.
- Added support for new functions in `snowflake.snowpark.functions`:
  - `array_generate_range`
  - `array_unique_agg`
  - `collect_set`
  - `sequence`
- Added support for registering and calling stored procedures with `TABLE` return type.
- Added support for parameter `length` in `StringType()` to specify the maximum number of characters that can be stored by the column.
- Added the alias `functions.element_at()` for `functions.get()`.
- Added the alias `Column.contains` for `functions.contains`.
- Added experimental feature `DataFrame.alias`.
- Added support for querying metadata columns from stage when creating `DataFrame` using `DataFrameReader`.
- Added support for `StructType.add` to append more fields to existing `StructType` objects.
- Added support for parameter `execute_as` in `StoredProcedureRegistration.register_from_file()` to specify stored procedure caller rights.

### Bug Fixes

- Fixed a bug where the `Dataframe.join_table_function` did not run all of the necessary queries to set up the join table function when SQL simplifier was enabled.
- Fixed type hint declaration for custom types - `ColumnOrName`, `ColumnOrLiteralStr`, `ColumnOrSqlExpr`, `LiteralType` and `ColumnOrLiteral` that were breaking `mypy` checks.
- Fixed a bug where `DataFrameWriter.save_as_table` and `DataFrame.copy_into_table` failed to parse fully qualified table names.

## 1.4.0 (2023-04-24)

### New Features

- Added support for `session.getOrCreate`.
- Added support for alias `Column.getField`.
- Added support for new functions in `snowflake.snowpark.functions`:
  - `date_add` and `date_sub` to make add and subtract operations easier.
  - `daydiff`
  - `explode`
  - `array_distinct`.
  - `regexp_extract`.
  - `struct`.
  - `format_number`.
  - `bround`.
  - `substring_index`
- Added parameter `skip_upload_on_content_match` when creating UDFs, UDTFs and stored procedures using `register_from_file` to skip uploading files to a stage if the same version of the files are already on the stage.
- Added support for `DataFrameWriter.save_as_table` method to take table names that contain dots.
- Flattened generated SQL when `DataFrame.filter()` or `DataFrame.order_by()` is followed by a projection statement (e.g. `DataFrame.select()`, `DataFrame.with_column()`).
- Added support for creating dynamic tables _(in private preview)_ using `Dataframe.create_or_replace_dynamic_table`.
- Added an optional argument `params` in `session.sql()` to support binding variables. Note that this is not supported in stored procedures yet.

### Bug Fixes

- Fixed a bug in `strtok_to_array` where an exception was thrown when a delimiter was passed in.
- Fixed a bug in `session.add_import` where the module had the same namespace as other dependencies.

## 1.3.0 (2023-03-28)

### New Features

- Added support for `delimiters` parameter in `functions.initcap()`.
- Added support for `functions.hash()` to accept a variable number of input expressions.
- Added API `Session.RuntimeConfig` for getting/setting/checking the mutability of any runtime configuration.
- Added support managing case sensitivity in `Row` results from `DataFrame.collect` using `case_sensitive` parameter.
- Added API `Session.conf` for getting, setting or checking the mutability of any runtime configuration.
- Added support for managing case sensitivity in `Row` results from `DataFrame.collect` using `case_sensitive` parameter.
- Added indexer support for `snowflake.snowpark.types.StructType`.
- Added a keyword argument `log_on_exception` to `Dataframe.collect` and `Dataframe.collect_no_wait` to optionally disable error logging for SQL exceptions.

### Bug Fixes

- Fixed a bug where a DataFrame set operation(`DataFrame.substract`, `DataFrame.union`, etc.) being called after another DataFrame set operation and `DataFrame.select` or `DataFrame.with_column` throws an exception.
- Fixed a bug where chained sort statements are overwritten by the SQL simplifier.

### Improvements

- Simplified JOIN queries to use constant subquery aliases (`SNOWPARK_LEFT`, `SNOWPARK_RIGHT`) by default. Users can disable this at runtime with `session.conf.set('use_constant_subquery_alias', False)` to use randomly generated alias names instead.
- Allowed specifying statement parameters in `session.call()`.
- Enabled the uploading of large pandas DataFrames in stored procedures by defaulting to a chunk size of 100,000 rows.

## 1.2.0 (2023-03-02)

### New Features

- Added support for displaying source code as comments in the generated scripts when registering stored procedures. This
  is enabled by default, turn off by specifying `source_code_display=False` at registration.
- Added a parameter `if_not_exists` when creating a UDF, UDTF or Stored Procedure from Snowpark Python to ignore creating the specified function or procedure if it already exists.
- Accept integers when calling `snowflake.snowpark.functions.get` to extract value from array.
- Added `functions.reverse` in functions to open access to Snowflake built-in function
  [reverse](https://docs.snowflake.com/en/sql-reference/functions/reverse).
- Added parameter `require_scoped_url` in snowflake.snowflake.files.SnowflakeFile.open() `(in Private Preview)` to replace `is_owner_file` is marked for deprecation.

### Bug Fixes

- Fixed a bug that overwrote `paramstyle` to `qmark` when creating a Snowpark session.
- Fixed a bug where `df.join(..., how="cross")` fails with `SnowparkJoinException: (1112): Unsupported using join type 'Cross'`.
- Fixed a bug where querying a `DataFrame` column created from chained function calls used a wrong column name.

## 1.1.0 (2023-01-26)

### New Features:

- Added `asc`, `asc_nulls_first`, `asc_nulls_last`, `desc`, `desc_nulls_first`, `desc_nulls_last`, `date_part` and `unix_timestamp` in functions.
- Added the property `DataFrame.dtypes` to return a list of column name and data type pairs.
- Added the following aliases:
  - `functions.expr()` for `functions.sql_expr()`.
  - `functions.date_format()` for `functions.to_date()`.
  - `functions.monotonically_increasing_id()` for `functions.seq8()`
  - `functions.from_unixtime()` for `functions.to_timestamp()`

### Bug Fixes:

- Fixed a bug in SQL simplifier that didn’t handle Column alias and join well in some cases. See https://github.com/snowflakedb/snowpark-python/issues/658 for details.
- Fixed a bug in SQL simplifier that generated wrong column names for function calls, NaN and INF.

### Improvements

- The session parameter `PYTHON_SNOWPARK_USE_SQL_SIMPLIFIER` is `True` after Snowflake 7.3 was released. In snowpark-python, `session.sql_simplifier_enabled` reads the value of `PYTHON_SNOWPARK_USE_SQL_SIMPLIFIER` by default, meaning that the SQL simplfier is enabled by default after the Snowflake 7.3 release. To turn this off, set `PYTHON_SNOWPARK_USE_SQL_SIMPLIFIER` in Snowflake to `False` or run `session.sql_simplifier_enabled = False` from Snowpark. It is recommended to use the SQL simplifier because it helps to generate more concise SQL.

## 1.0.0 (2022-11-01)

### New Features

- Added `Session.generator()` to create a new `DataFrame` using the Generator table function.
- Added a parameter `secure` to the functions that create a secure UDF or UDTF.

## 0.12.0 (2022-10-14)

### New Features

- Added new APIs for async job:
  - `Session.create_async_job()` to create an `AsyncJob` instance from a query id.
  - `AsyncJob.result()` now accepts argument `result_type` to return the results in different formats.
  - `AsyncJob.to_df()` returns a `DataFrame` built from the result of this asynchronous job.
  - `AsyncJob.query()` returns the SQL text of the executed query.
- `DataFrame.agg()` and `RelationalGroupedDataFrame.agg()` now accept variable-length arguments.
- Added parameters `lsuffix` and `rsuffix` to `DataFram.join()` and `DataFrame.cross_join()` to conveniently rename overlapping columns.
- Added `Table.drop_table()` so you can drop the temp table after `DataFrame.cache_result()`. `Table` is also a context manager so you can use the `with` statement to drop the cache temp table after use.
- Added `Session.use_secondary_roles()`.
- Added functions `first_value()` and `last_value()`. (contributed by @chasleslr)
- Added `on` as an alias for `using_columns` and `how` as an alias for `join_type` in `DataFrame.join()`.

### Bug Fixes

- Fixed a bug in `Session.create_dataframe()` that raised an error when `schema` names had special characters.
- Fixed a bug in which options set in `Session.read.option()` were not passed to `DataFrame.copy_into_table()` as default values.
- Fixed a bug in which `DataFrame.copy_into_table()` raises an error when a copy option has single quotes in the value.

## 0.11.0 (2022-09-28)

### Behavior Changes

- `Session.add_packages()` now raises `ValueError` when the version of a package cannot be found in Snowflake Anaconda channel. Previously, `Session.add_packages()` succeeded, and a `SnowparkSQLException` exception was raised later in the UDF/SP registration step.

### New Features:

- Added method `FileOperation.get_stream()` to support downloading stage files as stream.
- Added support in `functions.ntiles()` to accept int argument.
- Added the following aliases:
  - `functions.call_function()` for `functions.call_builtin()`.
  - `functions.function()` for `functions.builtin()`.
  - `DataFrame.order_by()` for `DataFrame.sort()`
  - `DataFrame.orderBy()` for `DataFrame.sort()`
- Improved `DataFrame.cache_result()` to return a more accurate `Table` class instead of a `DataFrame` class.
- Added support to allow `session` as the first argument when calling `StoredProcedure`.

### Improvements

- Improved nested query generation by flattening queries when applicable.
  - This improvement could be enabled by setting `Session.sql_simplifier_enabled = True`.
  - `DataFrame.select()`, `DataFrame.with_column()`, `DataFrame.drop()` and other select-related APIs have more flattened SQLs.
  - `DataFrame.union()`, `DataFrame.union_all()`, `DataFrame.except_()`, `DataFrame.intersect()`, `DataFrame.union_by_name()` have flattened SQLs generated when multiple set operators are chained.
- Improved type annotations for async job APIs.

### Bug Fixes

- Fixed a bug in which `Table.update()`, `Table.delete()`, `Table.merge()` try to reference a temp table that does not exist.

## 0.10.0 (2022-09-16)

### New Features:

- Added experimental APIs for evaluating Snowpark dataframes with asynchronous queries:
  - Added keyword argument `block` to the following action APIs on Snowpark dataframes (which execute queries) to allow asynchronous evaluations:
    - `DataFrame.collect()`, `DataFrame.to_local_iterator()`, `DataFrame.to_pandas()`, `DataFrame.to_pandas_batches()`, `DataFrame.count()`, `DataFrame.first()`.
    - `DataFrameWriter.save_as_table()`, `DataFrameWriter.copy_into_location()`.
    - `Table.delete()`, `Table.update()`, `Table.merge()`.
  - Added method `DataFrame.collect_nowait()` to allow asynchronous evaluations.
  - Added class `AsyncJob` to retrieve results from asynchronously executed queries and check their status.
- Added support for `table_type` in `Session.write_pandas()`. You can now choose from these `table_type` options: `"temporary"`, `"temp"`, and `"transient"`.
- Added support for using Python structured data (`list`, `tuple` and `dict`) as literal values in Snowpark.
- Added keyword argument `execute_as` to `functions.sproc()` and `session.sproc.register()` to allow registering a stored procedure as a caller or owner.
- Added support for specifying a pre-configured file format when reading files from a stage in Snowflake.

### Improvements:

- Added support for displaying details of a Snowpark session.

### Bug Fixes:

- Fixed a bug in which `DataFrame.copy_into_table()` and `DataFrameWriter.save_as_table()` mistakenly created a new table if the table name is fully qualified, and the table already exists.

### Deprecations:

- Deprecated keyword argument `create_temp_table` in `Session.write_pandas()`.
- Deprecated invoking UDFs using arguments wrapped in a Python list or tuple. You can use variable-length arguments without a list or tuple.

### Dependency updates

- Updated ``snowflake-connector-python`` to 2.7.12.

## 0.9.0 (2022-08-30)

### New Features:

- Added support for displaying source code as comments in the generated scripts when registering UDFs.
  This feature is turned on by default. To turn it off, pass the new keyword argument `source_code_display` as `False` when calling `register()` or `@udf()`.
- Added support for calling table functions from `DataFrame.select()`, `DataFrame.with_column()` and `DataFrame.with_columns()` which now take parameters of type `table_function.TableFunctionCall` for columns.
- Added keyword argument `overwrite` to `session.write_pandas()` to allow overwriting contents of a Snowflake table with that of a pandas DataFrame.
- Added keyword argument `column_order` to `df.write.save_as_table()` to specify the matching rules when inserting data into table in append mode.
- Added method `FileOperation.put_stream()` to upload local files to a stage via file stream.
- Added methods `TableFunctionCall.alias()` and `TableFunctionCall.as_()` to allow aliasing the names of columns that come from the output of table function joins.
- Added function `get_active_session()` in module `snowflake.snowpark.context` to get the current active Snowpark session.

### Bug Fixes:

- Fixed a bug in which batch insert should not raise an error when `statement_params` is not passed to the function.
- Fixed a bug in which column names should be quoted when `session.create_dataframe()` is called with dicts and a given schema.
- Fixed a bug in which creation of table should be skipped if the table already exists and is in append mode when calling `df.write.save_as_table()`.
- Fixed a bug in which third-party packages with underscores cannot be added when registering UDFs.

### Improvements:

- Improved function `function.uniform()` to infer the types of inputs `max_` and `min_` and cast the limits to `IntegerType` or `FloatType` correspondingly.

## 0.8.0 (2022-07-22)

### New Features:

- Added keyword only argument `statement_params` to the following methods to allow for specifying statement level parameters:
  - `collect`, `to_local_iterator`, `to_pandas`, `to_pandas_batches`,
    `count`, `copy_into_table`, `show`, `create_or_replace_view`, `create_or_replace_temp_view`, `first`, `cache_result`
    and `random_split` on class `snowflake.snowpark.Dateframe`.
  - `update`, `delete` and `merge` on class `snowflake.snowpark.Table`.
  - `save_as_table` and `copy_into_location` on class `snowflake.snowpark.DataFrameWriter`.
  - `approx_quantile`, `statement_params`, `cov` and `crosstab` on class `snowflake.snowpark.DataFrameStatFunctions`.
  - `register` and `register_from_file` on class `snowflake.snowpark.udf.UDFRegistration`.
  - `register` and `register_from_file` on class `snowflake.snowpark.udtf.UDTFRegistration`.
  - `register` and `register_from_file` on class `snowflake.snowpark.stored_procedure.StoredProcedureRegistration`.
  - `udf`, `udtf` and `sproc` in `snowflake.snowpark.functions`.
- Added support for `Column` as an input argument to `session.call()`.
- Added support for `table_type` in `df.write.save_as_table()`. You can now choose from these `table_type` options: `"temporary"`, `"temp"`, and `"transient"`.

### Improvements:

- Added validation of object name in `session.use_*` methods.
- Updated the query tag in SQL to escape it when it has special characters.
- Added a check to see if Anaconda terms are acknowledged when adding missing packages.

### Bug Fixes:

- Fixed the limited length of the string column in `session.create_dataframe()`.
- Fixed a bug in which `session.create_dataframe()` mistakenly converted 0 and `False` to `None` when the input data was only a list.
- Fixed a bug in which calling `session.create_dataframe()` using a large local dataset sometimes created a temp table twice.
- Aligned the definition of `function.trim()` with the SQL function definition.
- Fixed an issue where snowpark-python would hang when using the Python system-defined (built-in function) `sum` vs. the Snowpark `function.sum()`.

### Deprecations:

- Deprecated keyword argument `create_temp_table` in `df.write.save_as_table()`.

## 0.7.0 (2022-05-25)

### New Features:

- Added support for user-defined table functions (UDTFs).
  - Use function `snowflake.snowpark.functions.udtf()` to register a UDTF, or use it as a decorator to register the UDTF.
    - You can also use `Session.udtf.register()` to register a UDTF.
  - Use `Session.udtf.register_from_file()` to register a UDTF from a Python file.
- Updated APIs to query a table function, including both Snowflake built-in table functions and UDTFs.
  - Use function `snowflake.snowpark.functions.table_function()` to create a callable representing a table function and use it to call the table function in a query.
  - Alternatively, use function `snowflake.snowpark.functions.call_table_function()` to call a table function.
  - Added support for `over` clause that specifies `partition by` and `order by` when lateral joining a table function.
  - Updated `Session.table_function()` and `DataFrame.join_table_function()` to accept `TableFunctionCall` instances.

### Breaking Changes:

- When creating a function with `functions.udf()` and `functions.sproc()`, you can now specify an empty list for the `imports` or `packages` argument to indicate that no import or package is used for this UDF or stored procedure. Previously, specifying an empty list meant that the function would use session-level imports or packages.
- Improved the `__repr__` implementation of data types in `types.py`. The unused `type_name` property has been removed.
- Added a Snowpark-specific exception class for SQL errors. This replaces the previous `ProgrammingError` from the Python connector.

### Improvements:

- Added a lock to a UDF or UDTF when it is called for the first time per thread.
- Improved the error message for pickling errors that occurred during UDF creation.
- Included the query ID when logging the failed query.

### Bug Fixes:

- Fixed a bug in which non-integral data (such as timestamps) was occasionally converted to integer when calling `DataFrame.to_pandas()`.
- Fixed a bug in which `DataFrameReader.parquet()` failed to read a parquet file when its column contained spaces.
- Fixed a bug in which `DataFrame.copy_into_table()` failed when the dataframe is created by reading a file with inferred schemas.

### Deprecations

`Session.flatten()` and `DataFrame.flatten()`.

### Dependency Updates:

- Restricted the version of `cloudpickle` <= `2.0.0`.

## 0.6.0 (2022-04-27)

### New Features:

- Added support for vectorized UDFs with the input as a pandas DataFrame or pandas Series and the output as a pandas Series. This improves the performance of UDFs in Snowpark.
- Added support for inferring the schema of a DataFrame by default when it is created by reading a Parquet, Avro, or ORC file in the stage.
- Added functions `current_session()`, `current_statement()`, `current_user()`, `current_version()`, `current_warehouse()`, `date_from_parts()`, `date_trunc()`, `dayname()`, `dayofmonth()`, `dayofweek()`, `dayofyear()`, `grouping()`, `grouping_id()`, `hour()`, `last_day()`, `minute()`, `next_day()`, `previous_day()`, `second()`, `month()`, `monthname()`, `quarter()`, `year()`, `current_database()`, `current_role()`, `current_schema()`, `current_schemas()`, `current_region()`, `current_avaliable_roles()`, `add_months()`, `any_value()`, `bitnot()`, `bitshiftleft()`, `bitshiftright()`, `convert_timezone()`, `uniform()`, `strtok_to_array()`, `sysdate()`, `time_from_parts()`,  `timestamp_from_parts()`, `timestamp_ltz_from_parts()`, `timestamp_ntz_from_parts()`, `timestamp_tz_from_parts()`, `weekofyear()`, `percentile_cont()` to `snowflake.snowflake.functions`.

### Breaking Changes:

- Expired deprecations:
  - Removed the following APIs that were deprecated in 0.4.0: `DataFrame.groupByGroupingSets()`, `DataFrame.naturalJoin()`, `DataFrame.joinTableFunction`, `DataFrame.withColumns()`, `Session.getImports()`, `Session.addImport()`, `Session.removeImport()`, `Session.clearImports()`, `Session.getSessionStage()`, `Session.getDefaultDatabase()`, `Session.getDefaultSchema()`, `Session.getCurrentDatabase()`, `Session.getCurrentSchema()`, `Session.getFullyQualifiedCurrentSchema()`.

### Improvements:

- Added support for creating an empty `DataFrame` with a specific schema using the `Session.create_dataframe()` method.
- Changed the logging level from `INFO` to `DEBUG` for several logs (e.g., the executed query) when evaluating a dataframe.
- Improved the error message when failing to create a UDF due to pickle errors.

### Bug Fixes:

- Removed pandas hard dependencies in the `Session.create_dataframe()` method.

### Dependency Updates:

- Added `typing-extension` as a new dependency with the version >= `4.1.0`.

## 0.5.0 (2022-03-22)

### New Features

- Added stored procedures API.
  - Added `Session.sproc` property and `sproc()` to `snowflake.snowpark.functions`, so you can register stored procedures.
  - Added `Session.call` to call stored procedures by name.
- Added `UDFRegistration.register_from_file()` to allow registering UDFs from Python source files or zip files directly.
- Added `UDFRegistration.describe()` to describe a UDF.
- Added `DataFrame.random_split()` to provide a way to randomly split a dataframe.
- Added functions `md5()`, `sha1()`, `sha2()`, `ascii()`, `initcap()`, `length()`, `lower()`, `lpad()`, `ltrim()`, `rpad()`, `rtrim()`, `repeat()`, `soundex()`, `regexp_count()`, `replace()`, `charindex()`, `collate()`, `collation()`, `insert()`, `left()`, `right()`, `endswith()` to `snowflake.snowpark.functions`.
- Allowed `call_udf()` to accept literal values.
- Provided a `distinct` keyword in `array_agg()`.

### Bug Fixes:

- Fixed an issue that caused `DataFrame.to_pandas()` to have a string column if `Column.cast(IntegerType())` was used.
- Fixed a bug in `DataFrame.describe()` when there is more than one string column.

## 0.4.0 (2022-02-15)

### New Features

- You can now specify which Anaconda packages to use when defining UDFs.
  - Added `add_packages()`, `get_packages()`, `clear_packages()`, and `remove_package()`, to class `Session`.
  - Added `add_requirements()` to `Session` so you can use a requirements file to specify which packages this session will use.
  - Added parameter `packages` to function `snowflake.snowpark.functions.udf()` and method `UserDefinedFunction.register()` to indicate UDF-level Anaconda package dependencies when creating a UDF.
  - Added parameter `imports` to `snowflake.snowpark.functions.udf()` and `UserDefinedFunction.register()` to specify UDF-level code imports.
- Added a parameter `session` to function `udf()` and `UserDefinedFunction.register()` so you can specify which session to use to create a UDF if you have multiple sessions.
- Added types `Geography` and `Variant` to `snowflake.snowpark.types` to be used as type hints for Geography and Variant data when defining a UDF.
- Added support for Geography geoJSON data.
- Added `Table`, a subclass of `DataFrame` for table operations:
  - Methods `update` and `delete` update and delete rows of a table in Snowflake.
  - Method `merge` merges data from a `DataFrame` to a `Table`.
  - Override method `DataFrame.sample()` with an additional parameter `seed`, which works on tables but not on view and sub-queries.
- Added `DataFrame.to_local_iterator()` and `DataFrame.to_pandas_batches()` to allow getting results from an iterator when the result set returned from the Snowflake database is too large.
- Added `DataFrame.cache_result()` for caching the operations performed on a `DataFrame` in a temporary table.
  Subsequent operations on the original `DataFrame` have no effect on the cached result `DataFrame`.
- Added property `DataFrame.queries` to get SQL queries that will be executed to evaluate the `DataFrame`.
- Added `Session.query_history()` as a context manager to track SQL queries executed on a session, including all SQL queries to evaluate `DataFrame`s created from a session. Both query ID and query text are recorded.
- You can now create a `Session` instance from an existing established `snowflake.connector.SnowflakeConnection`. Use parameter `connection` in `Session.builder.configs()`.
- Added `use_database()`, `use_schema()`, `use_warehouse()`, and `use_role()` to class `Session` to switch database/schema/warehouse/role after a session is created.
- Added `DataFrameWriter.copy_into_table()` to unload a `DataFrame` to stage files.
- Added `DataFrame.unpivot()`.
- Added `Column.within_group()` for sorting the rows by columns with some aggregation functions.
- Added functions `listagg()`, `mode()`, `div0()`, `acos()`, `asin()`, `atan()`, `atan2()`, `cos()`, `cosh()`, `sin()`, `sinh()`, `tan()`, `tanh()`, `degrees()`, `radians()`, `round()`, `trunc()`, and `factorial()` to `snowflake.snowflake.functions`.
- Added an optional argument `ignore_nulls` in function `lead()` and `lag()`.
- The `condition` parameter of function `when()` and `iff()` now accepts SQL expressions.

### Improvements

- All function and method names have been renamed to use the snake case naming style, which is more Pythonic. For convenience, some camel case names are kept as aliases to the snake case APIs. It is recommended to use the snake case APIs.
  - Deprecated these methods on class `Session` and replaced them with their snake case equivalents: `getImports()`, `addImports()`, `removeImport()`, `clearImports()`, `getSessionStage()`, `getDefaultSchema()`, `getDefaultSchema()`, `getCurrentDatabase()`, `getFullyQualifiedCurrentSchema()`.
  - Deprecated these methods on class `DataFrame` and replaced them with their snake case equivalents: `groupingByGroupingSets()`, `naturalJoin()`, `withColumns()`, `joinTableFunction()`.
- Property `DataFrame.columns` is now consistent with `DataFrame.schema.names` and the Snowflake database `Identifier Requirements`.
- `Column.__bool__()` now raises a `TypeError`. This will ban the use of logical operators `and`, `or`, `not` on `Column` object, for instance `col("a") > 1 and col("b") > 2` will raise the `TypeError`. Use `(col("a") > 1) & (col("b") > 2)` instead.
- Changed `PutResult` and `GetResult` to subclass `NamedTuple`.
- Fixed a bug which raised an error when the local path or stage location has a space or other special characters.
- Changed `DataFrame.describe()` so that non-numeric and non-string columns are ignored instead of raising an exception.

### Dependency updates

- Updated ``snowflake-connector-python`` to 2.7.4.

## 0.3.0 (2022-01-09)

### New Features

- Added `Column.isin()`, with an alias `Column.in_()`.
- Added `Column.try_cast()`, which is a special version of `cast()`. It tries to cast a string expression to other types and returns `null` if the cast is not possible.
- Added `Column.startswith()` and `Column.substr()` to process string columns.
- `Column.cast()` now also accepts a `str` value to indicate the cast type in addition to a `DataType` instance.
- Added `DataFrame.describe()` to summarize stats of a `DataFrame`.
- Added `DataFrame.explain()` to print the query plan of a `DataFrame`.
- `DataFrame.filter()` and `DataFrame.select_expr()` now accepts a sql expression.
- Added a new `bool` parameter `create_temp_table` to methods `DataFrame.saveAsTable()` and `Session.write_pandas()` to optionally create a temp table.
- Added `DataFrame.minus()` and `DataFrame.subtract()` as aliases to `DataFrame.except_()`.
- Added `regexp_replace()`, `concat()`, `concat_ws()`, `to_char()`, `current_timestamp()`, `current_date()`, `current_time()`, `months_between()`, `cast()`, `try_cast()`, `greatest()`, `least()`, and `hash()` to module `snowflake.snowpark.functions`.

### Bug Fixes

- Fixed an issue where `Session.createDataFrame(pandas_df)` and `Session.write_pandas(pandas_df)` raise an exception when the `pandas DataFrame` has spaces in the column name.
- `DataFrame.copy_into_table()` sometimes prints an `error` level log entry while it actually works. It's fixed now.
- Fixed an API docs issue where some `DataFrame` APIs are missing from the docs.

### Dependency updates

- Update ``snowflake-connector-python`` to 2.7.2, which upgrades ``pyarrow`` dependency to 6.0.x. Refer to the [python connector 2.7.2 release notes](https://pypi.org/project/snowflake-connector-python/2.7.2/) for more details.

## 0.2.0 (2021-12-02)

### New Features

- Updated the `Session.createDataFrame()` method for creating a `DataFrame` from a pandas DataFrame.
- Added the `Session.write_pandas()` method for writing a `pandas DataFrame` to a table in Snowflake and getting a `Snowpark DataFrame` object back.
- Added new classes and methods for calling window functions.
- Added the new functions `cume_dist()`, to find the cumulative distribution of a value with regard to other values within a window partition,
  and `row_number()`, which returns a unique row number for each row within a window partition.
- Added functions for computing statistics for DataFrames in the `DataFrameStatFunctions` class.
- Added functions for handling missing values in a DataFrame in the `DataFrameNaFunctions` class.
- Added new methods `rollup()`, `cube()`, and `pivot()` to the `DataFrame` class.
- Added the `GroupingSets` class, which you can use with the DataFrame groupByGroupingSets method to perform a SQL GROUP BY GROUPING SETS.
- Added the new `FileOperation(session)`
  class that you can use to upload and download files to and from a stage.
- Added the `DataFrame.copy_into_table()`
  method for loading data from files in a stage into a table.
- In CASE expressions, the functions `when()` and `otherwise()`
  now accept Python types in addition to `Column` objects.
- When you register a UDF you can now optionally set the `replace` parameter to `True` to overwrite an existing UDF with the same name.

### Improvements

- UDFs are now compressed before they are uploaded to the server. This makes them about 10 times smaller, which can help
  when you are using large ML model files.
- When the size of a UDF is less than 8196 bytes, it will be uploaded as in-line code instead of uploaded to a stage.

### Bug Fixes

- Fixed an issue where the statement `df.select(when(col("a") == 1, 4).otherwise(col("a"))), [Row(4), Row(2), Row(3)]` raised an exception.
- Fixed an issue where `df.toPandas()` raised an exception when a DataFrame was created from large local data.

## 0.1.0 (2021-10-26)

Start of Private Preview<|MERGE_RESOLUTION|>--- conflicted
+++ resolved
@@ -56,13 +56,9 @@
 - Fixed a bug that integer precision of large value gets lost when converted to pandas DataFrame.
 - Fixed a bug that the schema of datetime object is wrong when create DataFrame from a pandas DataFrame.
 - Fixed a bug in the implementation of `Column.equal_nan` where null data is handled incorrectly.
-<<<<<<< HEAD
-- Fixed a bug where `DataFrameWriter.save_as_table` does not raise exceptions when inserting null data into non-nullable columns .
-=======
 - Fixed a bug where DataFrame.drop ignore attributes from parent DataFrames after join operations.
 - Fixed a bug in mocked function `date_part` where Column type is set wrong.
-
->>>>>>> e323188d
+- Fixed a bug where `DataFrameWriter.save_as_table` does not raise exceptions when inserting null data into non-nullable columns.
 
 #### Improvements
 

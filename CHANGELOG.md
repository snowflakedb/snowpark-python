--- conflicted
+++ resolved
@@ -37,11 +37,8 @@
 #### Bug Fixes
 
 - Fixed a bug that causes output of GroupBy.aggregate's columns to be ordered incorrectly.
-<<<<<<< HEAD
+- Fixed a bug where `DataFrame.describe` on a frame with duplicate columns of differing dtypes could cause an error or incorrect results.
 - Fixed bug where `values` is set to `index` when `index` and `columns` contain all columns in DataFrame during `pivot_table`.
-=======
-- Fixed a bug where `DataFrame.describe` on a frame with duplicate columns of differing dtypes could cause an error or incorrect results.
->>>>>>> fb074728
 
 #### Improvements
 

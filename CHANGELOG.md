# Release History

## 1.16.0 (TBD)

### New Features
- Support stored procedure register with packages given as Python modules.

## 1.15.0 (2024-04-24)

### New Features

- Added `truncate` save mode in `DataFrameWrite` to overwrite existing tables by truncating the underlying table instead of dropping it.
- Added telemetry to calculate query plan height and number of duplicate nodes during collect operations.
- Added the functions below to unload data from a `DataFrame` into one or more files in a stage:
  - `DataFrame.write.json`
  - `DataFrame.write.csv`
  - `DataFrame.write.parquet`
- Added distributed tracing using open telemetry APIs for action functions in `DataFrame` and `DataFrameWriter`:
  - snowflake.snowpark.DataFrame:
    - collect
    - collect_nowait
    - to_pandas
    - count
    - show
  - snowflake.snowpark.DataFrameWriter:
    - save_as_table
- Added support for snow:// URLs to `snowflake.snowpark.Session.file.get` and `snowflake.snowpark.Session.file.get_stream`
- Added support to register stored procedures and UDxFs with a `comment`.
- UDAF client support is ready for public preview. Please stay tuned for the Snowflake announcement of UDAF public preview.
- Added support for dynamic pivot.  This feature is currently in private preview.

### Improvements

- Improved the generated query performance for both compilation and execution by converting duplicate subqueries to Common Table Expressions (CTEs). It is still an experimental feature not enabled by default, and can be enabled by setting `session.cte_optimization_enabled` to `True`.

### Bug Fixes

- Fixed a bug where `statement_params` was not passed to query executions that register stored procedures and user defined functions.
- Fixed a bug causing `snowflake.snowpark.Session.file.get_stream` to fail for quoted stage locations.
- Fixed a bug that an internal type hint in `utils.py` might raise AttributeError in case the underlying module can not be found.

### Local Testing Updates

#### New Features

- Added support for registering UDFs and stored procedures.
- Added support for the following APIs:
  - snowflake.snowpark.Session:
    - file.put
    - file.put_stream
    - file.get
    - file.get_stream
    - read.json
    - add_import
    - remove_import
    - get_imports
    - clear_imports
    - add_packages
    - add_requirements
    - clear_packages
    - remove_package
    - udf.register
    - udf.register_from_file
    - sproc.register
    - sproc.register_from_file
  - snowflake.snowpark.functions
    - current_database
    - current_session
    - date_trunc
    - object_construct
    - object_construct_keep_null
<<<<<<< HEAD
- Added the functions below to unload data from a `DataFrame` into one or more files in a stage:
  - `DataFrame.write.json`
  - `DataFrame.write.csv`
  - `DataFrame.write.parquet`
- Added distributed tracing using open telemetry apis for action functions in `DataFrame` and `DataFrameWriter`:
  - snowflake.snowpark.DataFrame:
    - collect
    - collect_nowait
    - to_pandas
    - count
    - show
  - snowflake.snowpark.DataFrameWriter:
    - save_as_table
- Added support for snow:// URLs to `snowflake.snowpark.Session.file.get` and `snowflake.snowpark.Session.file.get_stream`
- UDAF client support is ready for public preview. Please stay tuned for the Snowflake announcement of UDAF public preview.
- Added new API ( snowflake.snowpark.Session.lineage.trace ) to explore data lineage of snowfake objects.
=======
    - pow
    - sqrt
    - udf
    - sproc
- Added support for StringType, TimestampType and VariantType data conversion in the mocked function `to_time`.
>>>>>>> 53e4ad5d

#### Bug Fixes

- Fixed a bug that null filled columns for constant functions.
- Fixed a bug that implementation of to_object, to_array and to_binary to better handle null inputs.
- Fixed a bug that timestamp data comparison can not handle year beyond 2262.
- Fixed a bug that `Session.builder.getOrCreate` should return the created mock session.

## 1.14.0 (2024-03-20)

### New Features

- Added support for creating vectorized UDTFs with `process` method.
- Added support for dataframe functions:
  - to_timestamp_ltz
  - to_timestamp_ntz
  - to_timestamp_tz
  - locate
- Added support for ASOF JOIN type.
- Added support for the following local testing APIs:
  - snowflake.snowpark.functions:
    - to_double
    - to_timestamp
    - to_timestamp_ltz
    - to_timestamp_ntz
    - to_timestamp_tz
    - greatest
    - least
    - convert_timezone
    - dateadd
    - date_part
  - snowflake.snowpark.Session:
    - get_current_account
    - get_current_warehouse
    - get_current_role
    - use_schema
    - use_warehouse
    - use_database
    - use_role

### Bug Fixes

- Fixed a bug in `SnowflakePlanBuilder` that `save_as_table` does not filter column that name start with '$' and follow by number correctly.
- Fixed a bug that statement parameters may have no effect when resolving imports and packages.
- Fixed bugs in local testing:
  - LEFT ANTI and LEFT SEMI joins drop rows with null values.
  - DataFrameReader.csv incorrectly parses data when the optional parameter `field_optionally_enclosed_by` is specified.
  - Column.regexp only considers the first entry when `pattern` is a `Column`.
  - Table.update raises `KeyError` when updating null values in the rows.
  - VARIANT columns raise errors at `DataFrame.collect`.
  - `count_distinct` does not work correctly when counting.
  - Null values in integer columns raise `TypeError`.

### Improvements

- Added telemetry to local testing.
- Improved the error message of `DataFrameReader` to raise `FileNotFound` error when reading a path that does not exist or when there are no files under the path.

## 1.13.0 (2024-02-26)

### New Features

- Added support for an optional `date_part` argument in function `last_day`.
- `SessionBuilder.app_name` will set the query_tag after the session is created.
- Added support for the following local testing functions:
  - current_timestamp
  - current_date
  - current_time
  - strip_null_value
  - upper
  - lower
  - length
  - initcap

### Improvements

- Added cleanup logic at interpreter shutdown to close all active sessions.
- Closing sessions within stored procedures now is a no-op logging a warning instead of raising an error.

### Bug Fixes

- Fixed a bug in `DataFrame.to_local_iterator` where the iterator could yield wrong results if another query is executed before the iterator finishes due to wrong isolation level. For details, please see #945.
- Fixed a bug that truncated table names in error messages while running a plan with local testing enabled.
- Fixed a bug that `Session.range` returns empty result when the range is large.

## 1.12.1 (2024-02-08)

### Improvements

- Use `split_blocks=True` by default during `to_pandas` conversion, for optimal memory allocation. This parameter is passed to `pyarrow.Table.to_pandas`, which enables `PyArrow` to split the memory allocation into smaller, more manageable blocks instead of allocating a single contiguous block. This results in better memory management when dealing with larger datasets.

### Bug Fixes

- Fixed a bug in `DataFrame.to_pandas` that caused an error when evaluating on a Dataframe with an `IntergerType` column with null values.

## 1.12.0 (2024-01-30)

### New Features

- Exposed `statement_params` in `StoredProcedure.__call__`.
- Added two optional arguments to `Session.add_import`.
  - `chunk_size`: The number of bytes to hash per chunk of the uploaded files.
  - `whole_file_hash`: By default only the first chunk of the uploaded import is hashed to save time. When this is set to True each uploaded file is fully hashed instead.
- Added parameters `external_access_integrations` and `secrets` when creating a UDAF from Snowpark Python to allow integration with external access.
- Added a new method `Session.append_query_tag`. Allows an additional tag to be added to the current query tag by appending it as a comma separated value.
- Added a new method `Session.update_query_tag`. Allows updates to a JSON encoded dictionary query tag.
- `SessionBuilder.getOrCreate` will now attempt to replace the singleton it returns when token expiration has been detected.
- Added support for new functions in `snowflake.snowpark.functions`:
  - `array_except`
  - `create_map`
  - `sign`/`signum`
- Added the following functions to `DataFrame.analytics`:
  - Added the `moving_agg` function in `DataFrame.analytics` to enable moving aggregations like sums and averages with multiple window sizes.
  - Added the `cummulative_agg` function in `DataFrame.analytics` to enable commulative aggregations like sums and averages on multiple columns.
  - Added the `compute_lag` and `compute_lead` functions in `DataFrame.analytics` for enabling lead and lag calculations on multiple columns.
  - Added the `time_series_agg` function in `DataFrame.analytics` to enable time series aggregations like sums and averages with multiple time windows.

### Bug Fixes

- Fixed a bug in `DataFrame.na.fill` that caused Boolean values to erroneously override integer values.
- Fixed a bug in `Session.create_dataframe` where the Snowpark DataFrames created using pandas DataFrames were not inferring the type for timestamp columns correctly. The behavior is as follows:
  - Earlier timestamp columns without a timezone would be converted to nanosecond epochs and inferred as `LongType()`, but will now be correctly maintained as timestamp values and be inferred as `TimestampType(TimestampTimeZone.NTZ)`.
  - Earlier timestamp columns with a timezone would be inferred as `TimestampType(TimestampTimeZone.NTZ)` and loose timezone information but will now be correctly inferred as `TimestampType(TimestampTimeZone.LTZ)` and timezone information is retained correctly.
  - Set session parameter `PYTHON_SNOWPARK_USE_LOGICAL_TYPE_FOR_CREATE_DATAFRAME` to revert back to old behavior. It is recommended that you update your code to align with correct behavior because the parameter will be removed in the future.
- Fixed a bug that `DataFrame.to_pandas` gets decimal type when scale is not 0, and creates an object dtype in `pandas`. Instead, we cast the value to a float64 type.
- Fixed bugs that wrongly flattened the generated SQL when one of the following happens:
  - `DataFrame.filter()` is called after `DataFrame.sort().limit()`.
  - `DataFrame.sort()` or `filter()` is called on a DataFrame that already has a window function or sequence-dependent data generator column.
    For instance, `df.select("a", seq1().alias("b")).select("a", "b").sort("a")` won't flatten the sort clause anymore.
  - a window or sequence-dependent data generator column is used after `DataFrame.limit()`. For instance, `df.limit(10).select(row_number().over())` won't flatten the limit and select in the generated SQL.
- Fixed a bug where aliasing a DataFrame column raised an error when the DataFame was copied from another DataFrame with an aliased column. For instance,

  ```python
  df = df.select(col("a").alias("b"))
  df = copy(df)
  df.select(col("b").alias("c"))  # threw an error. Now it's fixed.
  ```

- Fixed a bug in `Session.create_dataframe` that the non-nullable field in a schema is not respected for boolean type. Note that this fix is only effective when the user has the privilege to create a temp table.
- Fixed a bug in SQL simplifier where non-select statements in `session.sql` dropped a SQL query when used with `limit()`.
- Fixed a bug that raised an exception when session parameter `ERROR_ON_NONDETERMINISTIC_UPDATE` is true.

### Behavior Changes (API Compatible)

- When parsing data types during a `to_pandas` operation, we rely on GS precision value to fix precision issues for large integer values. This may affect users where a column that was earlier returned as `int8` gets returned as `int64`. Users can fix this by explicitly specifying precision values for their return column.
- Aligned behavior for `Session.call` in case of table stored procedures where running `Session.call` would not trigger stored procedure unless a `collect()` operation was performed.
- `StoredProcedureRegistration` will now automatically add `snowflake-snowpark-python` as a package dependency. The added dependency will be on the client's local version of the library and an error is thrown if the server cannot support that version.

## 1.11.1 (2023-12-07)

### Bug Fixes

- Fixed a bug that numpy should not be imported at the top level of mock module.
- Added support for these new functions in `snowflake.snowpark.functions`:
  - `from_utc_timestamp`
  - `to_utc_timestamp`

## 1.11.0 (2023-12-05)

### New Features

- Add the `conn_error` attribute to `SnowflakeSQLException` that stores the whole underlying exception from `snowflake-connector-python`.
- Added support for `RelationalGroupedDataframe.pivot()` to access `pivot` in the following pattern `Dataframe.group_by(...).pivot(...)`.
- Added experimental feature: Local Testing Mode, which allows you to create and operate on Snowpark Python DataFrames locally without connecting to a Snowflake account. You can use the local testing framework to test your DataFrame operations locally, on your development machine or in a CI (continuous integration) pipeline, before deploying code changes to your account.

- Added support for `arrays_to_object` new functions in `snowflake.snowpark.functions`.
- Added support for the vector data type.

### Dependency Updates

- Bumped cloudpickle dependency to work with `cloudpickle==2.2.1`
- Updated ``snowflake-connector-python`` to `3.4.0`.

### Bug Fixes

- DataFrame column names quoting check now supports newline characters.
- Fix a bug where a DataFrame generated by `session.read.with_metadata` creates inconsistent table when doing `df.write.save_as_table`.

## 1.10.0 (2023-11-03)

### New Features

- Added support for managing case sensitivity in `DataFrame.to_local_iterator()`.
- Added support for specifying vectorized UDTF's input column names by using the optional parameter `input_names` in `UDTFRegistration.register/register_file` and `functions.pandas_udtf`. By default, `RelationalGroupedDataFrame.applyInPandas` will infer the column names from current dataframe schema.
- Add `sql_error_code` and `raw_message` attributes to `SnowflakeSQLException` when it is caused by a SQL exception.

### Bug Fixes

- Fixed a bug in `DataFrame.to_pandas()` where converting snowpark dataframes to pandas dataframes was losing precision on integers with more than 19 digits.
- Fixed a bug that `session.add_packages` can not handle requirement specifier that contains project name with underscore and version.
- Fixed a bug in `DataFrame.limit()` when `offset` is used and the parent `DataFrame` uses `limit`. Now the `offset` won't impact the parent DataFrame's `limit`.
- Fixed a bug in `DataFrame.write.save_as_table` where dataframes created from read api could not save data into snowflake because of invalid column name `$1`.

### Behavior change

- Changed the behavior of `date_format`:
  - The `format` argument changed from optional to required.
  - The returned result changed from a date object to a date-formatted string.
- When a window function, or a sequence-dependent data generator (`normal`, `zipf`, `uniform`, `seq1`, `seq2`, `seq4`, `seq8`) function is used, the sort and filter operation will no longer be flattened when generating the query.

## 1.9.0 (2023-10-13)

### New Features

- Added support for the Python 3.11 runtime environment.

### Dependency updates

- Added back the dependency of `typing-extensions`.

### Bug Fixes

- Fixed a bug where imports from permanent stage locations were ignored for temporary stored procedures, UDTFs, UDFs, and UDAFs.
- Revert back to using CTAS (create table as select) statement for `Dataframe.writer.save_as_table` which does not need insert permission for writing tables.

### New Features
- Support `PythonObjJSONEncoder` json-serializable objects for `ARRAY` and `OBJECT` literals.

## 1.8.0 (2023-09-14)

### New Features

- Added support for VOLATILE/IMMUTABLE keyword when registering UDFs.
- Added support for specifying clustering keys when saving dataframes using `DataFrame.save_as_table`.
- Accept `Iterable` objects input for `schema` when creating dataframes using `Session.create_dataframe`.
- Added the property `DataFrame.session` to return a `Session` object.
- Added the property `Session.session_id` to return an integer that represents session ID.
- Added the property `Session.connection` to return a `SnowflakeConnection` object .

- Added support for creating a Snowpark session from a configuration file or environment variables.

### Dependency updates

- Updated ``snowflake-connector-python`` to 3.2.0.

### Bug Fixes

- Fixed a bug where automatic package upload would raise `ValueError` even when compatible package version were added in `session.add_packages`.
- Fixed a bug where table stored procedures were not registered correctly when using `register_from_file`.
- Fixed a bug where dataframe joins failed with `invalid_identifier` error.
- Fixed a bug where `DataFrame.copy` disables SQL simplfier for the returned copy.
- Fixed a bug where `session.sql().select()` would fail if any parameters are specified to `session.sql()`

## 1.7.0 (2023-08-28)

### New Features

- Added parameters `external_access_integrations` and `secrets` when creating a UDF, UDTF or Stored Procedure from Snowpark Python to allow integration with external access.
- Added support for these new functions in `snowflake.snowpark.functions`:
  - `array_flatten`
  - `flatten`
- Added support for `apply_in_pandas` in `snowflake.snowpark.relational_grouped_dataframe`.
- Added support for replicating your local Python environment on Snowflake via `Session.replicate_local_environment`.

### Bug Fixes

- Fixed a bug where `session.create_dataframe` fails to properly set nullable columns where nullability was affected by order or data was given.
- Fixed a bug where `DataFrame.select` could not identify and alias columns in presence of table functions when output columns of table function overlapped with columns in dataframe.

### Behavior Changes

- When creating stored procedures, UDFs, UDTFs, UDAFs with parameter `is_permanent=False` will now create temporary objects even when `stage_name` is provided. The default value of `is_permanent` is `False` which is why if this value is not explicitly set to `True` for permanent objects, users will notice a change in behavior.
- `types.StructField` now enquotes column identifier by default.

## 1.6.1 (2023-08-02)

### New Features

- Added support for these new functions in `snowflake.snowpark.functions`:
  - `array_sort`
  - `sort_array`
  - `array_min`
  - `array_max`
  - `explode_outer`
- Added support for pure Python packages specified via `Session.add_requirements` or `Session.add_packages`. They are now usable in stored procedures and UDFs even if packages are not present on the Snowflake Anaconda channel.
  - Added Session parameter `custom_packages_upload_enabled` and `custom_packages_force_upload_enabled` to enable the support for pure Python packages feature mentioned above. Both parameters default to `False`.
- Added support for specifying package requirements by passing a Conda environment yaml file to `Session.add_requirements`.
- Added support for asynchronous execution of multi-query dataframes that contain binding variables.
- Added support for renaming multiple columns in `DataFrame.rename`.
- Added support for Geometry datatypes.
- Added support for `params` in `session.sql()` in stored procedures.
- Added support for user-defined aggregate functions (UDAFs). This feature is currently in private preview.
- Added support for vectorized UDTFs (user-defined table functions). This feature is currently in public preview.
- Added support for Snowflake Timestamp variants (i.e., `TIMESTAMP_NTZ`, `TIMESTAMP_LTZ`, `TIMESTAMP_TZ`)
  - Added `TimestampTimezone` as an argument in `TimestampType` constructor.
  - Added type hints `NTZ`, `LTZ`, `TZ` and `Timestamp` to annotate functions when registering UDFs.

### Improvements

- Removed redundant dependency `typing-extensions`.
- `DataFrame.cache_result` now creates temp table fully qualified names under current database and current schema.

### Bug Fixes

- Fixed a bug where type check happens on pandas before it is imported.
- Fixed a bug when creating a UDF from `numpy.ufunc`.
- Fixed a bug where `DataFrame.union` was not generating the correct `Selectable.schema_query` when SQL simplifier is enabled.

### Behavior Changes

- `DataFrameWriter.save_as_table` now respects the `nullable` field of the schema provided by the user or the inferred schema based on data from user input.

### Dependency updates

- Updated ``snowflake-connector-python`` to 3.0.4.

## 1.5.1 (2023-06-20)

### New Features

- Added support for the Python 3.10 runtime environment.

## 1.5.0 (2023-06-09)

### Behavior Changes

- Aggregation results, from functions such as `DataFrame.agg` and `DataFrame.describe`, no longer strip away non-printing characters from column names.

### New Features

- Added support for the Python 3.9 runtime environment.
- Added support for new functions in `snowflake.snowpark.functions`:
  - `array_generate_range`
  - `array_unique_agg`
  - `collect_set`
  - `sequence`
- Added support for registering and calling stored procedures with `TABLE` return type.
- Added support for parameter `length` in `StringType()` to specify the maximum number of characters that can be stored by the column.
- Added the alias `functions.element_at()` for `functions.get()`.
- Added the alias `Column.contains` for `functions.contains`.
- Added experimental feature `DataFrame.alias`.
- Added support for querying metadata columns from stage when creating `DataFrame` using `DataFrameReader`.
- Added support for `StructType.add` to append more fields to existing `StructType` objects.
- Added support for parameter `execute_as` in `StoredProcedureRegistration.register_from_file()` to specify stored procedure caller rights.

### Bug Fixes

- Fixed a bug where the `Dataframe.join_table_function` did not run all of the necessary queries to set up the join table function when SQL simplifier was enabled.
- Fixed type hint declaration for custom types - `ColumnOrName`, `ColumnOrLiteralStr`, `ColumnOrSqlExpr`, `LiteralType` and `ColumnOrLiteral` that were breaking `mypy` checks.
- Fixed a bug where `DataFrameWriter.save_as_table` and `DataFrame.copy_into_table` failed to parse fully qualified table names.

## 1.4.0 (2023-04-24)

### New Features

- Added support for `session.getOrCreate`.
- Added support for alias `Column.getField`.
- Added support for new functions in `snowflake.snowpark.functions`:
  - `date_add` and `date_sub` to make add and subtract operations easier.
  - `daydiff`
  - `explode`
  - `array_distinct`.
  - `regexp_extract`.
  - `struct`.
  - `format_number`.
  - `bround`.
  - `substring_index`
- Added parameter `skip_upload_on_content_match` when creating UDFs, UDTFs and stored procedures using `register_from_file` to skip uploading files to a stage if the same version of the files are already on the stage.
- Added support for `DataFrameWriter.save_as_table` method to take table names that contain dots.
- Flattened generated SQL when `DataFrame.filter()` or `DataFrame.order_by()` is followed by a projection statement (e.g. `DataFrame.select()`, `DataFrame.with_column()`).
- Added support for creating dynamic tables _(in private preview)_ using `Dataframe.create_or_replace_dynamic_table`.
- Added an optional argument `params` in `session.sql()` to support binding variables. Note that this is not supported in stored procedures yet.

### Bug Fixes

- Fixed a bug in `strtok_to_array` where an exception was thrown when a delimiter was passed in.
- Fixed a bug in `session.add_import` where the module had the same namespace as other dependencies.

## 1.3.0 (2023-03-28)

### New Features

- Added support for `delimiters` parameter in `functions.initcap()`.
- Added support for `functions.hash()` to accept a variable number of input expressions.
- Added API `Session.RuntimeConfig` for getting/setting/checking the mutability of any runtime configuration.
- Added support managing case sensitivity in `Row` results from `DataFrame.collect` using `case_sensitive` parameter.
- Added API `Session.conf` for getting, setting or checking the mutability of any runtime configuration.
- Added support for managing case sensitivity in `Row` results from `DataFrame.collect` using `case_sensitive` parameter.
- Added indexer support for `snowflake.snowpark.types.StructType`.
- Added a keyword argument `log_on_exception` to `Dataframe.collect` and `Dataframe.collect_no_wait` to optionally disable error logging for SQL exceptions.

### Bug Fixes

- Fixed a bug where a DataFrame set operation(`DataFrame.substract`, `DataFrame.union`, etc.) being called after another DataFrame set operation and `DataFrame.select` or `DataFrame.with_column` throws an exception.
- Fixed a bug where chained sort statements are overwritten by the SQL simplifier.

### Improvements

- Simplified JOIN queries to use constant subquery aliases (`SNOWPARK_LEFT`, `SNOWPARK_RIGHT`) by default. Users can disable this at runtime with `session.conf.set('use_constant_subquery_alias', False)` to use randomly generated alias names instead.
- Allowed specifying statement parameters in `session.call()`.
- Enabled the uploading of large pandas DataFrames in stored procedures by defaulting to a chunk size of 100,000 rows.

## 1.2.0 (2023-03-02)

### New Features

- Added support for displaying source code as comments in the generated scripts when registering stored procedures. This
  is enabled by default, turn off by specifying `source_code_display=False` at registration.
- Added a parameter `if_not_exists` when creating a UDF, UDTF or Stored Procedure from Snowpark Python to ignore creating the specified function or procedure if it already exists.
- Accept integers when calling `snowflake.snowpark.functions.get` to extract value from array.
- Added `functions.reverse` in functions to open access to Snowflake built-in function
  [reverse](https://docs.snowflake.com/en/sql-reference/functions/reverse).
- Added parameter `require_scoped_url` in snowflake.snowflake.files.SnowflakeFile.open() `(in Private Preview)` to replace `is_owner_file` is marked for deprecation.

### Bug Fixes

- Fixed a bug that overwrote `paramstyle` to `qmark` when creating a Snowpark session.
- Fixed a bug where `df.join(..., how="cross")` fails with `SnowparkJoinException: (1112): Unsupported using join type 'Cross'`.
- Fixed a bug where querying a `DataFrame` column created from chained function calls used a wrong column name.

## 1.1.0 (2023-01-26)

### New Features:

- Added `asc`, `asc_nulls_first`, `asc_nulls_last`, `desc`, `desc_nulls_first`, `desc_nulls_last`, `date_part` and `unix_timestamp` in functions.
- Added the property `DataFrame.dtypes` to return a list of column name and data type pairs.
- Added the following aliases:
  - `functions.expr()` for `functions.sql_expr()`.
  - `functions.date_format()` for `functions.to_date()`.
  - `functions.monotonically_increasing_id()` for `functions.seq8()`
  - `functions.from_unixtime()` for `functions.to_timestamp()`

### Bug Fixes:

- Fixed a bug in SQL simplifier that didn’t handle Column alias and join well in some cases. See https://github.com/snowflakedb/snowpark-python/issues/658 for details.
- Fixed a bug in SQL simplifier that generated wrong column names for function calls, NaN and INF.

### Improvements

- The session parameter `PYTHON_SNOWPARK_USE_SQL_SIMPLIFIER` is `True` after Snowflake 7.3 was released. In snowpark-python, `session.sql_simplifier_enabled` reads the value of `PYTHON_SNOWPARK_USE_SQL_SIMPLIFIER` by default, meaning that the SQL simplfier is enabled by default after the Snowflake 7.3 release. To turn this off, set `PYTHON_SNOWPARK_USE_SQL_SIMPLIFIER` in Snowflake to `False` or run `session.sql_simplifier_enabled = False` from Snowpark. It is recommended to use the SQL simplifier because it helps to generate more concise SQL.

## 1.0.0 (2022-11-01)

### New Features

- Added `Session.generator()` to create a new `DataFrame` using the Generator table function.
- Added a parameter `secure` to the functions that create a secure UDF or UDTF.

## 0.12.0 (2022-10-14)

### New Features

- Added new APIs for async job:
  - `Session.create_async_job()` to create an `AsyncJob` instance from a query id.
  - `AsyncJob.result()` now accepts argument `result_type` to return the results in different formats.
  - `AsyncJob.to_df()` returns a `DataFrame` built from the result of this asynchronous job.
  - `AsyncJob.query()` returns the SQL text of the executed query.
- `DataFrame.agg()` and `RelationalGroupedDataFrame.agg()` now accept variable-length arguments.
- Added parameters `lsuffix` and `rsuffix` to `DataFram.join()` and `DataFrame.cross_join()` to conveniently rename overlapping columns.
- Added `Table.drop_table()` so you can drop the temp table after `DataFrame.cache_result()`. `Table` is also a context manager so you can use the `with` statement to drop the cache temp table after use.
- Added `Session.use_secondary_roles()`.
- Added functions `first_value()` and `last_value()`. (contributed by @chasleslr)
- Added `on` as an alias for `using_columns` and `how` as an alias for `join_type` in `DataFrame.join()`.

### Bug Fixes

- Fixed a bug in `Session.create_dataframe()` that raised an error when `schema` names had special characters.
- Fixed a bug in which options set in `Session.read.option()` were not passed to `DataFrame.copy_into_table()` as default values.
- Fixed a bug in which `DataFrame.copy_into_table()` raises an error when a copy option has single quotes in the value.

## 0.11.0 (2022-09-28)

### Behavior Changes

- `Session.add_packages()` now raises `ValueError` when the version of a package cannot be found in Snowflake Anaconda channel. Previously, `Session.add_packages()` succeeded, and a `SnowparkSQLException` exception was raised later in the UDF/SP registration step.

### New Features:

- Added method `FileOperation.get_stream()` to support downloading stage files as stream.
- Added support in `functions.ntiles()` to accept int argument.
- Added the following aliases:
  - `functions.call_function()` for `functions.call_builtin()`.
  - `functions.function()` for `functions.builtin()`.
  - `DataFrame.order_by()` for `DataFrame.sort()`
  - `DataFrame.orderBy()` for `DataFrame.sort()`
- Improved `DataFrame.cache_result()` to return a more accurate `Table` class instead of a `DataFrame` class.
- Added support to allow `session` as the first argument when calling `StoredProcedure`.

### Improvements

- Improved nested query generation by flattening queries when applicable.
  - This improvement could be enabled by setting `Session.sql_simplifier_enabled = True`.
  - `DataFrame.select()`, `DataFrame.with_column()`, `DataFrame.drop()` and other select-related APIs have more flattened SQLs.
  - `DataFrame.union()`, `DataFrame.union_all()`, `DataFrame.except_()`, `DataFrame.intersect()`, `DataFrame.union_by_name()` have flattened SQLs generated when multiple set operators are chained.
- Improved type annotations for async job APIs.

### Bug Fixes

- Fixed a bug in which `Table.update()`, `Table.delete()`, `Table.merge()` try to reference a temp table that does not exist.

## 0.10.0 (2022-09-16)

### New Features:

- Added experimental APIs for evaluating Snowpark dataframes with asynchronous queries:
  - Added keyword argument `block` to the following action APIs on Snowpark dataframes (which execute queries) to allow asynchronous evaluations:
    - `DataFrame.collect()`, `DataFrame.to_local_iterator()`, `DataFrame.to_pandas()`, `DataFrame.to_pandas_batches()`, `DataFrame.count()`, `DataFrame.first()`.
    - `DataFrameWriter.save_as_table()`, `DataFrameWriter.copy_into_location()`.
    - `Table.delete()`, `Table.update()`, `Table.merge()`.
  - Added method `DataFrame.collect_nowait()` to allow asynchronous evaluations.
  - Added class `AsyncJob` to retrieve results from asynchronously executed queries and check their status.
- Added support for `table_type` in `Session.write_pandas()`. You can now choose from these `table_type` options: `"temporary"`, `"temp"`, and `"transient"`.
- Added support for using Python structured data (`list`, `tuple` and `dict`) as literal values in Snowpark.
- Added keyword argument `execute_as` to `functions.sproc()` and `session.sproc.register()` to allow registering a stored procedure as a caller or owner.
- Added support for specifying a pre-configured file format when reading files from a stage in Snowflake.

### Improvements:

- Added support for displaying details of a Snowpark session.

### Bug Fixes:

- Fixed a bug in which `DataFrame.copy_into_table()` and `DataFrameWriter.save_as_table()` mistakenly created a new table if the table name is fully qualified, and the table already exists.

### Deprecations:

- Deprecated keyword argument `create_temp_table` in `Session.write_pandas()`.
- Deprecated invoking UDFs using arguments wrapped in a Python list or tuple. You can use variable-length arguments without a list or tuple.

### Dependency updates

- Updated ``snowflake-connector-python`` to 2.7.12.

## 0.9.0 (2022-08-30)

### New Features:

- Added support for displaying source code as comments in the generated scripts when registering UDFs.
  This feature is turned on by default. To turn it off, pass the new keyword argument `source_code_display` as `False` when calling `register()` or `@udf()`.
- Added support for calling table functions from `DataFrame.select()`, `DataFrame.with_column()` and `DataFrame.with_columns()` which now take parameters of type `table_function.TableFunctionCall` for columns.
- Added keyword argument `overwrite` to `session.write_pandas()` to allow overwriting contents of a Snowflake table with that of a pandas DataFrame.
- Added keyword argument `column_order` to `df.write.save_as_table()` to specify the matching rules when inserting data into table in append mode.
- Added method `FileOperation.put_stream()` to upload local files to a stage via file stream.
- Added methods `TableFunctionCall.alias()` and `TableFunctionCall.as_()` to allow aliasing the names of columns that come from the output of table function joins.
- Added function `get_active_session()` in module `snowflake.snowpark.context` to get the current active Snowpark session.

### Bug Fixes:

- Fixed a bug in which batch insert should not raise an error when `statement_params` is not passed to the function.
- Fixed a bug in which column names should be quoted when `session.create_dataframe()` is called with dicts and a given schema.
- Fixed a bug in which creation of table should be skipped if the table already exists and is in append mode when calling `df.write.save_as_table()`.
- Fixed a bug in which third-party packages with underscores cannot be added when registering UDFs.

### Improvements:

- Improved function `function.uniform()` to infer the types of inputs `max_` and `min_` and cast the limits to `IntegerType` or `FloatType` correspondingly.

## 0.8.0 (2022-07-22)

### New Features:

- Added keyword only argument `statement_params` to the following methods to allow for specifying statement level parameters:
  - `collect`, `to_local_iterator`, `to_pandas`, `to_pandas_batches`,
    `count`, `copy_into_table`, `show`, `create_or_replace_view`, `create_or_replace_temp_view`, `first`, `cache_result`
    and `random_split` on class `snowflake.snowpark.Dateframe`.
  - `update`, `delete` and `merge` on class `snowflake.snowpark.Table`.
  - `save_as_table` and `copy_into_location` on class `snowflake.snowpark.DataFrameWriter`.
  - `approx_quantile`, `statement_params`, `cov` and `crosstab` on class `snowflake.snowpark.DataFrameStatFunctions`.
  - `register` and `register_from_file` on class `snowflake.snowpark.udf.UDFRegistration`.
  - `register` and `register_from_file` on class `snowflake.snowpark.udtf.UDTFRegistration`.
  - `register` and `register_from_file` on class `snowflake.snowpark.stored_procedure.StoredProcedureRegistration`.
  - `udf`, `udtf` and `sproc` in `snowflake.snowpark.functions`.
- Added support for `Column` as an input argument to `session.call()`.
- Added support for `table_type` in `df.write.save_as_table()`. You can now choose from these `table_type` options: `"temporary"`, `"temp"`, and `"transient"`.

### Improvements:

- Added validation of object name in `session.use_*` methods.
- Updated the query tag in SQL to escape it when it has special characters.
- Added a check to see if Anaconda terms are acknowledged when adding missing packages.

### Bug Fixes:

- Fixed the limited length of the string column in `session.create_dataframe()`.
- Fixed a bug in which `session.create_dataframe()` mistakenly converted 0 and `False` to `None` when the input data was only a list.
- Fixed a bug in which calling `session.create_dataframe()` using a large local dataset sometimes created a temp table twice.
- Aligned the definition of `function.trim()` with the SQL function definition.
- Fixed an issue where snowpark-python would hang when using the Python system-defined (built-in function) `sum` vs. the Snowpark `function.sum()`.

### Deprecations:

- Deprecated keyword argument `create_temp_table` in `df.write.save_as_table()`.

## 0.7.0 (2022-05-25)

### New Features:

- Added support for user-defined table functions (UDTFs).
  - Use function `snowflake.snowpark.functions.udtf()` to register a UDTF, or use it as a decorator to register the UDTF.
    - You can also use `Session.udtf.register()` to register a UDTF.
  - Use `Session.udtf.register_from_file()` to register a UDTF from a Python file.
- Updated APIs to query a table function, including both Snowflake built-in table functions and UDTFs.
  - Use function `snowflake.snowpark.functions.table_function()` to create a callable representing a table function and use it to call the table function in a query.
  - Alternatively, use function `snowflake.snowpark.functions.call_table_function()` to call a table function.
  - Added support for `over` clause that specifies `partition by` and `order by` when lateral joining a table function.
  - Updated `Session.table_function()` and `DataFrame.join_table_function()` to accept `TableFunctionCall` instances.

### Breaking Changes:

- When creating a function with `functions.udf()` and `functions.sproc()`, you can now specify an empty list for the `imports` or `packages` argument to indicate that no import or package is used for this UDF or stored procedure. Previously, specifying an empty list meant that the function would use session-level imports or packages.
- Improved the `__repr__` implementation of data types in `types.py`. The unused `type_name` property has been removed.
- Added a Snowpark-specific exception class for SQL errors. This replaces the previous `ProgrammingError` from the Python connector.

### Improvements:

- Added a lock to a UDF or UDTF when it is called for the first time per thread.
- Improved the error message for pickling errors that occurred during UDF creation.
- Included the query ID when logging the failed query.

### Bug Fixes:

- Fixed a bug in which non-integral data (such as timestamps) was occasionally converted to integer when calling `DataFrame.to_pandas()`.
- Fixed a bug in which `DataFrameReader.parquet()` failed to read a parquet file when its column contained spaces.
- Fixed a bug in which `DataFrame.copy_into_table()` failed when the dataframe is created by reading a file with inferred schemas.

### Deprecations

`Session.flatten()` and `DataFrame.flatten()`.

### Dependency Updates:

- Restricted the version of `cloudpickle` <= `2.0.0`.

## 0.6.0 (2022-04-27)

### New Features:

- Added support for vectorized UDFs with the input as a pandas DataFrame or pandas Series and the output as a pandas Series. This improves the performance of UDFs in Snowpark.
- Added support for inferring the schema of a DataFrame by default when it is created by reading a Parquet, Avro, or ORC file in the stage.
- Added functions `current_session()`, `current_statement()`, `current_user()`, `current_version()`, `current_warehouse()`, `date_from_parts()`, `date_trunc()`, `dayname()`, `dayofmonth()`, `dayofweek()`, `dayofyear()`, `grouping()`, `grouping_id()`, `hour()`, `last_day()`, `minute()`, `next_day()`, `previous_day()`, `second()`, `month()`, `monthname()`, `quarter()`, `year()`, `current_database()`, `current_role()`, `current_schema()`, `current_schemas()`, `current_region()`, `current_avaliable_roles()`, `add_months()`, `any_value()`, `bitnot()`, `bitshiftleft()`, `bitshiftright()`, `convert_timezone()`, `uniform()`, `strtok_to_array()`, `sysdate()`, `time_from_parts()`,  `timestamp_from_parts()`, `timestamp_ltz_from_parts()`, `timestamp_ntz_from_parts()`, `timestamp_tz_from_parts()`, `weekofyear()`, `percentile_cont()` to `snowflake.snowflake.functions`.

### Breaking Changes:

- Expired deprecations:
  - Removed the following APIs that were deprecated in 0.4.0: `DataFrame.groupByGroupingSets()`, `DataFrame.naturalJoin()`, `DataFrame.joinTableFunction`, `DataFrame.withColumns()`, `Session.getImports()`, `Session.addImport()`, `Session.removeImport()`, `Session.clearImports()`, `Session.getSessionStage()`, `Session.getDefaultDatabase()`, `Session.getDefaultSchema()`, `Session.getCurrentDatabase()`, `Session.getCurrentSchema()`, `Session.getFullyQualifiedCurrentSchema()`.

### Improvements:

- Added support for creating an empty `DataFrame` with a specific schema using the `Session.create_dataframe()` method.
- Changed the logging level from `INFO` to `DEBUG` for several logs (e.g., the executed query) when evaluating a dataframe.
- Improved the error message when failing to create a UDF due to pickle errors.

### Bug Fixes:

- Removed pandas hard dependencies in the `Session.create_dataframe()` method.

### Dependency Updates:

- Added `typing-extension` as a new dependency with the version >= `4.1.0`.

## 0.5.0 (2022-03-22)

### New Features

- Added stored procedures API.
  - Added `Session.sproc` property and `sproc()` to `snowflake.snowpark.functions`, so you can register stored procedures.
  - Added `Session.call` to call stored procedures by name.
- Added `UDFRegistration.register_from_file()` to allow registering UDFs from Python source files or zip files directly.
- Added `UDFRegistration.describe()` to describe a UDF.
- Added `DataFrame.random_split()` to provide a way to randomly split a dataframe.
- Added functions `md5()`, `sha1()`, `sha2()`, `ascii()`, `initcap()`, `length()`, `lower()`, `lpad()`, `ltrim()`, `rpad()`, `rtrim()`, `repeat()`, `soundex()`, `regexp_count()`, `replace()`, `charindex()`, `collate()`, `collation()`, `insert()`, `left()`, `right()`, `endswith()` to `snowflake.snowpark.functions`.
- Allowed `call_udf()` to accept literal values.
- Provided a `distinct` keyword in `array_agg()`.

### Bug Fixes:

- Fixed an issue that caused `DataFrame.to_pandas()` to have a string column if `Column.cast(IntegerType())` was used.
- Fixed a bug in `DataFrame.describe()` when there is more than one string column.

## 0.4.0 (2022-02-15)

### New Features

- You can now specify which Anaconda packages to use when defining UDFs.
  - Added `add_packages()`, `get_packages()`, `clear_packages()`, and `remove_package()`, to class `Session`.
  - Added `add_requirements()` to `Session` so you can use a requirements file to specify which packages this session will use.
  - Added parameter `packages` to function `snowflake.snowpark.functions.udf()` and method `UserDefinedFunction.register()` to indicate UDF-level Anaconda package dependencies when creating a UDF.
  - Added parameter `imports` to `snowflake.snowpark.functions.udf()` and `UserDefinedFunction.register()` to specify UDF-level code imports.
- Added a parameter `session` to function `udf()` and `UserDefinedFunction.register()` so you can specify which session to use to create a UDF if you have multiple sessions.
- Added types `Geography` and `Variant` to `snowflake.snowpark.types` to be used as type hints for Geography and Variant data when defining a UDF.
- Added support for Geography geoJSON data.
- Added `Table`, a subclass of `DataFrame` for table operations:
  - Methods `update` and `delete` update and delete rows of a table in Snowflake.
  - Method `merge` merges data from a `DataFrame` to a `Table`.
  - Override method `DataFrame.sample()` with an additional parameter `seed`, which works on tables but not on view and sub-queries.
- Added `DataFrame.to_local_iterator()` and `DataFrame.to_pandas_batches()` to allow getting results from an iterator when the result set returned from the Snowflake database is too large.
- Added `DataFrame.cache_result()` for caching the operations performed on a `DataFrame` in a temporary table.
  Subsequent operations on the original `DataFrame` have no effect on the cached result `DataFrame`.
- Added property `DataFrame.queries` to get SQL queries that will be executed to evaluate the `DataFrame`.
- Added `Session.query_history()` as a context manager to track SQL queries executed on a session, including all SQL queries to evaluate `DataFrame`s created from a session. Both query ID and query text are recorded.
- You can now create a `Session` instance from an existing established `snowflake.connector.SnowflakeConnection`. Use parameter `connection` in `Session.builder.configs()`.
- Added `use_database()`, `use_schema()`, `use_warehouse()`, and `use_role()` to class `Session` to switch database/schema/warehouse/role after a session is created.
- Added `DataFrameWriter.copy_into_table()` to unload a `DataFrame` to stage files.
- Added `DataFrame.unpivot()`.
- Added `Column.within_group()` for sorting the rows by columns with some aggregation functions.
- Added functions `listagg()`, `mode()`, `div0()`, `acos()`, `asin()`, `atan()`, `atan2()`, `cos()`, `cosh()`, `sin()`, `sinh()`, `tan()`, `tanh()`, `degrees()`, `radians()`, `round()`, `trunc()`, and `factorial()` to `snowflake.snowflake.functions`.
- Added an optional argument `ignore_nulls` in function `lead()` and `lag()`.
- The `condition` parameter of function `when()` and `iff()` now accepts SQL expressions.

### Improvements

- All function and method names have been renamed to use the snake case naming style, which is more Pythonic. For convenience, some camel case names are kept as aliases to the snake case APIs. It is recommended to use the snake case APIs.
  - Deprecated these methods on class `Session` and replaced them with their snake case equivalents: `getImports()`, `addImports()`, `removeImport()`, `clearImports()`, `getSessionStage()`, `getDefaultSchema()`, `getDefaultSchema()`, `getCurrentDatabase()`, `getFullyQualifiedCurrentSchema()`.
  - Deprecated these methods on class `DataFrame` and replaced them with their snake case equivalents: `groupingByGroupingSets()`, `naturalJoin()`, `withColumns()`, `joinTableFunction()`.
- Property `DataFrame.columns` is now consistent with `DataFrame.schema.names` and the Snowflake database `Identifier Requirements`.
- `Column.__bool__()` now raises a `TypeError`. This will ban the use of logical operators `and`, `or`, `not` on `Column` object, for instance `col("a") > 1 and col("b") > 2` will raise the `TypeError`. Use `(col("a") > 1) & (col("b") > 2)` instead.
- Changed `PutResult` and `GetResult` to subclass `NamedTuple`.
- Fixed a bug which raised an error when the local path or stage location has a space or other special characters.
- Changed `DataFrame.describe()` so that non-numeric and non-string columns are ignored instead of raising an exception.

### Dependency updates

- Updated ``snowflake-connector-python`` to 2.7.4.

## 0.3.0 (2022-01-09)

### New Features

- Added `Column.isin()`, with an alias `Column.in_()`.
- Added `Column.try_cast()`, which is a special version of `cast()`. It tries to cast a string expression to other types and returns `null` if the cast is not possible.
- Added `Column.startswith()` and `Column.substr()` to process string columns.
- `Column.cast()` now also accepts a `str` value to indicate the cast type in addition to a `DataType` instance.
- Added `DataFrame.describe()` to summarize stats of a `DataFrame`.
- Added `DataFrame.explain()` to print the query plan of a `DataFrame`.
- `DataFrame.filter()` and `DataFrame.select_expr()` now accepts a sql expression.
- Added a new `bool` parameter `create_temp_table` to methods `DataFrame.saveAsTable()` and `Session.write_pandas()` to optionally create a temp table.
- Added `DataFrame.minus()` and `DataFrame.subtract()` as aliases to `DataFrame.except_()`.
- Added `regexp_replace()`, `concat()`, `concat_ws()`, `to_char()`, `current_timestamp()`, `current_date()`, `current_time()`, `months_between()`, `cast()`, `try_cast()`, `greatest()`, `least()`, and `hash()` to module `snowflake.snowpark.functions`.

### Bug Fixes

- Fixed an issue where `Session.createDataFrame(pandas_df)` and `Session.write_pandas(pandas_df)` raise an exception when the `pandas DataFrame` has spaces in the column name.
- `DataFrame.copy_into_table()` sometimes prints an `error` level log entry while it actually works. It's fixed now.
- Fixed an API docs issue where some `DataFrame` APIs are missing from the docs.

### Dependency updates

- Update ``snowflake-connector-python`` to 2.7.2, which upgrades ``pyarrow`` dependency to 6.0.x. Refer to the [python connector 2.7.2 release notes](https://pypi.org/project/snowflake-connector-python/2.7.2/) for more details.

## 0.2.0 (2021-12-02)

### New Features

- Updated the `Session.createDataFrame()` method for creating a `DataFrame` from a pandas DataFrame.
- Added the `Session.write_pandas()` method for writing a `pandas DataFrame` to a table in Snowflake and getting a `Snowpark DataFrame` object back.
- Added new classes and methods for calling window functions.
- Added the new functions `cume_dist()`, to find the cumulative distribution of a value with regard to other values within a window partition,
  and `row_number()`, which returns a unique row number for each row within a window partition.
- Added functions for computing statistics for DataFrames in the `DataFrameStatFunctions` class.
- Added functions for handling missing values in a DataFrame in the `DataFrameNaFunctions` class.
- Added new methods `rollup()`, `cube()`, and `pivot()` to the `DataFrame` class.
- Added the `GroupingSets` class, which you can use with the DataFrame groupByGroupingSets method to perform a SQL GROUP BY GROUPING SETS.
- Added the new `FileOperation(session)`
  class that you can use to upload and download files to and from a stage.
- Added the `DataFrame.copy_into_table()`
  method for loading data from files in a stage into a table.
- In CASE expressions, the functions `when()` and `otherwise()`
  now accept Python types in addition to `Column` objects.
- When you register a UDF you can now optionally set the `replace` parameter to `True` to overwrite an existing UDF with the same name.

### Improvements

- UDFs are now compressed before they are uploaded to the server. This makes them about 10 times smaller, which can help
  when you are using large ML model files.
- When the size of a UDF is less than 8196 bytes, it will be uploaded as in-line code instead of uploaded to a stage.

### Bug Fixes

- Fixed an issue where the statement `df.select(when(col("a") == 1, 4).otherwise(col("a"))), [Row(4), Row(2), Row(3)]` raised an exception.
- Fixed an issue where `df.toPandas()` raised an exception when a DataFrame was created from large local data.

## 0.1.0 (2021-10-26)

Start of Private Preview<|MERGE_RESOLUTION|>--- conflicted
+++ resolved
@@ -4,6 +4,7 @@
 
 ### New Features
 - Support stored procedure register with packages given as Python modules.
+- Added snowflake.snowpark.Session.lineage.trace to explore data lineage of snowfake objects.
 
 ## 1.15.0 (2024-04-24)
 
@@ -69,30 +70,11 @@
     - date_trunc
     - object_construct
     - object_construct_keep_null
-<<<<<<< HEAD
-- Added the functions below to unload data from a `DataFrame` into one or more files in a stage:
-  - `DataFrame.write.json`
-  - `DataFrame.write.csv`
-  - `DataFrame.write.parquet`
-- Added distributed tracing using open telemetry apis for action functions in `DataFrame` and `DataFrameWriter`:
-  - snowflake.snowpark.DataFrame:
-    - collect
-    - collect_nowait
-    - to_pandas
-    - count
-    - show
-  - snowflake.snowpark.DataFrameWriter:
-    - save_as_table
-- Added support for snow:// URLs to `snowflake.snowpark.Session.file.get` and `snowflake.snowpark.Session.file.get_stream`
-- UDAF client support is ready for public preview. Please stay tuned for the Snowflake announcement of UDAF public preview.
-- Added new API ( snowflake.snowpark.Session.lineage.trace ) to explore data lineage of snowfake objects.
-=======
     - pow
     - sqrt
     - udf
     - sproc
 - Added support for StringType, TimestampType and VariantType data conversion in the mocked function `to_time`.
->>>>>>> 53e4ad5d
 
 #### Bug Fixes
 

--- conflicted
+++ resolved
@@ -67,14 +67,11 @@
 - Added support for named aggregations in `DataFrame.aggregate` and `Series.aggregate` with `axis=0`.
 - `pd.read_csv` reads using the native pandas CSV parser, then uploads data to snowflake using parquet. This enables most of the parameters supported by `read_csv` including date parsing and numeric conversions. Uploading via parquet is roughly twice as fast as uploading via CSV.
 - Initial work to support an Index directly in Snowpark pandas. Support for Index as a first-class component of Snowpark pandas is coming soon.
-<<<<<<< HEAD
-- Added lazy index constructor and support for `len`, `shape`, `size`, `empty`, `to_pandas()`, `names`, `values`, `item`, `tolist`, `to_series` and `to_frame`. For `df.index`, Snowpark pandas creates a lazy index object. 
-=======
 - Added lazy index constructor and support for `len`, `shape`, `size`, `empty`, `to_pandas()` and `names`. 
+- For `df.index`, Snowpark pandas creates a lazy index object. 
+- For `df.columns`, Snowpark pandas supports a non-lazy version of an Index since the data is already stored locally
 - Added support for `Index.copy()`
-- For `df.index`, Snowpark pandas creates a lazy index object. 
->>>>>>> 4367bb26
-- For `df.columns`, Snowpark pandas supports a non-lazy version of an Index since the data is already stored locally
+- Added support for `values`, `item`, `tolist`, `to_series` and `to_frame`
 
 ## 1.18.0 (2024-05-28)
 

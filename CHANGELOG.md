--- conflicted
+++ resolved
@@ -29,11 +29,8 @@
 
 - Fixed a bug in `DataFrameWriter.dbapi` (PrPr) that unicode or double-quoted column name in external database causes error because not quoted correctly.
 - Fixed a bug where named fields in nested OBJECT data could cause errors when containing spaces.
-<<<<<<< HEAD
 - Fixed a bug when create dynamic table on a table function cause error.
-=======
 - Fixed a bug in `DataFrameReader.dbapi` (PrPr) where the `create_connection` defined as local function was incompatible with multiprocessing.
->>>>>>> 2e601745
 
 ### Snowpark Local Testing Updates
 

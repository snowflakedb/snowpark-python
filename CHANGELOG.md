--- conflicted
+++ resolved
@@ -48,12 +48,8 @@
 
 #### Bug Fixes
 
-<<<<<<< HEAD
+- Added an upper bound to the row estimation when the cartesian product from an align or join results in a very large number. This mitigates a performance regression.
 - Fix a `pd.read_excel` bug when reading files inside stage inner directory.
-=======
-- Added an upper bound to the row estimation when the cartesian product from an align or join results in a very large number. This mitigates a performance regression.
-
->>>>>>> 2e42e72b
 
 ## 1.34.0 (2025-07-15)
 

# Release History

## 1.15.0 (TBD)

### New Features

- Added support for the following local testing APIs:
  - snowflake.snowpark.Session:
    - file.put
    - file.put_stream
    - file.get
    - file.get_stream
    - add_import
    - remove_import
    - get_imports
    - clear_imports
    - udf.register
    - udf.register_from_file
  - snowflake.snowpark.functions
    - udf
<<<<<<< HEAD
    - object_construct
=======
    - current_database
    - current_session
>>>>>>> c4c14428
- Added the function `DataFrame.write.csv` to unload data from a ``DataFrame`` into one or more CSV files in a stage.
- Added distributed tracing using open telemetry apis for action functions in `DataFrame` and `DataFrameWriter`:
  - snowflake.snowpark.DataFrame:
    - collect
    - collect_nowait
    - to_pandas
    - count
    - show
  - snowflake.snowpark.DataFrameWriter:
    - save_as_table

### Bug Fixes

- Fixed a bug in local testing that null filled columns for constant functions.

## 1.14.0 (2024-03-20)

### New Features

- Added support for creating vectorized UDTFs with `process` method.
- Added support for dataframe functions:
  - to_timestamp_ltz
  - to_timestamp_ntz
  - to_timestamp_tz
  - locate
- Added support for ASOF JOIN type.
- Added support for the following local testing APIs:
  - snowflake.snowpark.functions:
    - to_double
    - to_timestamp
    - to_timestamp_ltz
    - to_timestamp_ntz
    - to_timestamp_tz
    - greatest
    - least
    - convert_timezone
    - dateadd
    - date_part
  - snowflake.snowpark.Session:
    - get_current_account
    - get_current_warehouse
    - get_current_role
    - use_schema
    - use_warehouse
    - use_database
    - use_role

### Bug Fixes

- Fixed a bug in `SnowflakePlanBuilder` that `save_as_table` does not filter column that name start with '$' and follow by number correctly.
- Fixed a bug that statement parameters may have no effect when resolving imports and packages.
- Fixed bugs in local testing:
  - LEFT ANTI and LEFT SEMI joins drop rows with null values.
  - DataFrameReader.csv incorrectly parses data when the optional parameter `field_optionally_enclosed_by` is specified.
  - Column.regexp only considers the first entry when `pattern` is a `Column`.
  - Table.update raises `KeyError` when updating null values in the rows.
  - VARIANT columns raise errors at `DataFrame.collect`.
  - `count_distinct` does not work correctly when counting.
  - Null values in integer columns raise `TypeError`.

### Improvements

- Added telemetry to local testing.
- Improved the error message of `DataFrameReader` to raise `FileNotFound` error when reading a path that does not exist or when there are no files under the path.

## 1.13.0 (2024-02-26)

### New Features

- Added support for an optional `date_part` argument in function `last_day`.
- `SessionBuilder.app_name` will set the query_tag after the session is created.
- Added support for the following local testing functions:
  - current_timestamp
  - current_date
  - current_time
  - strip_null_value
  - upper
  - lower
  - length
  - initcap

### Improvements

- Added cleanup logic at interpreter shutdown to close all active sessions.
- Closing sessions within stored procedures now is a no-op logging a warning instead of raising an error.

### Bug Fixes

- Fixed a bug in `DataFrame.to_local_iterator` where the iterator could yield wrong results if another query is executed before the iterator finishes due to wrong isolation level. For details, please see #945.
- Fixed a bug that truncated table names in error messages while running a plan with local testing enabled.
- Fixed a bug that `Session.range` returns empty result when the range is large.

## 1.12.1 (2024-02-08)

### Improvements

- Use `split_blocks=True` by default during `to_pandas` conversion, for optimal memory allocation. This parameter is passed to `pyarrow.Table.to_pandas`, which enables `PyArrow` to split the memory allocation into smaller, more manageable blocks instead of allocating a single contiguous block. This results in better memory management when dealing with larger datasets.

### Bug Fixes

- Fixed a bug in `DataFrame.to_pandas` that caused an error when evaluating on a Dataframe with an `IntergerType` column with null values.

## 1.12.0 (2024-01-30)

### New Features

- Exposed `statement_params` in `StoredProcedure.__call__`.
- Added two optional arguments to `Session.add_import`.
  - `chunk_size`: The number of bytes to hash per chunk of the uploaded files.
  - `whole_file_hash`: By default only the first chunk of the uploaded import is hashed to save time. When this is set to True each uploaded file is fully hashed instead.
- Added parameters `external_access_integrations` and `secrets` when creating a UDAF from Snowpark Python to allow integration with external access.
- Added a new method `Session.append_query_tag`. Allows an additional tag to be added to the current query tag by appending it as a comma separated value.
- Added a new method `Session.update_query_tag`. Allows updates to a JSON encoded dictionary query tag.
- `SessionBuilder.getOrCreate` will now attempt to replace the singleton it returns when token expiration has been detected.
- Added support for new functions in `snowflake.snowpark.functions`:
  - `array_except`
  - `create_map`
  - `sign`/`signum`
- Added the following functions to `DataFrame.analytics`:
  - Added the `moving_agg` function in `DataFrame.analytics` to enable moving aggregations like sums and averages with multiple window sizes.
  - Added the `cummulative_agg` function in `DataFrame.analytics` to enable commulative aggregations like sums and averages on multiple columns.
  - Added the `compute_lag` and `compute_lead` functions in `DataFrame.analytics` for enabling lead and lag calculations on multiple columns.
  - Added the `time_series_agg` function in `DataFrame.analytics` to enable time series aggregations like sums and averages with multiple time windows.

### Bug Fixes

- Fixed a bug in `DataFrame.na.fill` that caused Boolean values to erroneously override integer values.
- Fixed a bug in `Session.create_dataframe` where the Snowpark DataFrames created using pandas DataFrames were not inferring the type for timestamp columns correctly. The behavior is as follows:
  - Earlier timestamp columns without a timezone would be converted to nanosecond epochs and inferred as `LongType()`, but will now be correctly maintained as timestamp values and be inferred as `TimestampType(TimestampTimeZone.NTZ)`.
  - Earlier timestamp columns with a timezone would be inferred as `TimestampType(TimestampTimeZone.NTZ)` and loose timezone information but will now be correctly inferred as `TimestampType(TimestampTimeZone.LTZ)` and timezone information is retained correctly.
  - Set session parameter `PYTHON_SNOWPARK_USE_LOGICAL_TYPE_FOR_CREATE_DATAFRAME` to revert back to old behavior. It is recommended that you update your code to align with correct behavior because the parameter will be removed in the future.
- Fixed a bug that `DataFrame.to_pandas` gets decimal type when scale is not 0, and creates an object dtype in `pandas`. Instead, we cast the value to a float64 type.
- Fixed bugs that wrongly flattened the generated SQL when one of the following happens:
  - `DataFrame.filter()` is called after `DataFrame.sort().limit()`.
  - `DataFrame.sort()` or `filter()` is called on a DataFrame that already has a window function or sequence-dependent data generator column.
    For instance, `df.select("a", seq1().alias("b")).select("a", "b").sort("a")` won't flatten the sort clause anymore.
  - a window or sequence-dependent data generator column is used after `DataFrame.limit()`. For instance, `df.limit(10).select(row_number().over())` won't flatten the limit and select in the generated SQL.
- Fixed a bug where aliasing a DataFrame column raised an error when the DataFame was copied from another DataFrame with an aliased column. For instance,

  ```python
  df = df.select(col("a").alias("b"))
  df = copy(df)
  df.select(col("b").alias("c"))  # threw an error. Now it's fixed.
  ```

- Fixed a bug in `Session.create_dataframe` that the non-nullable field in a schema is not respected for boolean type. Note that this fix is only effective when the user has the privilege to create a temp table.
- Fixed a bug in SQL simplifier where non-select statements in `session.sql` dropped a SQL query when used with `limit()`.
- Fixed a bug that raised an exception when session parameter `ERROR_ON_NONDETERMINISTIC_UPDATE` is true.

### Behavior Changes (API Compatible)

- When parsing data types during a `to_pandas` operation, we rely on GS precision value to fix precision issues for large integer values. This may affect users where a column that was earlier returned as `int8` gets returned as `int64`. Users can fix this by explicitly specifying precision values for their return column.
- Aligned behavior for `Session.call` in case of table stored procedures where running `Session.call` would not trigger stored procedure unless a `collect()` operation was performed.
- `StoredProcedureRegistration` will now automatically add `snowflake-snowpark-python` as a package dependency. The added dependency will be on the client's local version of the library and an error is thrown if the server cannot support that version.

## 1.11.1 (2023-12-07)

### Bug Fixes

- Fixed a bug that numpy should not be imported at the top level of mock module.
- Added support for these new functions in `snowflake.snowpark.functions`:
  - `from_utc_timestamp`
  - `to_utc_timestamp`

## 1.11.0 (2023-12-05)

### New Features

- Add the `conn_error` attribute to `SnowflakeSQLException` that stores the whole underlying exception from `snowflake-connector-python`.
- Added support for `RelationalGroupedDataframe.pivot()` to access `pivot` in the following pattern `Dataframe.group_by(...).pivot(...)`.
- Added experimental feature: Local Testing Mode, which allows you to create and operate on Snowpark Python DataFrames locally without connecting to a Snowflake account. You can use the local testing framework to test your DataFrame operations locally, on your development machine or in a CI (continuous integration) pipeline, before deploying code changes to your account.

- Added support for `arrays_to_object` new functions in `snowflake.snowpark.functions`.
- Added support for the vector data type.

### Dependency Updates

- Bumped cloudpickle dependency to work with `cloudpickle==2.2.1`
- Updated ``snowflake-connector-python`` to `3.4.0`.

### Bug Fixes

- DataFrame column names quoting check now supports newline characters.
- Fix a bug where a DataFrame generated by `session.read.with_metadata` creates inconsistent table when doing `df.write.save_as_table`.

## 1.10.0 (2023-11-03)

### New Features

- Added support for managing case sensitivity in `DataFrame.to_local_iterator()`.
- Added support for specifying vectorized UDTF's input column names by using the optional parameter `input_names` in `UDTFRegistration.register/register_file` and `functions.pandas_udtf`. By default, `RelationalGroupedDataFrame.applyInPandas` will infer the column names from current dataframe schema.
- Add `sql_error_code` and `raw_message` attributes to `SnowflakeSQLException` when it is caused by a SQL exception.

### Bug Fixes

- Fixed a bug in `DataFrame.to_pandas()` where converting snowpark dataframes to pandas dataframes was losing precision on integers with more than 19 digits.
- Fixed a bug that `session.add_packages` can not handle requirement specifier that contains project name with underscore and version.
- Fixed a bug in `DataFrame.limit()` when `offset` is used and the parent `DataFrame` uses `limit`. Now the `offset` won't impact the parent DataFrame's `limit`.
- Fixed a bug in `DataFrame.write.save_as_table` where dataframes created from read api could not save data into snowflake because of invalid column name `$1`.

### Behavior change

- Changed the behavior of `date_format`:
  - The `format` argument changed from optional to required.
  - The returned result changed from a date object to a date-formatted string.
- When a window function, or a sequence-dependent data generator (`normal`, `zipf`, `uniform`, `seq1`, `seq2`, `seq4`, `seq8`) function is used, the sort and filter operation will no longer be flattened when generating the query.

## 1.9.0 (2023-10-13)

### New Features

- Added support for the Python 3.11 runtime environment.

### Dependency updates

- Added back the dependency of `typing-extensions`.

### Bug Fixes

- Fixed a bug where imports from permanent stage locations were ignored for temporary stored procedures, UDTFs, UDFs, and UDAFs.
- Revert back to using CTAS (create table as select) statement for `Dataframe.writer.save_as_table` which does not need insert permission for writing tables.

### New Features
- Support `PythonObjJSONEncoder` json-serializable objects for `ARRAY` and `OBJECT` literals.

## 1.8.0 (2023-09-14)

### New Features

- Added support for VOLATILE/IMMUTABLE keyword when registering UDFs.
- Added support for specifying clustering keys when saving dataframes using `DataFrame.save_as_table`.
- Accept `Iterable` objects input for `schema` when creating dataframes using `Session.create_dataframe`.
- Added the property `DataFrame.session` to return a `Session` object.
- Added the property `Session.session_id` to return an integer that represents session ID.
- Added the property `Session.connection` to return a `SnowflakeConnection` object .

- Added support for creating a Snowpark session from a configuration file or environment variables.

### Dependency updates

- Updated ``snowflake-connector-python`` to 3.2.0.

### Bug Fixes

- Fixed a bug where automatic package upload would raise `ValueError` even when compatible package version were added in `session.add_packages`.
- Fixed a bug where table stored procedures were not registered correctly when using `register_from_file`.
- Fixed a bug where dataframe joins failed with `invalid_identifier` error.
- Fixed a bug where `DataFrame.copy` disables SQL simplfier for the returned copy.
- Fixed a bug where `session.sql().select()` would fail if any parameters are specified to `session.sql()`

## 1.7.0 (2023-08-28)

### New Features

- Added parameters `external_access_integrations` and `secrets` when creating a UDF, UDTF or Stored Procedure from Snowpark Python to allow integration with external access.
- Added support for these new functions in `snowflake.snowpark.functions`:
  - `array_flatten`
  - `flatten`
- Added support for `apply_in_pandas` in `snowflake.snowpark.relational_grouped_dataframe`.
- Added support for replicating your local Python environment on Snowflake via `Session.replicate_local_environment`.

### Bug Fixes

- Fixed a bug where `session.create_dataframe` fails to properly set nullable columns where nullability was affected by order or data was given.
- Fixed a bug where `DataFrame.select` could not identify and alias columns in presence of table functions when output columns of table function overlapped with columns in dataframe.

### Behavior Changes

- When creating stored procedures, UDFs, UDTFs, UDAFs with parameter `is_permanent=False` will now create temporary objects even when `stage_name` is provided. The default value of `is_permanent` is `False` which is why if this value is not explicitly set to `True` for permanent objects, users will notice a change in behavior.
- `types.StructField` now enquotes column identifier by default.

## 1.6.1 (2023-08-02)

### New Features

- Added support for these new functions in `snowflake.snowpark.functions`:
  - `array_sort`
  - `sort_array`
  - `array_min`
  - `array_max`
  - `explode_outer`
- Added support for pure Python packages specified via `Session.add_requirements` or `Session.add_packages`. They are now usable in stored procedures and UDFs even if packages are not present on the Snowflake Anaconda channel.
  - Added Session parameter `custom_packages_upload_enabled` and `custom_packages_force_upload_enabled` to enable the support for pure Python packages feature mentioned above. Both parameters default to `False`.
- Added support for specifying package requirements by passing a Conda environment yaml file to `Session.add_requirements`.
- Added support for asynchronous execution of multi-query dataframes that contain binding variables.
- Added support for renaming multiple columns in `DataFrame.rename`.
- Added support for Geometry datatypes.
- Added support for `params` in `session.sql()` in stored procedures.
- Added support for user-defined aggregate functions (UDAFs). This feature is currently in private preview.
- Added support for vectorized UDTFs (user-defined table functions). This feature is currently in public preview.
- Added support for Snowflake Timestamp variants (i.e., `TIMESTAMP_NTZ`, `TIMESTAMP_LTZ`, `TIMESTAMP_TZ`)
  - Added `TimestampTimezone` as an argument in `TimestampType` constructor.
  - Added type hints `NTZ`, `LTZ`, `TZ` and `Timestamp` to annotate functions when registering UDFs.

### Improvements

- Removed redundant dependency `typing-extensions`.
- `DataFrame.cache_result` now creates temp table fully qualified names under current database and current schema.

### Bug Fixes

- Fixed a bug where type check happens on pandas before it is imported.
- Fixed a bug when creating a UDF from `numpy.ufunc`.
- Fixed a bug where `DataFrame.union` was not generating the correct `Selectable.schema_query` when SQL simplifier is enabled.

### Behavior Changes

- `DataFrameWriter.save_as_table` now respects the `nullable` field of the schema provided by the user or the inferred schema based on data from user input.

### Dependency updates

- Updated ``snowflake-connector-python`` to 3.0.4.

## 1.5.1 (2023-06-20)

### New Features

- Added support for the Python 3.10 runtime environment.

## 1.5.0 (2023-06-09)

### Behavior Changes

- Aggregation results, from functions such as `DataFrame.agg` and `DataFrame.describe`, no longer strip away non-printing characters from column names.

### New Features

- Added support for the Python 3.9 runtime environment.
- Added support for new functions in `snowflake.snowpark.functions`:
  - `array_generate_range`
  - `array_unique_agg`
  - `collect_set`
  - `sequence`
- Added support for registering and calling stored procedures with `TABLE` return type.
- Added support for parameter `length` in `StringType()` to specify the maximum number of characters that can be stored by the column.
- Added the alias `functions.element_at()` for `functions.get()`.
- Added the alias `Column.contains` for `functions.contains`.
- Added experimental feature `DataFrame.alias`.
- Added support for querying metadata columns from stage when creating `DataFrame` using `DataFrameReader`.
- Added support for `StructType.add` to append more fields to existing `StructType` objects.
- Added support for parameter `execute_as` in `StoredProcedureRegistration.register_from_file()` to specify stored procedure caller rights.

### Bug Fixes

- Fixed a bug where the `Dataframe.join_table_function` did not run all of the necessary queries to set up the join table function when SQL simplifier was enabled.
- Fixed type hint declaration for custom types - `ColumnOrName`, `ColumnOrLiteralStr`, `ColumnOrSqlExpr`, `LiteralType` and `ColumnOrLiteral` that were breaking `mypy` checks.
- Fixed a bug where `DataFrameWriter.save_as_table` and `DataFrame.copy_into_table` failed to parse fully qualified table names.

## 1.4.0 (2023-04-24)

### New Features

- Added support for `session.getOrCreate`.
- Added support for alias `Column.getField`.
- Added support for new functions in `snowflake.snowpark.functions`:
  - `date_add` and `date_sub` to make add and subtract operations easier.
  - `daydiff`
  - `explode`
  - `array_distinct`.
  - `regexp_extract`.
  - `struct`.
  - `format_number`.
  - `bround`.
  - `substring_index`
- Added parameter `skip_upload_on_content_match` when creating UDFs, UDTFs and stored procedures using `register_from_file` to skip uploading files to a stage if the same version of the files are already on the stage.
- Added support for `DataFrameWriter.save_as_table` method to take table names that contain dots.
- Flattened generated SQL when `DataFrame.filter()` or `DataFrame.order_by()` is followed by a projection statement (e.g. `DataFrame.select()`, `DataFrame.with_column()`).
- Added support for creating dynamic tables _(in private preview)_ using `Dataframe.create_or_replace_dynamic_table`.
- Added an optional argument `params` in `session.sql()` to support binding variables. Note that this is not supported in stored procedures yet.

### Bug Fixes

- Fixed a bug in `strtok_to_array` where an exception was thrown when a delimiter was passed in.
- Fixed a bug in `session.add_import` where the module had the same namespace as other dependencies.

## 1.3.0 (2023-03-28)

### New Features

- Added support for `delimiters` parameter in `functions.initcap()`.
- Added support for `functions.hash()` to accept a variable number of input expressions.
- Added API `Session.RuntimeConfig` for getting/setting/checking the mutability of any runtime configuration.
- Added support managing case sensitivity in `Row` results from `DataFrame.collect` using `case_sensitive` parameter.
- Added API `Session.conf` for getting, setting or checking the mutability of any runtime configuration.
- Added support for managing case sensitivity in `Row` results from `DataFrame.collect` using `case_sensitive` parameter.
- Added indexer support for `snowflake.snowpark.types.StructType`.
- Added a keyword argument `log_on_exception` to `Dataframe.collect` and `Dataframe.collect_no_wait` to optionally disable error logging for SQL exceptions.

### Bug Fixes

- Fixed a bug where a DataFrame set operation(`DataFrame.substract`, `DataFrame.union`, etc.) being called after another DataFrame set operation and `DataFrame.select` or `DataFrame.with_column` throws an exception.
- Fixed a bug where chained sort statements are overwritten by the SQL simplifier.

### Improvements

- Simplified JOIN queries to use constant subquery aliases (`SNOWPARK_LEFT`, `SNOWPARK_RIGHT`) by default. Users can disable this at runtime with `session.conf.set('use_constant_subquery_alias', False)` to use randomly generated alias names instead.
- Allowed specifying statement parameters in `session.call()`.
- Enabled the uploading of large pandas DataFrames in stored procedures by defaulting to a chunk size of 100,000 rows.

## 1.2.0 (2023-03-02)

### New Features

- Added support for displaying source code as comments in the generated scripts when registering stored procedures. This
  is enabled by default, turn off by specifying `source_code_display=False` at registration.
- Added a parameter `if_not_exists` when creating a UDF, UDTF or Stored Procedure from Snowpark Python to ignore creating the specified function or procedure if it already exists.
- Accept integers when calling `snowflake.snowpark.functions.get` to extract value from array.
- Added `functions.reverse` in functions to open access to Snowflake built-in function
  [reverse](https://docs.snowflake.com/en/sql-reference/functions/reverse).
- Added parameter `require_scoped_url` in snowflake.snowflake.files.SnowflakeFile.open() `(in Private Preview)` to replace `is_owner_file` is marked for deprecation.

### Bug Fixes

- Fixed a bug that overwrote `paramstyle` to `qmark` when creating a Snowpark session.
- Fixed a bug where `df.join(..., how="cross")` fails with `SnowparkJoinException: (1112): Unsupported using join type 'Cross'`.
- Fixed a bug where querying a `DataFrame` column created from chained function calls used a wrong column name.

## 1.1.0 (2023-01-26)

### New Features:

- Added `asc`, `asc_nulls_first`, `asc_nulls_last`, `desc`, `desc_nulls_first`, `desc_nulls_last`, `date_part` and `unix_timestamp` in functions.
- Added the property `DataFrame.dtypes` to return a list of column name and data type pairs.
- Added the following aliases:
  - `functions.expr()` for `functions.sql_expr()`.
  - `functions.date_format()` for `functions.to_date()`.
  - `functions.monotonically_increasing_id()` for `functions.seq8()`
  - `functions.from_unixtime()` for `functions.to_timestamp()`

### Bug Fixes:

- Fixed a bug in SQL simplifier that didn’t handle Column alias and join well in some cases. See https://github.com/snowflakedb/snowpark-python/issues/658 for details.
- Fixed a bug in SQL simplifier that generated wrong column names for function calls, NaN and INF.

### Improvements

- The session parameter `PYTHON_SNOWPARK_USE_SQL_SIMPLIFIER` is `True` after Snowflake 7.3 was released. In snowpark-python, `session.sql_simplifier_enabled` reads the value of `PYTHON_SNOWPARK_USE_SQL_SIMPLIFIER` by default, meaning that the SQL simplfier is enabled by default after the Snowflake 7.3 release. To turn this off, set `PYTHON_SNOWPARK_USE_SQL_SIMPLIFIER` in Snowflake to `False` or run `session.sql_simplifier_enabled = False` from Snowpark. It is recommended to use the SQL simplifier because it helps to generate more concise SQL.

## 1.0.0 (2022-11-01)

### New Features

- Added `Session.generator()` to create a new `DataFrame` using the Generator table function.
- Added a parameter `secure` to the functions that create a secure UDF or UDTF.

## 0.12.0 (2022-10-14)

### New Features

- Added new APIs for async job:
  - `Session.create_async_job()` to create an `AsyncJob` instance from a query id.
  - `AsyncJob.result()` now accepts argument `result_type` to return the results in different formats.
  - `AsyncJob.to_df()` returns a `DataFrame` built from the result of this asynchronous job.
  - `AsyncJob.query()` returns the SQL text of the executed query.
- `DataFrame.agg()` and `RelationalGroupedDataFrame.agg()` now accept variable-length arguments.
- Added parameters `lsuffix` and `rsuffix` to `DataFram.join()` and `DataFrame.cross_join()` to conveniently rename overlapping columns.
- Added `Table.drop_table()` so you can drop the temp table after `DataFrame.cache_result()`. `Table` is also a context manager so you can use the `with` statement to drop the cache temp table after use.
- Added `Session.use_secondary_roles()`.
- Added functions `first_value()` and `last_value()`. (contributed by @chasleslr)
- Added `on` as an alias for `using_columns` and `how` as an alias for `join_type` in `DataFrame.join()`.

### Bug Fixes

- Fixed a bug in `Session.create_dataframe()` that raised an error when `schema` names had special characters.
- Fixed a bug in which options set in `Session.read.option()` were not passed to `DataFrame.copy_into_table()` as default values.
- Fixed a bug in which `DataFrame.copy_into_table()` raises an error when a copy option has single quotes in the value.

## 0.11.0 (2022-09-28)

### Behavior Changes

- `Session.add_packages()` now raises `ValueError` when the version of a package cannot be found in Snowflake Anaconda channel. Previously, `Session.add_packages()` succeeded, and a `SnowparkSQLException` exception was raised later in the UDF/SP registration step.

### New Features:

- Added method `FileOperation.get_stream()` to support downloading stage files as stream.
- Added support in `functions.ntiles()` to accept int argument.
- Added the following aliases:
  - `functions.call_function()` for `functions.call_builtin()`.
  - `functions.function()` for `functions.builtin()`.
  - `DataFrame.order_by()` for `DataFrame.sort()`
  - `DataFrame.orderBy()` for `DataFrame.sort()`
- Improved `DataFrame.cache_result()` to return a more accurate `Table` class instead of a `DataFrame` class.
- Added support to allow `session` as the first argument when calling `StoredProcedure`.

### Improvements

- Improved nested query generation by flattening queries when applicable.
  - This improvement could be enabled by setting `Session.sql_simplifier_enabled = True`.
  - `DataFrame.select()`, `DataFrame.with_column()`, `DataFrame.drop()` and other select-related APIs have more flattened SQLs.
  - `DataFrame.union()`, `DataFrame.union_all()`, `DataFrame.except_()`, `DataFrame.intersect()`, `DataFrame.union_by_name()` have flattened SQLs generated when multiple set operators are chained.
- Improved type annotations for async job APIs.

### Bug Fixes

- Fixed a bug in which `Table.update()`, `Table.delete()`, `Table.merge()` try to reference a temp table that does not exist.

## 0.10.0 (2022-09-16)

### New Features:

- Added experimental APIs for evaluating Snowpark dataframes with asynchronous queries:
  - Added keyword argument `block` to the following action APIs on Snowpark dataframes (which execute queries) to allow asynchronous evaluations:
    - `DataFrame.collect()`, `DataFrame.to_local_iterator()`, `DataFrame.to_pandas()`, `DataFrame.to_pandas_batches()`, `DataFrame.count()`, `DataFrame.first()`.
    - `DataFrameWriter.save_as_table()`, `DataFrameWriter.copy_into_location()`.
    - `Table.delete()`, `Table.update()`, `Table.merge()`.
  - Added method `DataFrame.collect_nowait()` to allow asynchronous evaluations.
  - Added class `AsyncJob` to retrieve results from asynchronously executed queries and check their status.
- Added support for `table_type` in `Session.write_pandas()`. You can now choose from these `table_type` options: `"temporary"`, `"temp"`, and `"transient"`.
- Added support for using Python structured data (`list`, `tuple` and `dict`) as literal values in Snowpark.
- Added keyword argument `execute_as` to `functions.sproc()` and `session.sproc.register()` to allow registering a stored procedure as a caller or owner.
- Added support for specifying a pre-configured file format when reading files from a stage in Snowflake.

### Improvements:

- Added support for displaying details of a Snowpark session.

### Bug Fixes:

- Fixed a bug in which `DataFrame.copy_into_table()` and `DataFrameWriter.save_as_table()` mistakenly created a new table if the table name is fully qualified, and the table already exists.

### Deprecations:

- Deprecated keyword argument `create_temp_table` in `Session.write_pandas()`.
- Deprecated invoking UDFs using arguments wrapped in a Python list or tuple. You can use variable-length arguments without a list or tuple.

### Dependency updates

- Updated ``snowflake-connector-python`` to 2.7.12.

## 0.9.0 (2022-08-30)

### New Features:

- Added support for displaying source code as comments in the generated scripts when registering UDFs.
  This feature is turned on by default. To turn it off, pass the new keyword argument `source_code_display` as `False` when calling `register()` or `@udf()`.
- Added support for calling table functions from `DataFrame.select()`, `DataFrame.with_column()` and `DataFrame.with_columns()` which now take parameters of type `table_function.TableFunctionCall` for columns.
- Added keyword argument `overwrite` to `session.write_pandas()` to allow overwriting contents of a Snowflake table with that of a pandas DataFrame.
- Added keyword argument `column_order` to `df.write.save_as_table()` to specify the matching rules when inserting data into table in append mode.
- Added method `FileOperation.put_stream()` to upload local files to a stage via file stream.
- Added methods `TableFunctionCall.alias()` and `TableFunctionCall.as_()` to allow aliasing the names of columns that come from the output of table function joins.
- Added function `get_active_session()` in module `snowflake.snowpark.context` to get the current active Snowpark session.

### Bug Fixes:

- Fixed a bug in which batch insert should not raise an error when `statement_params` is not passed to the function.
- Fixed a bug in which column names should be quoted when `session.create_dataframe()` is called with dicts and a given schema.
- Fixed a bug in which creation of table should be skipped if the table already exists and is in append mode when calling `df.write.save_as_table()`.
- Fixed a bug in which third-party packages with underscores cannot be added when registering UDFs.

### Improvements:

- Improved function `function.uniform()` to infer the types of inputs `max_` and `min_` and cast the limits to `IntegerType` or `FloatType` correspondingly.

## 0.8.0 (2022-07-22)

### New Features:

- Added keyword only argument `statement_params` to the following methods to allow for specifying statement level parameters:
  - `collect`, `to_local_iterator`, `to_pandas`, `to_pandas_batches`,
    `count`, `copy_into_table`, `show`, `create_or_replace_view`, `create_or_replace_temp_view`, `first`, `cache_result`
    and `random_split` on class `snowflake.snowpark.Dateframe`.
  - `update`, `delete` and `merge` on class `snowflake.snowpark.Table`.
  - `save_as_table` and `copy_into_location` on class `snowflake.snowpark.DataFrameWriter`.
  - `approx_quantile`, `statement_params`, `cov` and `crosstab` on class `snowflake.snowpark.DataFrameStatFunctions`.
  - `register` and `register_from_file` on class `snowflake.snowpark.udf.UDFRegistration`.
  - `register` and `register_from_file` on class `snowflake.snowpark.udtf.UDTFRegistration`.
  - `register` and `register_from_file` on class `snowflake.snowpark.stored_procedure.StoredProcedureRegistration`.
  - `udf`, `udtf` and `sproc` in `snowflake.snowpark.functions`.
- Added support for `Column` as an input argument to `session.call()`.
- Added support for `table_type` in `df.write.save_as_table()`. You can now choose from these `table_type` options: `"temporary"`, `"temp"`, and `"transient"`.

### Improvements:

- Added validation of object name in `session.use_*` methods.
- Updated the query tag in SQL to escape it when it has special characters.
- Added a check to see if Anaconda terms are acknowledged when adding missing packages.

### Bug Fixes:

- Fixed the limited length of the string column in `session.create_dataframe()`.
- Fixed a bug in which `session.create_dataframe()` mistakenly converted 0 and `False` to `None` when the input data was only a list.
- Fixed a bug in which calling `session.create_dataframe()` using a large local dataset sometimes created a temp table twice.
- Aligned the definition of `function.trim()` with the SQL function definition.
- Fixed an issue where snowpark-python would hang when using the Python system-defined (built-in function) `sum` vs. the Snowpark `function.sum()`.

### Deprecations:

- Deprecated keyword argument `create_temp_table` in `df.write.save_as_table()`.

## 0.7.0 (2022-05-25)

### New Features:

- Added support for user-defined table functions (UDTFs).
  - Use function `snowflake.snowpark.functions.udtf()` to register a UDTF, or use it as a decorator to register the UDTF.
    - You can also use `Session.udtf.register()` to register a UDTF.
  - Use `Session.udtf.register_from_file()` to register a UDTF from a Python file.
- Updated APIs to query a table function, including both Snowflake built-in table functions and UDTFs.
  - Use function `snowflake.snowpark.functions.table_function()` to create a callable representing a table function and use it to call the table function in a query.
  - Alternatively, use function `snowflake.snowpark.functions.call_table_function()` to call a table function.
  - Added support for `over` clause that specifies `partition by` and `order by` when lateral joining a table function.
  - Updated `Session.table_function()` and `DataFrame.join_table_function()` to accept `TableFunctionCall` instances.

### Breaking Changes:

- When creating a function with `functions.udf()` and `functions.sproc()`, you can now specify an empty list for the `imports` or `packages` argument to indicate that no import or package is used for this UDF or stored procedure. Previously, specifying an empty list meant that the function would use session-level imports or packages.
- Improved the `__repr__` implementation of data types in `types.py`. The unused `type_name` property has been removed.
- Added a Snowpark-specific exception class for SQL errors. This replaces the previous `ProgrammingError` from the Python connector.

### Improvements:

- Added a lock to a UDF or UDTF when it is called for the first time per thread.
- Improved the error message for pickling errors that occurred during UDF creation.
- Included the query ID when logging the failed query.

### Bug Fixes:

- Fixed a bug in which non-integral data (such as timestamps) was occasionally converted to integer when calling `DataFrame.to_pandas()`.
- Fixed a bug in which `DataFrameReader.parquet()` failed to read a parquet file when its column contained spaces.
- Fixed a bug in which `DataFrame.copy_into_table()` failed when the dataframe is created by reading a file with inferred schemas.

### Deprecations

`Session.flatten()` and `DataFrame.flatten()`.

### Dependency Updates:

- Restricted the version of `cloudpickle` <= `2.0.0`.

## 0.6.0 (2022-04-27)

### New Features:

- Added support for vectorized UDFs with the input as a pandas DataFrame or pandas Series and the output as a pandas Series. This improves the performance of UDFs in Snowpark.
- Added support for inferring the schema of a DataFrame by default when it is created by reading a Parquet, Avro, or ORC file in the stage.
- Added functions `current_session()`, `current_statement()`, `current_user()`, `current_version()`, `current_warehouse()`, `date_from_parts()`, `date_trunc()`, `dayname()`, `dayofmonth()`, `dayofweek()`, `dayofyear()`, `grouping()`, `grouping_id()`, `hour()`, `last_day()`, `minute()`, `next_day()`, `previous_day()`, `second()`, `month()`, `monthname()`, `quarter()`, `year()`, `current_database()`, `current_role()`, `current_schema()`, `current_schemas()`, `current_region()`, `current_avaliable_roles()`, `add_months()`, `any_value()`, `bitnot()`, `bitshiftleft()`, `bitshiftright()`, `convert_timezone()`, `uniform()`, `strtok_to_array()`, `sysdate()`, `time_from_parts()`,  `timestamp_from_parts()`, `timestamp_ltz_from_parts()`, `timestamp_ntz_from_parts()`, `timestamp_tz_from_parts()`, `weekofyear()`, `percentile_cont()` to `snowflake.snowflake.functions`.

### Breaking Changes:

- Expired deprecations:
  - Removed the following APIs that were deprecated in 0.4.0: `DataFrame.groupByGroupingSets()`, `DataFrame.naturalJoin()`, `DataFrame.joinTableFunction`, `DataFrame.withColumns()`, `Session.getImports()`, `Session.addImport()`, `Session.removeImport()`, `Session.clearImports()`, `Session.getSessionStage()`, `Session.getDefaultDatabase()`, `Session.getDefaultSchema()`, `Session.getCurrentDatabase()`, `Session.getCurrentSchema()`, `Session.getFullyQualifiedCurrentSchema()`.

### Improvements:

- Added support for creating an empty `DataFrame` with a specific schema using the `Session.create_dataframe()` method.
- Changed the logging level from `INFO` to `DEBUG` for several logs (e.g., the executed query) when evaluating a dataframe.
- Improved the error message when failing to create a UDF due to pickle errors.

### Bug Fixes:

- Removed pandas hard dependencies in the `Session.create_dataframe()` method.

### Dependency Updates:

- Added `typing-extension` as a new dependency with the version >= `4.1.0`.

## 0.5.0 (2022-03-22)

### New Features

- Added stored procedures API.
  - Added `Session.sproc` property and `sproc()` to `snowflake.snowpark.functions`, so you can register stored procedures.
  - Added `Session.call` to call stored procedures by name.
- Added `UDFRegistration.register_from_file()` to allow registering UDFs from Python source files or zip files directly.
- Added `UDFRegistration.describe()` to describe a UDF.
- Added `DataFrame.random_split()` to provide a way to randomly split a dataframe.
- Added functions `md5()`, `sha1()`, `sha2()`, `ascii()`, `initcap()`, `length()`, `lower()`, `lpad()`, `ltrim()`, `rpad()`, `rtrim()`, `repeat()`, `soundex()`, `regexp_count()`, `replace()`, `charindex()`, `collate()`, `collation()`, `insert()`, `left()`, `right()`, `endswith()` to `snowflake.snowpark.functions`.
- Allowed `call_udf()` to accept literal values.
- Provided a `distinct` keyword in `array_agg()`.

### Bug Fixes:

- Fixed an issue that caused `DataFrame.to_pandas()` to have a string column if `Column.cast(IntegerType())` was used.
- Fixed a bug in `DataFrame.describe()` when there is more than one string column.

## 0.4.0 (2022-02-15)

### New Features

- You can now specify which Anaconda packages to use when defining UDFs.
  - Added `add_packages()`, `get_packages()`, `clear_packages()`, and `remove_package()`, to class `Session`.
  - Added `add_requirements()` to `Session` so you can use a requirements file to specify which packages this session will use.
  - Added parameter `packages` to function `snowflake.snowpark.functions.udf()` and method `UserDefinedFunction.register()` to indicate UDF-level Anaconda package dependencies when creating a UDF.
  - Added parameter `imports` to `snowflake.snowpark.functions.udf()` and `UserDefinedFunction.register()` to specify UDF-level code imports.
- Added a parameter `session` to function `udf()` and `UserDefinedFunction.register()` so you can specify which session to use to create a UDF if you have multiple sessions.
- Added types `Geography` and `Variant` to `snowflake.snowpark.types` to be used as type hints for Geography and Variant data when defining a UDF.
- Added support for Geography geoJSON data.
- Added `Table`, a subclass of `DataFrame` for table operations:
  - Methods `update` and `delete` update and delete rows of a table in Snowflake.
  - Method `merge` merges data from a `DataFrame` to a `Table`.
  - Override method `DataFrame.sample()` with an additional parameter `seed`, which works on tables but not on view and sub-queries.
- Added `DataFrame.to_local_iterator()` and `DataFrame.to_pandas_batches()` to allow getting results from an iterator when the result set returned from the Snowflake database is too large.
- Added `DataFrame.cache_result()` for caching the operations performed on a `DataFrame` in a temporary table.
  Subsequent operations on the original `DataFrame` have no effect on the cached result `DataFrame`.
- Added property `DataFrame.queries` to get SQL queries that will be executed to evaluate the `DataFrame`.
- Added `Session.query_history()` as a context manager to track SQL queries executed on a session, including all SQL queries to evaluate `DataFrame`s created from a session. Both query ID and query text are recorded.
- You can now create a `Session` instance from an existing established `snowflake.connector.SnowflakeConnection`. Use parameter `connection` in `Session.builder.configs()`.
- Added `use_database()`, `use_schema()`, `use_warehouse()`, and `use_role()` to class `Session` to switch database/schema/warehouse/role after a session is created.
- Added `DataFrameWriter.copy_into_table()` to unload a `DataFrame` to stage files.
- Added `DataFrame.unpivot()`.
- Added `Column.within_group()` for sorting the rows by columns with some aggregation functions.
- Added functions `listagg()`, `mode()`, `div0()`, `acos()`, `asin()`, `atan()`, `atan2()`, `cos()`, `cosh()`, `sin()`, `sinh()`, `tan()`, `tanh()`, `degrees()`, `radians()`, `round()`, `trunc()`, and `factorial()` to `snowflake.snowflake.functions`.
- Added an optional argument `ignore_nulls` in function `lead()` and `lag()`.
- The `condition` parameter of function `when()` and `iff()` now accepts SQL expressions.

### Improvements

- All function and method names have been renamed to use the snake case naming style, which is more Pythonic. For convenience, some camel case names are kept as aliases to the snake case APIs. It is recommended to use the snake case APIs.
  - Deprecated these methods on class `Session` and replaced them with their snake case equivalents: `getImports()`, `addImports()`, `removeImport()`, `clearImports()`, `getSessionStage()`, `getDefaultSchema()`, `getDefaultSchema()`, `getCurrentDatabase()`, `getFullyQualifiedCurrentSchema()`.
  - Deprecated these methods on class `DataFrame` and replaced them with their snake case equivalents: `groupingByGroupingSets()`, `naturalJoin()`, `withColumns()`, `joinTableFunction()`.
- Property `DataFrame.columns` is now consistent with `DataFrame.schema.names` and the Snowflake database `Identifier Requirements`.
- `Column.__bool__()` now raises a `TypeError`. This will ban the use of logical operators `and`, `or`, `not` on `Column` object, for instance `col("a") > 1 and col("b") > 2` will raise the `TypeError`. Use `(col("a") > 1) & (col("b") > 2)` instead.
- Changed `PutResult` and `GetResult` to subclass `NamedTuple`.
- Fixed a bug which raised an error when the local path or stage location has a space or other special characters.
- Changed `DataFrame.describe()` so that non-numeric and non-string columns are ignored instead of raising an exception.

### Dependency updates

- Updated ``snowflake-connector-python`` to 2.7.4.

## 0.3.0 (2022-01-09)

### New Features

- Added `Column.isin()`, with an alias `Column.in_()`.
- Added `Column.try_cast()`, which is a special version of `cast()`. It tries to cast a string expression to other types and returns `null` if the cast is not possible.
- Added `Column.startswith()` and `Column.substr()` to process string columns.
- `Column.cast()` now also accepts a `str` value to indicate the cast type in addition to a `DataType` instance.
- Added `DataFrame.describe()` to summarize stats of a `DataFrame`.
- Added `DataFrame.explain()` to print the query plan of a `DataFrame`.
- `DataFrame.filter()` and `DataFrame.select_expr()` now accepts a sql expression.
- Added a new `bool` parameter `create_temp_table` to methods `DataFrame.saveAsTable()` and `Session.write_pandas()` to optionally create a temp table.
- Added `DataFrame.minus()` and `DataFrame.subtract()` as aliases to `DataFrame.except_()`.
- Added `regexp_replace()`, `concat()`, `concat_ws()`, `to_char()`, `current_timestamp()`, `current_date()`, `current_time()`, `months_between()`, `cast()`, `try_cast()`, `greatest()`, `least()`, and `hash()` to module `snowflake.snowpark.functions`.

### Bug Fixes

- Fixed an issue where `Session.createDataFrame(pandas_df)` and `Session.write_pandas(pandas_df)` raise an exception when the `pandas DataFrame` has spaces in the column name.
- `DataFrame.copy_into_table()` sometimes prints an `error` level log entry while it actually works. It's fixed now.
- Fixed an API docs issue where some `DataFrame` APIs are missing from the docs.

### Dependency updates

- Update ``snowflake-connector-python`` to 2.7.2, which upgrades ``pyarrow`` dependency to 6.0.x. Refer to the [python connector 2.7.2 release notes](https://pypi.org/project/snowflake-connector-python/2.7.2/) for more details.

## 0.2.0 (2021-12-02)

### New Features

- Updated the `Session.createDataFrame()` method for creating a `DataFrame` from a pandas DataFrame.
- Added the `Session.write_pandas()` method for writing a `pandas DataFrame` to a table in Snowflake and getting a `Snowpark DataFrame` object back.
- Added new classes and methods for calling window functions.
- Added the new functions `cume_dist()`, to find the cumulative distribution of a value with regard to other values within a window partition,
  and `row_number()`, which returns a unique row number for each row within a window partition.
- Added functions for computing statistics for DataFrames in the `DataFrameStatFunctions` class.
- Added functions for handling missing values in a DataFrame in the `DataFrameNaFunctions` class.
- Added new methods `rollup()`, `cube()`, and `pivot()` to the `DataFrame` class.
- Added the `GroupingSets` class, which you can use with the DataFrame groupByGroupingSets method to perform a SQL GROUP BY GROUPING SETS.
- Added the new `FileOperation(session)`
  class that you can use to upload and download files to and from a stage.
- Added the `DataFrame.copy_into_table()`
  method for loading data from files in a stage into a table.
- In CASE expressions, the functions `when()` and `otherwise()`
  now accept Python types in addition to `Column` objects.
- When you register a UDF you can now optionally set the `replace` parameter to `True` to overwrite an existing UDF with the same name.

### Improvements

- UDFs are now compressed before they are uploaded to the server. This makes them about 10 times smaller, which can help
  when you are using large ML model files.
- When the size of a UDF is less than 8196 bytes, it will be uploaded as in-line code instead of uploaded to a stage.

### Bug Fixes

- Fixed an issue where the statement `df.select(when(col("a") == 1, 4).otherwise(col("a"))), [Row(4), Row(2), Row(3)]` raised an exception.
- Fixed an issue where `df.toPandas()` raised an exception when a DataFrame was created from large local data.

## 0.1.0 (2021-10-26)

Start of Private Preview<|MERGE_RESOLUTION|>--- conflicted
+++ resolved
@@ -17,13 +17,10 @@
     - udf.register
     - udf.register_from_file
   - snowflake.snowpark.functions
-    - udf
-<<<<<<< HEAD
-    - object_construct
-=======
     - current_database
     - current_session
->>>>>>> c4c14428
+    - udf
+    - object_construct
 - Added the function `DataFrame.write.csv` to unload data from a ``DataFrame`` into one or more CSV files in a stage.
 - Added distributed tracing using open telemetry apis for action functions in `DataFrame` and `DataFrameWriter`:
   - snowflake.snowpark.DataFrame:

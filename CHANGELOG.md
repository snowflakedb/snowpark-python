# Release History

## 1.38.0 (YYYY-MM-DD)

### Snowpark Python API Updates

#### New Features

- Added support for the following AI-powered functions in `functions.py`:
  - `ai_extract`
  - `ai_parse_document`
  - `ai_transcribe`
- Added time travel support for querying historical data:
  - `Session.table()` now supports time travel parameters: `time_travel_mode`, `statement`, `offset`, `timestamp`, `timestamp_type`, and `stream`.
  - `DataFrameReader.table()` supports the same time travel parameters as direct arguments.
  - `DataFrameReader` supports time travel via option chaining (e.g., `session.read.option("time_travel_mode", "at").option("offset", -60).table("my_table")`).
- Added support for specifying the following parameters to `DataFrameWriter.copy_into_location` for validation and writing data to external locations:
    - `validation_mode`
    - `storage_integration`
    - `credentials`
    - `encryption`
- Added support for `Session.directory` and `Session.read.directory` to retrieve the list of all files on a stage with metadata.
- Added support for `DataFrameReader.jdbc`(PrPr) that allows ingesting external data source with jdbc driver.
- Added support for `FileOperation.copy_files` to copy files from a source location to an output stage.

- Added support for the following scalar functions in `functions.py`:
  - `all_user_names`
  - `current_account_name`
  - `current_ip_address`
  - `current_role_type`
  - `current_secondary_roles`
  - `current_client`
  - `current_organization_name`
  - `current_organization_user`
  - `current_transaction`

#### Bug Fixes

- Fixed the repr of TimestampType to match the actual subtype it represents.
- Fixed a bug in `DataFrameReader.dbapi` that udtf ingestion does not work in stored procedure.
- Fixed a bug in schema inference that caused incorrect stage prefixes to be used.

#### Deprecations

#### Dependency Updates

#### Improvements

- Enhanced error handling in `DataFrameReader.dbapi` thread-based ingestion to prevent unnecessary operations, which improves resource efficiency.
- Bumped cloudpickle dependency to also support `cloudpickle==3.1.1` in addition to previous versions.
<<<<<<< HEAD
- Aligned the behavior of parameter `session_init_statement` in `DataFrameReader.jdbc`(PrPr) and `DataFrameReader.dbapi`(PuPr).
=======
- Improved `DataFrameReader.dbapi` (PuPr) ingestion performance for PostgreSQL and MySQL by using server side cursor to fetch data.
>>>>>>> 0a9d7803

### Snowpark pandas API Updates

#### New Features
- Completed support for `pd.read_snowflake()`, `pd.to_iceberg()`,
  `pd.to_pandas()`, `pd.to_snowpark()`, `pd.to_snowflake()`,
  `DataFrame.to_iceberg()`, `DataFrame.to_pandas()`, `DataFrame.to_snowpark()`,
  `DataFrame.to_snowflake()`, `Series.to_iceberg()`, `Series.to_pandas()`,
  `Series.to_snowpark()`, and `Series.to_snowflake()` on the "Pandas" and "Ray"
  backends. Previously, only some of these functions and methods were supported
  on the Pandas backend.
- Added support for `Index.get_level_values()`.

#### Improvements
- Set the default transfer limit in hybrid execution for data leaving Snowflake to 100k, which can be overridden with the SnowflakePandasTransferThreshold environment variable. This configuration is appropriate for scenarios with two available engines, "Pandas" and "Snowflake" on relational workloads.
- Improve import error message by adding '--upgrade' to 'pip install "snowflake-snowpark-python[modin]"' in the error message.
- Reduce the telemetry messages from the modin client by pre-aggregating into 5 second windows and only keeping a narrow band of metrics which are useful for tracking hybrid execution and native pandas performance.
- Set the initial row count only when hybrid execution is enabled. This reduces the number of queries issued for many workloads.
- Add a new test parameter for integration tests to enable hybrid execution


#### Dependency Updates

#### Bug Fixes
- Raised `NotImplementedError` instead of `AttributeError` on attempting to call
  Snowflake extension functions/methods `to_dynamic_table()`, `cache_result()`,
  `to_view()`, `create_or_replace_dynamic_table()`, and
  `create_or_replace_view()` on dataframes or series using the pandas or ray 
  backends.

## 1.37.0 (2025-08-18)

### Snowpark Python API Updates

#### New Features

- Added support for the following `xpath` functions in `functions.py`:
  - `xpath`
  - `xpath_string`
  - `xpath_boolean`
  - `xpath_int`
  - `xpath_float`
  - `xpath_double`
  - `xpath_long`
  - `xpath_short`
- Added support for parameter `use_vectorized_scanner` in function `Session.write_arrow()`.
- Dataframe profiler adds the following information about each query: describe query time, execution time, and sql query text. To view this information, call session.dataframe_profiler.enable() and call get_execution_profile on a dataframe.
- Added support for `DataFrame.col_ilike`.
- Added support for non-blocking stored procedure calls that return `AsyncJob` objects.
  - Added `block: bool = True` parameter to `Session.call()`. When `block=False`, returns an `AsyncJob` instead of blocking until completion.
  - Added `block: bool = True` parameter to `StoredProcedure.__call__()` for async support across both named and anonymous stored procedures.
  - Added `Session.call_nowait()` that is equivalent to `Session.call(block=False)`.

#### Bug Fixes

- Fixed a bug in CTE optimization stage where `deepcopy` of internal plans would cause a memory spike when a dataframe is created locally using `session.create_dataframe()` using a large input data.
- Fixed a bug in `DataFrameReader.parquet` where the `ignore_case` option in the `infer_schema_options` was not respected.
- Fixed a bug that `to_pandas()` has different format of column name when query result format is set to 'JSON' and 'ARROW'.

#### Deprecations
- Deprecated `pkg_resources`.

#### Dependency Updates

- Added a dependency on `protobuf<6.32`

### Snowpark pandas API Updates

#### New Features

- Added support for efficient transfer of data between Snowflake and Ray with the `DataFrame.set_backend` method. The installed version of `modin` must be at least 0.35.0, and `ray` must be installed.

#### Improvements

#### Dependency Updates

- Updated the supported `modin` versions to >=0.34.0 and <0.36.0 (was previously >= 0.33.0 and <0.35.0).
- Added support for pandas 2.3 when the installed `modin` version is at least 0.35.0.

#### Bug Fixes

- Fixed an issue in hybrid execution mode (PrPr) where `pd.to_datetime` and `pd.to_timedelta` would unexpectedly raise `IndexError`.
- Fixed a bug where `pd.explain_switch` would raise `IndexError` or return `None` if called before any potential switch operations were performed.
- Fixed a bug where calling `pd.concat(axis=0)` on a dataframe with the default, positional index and a dataframe with a different index would produce invalid SQL.

## 1.36.0 (2025-08-05)

### Snowpark Python API Updates

#### New Features

- `Session.create_dataframe` now accepts keyword arguments that are forwarded to the internal call to `Session.write_pandas` or `Session.write_arrow` when creating a DataFrame from a pandas DataFrame or a pyarrow Table.
- Added new APIs for `AsyncJob`:
  - `AsyncJob.is_failed()` returns a `bool` indicating if a job has failed. Can be used in combination with `AsyncJob.is_done()` to determine if a job is finished and errored.
  - `AsyncJob.status()` returns a string representing the current query status (e.g., "RUNNING", "SUCCESS", "FAILED_WITH_ERROR") for detailed monitoring without calling `result()`.
- Added a dataframe profiler. To use, you can call get_execution_profile() on your desired dataframe. This profiler reports the queries executed to evaluate a dataframe, and statistics about each of the query operators. Currently an experimental feature
- Added support for the following functions in `functions.py`:
  - `ai_sentiment`
- Updated the interface for experimental feature `context.configure_development_features`. All development features are disabled by default unless explicitly enabled by the user.

### Snowpark pandas API Updates

#### New Features

#### Improvements
- Hybrid execution row estimate improvements and a reduction of eager calls.
- Add a new configuration variable to control transfer costs out of Snowflake when using hybrid execution.
- Added support for creating permanent and immutable UDFs/UDTFs with `DataFrame/Series/GroupBy.apply`, `map`, and `transform` by passing the `snowflake_udf_params` keyword argument. See documentation for details.
- Added support for mapping np.unique to DataFrame and Series inputs using pd.unique.

#### Bug Fixes

- Fixed an issue where Snowpark pandas plugin would unconditionally disable `AutoSwitchBackend` even when users had explicitly configured it via environment variables or programmatically.

## 1.35.0 (2025-07-24)

### Snowpark Python API Updates

#### New Features

- Added support for the following functions in `functions.py`:
  - `ai_embed`
  - `try_parse_json`

#### Bug Fixes

- Fixed a bug in `DataFrameReader.dbapi` (PrPr) that `dbapi` fail in python stored procedure with process exit with code 1.
- Fixed a bug in `DataFrameReader.dbapi` (PrPr) that `custom_schema` accept illegal schema.
- Fixed a bug in `DataFrameReader.dbapi` (PrPr) that `custom_schema` does not work when connecting to Postgres and Mysql.
- Fixed a bug in schema inference that would cause it to fail for external stages.

#### Improvements

- Improved `query` parameter in `DataFrameReader.dbapi` (PrPr) so that parentheses are not needed around the query.
- Improved error experience in `DataFrameReader.dbapi` (PrPr) when exception happen during inferring schema of target data source.


### Snowpark Local Testing Updates

#### New Features

- Added local testing support for reading files with `SnowflakeFile` using local file paths, the Snow URL semantic (snow://...), local testing framework stages, and Snowflake stages (@stage/file_path).

### Snowpark pandas API Updates

#### New Features

- Added support for `DataFrame.boxplot`.

#### Improvements

- Reduced the number of UDFs/UDTFs created by repeated calls to `apply` or `map` with the same arguments on Snowpark pandas objects.
- Added an example for reading a file from a stage in the docstring for `pd.read_excel`.
- Implemented more efficient data transfer between the Snowflake and Ray backends of Modin (requires modin>=0.35.0 to use).

#### Bug Fixes

- Added an upper bound to the row estimation when the cartesian product from an align or join results in a very large number. This mitigates a performance regression.
- Fix a `pd.read_excel` bug when reading files inside stage inner directory.

## 1.34.0 (2025-07-15)

### Snowpark Python API Updates

#### New Features

- Added a new option `TRY_CAST` to `DataFrameReader`. When `TRY_CAST` is True columns are wrapped in a `TRY_CAST` statement rather than a hard cast when loading data.
- Added a new option `USE_RELAXED_TYPES` to the `INFER_SCHEMA_OPTIONS` of `DataFrameReader`. When set to True this option casts all strings to max length strings and all numeric types to `DoubleType`.
- Added debuggability improvements to eagerly validate dataframe schema metadata. Enable it using `snowflake.snowpark.context.configure_development_features()`.
- Added a new function `snowflake.snowpark.dataframe.map_in_pandas` that allows users map a function across a dataframe. The mapping function takes an iterator of pandas dataframes as input and provides one as output.
- Added a ttl cache to describe queries. Repeated queries in a 15 second interval will use the cached value rather than requery Snowflake.
- Added a parameter `fetch_with_process` to `DataFrameReader.dbapi` (PrPr) to enable multiprocessing for parallel data fetching in local ingestion. By default, local ingestion uses multithreading. Multiprocessing may improve performance for CPU-bound tasks like Parquet file generation.
- Added a new function `snowflake.snowpark.functions.model` that allows users to call methods of a model.

#### Improvements

- Added support for row validation using XSD schema using `rowValidationXSDPath` option when reading XML files with a row tag using `rowTag` option.
- Improved SQL generation for `session.table().sample()` to generate a flat SQL statement.
- Added support for complex column expression as input for `functions.explode`.
- Added debuggability improvements to show which Python lines an SQL compilation error corresponds to. Enable it using `snowflake.snowpark.context.configure_development_features()`. This feature also depends on AST collection to be enabled in the session which can be done using `session.ast_enabled = True`.
- Set enforce_ordering=True when calling `to_snowpark_pandas()` from a snowpark dataframe containing DML/DDL queries instead of throwing a NotImplementedError.

#### Bug Fixes

- Fixed a bug caused by redundant validation when creating an iceberg table.
- Fixed a bug in `DataFrameReader.dbapi` (PrPr) where closing the cursor or connection could unexpectedly raise an error and terminate the program.
- Fixed ambiguous column errors when using table functions in `DataFrame.select()` that have output columns matching the input DataFrame's columns. This improvement works when dataframe columns are provided as `Column` objects.
- Fixed a bug where having a NULL in a column with DecimalTypes would cast the column to FloatTypes instead and lead to precision loss.

### Snowpark Local Testing Updates

#### Bug Fixes

- Fixed a bug when processing windowed functions that lead to incorrect indexing in results.
- When a scalar numeric is passed to fillna we will ignore non-numeric columns instead of producing an error.

### Snowpark pandas API Updates

#### New Features

- Added support for `DataFrame.to_excel` and `Series.to_excel`.
- Added support for `pd.read_feather`, `pd.read_orc`, and `pd.read_stata`.
- Added support for `pd.explain_switch()` to return debugging information on hybrid execution decisions.
- Support `pd.read_snowflake` when the global modin backend is `Pandas`.
- Added support for `pd.to_dynamic_table`, `pd.to_iceberg`, and `pd.to_view`.

#### Improvements

- Added modin telemetry on API calls and hybrid engine switches.
- Show more helpful error messages to Snowflake Notebook users when the `modin` or `pandas` version does not match our requirements.
- Added a data type guard to the cost functions for hybrid execution mode (PrPr) which checks for data type compatibility.
- Added automatic switching to the pandas backend in hybrid execution mode (PrPr) for many methods that are not directly implemented in Snowpark pandas.
- Set the 'type' and other standard fields for Snowpark pandas telemetry.

#### Dependency Updates

- Added tqdm and ipywidgets as dependencies so that progress bars appear when switching between modin backends.
- Updated the supported `modin` versions to >=0.33.0 and <0.35.0 (was previously >= 0.32.0 and <0.34.0).

#### Bug Fixes

- Fixed a bug in hybrid execution mode (PrPr) where certain Series operations would raise `TypeError: numpy.ndarray object is not callable`.
- Fixed a bug in hybrid execution mode (PrPr) where calling numpy operations like `np.where` on modin objects with the Pandas backend would raise an `AttributeError`. This fix requires `modin` version 0.34.0 or newer.
- Fixed issue in `df.melt` where the resulting values have an additional suffix applied.

## 1.33.0 (2025-06-19)

### Snowpark Python API Updates

#### New Features

- Added support for MySQL in `DataFrameWriter.dbapi` (PrPr) for both Parquet and UDTF-based ingestion.
- Added support for PostgreSQL in `DataFrameReader.dbapi` (PrPr) for both Parquet and UDTF-based ingestion.
- Added support for Databricks in `DataFrameWriter.dbapi` (PrPr) for UDTF-based ingestion.
- Added support to `DataFrameReader` to enable use of `PATTERN` when reading files with `INFER_SCHEMA` enabled.
- Added support for the following AI-powered functions in `functions.py`:
  - `ai_complete`
  - `ai_similarity`
  - `ai_summarize_agg` (originally `summarize_agg`)
  - different config options for `ai_classify`
- Added support for more options when reading XML files with a row tag using `rowTag` option:
  - Added support for removing namespace prefixes from col names using `ignoreNamespace` option.
  - Added support for specifying the prefix for the attribute column in the result table using `attributePrefix` option.
  - Added support for excluding attributes from the XML element using `excludeAttributes` option.
  - Added support for specifying the column name for the value when there are attributes in an element that has no child elements using `valueTag` option.
  - Added support for specifying the value to treat as a ``null`` value using `nullValue` option.
  - Added support for specifying the character encoding of the XML file using `charset` option.
  - Added support for ignoring surrounding whitespace in the XML element using `ignoreSurroundingWhitespace` option.
- Added support for parameter `return_dataframe` in `Session.call`, which can be used to set the return type of the functions to a `DataFrame` object.
- Added a new argument to `Dataframe.describe` called `strings_include_math_stats` that triggers `stddev` and `mean` to be calculated for String columns.
- Added support for retrieving `Edge.properties` when retrieving lineage from `DGQL` in `DataFrame.lineage.trace`.
- Added a parameter `table_exists` to `DataFrameWriter.save_as_table` that allows specifying if a table already exists. This allows skipping a table lookup that can be expensive.

#### Bug Fixes

- Fixed a bug in `DataFrameReader.dbapi` (PrPr) where the `create_connection` defined as local function was incompatible with multiprocessing.
- Fixed a bug in `DataFrameReader.dbapi` (PrPr) where databricks `TIMESTAMP` type was converted to Snowflake `TIMESTAMP_NTZ` type which should be `TIMESTAMP_LTZ` type.
- Fixed a bug in `DataFrameReader.json` where repeated reads with the same reader object would create incorrectly quoted columns.
- Fixed a bug in `DataFrame.to_pandas()` that would drop column names when converting a dataframe that did not originate from a select statement.
- Fixed a bug that `DataFrame.create_or_replace_dynamic_table` raises error when the dataframe contains a UDTF and `SELECT *` in UDTF not being parsed correctly.
- Fixed a bug where casted columns could not be used in the values-clause of in functions.

#### Improvements

- Improved the error message for `Session.write_pandas()` and `Session.create_dataframe()` when the input pandas DataFrame does not have a column.
- Improved `DataFrame.select` when the arguments contain a table function with output columns that collide with columns of current dataframe. With the improvement, if user provides non-colliding columns in `df.select("col1", "col2", table_func(...))` as string arguments, then the query generated by snowpark client will not raise ambiguous column error.
- Improved `DataFrameReader.dbapi` (PrPr) to use in-memory Parquet-based ingestion for better performance and security.
- Improved `DataFrameReader.dbapi` (PrPr) to use `MATCH_BY_COLUMN_NAME=CASE_SENSITIVE` in copy into table operation.

### Snowpark Local Testing Updates

#### New Features

- Added support for snow urls (snow://) in local file testing.

#### Bug Fixes

- Fixed a bug in `Column.isin` that would cause incorrect filtering on joined or previously filtered data.
- Fixed a bug in `snowflake.snowpark.functions.concat_ws` that would cause results to have an incorrect index.

### Snowpark pandas API Updates

#### Dependency Updates

- Updated `modin` dependency constraint from 0.32.0 to >=0.32.0, <0.34.0. The latest version tested with Snowpark pandas is `modin` 0.33.1.

#### New Features

- Added support for **Hybrid Execution (PrPr)**. By running `from modin.config import AutoSwitchBackend; AutoSwitchBackend.enable()`, Snowpark pandas will automatically choose whether to run certain pandas operations locally or on Snowflake. This feature is disabled by default.

#### Improvements

- Set the default value of the `index` parameter to `False` for `DataFrame.to_view`, `Series.to_view`, `DataFrame.to_dynamic_table`, and `Series.to_dynamic_table`.
- Added `iceberg_version` option to table creation functions.
- Reduced query count for many operations, including `insert`, `repr`, and `groupby`, that previously issued a query to retrieve the input data's size.

#### Bug Fixes

- Fixed a bug in `Series.where` when the `other` parameter is an unnamed `Series`.


## 1.32.0 (2025-05-15)

### Snowpark Python API Updates

#### Improvements

- Invoking snowflake system procedures does not invoke an additional `describe procedure` call to check the return type of the procedure.
- Added support for `Session.create_dataframe()` with the stage URL and FILE data type.
- Added support for different modes for dealing with corrupt XML records when reading an XML file using `session.read.option('mode', <mode>), option('rowTag', <tag_name>).xml(<stage_file_path>)`. Currently `PERMISSIVE`, `DROPMALFORMED` and `FAILFAST` are supported.
- Improved the error message of the XML reader when the specified row tag is not found in the file.
- Improved query generation for `Dataframe.drop` to use `SELECT * EXCLUDE ()` to exclude the dropped columns. To enable this feature, set `session.conf.set("use_simplified_query_generation", True)`.
- Added support for `VariantType` to `StructType.from_json`

#### Bug Fixes

- Fixed a bug in `DataFrameWriter.dbapi` (PrPr) that unicode or double-quoted column name in external database causes error because not quoted correctly.
- Fixed a bug where named fields in nested OBJECT data could cause errors when containing spaces.
- Fixed a bug duplicated `native_app_params` parameters in register udaf function.

### Snowpark Local Testing Updates

#### Bug Fixes

- Fixed a bug in `snowflake.snowpark.functions.rank` that would cause sort direction to not be respected.
- Fixed a bug in `snowflake.snowpark.functions.to_timestamp_*` that would cause incorrect results on filtered data.

### Snowpark pandas API Updates

#### New Features

- Added support for dict values in `Series.str.get`, `Series.str.slice`, and `Series.str.__getitem__` (`Series.str[...]`).
- Added support for `DataFrame.to_html`.
- Added support for `DataFrame.to_string` and `Series.to_string`.
- Added support for reading files from S3 buckets using `pd.read_csv`.
- Added `ENFORCE_EXISTING_FILE_FORMAT` option to the `DataFrameReader`, which allows to read a dataframe only based on an existing file format object when used together with `FORMAT_NAME`.

#### Improvements

- Make `iceberg_config` a required parameter for `DataFrame.to_iceberg` and `Series.to_iceberg`.

## 1.31.1 (2025-05-05)

### Snowpark Python API Updates

#### Bug Fixes

- Updated conda build configuration to deprecate Python 3.8 support, preventing installation in incompatible environments.

## 1.31.0 (2025-04-24)

### Snowpark Python API Updates

#### New Features

- Added support for `restricted caller` permission of `execute_as` argument in `StoredProcedure.register()`.
- Added support for non-select statement in `DataFrame.to_pandas()`.
- Added support for `artifact_repository` parameter to `Session.add_packages`, `Session.add_requirements`, `Session.get_packages`, `Session.remove_package`, and `Session.clear_packages`.
- Added support for reading an XML file using a row tag by `session.read.option('rowTag', <tag_name>).xml(<stage_file_path>)` (experimental).
  - Each XML record is extracted as a separate row.
  - Each field within that record becomes a separate column of type VARIANT, which can be further queried using dot notation, e.g., `col(a.b.c)`.
- Added updates to `DataFrameReader.dbapi` (PrPr):
  - Added `fetch_merge_count` parameter for optimizing performance by merging multiple fetched data into a single Parquet file.
  - Added support for Databricks.
  - Added support for ingestion with Snowflake UDTF.
- Added support for the following AI-powered functions in `functions.py` (Private Preview):
  - `prompt`
  - `ai_filter` (added support for `prompt()` function and image files, and changed the second argument name from `expr` to `file`)
  - `ai_classify`

#### Improvements

- Renamed the `relaxed_ordering` param into `enforce_ordering` for `DataFrame.to_snowpark_pandas`. Also the new default values is `enforce_ordering=False` which has the opposite effect of the previous default value, `relaxed_ordering=False`.
- Improved `DataFrameReader.dbapi` (PrPr) reading performance by setting the default `fetch_size` parameter value to 1000.
- Improve the error message for invalid identifier SQL error by suggesting the potentially matching identifiers.
- Reduced the number of describe queries issued when creating a DataFrame from a Snowflake table using `session.table`.
- Improved performance and accuracy of `DataFrameAnalyticsFunctions.time_series_agg()`.

#### Bug Fixes

- Fixed a bug in `DataFrame.group_by().pivot().agg` when the pivot column and aggregate column are the same.
- Fixed a bug in `DataFrameReader.dbapi` (PrPr) where a `TypeError` was raised when `create_connection` returned a connection object of an unsupported driver type.
- Fixed a bug where `df.limit(0)` call would not properly apply.
- Fixed a bug in `DataFrameWriter.save_as_table` that caused reserved names to throw errors when using append mode.

#### Deprecations

- Deprecated support for Python3.8.
- Deprecated argument `sliding_interval` in `DataFrameAnalyticsFunctions.time_series_agg()`.

### Snowpark Local Testing Updates

#### New Features

- Added support for Interval expression to `Window.range_between`.
- Added support for `array_construct` function.

#### Bug Fixes

- Fixed a bug in local testing where transient `__pycache__` directory was unintentionally copied during stored procedure execution via import.
- Fixed a bug in local testing that created incorrect result for `Column.like` calls.
- Fixed a bug in local testing that caused `Column.getItem` and `snowpark.snowflake.functions.get` to raise `IndexError` rather than return null.
- Fixed a bug in local testing where `df.limit(0)` call would not properly apply.
- Fixed a bug in local testing where a `Table.merge` into an empty table would cause an exception.

### Snowpark pandas API Updates

#### Dependency Updates

- Updated `modin` from 0.30.1 to 0.32.0.
- Added support for `numpy` 2.0 and above.

#### New Features

- Added support for `DataFrame.create_or_replace_view` and `Series.create_or_replace_view`.
- Added support for `DataFrame.create_or_replace_dynamic_table` and `Series.create_or_replace_dynamic_table`.
- Added support for `DataFrame.to_view` and `Series.to_view`.
- Added support for `DataFrame.to_dynamic_table` and `Series.to_dynamic_table`.
- Added support for `DataFrame.groupby.resample` for aggregations `max`, `mean`, `median`, `min`, and `sum`.
- Added support for reading stage files using:
  - `pd.read_excel`
  - `pd.read_html`
  - `pd.read_pickle`
  - `pd.read_sas`
  - `pd.read_xml`
- Added support for `DataFrame.to_iceberg` and `Series.to_iceberg`.
- Added support for dict values in `Series.str.len`.

#### Improvements

- Improve performance of `DataFrame.groupby.apply` and `Series.groupby.apply` by avoiding expensive pivot step.
- Added estimate for row count upper bound to `OrderedDataFrame` to enable better engine switching. This could potentially result in increased query counts.
- Renamed the `relaxed_ordering` param into `enforce_ordering` for `pd.read_snowflake`. Also the new default value is `enforce_ordering=False` which has the opposite effect of the previous default value, `relaxed_ordering=False`.

#### Bug Fixes

- Fixed a bug for `pd.read_snowflake` when reading iceberg tables and `enforce_ordering=True`.

## 1.30.0 (2025-03-27)

### Snowpark Python API Updates

#### New Features

- Added Support for relaxed consistency and ordering guarantees in `Dataframe.to_snowpark_pandas` by introducing the new parameter `relaxed_ordering`.
- `DataFrameReader.dbapi` (PrPr) now accepts a list of strings for the session_init_statement parameter, allowing multiple SQL statements to be executed during session initialization.

#### Improvements

- Improved query generation for `Dataframe.stat.sample_by` to generate a single flat query that scales well with large `fractions` dictionary compared to older method of creating a UNION ALL subquery for each key in `fractions`. To enable this feature, set `session.conf.set("use_simplified_query_generation", True)`.
- Improved performance of `DataFrameReader.dbapi` by enable vectorized option when copy parquet file into table.
- Improved query generation for `DataFrame.random_split` in the following ways. They can be enabled by setting `session.conf.set("use_simplified_query_generation", True)`:
  - Removed the need to `cache_result` in the internal implementation of the input dataframe resulting in a pure lazy dataframe operation.
  - The `seed` argument now behaves as expected with repeatable results across multiple calls and sessions.
- `DataFrame.fillna` and `DataFrame.replace` now both support fitting `int` and `float` into `Decimal` columns if `include_decimal` is set to True.
- Added documentation for the following UDF and stored procedure functions in `files.py` as a result of their General Availability.
  - `SnowflakeFile.write`
  - `SnowflakeFile.writelines`
  - `SnowflakeFile.writeable`
- Minor documentation changes for `SnowflakeFile` and `SnowflakeFile.open()`

#### Bug Fixes

- Fixed a bug for the following functions that raised errors `.cast()` is applied to their output
  - `from_json`
  - `size`

### Snowpark Local Testing Updates

#### Bug Fixes

- Fixed a bug in aggregation that caused empty groups to still produce rows.
- Fixed a bug in `Dataframe.except_` that would cause rows to be incorrectly dropped.
- Fixed a bug that caused `to_timestamp` to fail when casting filtered columns.

### Snowpark pandas API Updates

#### New Features

- Added support for list values in `Series.str.__getitem__` (`Series.str[...]`).
- Added support for `pd.Grouper` objects in group by operations. When `freq` is specified, the default values of the `sort`, `closed`, `label`, and `convention` arguments are supported; `origin` is supported when it is `start` or `start_day`.
- Added support for relaxed consistency and ordering guarantees in `pd.read_snowflake` for both named data sources (e.g., tables and views) and query data sources by introducing the new parameter `relaxed_ordering`.

#### Improvements

- Raise a warning whenever `QUOTED_IDENTIFIERS_IGNORE_CASE` is found to be set, ask user to unset it.
- Improved how a missing `index_label` in `DataFrame.to_snowflake` and `Series.to_snowflake` is handled when `index=True`. Instead of raising a `ValueError`, system-defined labels are used for the index columns.
- Improved error message for `groupby or DataFrame or Series.agg` when the function name is not supported.

## 1.29.1 (2025-03-12)

### Snowpark Python API Updates

#### Bug Fixes

- Fixed a bug in `DataFrameReader.dbapi` (PrPr) that prevents usage in stored procedure and snowbooks.

## 1.29.0 (2025-03-05)

### Snowpark Python API Updates

#### New Features

- Added support for the following AI-powered functions in `functions.py` (Private Preview):
  - `ai_filter`
  - `ai_agg`
  - `summarize_agg`
- Added support for the new FILE SQL type support, with the following related functions in `functions.py` (Private Preview):
  - `fl_get_content_type`
  - `fl_get_etag`
  - `fl_get_file_type`
  - `fl_get_last_modified`
  - `fl_get_relative_path`
  - `fl_get_scoped_file_url`
  - `fl_get_size`
  - `fl_get_stage`
  - `fl_get_stage_file_url`
  - `fl_is_audio`
  - `fl_is_compressed`
  - `fl_is_document`
  - `fl_is_image`
  - `fl_is_video`
- Added support for importing third-party packages from PyPi using Artifact Repository (Private Preview):
  - Use keyword arguments `artifact_repository` and `artifact_repository_packages` to specify your artifact repository and packages respectively when registering stored procedures or user defined functions.
  - Supported APIs are:
    - `Session.sproc.register`
    - `Session.udf.register`
    - `Session.udaf.register`
    - `Session.udtf.register`
    - `functions.sproc`
    - `functions.udf`
    - `functions.udaf`
    - `functions.udtf`
    - `functions.pandas_udf`
    - `functions.pandas_udtf`

#### Bug Fixes

- Fixed a bug where creating a Dataframe with large number of values raised `Unsupported feature 'SCOPED_TEMPORARY'.` error if thread-safe session was disabled.
- Fixed a bug where `df.describe` raised internal SQL execution error when the dataframe is created from reading a stage file and CTE optimization is enabled.
- Fixed a bug where `df.order_by(A).select(B).distinct()` would generate invalid SQL when simplified query generation was enabled using `session.conf.set("use_simplified_query_generation", True)`.
- Disabled simplified query generation by default.

#### Improvements

- Improved version validation warnings for `snowflake-snowpark-python` package compatibility when registering stored procedures. Now, warnings are only triggered if the major or minor version does not match, while bugfix version differences no longer generate warnings.
- Bumped cloudpickle dependency to also support `cloudpickle==3.0.0` in addition to previous versions.

### Snowpark Local Testing Updates

#### New Features

- Added support for literal values to `range_between` window function.

### Snowpark pandas API Updates

#### New Features

- Added support for list values in `Series.str.slice`.
- Added support for applying Snowflake Cortex functions `ClassifyText`, `Translate`, and `ExtractAnswer`.
- Added support for `Series.hist`.

#### Improvements

- Improved performance of `DataFrame.groupby.transform` and `Series.groupby.transform` by avoiding expensive pivot step.
- Improve error message for `pd.to_snowflake`, `DataFrame.to_snowflake`, and `Series.to_snowflake` when the table does not exist.
- Improve readability of docstring for the `if_exists` parameter in `pd.to_snowflake`, `DataFrame.to_snowflake`, and `Series.to_snowflake`.
- Improve error message for all pandas functions that use UDFs with Snowpark objects.

#### Bug Fixes

- Fixed a bug in `Series.rename_axis` where an `AttributeError` was being raised.
- Fixed a bug where `pd.get_dummies` didn't ignore NULL/NaN values by default.
- Fixed a bug where repeated calls to `pd.get_dummies` results in 'Duplicated column name error'.
- Fixed a bug in `pd.get_dummies` where passing list of columns generated incorrect column labels in output DataFrame.
- Update `pd.get_dummies` to return bool values instead of int.

## 1.28.0 (2025-02-20)

### Snowpark Python API Updates

#### New Features

- Added support for the following functions in `functions.py`
  - `normal`
  - `randn`
- Added support for `allow_missing_columns` parameter to `Dataframe.union_by_name` and `Dataframe.union_all_by_name`.

#### Improvements

- Improved query generation for `Dataframe.distinct` to generate `SELECT DISTINCT` instead of `SELECT` with `GROUP BY` all columns. To disable this feature, set `session.conf.set("use_simplified_query_generation", False)`.

#### Deprecations

- Deprecated Snowpark Python function `snowflake_cortex_summarize`. Users can install snowflake-ml-python and use the snowflake.cortex.summarize function instead.
- Deprecated Snowpark Python function `snowflake_cortex_sentiment`. Users can install snowflake-ml-python and use the snowflake.cortex.sentiment function instead.

#### Bug Fixes

- Fixed a bug where session-level query tag was overwritten by a stacktrace for dataframes that generate multiple queries. Now, the query tag will only be set to the stacktrace if `session.conf.set("collect_stacktrace_in_query_tag", True)`.
- Fixed a bug in `Session._write_pandas` where it was erroneously passing `use_logical_type` parameter to `Session._write_modin_pandas_helper` when writing a Snowpark pandas object.
- Fixed a bug in options sql generation that could cause multiple values to be formatted incorrectly.
- Fixed a bug in `Session.catalog` where empty strings for database or schema were not handled correctly and were generating erroneous sql statements.

#### Experimental Features

- Added support for writing pyarrow Tables to Snowflake tables.

### Snowpark pandas API Updates

#### New Features

- Added support for applying Snowflake Cortex functions `Summarize` and `Sentiment`.
- Added support for list values in `Series.str.get`.

#### Bug Fixes

- Fixed a bug in `apply` where kwargs were not being correctly passed into the applied function.

### Snowpark Local Testing Updates

#### New Features
- Added support for the following functions
    - `hour`
    - `minute`
- Added support for NULL_IF parameter to csv reader.
- Added support for `date_format`, `datetime_format`, and `timestamp_format` options when loading csvs.

#### Bug Fixes

- Fixed a bug in Dataframe.join that caused columns to have incorrect typing.
- Fixed a bug in when statements that caused incorrect results in the otherwise clause.


## 1.27.0 (2025-02-03)

### Snowpark Python API Updates

#### New Features

- Added support for the following functions in `functions.py`
  - `array_reverse`
  - `divnull`
  - `map_cat`
  - `map_contains_key`
  - `map_keys`
  - `nullifzero`
  - `snowflake_cortex_sentiment`
  - `acosh`
  - `asinh`
  - `atanh`
  - `bit_length`
  - `bitmap_bit_position`
  - `bitmap_bucket_number`
  - `bitmap_construct_agg`
  - `bitshiftright_unsigned`
  - `cbrt`
  - `equal_null`
  - `from_json`
  - `ifnull`
  - `localtimestamp`
  - `max_by`
  - `min_by`
  - `nth_value`
  - `nvl`
  - `octet_length`
  - `position`
  - `regr_avgx`
  - `regr_avgy`
  - `regr_count`
  - `regr_intercept`
  - `regr_r2`
  - `regr_slope`
  - `regr_sxx`
  - `regr_sxy`
  - `regr_syy`
  - `try_to_binary`
  - `base64`
  - `base64_decode_string`
  - `base64_encode`
  - `editdistance`
  - `hex`
  - `hex_encode`
  - `instr`
  - `log1p`
  - `log2`
  - `log10`
  - `percentile_approx`
  - `unbase64`
- Added support for `seed` argument in `DataFrame.stat.sample_by`. Note that it only supports a `Table` object, and will be ignored for a `DataFrame` object.
- Added support for specifying a schema string (including implicit struct syntax) when calling `DataFrame.create_dataframe`.
- Added support for `DataFrameWriter.insert_into/insertInto`. This method also supports local testing mode.
- Added support for `DataFrame.create_temp_view` to create a temporary view. It will fail if the view already exists.
- Added support for multiple columns in the functions `map_cat` and `map_concat`.
- Added an option `keep_column_order` for keeping original column order in `DataFrame.with_column` and `DataFrame.with_columns`.
- Added options to column casts that allow renaming or adding fields in StructType columns.
- Added support for `contains_null` parameter to ArrayType.
- Added support for creating a temporary view via `DataFrame.create_or_replace_temp_view` from a DataFrame created by reading a file from a stage.
- Added support for `value_contains_null` parameter to MapType.
- Added support for using `Column` object in `Column.in_` and `functions.in_`.
- Added `interactive` to telemetry that indicates whether the current environment is an interactive one.
- Allow `session.file.get` in a Native App to read file paths starting with `/` from the current version
- Added support for multiple aggregation functions after `DataFrame.pivot`.

#### Experimental Features

- Added `Catalog` class to manage snowflake objects. It can be accessed via `Session.catalog`.
  - `snowflake.core` is a dependency required for this feature.
- Allow user input schema when reading JSON file on stage.
- Added support for specifying a schema string (including implicit struct syntax) when calling `DataFrame.create_dataframe`.

#### Improvements

- Updated README.md to include instructions on how to verify package signatures using `cosign`.

#### Bug Fixes

- Fixed a bug in local testing mode that caused a column to contain None when it should contain 0.
- Fixed a bug in `StructField.from_json` that prevented TimestampTypes with `tzinfo` from being parsed correctly.
- Fixed a bug in function `date_format` that caused an error when the input column was date type or timestamp type.
- Fixed a bug in dataframe that null value can be inserted in a non-nullable column.
- Fixed a bug in `replace` and `lit` which raised type hint assertion error when passing `Column` expression objects.
- Fixed a bug in `pandas_udf` and `pandas_udtf` where `session` parameter was erroneously ignored.
- Fixed a bug that raised incorrect type conversion error for system function called through `session.call`.

### Snowpark pandas API Updates

#### New Features

- Added support for `Series.str.ljust` and `Series.str.rjust`.
- Added support for `Series.str.center`.
- Added support for `Series.str.pad`.
- Added support for applying Snowpark Python function `snowflake_cortex_sentiment`.
- Added support for `DataFrame.map`.
- Added support for `DataFrame.from_dict` and `DataFrame.from_records`.
- Added support for mixed case field names in struct type columns.
- Added support for `SeriesGroupBy.unique`
- Added support for `Series.dt.strftime` with the following directives:
  - %d: Day of the month as a zero-padded decimal number.
  - %m: Month as a zero-padded decimal number.
  - %Y: Year with century as a decimal number.
  - %H: Hour (24-hour clock) as a zero-padded decimal number.
  - %M: Minute as a zero-padded decimal number.
  - %S: Second as a zero-padded decimal number.
  - %f: Microsecond as a decimal number, zero-padded to 6 digits.
  - %j: Day of the year as a zero-padded decimal number.
  - %X: Locale’s appropriate time representation.
  - %%: A literal '%' character.
- Added support for `Series.between`.
- Added support for `include_groups=False` in `DataFrameGroupBy.apply`.
- Added support for `expand=True` in `Series.str.split`.
- Added support for `DataFrame.pop` and `Series.pop`.
- Added support for `first` and `last` in `DataFrameGroupBy.agg` and `SeriesGroupBy.agg`.
- Added support for `Index.drop_duplicates`.
- Added support for aggregations `"count"`, `"median"`, `np.median`,
  `"skew"`, `"std"`, `np.std` `"var"`, and `np.var` in
  `pd.pivot_table()`, `DataFrame.pivot_table()`, and `pd.crosstab()`.

#### Improvements
- Improve performance of `DataFrame.map`, `Series.apply` and `Series.map` methods by mapping numpy functions to snowpark functions if possible.
- Added documentation for `DataFrame.map`.
- Improve performance of `DataFrame.apply` by mapping numpy functions to snowpark functions if possible.
- Added documentation on the extent of Snowpark pandas interoperability with scikit-learn.
- Infer return type of functions in `Series.map`, `Series.apply` and `DataFrame.map` if type-hint is not provided.
- Added `call_count` to telemetry that counts method calls including interchange protocol calls.

## 1.26.0 (2024-12-05)

### Snowpark Python API Updates

#### New Features

- Added support for property `version` and class method `get_active_session` for `Session` class.
- Added new methods and variables to enhance data type handling and JSON serialization/deserialization:
  - To `DataType`, its derived classes, and `StructField`:
    - `type_name`: Returns the type name of the data.
    - `simple_string`: Provides a simple string representation of the data.
    - `json_value`: Returns the data as a JSON-compatible value.
    - `json`: Converts the data to a JSON string.
  - To `ArrayType`, `MapType`, `StructField`, `PandasSeriesType`, `PandasDataFrameType` and `StructType`:
    - `from_json`: Enables these types to be created from JSON data.
  - To `MapType`:
    - `keyType`: keys of the map
    - `valueType`: values of the map
- Added support for method `appName` in `SessionBuilder`.
- Added support for `include_nulls` argument in `DataFrame.unpivot`.
- Added support for following functions in `functions.py`:
  - `size` to get size of array, object, or map columns.
  - `collect_list` an alias of `array_agg`.
  - `substring` makes `len` argument optional.
- Added parameter `ast_enabled` to session for internal usage (default: `False`).

#### Improvements

- Added support for specifying the following to `DataFrame.create_or_replace_dynamic_table`:
  - `iceberg_config` A dictionary that can hold the following iceberg configuration options:
    - `external_volume`
    - `catalog`
    - `base_location`
    - `catalog_sync`
    - `storage_serialization_policy`
- Added support for nested data types to `DataFrame.print_schema`
- Added support for `level` parameter to `DataFrame.print_schema`
- Improved flexibility of `DataFrameReader` and `DataFrameWriter` API by adding support for the following:
  - Added `format` method to `DataFrameReader` and `DataFrameWriter` to specify file format when loading or unloading results.
  - Added `load` method to `DataFrameReader` to work in conjunction with `format`.
  - Added `save` method to `DataFrameWriter` to work in conjunction with `format`.
  - Added support to read keyword arguments to `options` method for `DataFrameReader` and `DataFrameWriter`.
- Relaxed the cloudpickle dependency for Python 3.11 to simplify build requirements. However, for Python 3.11, `cloudpickle==2.2.1` remains the only supported version.

#### Bug Fixes

- Removed warnings that dynamic pivot features were in private preview, because
  dynamic pivot is now generally available.
- Fixed a bug in `session.read.options` where `False` Boolean values were incorrectly parsed as `True` in the generated file format.

#### Dependency Updates

- Added a runtime dependency on `python-dateutil`.

### Snowpark pandas API Updates

#### New Features

- Added partial support for `Series.map` when `arg` is a pandas `Series` or a
  `collections.abc.Mapping`. No support for instances of `dict` that implement
  `__missing__` but are not instances of `collections.defaultdict`.
- Added support for `DataFrame.align` and `Series.align` for `axis=1` and `axis=None`.
- Added support for `pd.json_normalize`.
- Added support for `GroupBy.pct_change` with `axis=0`, `freq=None`, and `limit=None`.
- Added support for `DataFrameGroupBy.__iter__` and `SeriesGroupBy.__iter__`.
- Added support for `np.sqrt`, `np.trunc`, `np.floor`, numpy trig functions, `np.exp`, `np.abs`, `np.positive` and `np.negative`.
- Added partial support for the dataframe interchange protocol method
  `DataFrame.__dataframe__()`.

#### Bug Fixes

- Fixed a bug in `df.loc` where setting a single column from a series results in unexpected `None` values.

#### Improvements

- Use UNPIVOT INCLUDE NULLS for unpivot operations in pandas instead of sentinel values.
- Improved documentation for pd.read_excel.

## 1.25.0 (2024-11-14)

### Snowpark Python API Updates

#### New Features

- Added the following new functions in `snowflake.snowpark.dataframe`:
  - `map`
- Added support for passing parameter `include_error` to `Session.query_history` to record queries that have error during execution.

#### Improvements

- When target stage is not set in profiler, a default stage from `Session.get_session_stage` is used instead of raising `SnowparkSQLException`.
- Allowed lower case or mixed case input when calling `Session.stored_procedure_profiler.set_active_profiler`.
- Added distributed tracing using open telemetry APIs for action function in `DataFrame`:
  - `cache_result`
- Removed opentelemetry warning from logging.

#### Bug Fixes

- Fixed the pre-action and post-action query propagation when `In` expression were used in selects.
- Fixed a bug that raised error `AttributeError` while calling `Session.stored_procedure_profiler.get_output` when `Session.stored_procedure_profiler` is disabled.

#### Dependency Updates

- Added a dependency on `protobuf>=5.28` and `tzlocal` at runtime.
- Added a dependency on `protoc-wheel-0` for the development profile.
- Require `snowflake-connector-python>=3.12.0, <4.0.0` (was `>=3.10.0`).

### Snowpark pandas API Updates

#### Dependency Updates

- Updated `modin` from 0.28.1 to 0.30.1.
- Added support for all `pandas` 2.2.x versions.

#### New Features

- Added support for `Index.to_numpy`.
- Added support for `DataFrame.align` and `Series.align` for `axis=0`.
- Added support for `size` in `GroupBy.aggregate`, `DataFrame.aggregate`, and `Series.aggregate`.
- Added support for `snowflake.snowpark.functions.window`
- Added support for `pd.read_pickle` (Uses native pandas for processing).
- Added support for `pd.read_html` (Uses native pandas for processing).
- Added support for `pd.read_xml` (Uses native pandas for processing).
- Added support for aggregation functions `"size"` and `len` in `GroupBy.aggregate`, `DataFrame.aggregate`, and `Series.aggregate`.
- Added support for list values in `Series.str.len`.

#### Bug Fixes

- Fixed a bug where aggregating a single-column dataframe with a single callable function (e.g. `pd.DataFrame([0]).agg(np.mean)`) would fail to transpose the result.
- Fixed bugs where `DataFrame.dropna()` would:
  - Treat an empty `subset` (e.g. `[]`) as if it specified all columns instead of no columns.
  - Raise a `TypeError` for a scalar `subset` instead of filtering on just that column.
  - Raise a `ValueError` for a `subset` of type `pandas.Index` instead of filtering on the columns in the index.
- Disable creation of scoped read only table to mitigate Disable creation of scoped read only table to mitigate `TableNotFoundError` when using dynamic pivot in notebook environment.
- Fixed a bug when concat dataframe or series objects are coming from the same dataframe when axis = 1.

#### Improvements

- Improve np.where with scalar x value by eliminating unnecessary join and temp table creation.
- Improve get_dummies performance by flattening the pivot with join.
- Improve align performance when aligning on row position column by removing unnecessary window functions.



### Snowpark Local Testing Updates

#### New Features

- Added support for patching functions that are unavailable in the `snowflake.snowpark.functions` module.
- Added support for `snowflake.snowpark.functions.any_value`

#### Bug Fixes

- Fixed a bug where `Table.update` could not handle `VariantType`, `MapType`, and `ArrayType` data types.
- Fixed a bug where column aliases were incorrectly resolved in `DataFrame.join`, causing errors when selecting columns from a joined DataFrame.
- Fixed a bug where `Table.update` and `Table.merge` could fail if the target table's index was not the default `RangeIndex`.

## 1.24.0 (2024-10-28)

### Snowpark Python API Updates

#### New Features

- Updated `Session` class to be thread-safe. This allows concurrent DataFrame transformations, DataFrame actions, UDF and stored procedure registration, and concurrent file uploads when using the same `Session` object.
  - The feature is disabled by default and can be enabled by setting `FEATURE_THREAD_SAFE_PYTHON_SESSION` to `True` for account.
  - Updating session configurations, like changing database or schema, when multiple threads are using the session may lead to unexpected behavior.
  - When enabled, some internally created temporary table names returned from `DataFrame.queries` API are not deterministic, and may be different when DataFrame actions are executed. This does not affect explicit user-created temporary tables.
- Added support for 'Service' domain to `session.lineage.trace` API.
- Added support for `copy_grants` parameter when registering UDxF and stored procedures.
- Added support for the following methods in `DataFrameWriter` to support daisy-chaining:
  - `option`
  - `options`
  - `partition_by`
- Added support for `snowflake_cortex_summarize`.

#### Improvements

- Improved the following new capability for function `snowflake.snowpark.functions.array_remove` it is now possible to use in python.
- Disables sql simplification when sort is performed after limit.
  - Previously, `df.sort().limit()` and `df.limit().sort()` generates the same query with sort in front of limit. Now, `df.limit().sort()` will generate query that reads `df.limit().sort()`.
  - Improve performance of generated query for `df.limit().sort()`, because limit stops table scanning as soon as the number of records is satisfied.
- Added a client side error message for when an invalid stage location is passed to DataFrame read functions.

#### Bug Fixes

- Fixed a bug where the automatic cleanup of temporary tables could interfere with the results of async query execution.
- Fixed a bug in `DataFrame.analytics.time_series_agg` function to handle multiple data points in same sliding interval.
- Fixed a bug that created inconsistent casing in field names of structured objects in iceberg schemas.

#### Deprecations

- Deprecated warnings will be triggered when using snowpark-python with Python 3.8. For more details, please refer to https://docs.snowflake.com/en/developer-guide/python-runtime-support-policy.

### Snowpark pandas API Updates

#### New Features

- Added support for `np.subtract`, `np.multiply`, `np.divide`, and `np.true_divide`.
- Added support for tracking usages of `__array_ufunc__`.
- Added numpy compatibility support for `np.float_power`, `np.mod`, `np.remainder`, `np.greater`, `np.greater_equal`, `np.less`, `np.less_equal`, `np.not_equal`, and `np.equal`.
- Added numpy compatibility support for `np.log`, `np.log2`, and `np.log10`
- Added support for `DataFrameGroupBy.bfill`, `SeriesGroupBy.bfill`, `DataFrameGroupBy.ffill`, and `SeriesGroupBy.ffill`.
- Added support for `on` parameter with `Resampler`.
- Added support for timedelta inputs in `value_counts()`.
- Added support for applying Snowpark Python function `snowflake_cortex_summarize`.
- Added support for `DataFrame.attrs` and `Series.attrs`.
- Added support for `DataFrame.style`.
- Added numpy compatibility support for `np.full_like`

#### Improvements

- Improved generated SQL query for `head` and `iloc` when the row key is a slice.
- Improved error message when passing an unknown timezone to `tz_convert` and `tz_localize` in `Series`, `DataFrame`, `Series.dt`, and `DatetimeIndex`.
- Improved documentation for `tz_convert` and `tz_localize` in `Series`, `DataFrame`, `Series.dt`, and `DatetimeIndex` to specify the supported timezone formats.
- Added additional kwargs support for `df.apply` and `series.apply` ( as well as `map` and `applymap` ) when using snowpark functions. This allows for some position independent compatibility between apply and functions where the first argument is not a pandas object.
- Improved generated SQL query for `iloc` and `iat` when the row key is a scalar.
- Removed all joins in `iterrows`.
- Improved documentation for `Series.map` to reflect the unsupported features.
- Added support for `np.may_share_memory` which is used internally by many scikit-learn functions. This method will always return false when called with a Snowpark pandas object.

#### Bug Fixes

- Fixed a bug where `DataFrame` and `Series` `pct_change()` would raise `TypeError` when input contained timedelta columns.
- Fixed a bug where `replace()` would sometimes propagate `Timedelta` types incorrectly through `replace()`. Instead raise `NotImplementedError` for `replace()` on `Timedelta`.
- Fixed a bug where `DataFrame` and `Series` `round()` would raise `AssertionError` for `Timedelta` columns. Instead raise `NotImplementedError` for `round()` on `Timedelta`.
- Fixed a bug where `reindex` fails when the new index is a Series with non-overlapping types from the original index.
- Fixed a bug where calling `__getitem__` on a DataFrameGroupBy object always returned a DataFrameGroupBy object if `as_index=False`.
- Fixed a bug where inserting timedelta values into an existing column would silently convert the values to integers instead of raising `NotImplementedError`.
- Fixed a bug where `DataFrame.shift()` on axis=0 and axis=1 would fail to propagate timedelta types.
- `DataFrame.abs()`, `DataFrame.__neg__()`, `DataFrame.stack()`, and `DataFrame.unstack()` now raise `NotImplementedError` for timedelta inputs instead of failing to propagate timedelta types.

### Snowpark Local Testing Updates

#### Bug Fixes

- Fixed a bug where `DataFrame.alias` raises `KeyError` for input column name.
- Fixed a bug where `to_csv` on Snowflake stage fails when data contains empty strings.

## 1.23.0 (2024-10-09)

### Snowpark Python API Updates

#### New Features

- Added the following new functions in `snowflake.snowpark.functions`:
  - `make_interval`
- Added support for using Snowflake Interval constants with `Window.range_between()` when the order by column is TIMESTAMP or DATE type.
- Added support for file writes. This feature is currently in private preview.
- Added `thread_id` to `QueryRecord` to track the thread id submitting the query history.
- Added support for `Session.stored_procedure_profiler`.

#### Improvements

#### Bug Fixes

- Fixed a bug where registering a stored procedure or UDxF with type hints would give a warning `'NoneType' has no len() when trying to read default values from function`.

### Snowpark pandas API Updates

#### New Features

- Added support for `TimedeltaIndex.mean` method.
- Added support for some cases of aggregating `Timedelta` columns on `axis=0` with `agg` or `aggregate`.
- Added support for `by`, `left_by`, `right_by`, `left_index`, and `right_index` for `pd.merge_asof`.
- Added support for passing parameter `include_describe` to `Session.query_history`.
- Added support for `DatetimeIndex.mean` and `DatetimeIndex.std` methods.
- Added support for `Resampler.asfreq`, `Resampler.indices`, `Resampler.nunique`, and `Resampler.quantile`.
- Added support for `resample` frequency `W`, `ME`, `YE` with `closed = "left"`.
- Added support for `DataFrame.rolling.corr` and `Series.rolling.corr` for `pairwise = False` and int `window`.
- Added support for string time-based `window` and `min_periods = None` for `Rolling`.
- Added support for `DataFrameGroupBy.fillna` and `SeriesGroupBy.fillna`.
- Added support for constructing `Series` and `DataFrame` objects with the lazy `Index` object as `data`, `index`, and `columns` arguments.
- Added support for constructing `Series` and `DataFrame` objects with `index` and `column` values not present in `DataFrame`/`Series` `data`.
- Added support for `pd.read_sas` (Uses native pandas for processing).
- Added support for applying `rolling().count()` and `expanding().count()` to `Timedelta` series and columns.
- Added support for `tz` in both `pd.date_range` and `pd.bdate_range`.
- Added support for `Series.items`.
- Added support for `errors="ignore"` in `pd.to_datetime`.
- Added support for `DataFrame.tz_localize` and `Series.tz_localize`.
- Added support for `DataFrame.tz_convert` and `Series.tz_convert`.
- Added support for applying Snowpark Python functions (e.g., `sin`) in `Series.map`, `Series.apply`, `DataFrame.apply` and `DataFrame.applymap`.

#### Improvements

- Improved `to_pandas` to persist the original timezone offset for TIMESTAMP_TZ type.
- Improved `dtype` results for TIMESTAMP_TZ type to show correct timezone offset.
- Improved `dtype` results for TIMESTAMP_LTZ type to show correct timezone.
- Improved error message when passing non-bool value to `numeric_only` for groupby aggregations.
- Removed unnecessary warning about sort algorithm in `sort_values`.
- Use SCOPED object for internal create temp tables. The SCOPED objects will be stored sproc scoped if created within stored sproc, otherwise will be session scoped, and the object will be automatically cleaned at the end of the scope.
- Improved warning messages for operations that lead to materialization with inadvertent slowness.
- Removed unnecessary warning message about `convert_dtype` in `Series.apply`.

#### Bug Fixes

- Fixed a bug where an `Index` object created from a `Series`/`DataFrame` incorrectly updates the `Series`/`DataFrame`'s index name after an inplace update has been applied to the original `Series`/`DataFrame`.
- Suppressed an unhelpful `SettingWithCopyWarning` that sometimes appeared when printing `Timedelta` columns.
- Fixed `inplace` argument for `Series` objects derived from other `Series` objects.
- Fixed a bug where `Series.sort_values` failed if series name overlapped with index column name.
- Fixed a bug where transposing a dataframe would map `Timedelta` index levels to integer column levels.
- Fixed a bug where `Resampler` methods on timedelta columns would produce integer results.
- Fixed a bug where `pd.to_numeric()` would leave `Timedelta` inputs as `Timedelta` instead of converting them to integers.
- Fixed `loc` set when setting a single row, or multiple rows, of a DataFrame with a Series value.

### Snowpark Local Testing Updates

#### Bug Fixes

- Fixed a bug where nullable columns were annotated wrongly.
- Fixed a bug where the `date_add` and `date_sub` functions failed for `NULL` values.
- Fixed a bug where `equal_null` could fail inside a merge statement.
- Fixed a bug where `row_number` could fail inside a Window function.
- Fixed a bug where updates could fail when the source is the result of a join.


## 1.22.1 (2024-09-11)
This is a re-release of 1.22.0. Please refer to the 1.22.0 release notes for detailed release content.


## 1.22.0 (2024-09-10)

### Snowpark Python API Updates

### New Features

- Added the following new functions in `snowflake.snowpark.functions`:
  - `array_remove`
  - `ln`

#### Improvements

- Improved documentation for `Session.write_pandas` by making `use_logical_type` option more explicit.
- Added support for specifying the following to `DataFrameWriter.save_as_table`:
  - `enable_schema_evolution`
  - `data_retention_time`
  - `max_data_extension_time`
  - `change_tracking`
  - `copy_grants`
  - `iceberg_config` A dicitionary that can hold the following iceberg configuration options:
      - `external_volume`
      - `catalog`
      - `base_location`
      - `catalog_sync`
      - `storage_serialization_policy`
- Added support for specifying the following to `DataFrameWriter.copy_into_table`:
  - `iceberg_config` A dicitionary that can hold the following iceberg configuration options:
      - `external_volume`
      - `catalog`
      - `base_location`
      - `catalog_sync`
      - `storage_serialization_policy`
- Added support for specifying the following parameters to `DataFrame.create_or_replace_dynamic_table`:
  - `mode`
  - `refresh_mode`
  - `initialize`
  - `clustering_keys`
  - `is_transient`
  - `data_retention_time`
  - `max_data_extension_time`

#### Bug Fixes

- Fixed a bug in `session.read.csv` that caused an error when setting `PARSE_HEADER = True` in an externally defined file format.
- Fixed a bug in query generation from set operations that allowed generation of duplicate queries when children have common subqueries.
- Fixed a bug in `session.get_session_stage` that referenced a non-existing stage after switching database or schema.
- Fixed a bug where calling `DataFrame.to_snowpark_pandas` without explicitly initializing the Snowpark pandas plugin caused an error.
- Fixed a bug where using the `explode` function in dynamic table creation caused a SQL compilation error due to improper boolean type casting on the `outer` parameter.

### Snowpark Local Testing Updates

#### New Features

- Added support for type coercion when passing columns as input to UDF calls.
- Added support for `Index.identical`.

#### Bug Fixes

- Fixed a bug where the truncate mode in `DataFrameWriter.save_as_table` incorrectly handled DataFrames containing only a subset of columns from the existing table.
- Fixed a bug where function `to_timestamp` does not set the default timezone of the column datatype.

### Snowpark pandas API Updates

#### New Features

- Added limited support for the `Timedelta` type, including the following features. Snowpark pandas will raise `NotImplementedError` for unsupported `Timedelta` use cases.
  - supporting tracking the Timedelta type through `copy`, `cache_result`, `shift`, `sort_index`, `assign`, `bfill`, `ffill`, `fillna`, `compare`, `diff`, `drop`, `dropna`, `duplicated`, `empty`, `equals`, `insert`, `isin`, `isna`, `items`, `iterrows`, `join`, `len`, `mask`, `melt`, `merge`, `nlargest`, `nsmallest`, `to_pandas`.
  - converting non-timedelta to timedelta via `astype`.
  - `NotImplementedError` will be raised for the rest of methods that do not support `Timedelta`.
  - support for subtracting two timestamps to get a Timedelta.
  - support indexing with Timedelta data columns.
  - support for adding or subtracting timestamps and `Timedelta`.
  - support for binary arithmetic between two `Timedelta` values.
  - support for binary arithmetic and comparisons between `Timedelta` values and numeric values.
  - support for lazy `TimedeltaIndex`.
  - support for `pd.to_timedelta`.
  - support for `GroupBy` aggregations `min`, `max`, `mean`, `idxmax`, `idxmin`, `std`, `sum`, `median`, `count`, `any`, `all`, `size`, `nunique`, `head`, `tail`, `aggregate`.
  - support for `GroupBy` filtrations `first` and `last`.
  - support for `TimedeltaIndex` attributes: `days`, `seconds`, `microseconds` and `nanoseconds`.
  - support for `diff` with timestamp columns on `axis=0` and `axis=1`
  - support for `TimedeltaIndex` methods: `ceil`, `floor` and `round`.
  - support for `TimedeltaIndex.total_seconds` method.
- Added support for index's arithmetic and comparison operators.
- Added support for `Series.dt.round`.
- Added documentation pages for `DatetimeIndex`.
- Added support for `Index.name`, `Index.names`, `Index.rename`, and `Index.set_names`.
- Added support for `Index.__repr__`.
- Added support for `DatetimeIndex.month_name` and `DatetimeIndex.day_name`.
- Added support for `Series.dt.weekday`, `Series.dt.time`, and `DatetimeIndex.time`.
- Added support for `Index.min` and `Index.max`.
- Added support for `pd.merge_asof`.
- Added support for `Series.dt.normalize` and `DatetimeIndex.normalize`.
- Added support for `Index.is_boolean`, `Index.is_integer`, `Index.is_floating`, `Index.is_numeric`, and `Index.is_object`.
- Added support for `DatetimeIndex.round`, `DatetimeIndex.floor` and `DatetimeIndex.ceil`.
- Added support for `Series.dt.days_in_month` and `Series.dt.daysinmonth`.
- Added support for `DataFrameGroupBy.value_counts` and `SeriesGroupBy.value_counts`.
- Added support for `Series.is_monotonic_increasing` and `Series.is_monotonic_decreasing`.
- Added support for `Index.is_monotonic_increasing` and `Index.is_monotonic_decreasing`.
- Added support for `pd.crosstab`.
- Added support for `pd.bdate_range` and included business frequency support (B, BME, BMS, BQE, BQS, BYE, BYS) for both `pd.date_range` and `pd.bdate_range`.
- Added support for lazy `Index` objects  as `labels` in `DataFrame.reindex` and `Series.reindex`.
- Added support for `Series.dt.days`, `Series.dt.seconds`, `Series.dt.microseconds`, and `Series.dt.nanoseconds`.
- Added support for creating a `DatetimeIndex` from an `Index` of numeric or string type.
- Added support for string indexing with `Timedelta` objects.
- Added support for `Series.dt.total_seconds` method.
- Added support for `DataFrame.apply(axis=0)`.
- Added support for `Series.dt.tz_convert` and `Series.dt.tz_localize`.
- Added support for `DatetimeIndex.tz_convert` and `DatetimeIndex.tz_localize`.

#### Improvements

- Improve concat, join performance when operations are performed on series coming from the same dataframe by avoiding unnecessary joins.
- Refactored `quoted_identifier_to_snowflake_type` to avoid making metadata queries if the types have been cached locally.
- Improved `pd.to_datetime` to handle all local input cases.
- Create a lazy index from another lazy index without pulling data to client.
- Raised `NotImplementedError` for Index bitwise operators.
- Display a more clear error message when `Index.names` is set to a non-like-like object.
- Raise a warning whenever MultiIndex values are pulled in locally.
- Improve warning message for `pd.read_snowflake` include the creation reason when temp table creation is triggered.
- Improve performance for `DataFrame.set_index`, or setting `DataFrame.index` or `Series.index` by avoiding checks require eager evaluation. As a consequence, when the new index that does not match the current `Series`/`DataFrame` object length, a `ValueError` is no longer raised. Instead, when the `Series`/`DataFrame` object is longer than the provided index, the `Series`/`DataFrame`'s new index is filled with `NaN` values for the "extra" elements. Otherwise, the extra values in the provided index are ignored.
- Properly raise `NotImplementedError` when ambiguous/nonexistent are non-string in `ceil`/`floor`/`round`.

#### Bug Fixes

- Stopped ignoring nanoseconds in `pd.Timedelta` scalars.
- Fixed AssertionError in tree of binary operations.
- Fixed bug in `Series.dt.isocalendar` using a named Series
- Fixed `inplace` argument for Series objects derived from DataFrame columns.
- Fixed a bug where `Series.reindex` and `DataFrame.reindex` did not update the result index's name correctly.
- Fixed a bug where `Series.take` did not error when `axis=1` was specified.


## 1.21.1 (2024-09-05)

### Snowpark Python API Updates

#### Bug Fixes

- Fixed a bug where using `to_pandas_batches` with async jobs caused an error due to improper handling of waiting for asynchronous query completion.

## 1.21.0 (2024-08-19)

### Snowpark Python API Updates

#### New Features

- Added support for `snowflake.snowpark.testing.assert_dataframe_equal` that is a utility function to check the equality of two Snowpark DataFrames.

#### Improvements

- Added support server side string size limitations.
- Added support to create and invoke stored procedures, UDFs and UDTFs with optional arguments.
- Added support for column lineage in the DataFrame.lineage.trace API.
- Added support for passing `INFER_SCHEMA` options to `DataFrameReader` via `INFER_SCHEMA_OPTIONS`.
- Added support for passing `parameters` parameter to `Column.rlike` and `Column.regexp`.
- Added support for automatically cleaning up temporary tables created by `df.cache_result()` in the current session, when the DataFrame is no longer referenced (i.e., gets garbage collected). It is still an experimental feature not enabled by default, and can be enabled by setting `session.auto_clean_up_temp_table_enabled` to `True`.
- Added support for string literals to the `fmt` parameter of `snowflake.snowpark.functions.to_date`.
- Added support for system$reference function.

#### Bug Fixes

- Fixed a bug where SQL generated for selecting `*` column has an incorrect subquery.
- Fixed a bug in `DataFrame.to_pandas_batches` where the iterator could throw an error if certain transformation is made to the pandas dataframe due to wrong isolation level.
- Fixed a bug in `DataFrame.lineage.trace` to split the quoted feature view's name and version correctly.
- Fixed a bug in `Column.isin` that caused invalid sql generation when passed an empty list.
- Fixed a bug that fails to raise NotImplementedError while setting cell with list like item.

### Snowpark Local Testing Updates

#### New Features

- Added support for the following APIs:
  - snowflake.snowpark.functions
    - `rank`
    - `dense_rank`
    - `percent_rank`
    - `cume_dist`
    - `ntile`
    - `datediff`
    - `array_agg`
  - snowflake.snowpark.column.Column.within_group
- Added support for parsing flags in regex statements for mocked plans. This maintains parity with the `rlike` and `regexp` changes above.

#### Bug Fixes

- Fixed a bug where Window Functions LEAD and LAG do not handle option `ignore_nulls` properly.
- Fixed a bug where values were not populated into the result DataFrame during the insertion of table merge operation.

#### Improvements

- Fix pandas FutureWarning about integer indexing.

### Snowpark pandas API Updates

#### New Features

- Added support for `DataFrame.backfill`, `DataFrame.bfill`, `Series.backfill`, and `Series.bfill`.
- Added support for `DataFrame.compare` and `Series.compare` with default parameters.
- Added support for `Series.dt.microsecond` and `Series.dt.nanosecond`.
- Added support for `Index.is_unique` and `Index.has_duplicates`.
- Added support for `Index.equals`.
- Added support for `Index.value_counts`.
- Added support for `Series.dt.day_name` and `Series.dt.month_name`.
- Added support for indexing on Index, e.g., `df.index[:10]`.
- Added support for `DataFrame.unstack` and `Series.unstack`.
- Added support for `DataFrame.asfreq` and `Series.asfreq`.
- Added support for `Series.dt.is_month_start` and `Series.dt.is_month_end`.
- Added support for `Index.all` and `Index.any`.
- Added support for `Series.dt.is_year_start` and `Series.dt.is_year_end`.
- Added support for `Series.dt.is_quarter_start` and `Series.dt.is_quarter_end`.
- Added support for lazy `DatetimeIndex`.
- Added support for `Series.argmax` and `Series.argmin`.
- Added support for `Series.dt.is_leap_year`.
- Added support for `DataFrame.items`.
- Added support for `Series.dt.floor` and `Series.dt.ceil`.
- Added support for `Index.reindex`.
- Added support for `DatetimeIndex` properties: `year`, `month`, `day`, `hour`, `minute`, `second`, `microsecond`,
    `nanosecond`, `date`, `dayofyear`, `day_of_year`, `dayofweek`, `day_of_week`, `weekday`, `quarter`,
    `is_month_start`, `is_month_end`, `is_quarter_start`, `is_quarter_end`, `is_year_start`, `is_year_end`
    and `is_leap_year`.
- Added support for `Resampler.fillna` and `Resampler.bfill`.
- Added limited support for the `Timedelta` type, including creating `Timedelta` columns and `to_pandas`.
- Added support for `Index.argmax` and `Index.argmin`.

#### Improvements

- Removed the public preview warning message when importing Snowpark pandas.
- Removed unnecessary count query from `SnowflakeQueryCompiler.is_series_like` method.
- `Dataframe.columns` now returns native pandas Index object instead of Snowpark Index object.
- Refactor and introduce `query_compiler` argument in `Index` constructor to create `Index` from query compiler.
- `pd.to_datetime` now returns a DatetimeIndex object instead of a Series object.
- `pd.date_range` now returns a DatetimeIndex object instead of a Series object.

#### Bug Fixes

- Made passing an unsupported aggregation function to `pivot_table` raise `NotImplementedError` instead of `KeyError`.
- Removed axis labels and callable names from error messages and telemetry about unsupported aggregations.
- Fixed AssertionError in `Series.drop_duplicates` and `DataFrame.drop_duplicates` when called after `sort_values`.
- Fixed a bug in `Index.to_frame` where the result frame's column name may be wrong where name is unspecified.
- Fixed a bug where some Index docstrings are ignored.
- Fixed a bug in `Series.reset_index(drop=True)` where the result name may be wrong.
- Fixed a bug in `Groupby.first/last` ordering by the correct columns in the underlying window expression.

## 1.20.0 (2024-07-17)

### Snowpark Python API Updates

#### Improvements

- Added distributed tracing using open telemetry APIs for table stored procedure function in `DataFrame`:
  - `_execute_and_get_query_id`
- Added support for the `arrays_zip` function.
- Improves performance for binary column expression and `df._in` by avoiding unnecessary cast for numeric values. You can enable this optimization by setting `session.eliminate_numeric_sql_value_cast_enabled = True`.
- Improved error message for `write_pandas` when the target table does not exist and `auto_create_table=False`.
- Added open telemetry tracing on UDxF functions in Snowpark.
- Added open telemetry tracing on stored procedure registration in Snowpark.
- Added a new optional parameter called `format_json` to the `Session.SessionBuilder.app_name` function that sets the app name in the `Session.query_tag` in JSON format. By default, this parameter is set to `False`.

#### Bug Fixes
- Fixed a bug where SQL generated for `lag(x, 0)` was incorrect and failed with error message `argument 1 to function LAG needs to be constant, found 'SYSTEM$NULL_TO_FIXED(null)'`.

### Snowpark Local Testing Updates

#### New Features

- Added support for the following APIs:
  - snowflake.snowpark.functions
    - random
- Added new parameters to `patch` function when registering a mocked function:
  - `distinct` allows an alternate function to be specified for when a sql function should be distinct.
  - `pass_column_index` passes a named parameter `column_index` to the mocked function that contains the pandas.Index for the input data.
  - `pass_row_index` passes a named parameter `row_index` to the mocked function that is the 0 indexed row number the function is currently operating on.
  - `pass_input_data` passes a named parameter `input_data` to the mocked function that contains the entire input dataframe for the current expression.
  - Added support for the `column_order` parameter to method `DataFrameWriter.save_as_table`.


#### Bug Fixes
- Fixed a bug that caused DecimalType columns to be incorrectly truncated to integer precision when used in BinaryExpressions.

### Snowpark pandas API Updates

#### New Features
- Added support for `DataFrameGroupBy.all`, `SeriesGroupBy.all`, `DataFrameGroupBy.any`, and `SeriesGroupBy.any`.
- Added support for `DataFrame.nlargest`, `DataFrame.nsmallest`, `Series.nlargest` and `Series.nsmallest`.
- Added support for `replace` and `frac > 1` in `DataFrame.sample` and `Series.sample`.
- Added support for `read_excel` (Uses local pandas for processing)
- Added support for `Series.at`, `Series.iat`, `DataFrame.at`, and `DataFrame.iat`.
- Added support for `Series.dt.isocalendar`.
- Added support for `Series.case_when` except when condition or replacement is callable.
- Added documentation pages for `Index` and its APIs.
- Added support for `DataFrame.assign`.
- Added support for `DataFrame.stack`.
- Added support for `DataFrame.pivot` and `pd.pivot`.
- Added support for `DataFrame.to_csv` and `Series.to_csv`.
- Added partial support for `Series.str.translate` where the values in the `table` are single-codepoint strings.
- Added support for `DataFrame.corr`.
- Allow `df.plot()` and `series.plot()` to be called, materializing the data into the local client
- Added support for `DataFrameGroupBy` and `SeriesGroupBy` aggregations `first` and `last`
- Added support for `DataFrameGroupBy.get_group`.
- Added support for `limit` parameter when `method` parameter is used in `fillna`.
- Added partial support for `Series.str.translate` where the values in the `table` are single-codepoint strings.
- Added support for `DataFrame.corr`.
- Added support for `DataFrame.equals` and `Series.equals`.
- Added support for `DataFrame.reindex` and `Series.reindex`.
- Added support for `Index.astype`.
- Added support for `Index.unique` and `Index.nunique`.
- Added support for `Index.sort_values`.

#### Bug Fixes
- Fixed an issue when using np.where and df.where when the scalar 'other' is the literal 0.
- Fixed a bug regarding precision loss when converting to Snowpark pandas `DataFrame` or `Series` with `dtype=np.uint64`.
- Fixed bug where `values` is set to `index` when `index` and `columns` contain all columns in DataFrame during `pivot_table`.

#### Improvements
- Added support for `Index.copy()`
- Added support for Index APIs: `dtype`, `values`, `item()`, `tolist()`, `to_series()` and `to_frame()`
- Expand support for DataFrames with no rows in `pd.pivot_table` and `DataFrame.pivot_table`.
- Added support for `inplace` parameter in `DataFrame.sort_index` and `Series.sort_index`.


## 1.19.0 (2024-06-25)

### Snowpark Python API Updates

#### New Features

- Added support for `to_boolean` function.
- Added documentation pages for Index and its APIs.

#### Bug Fixes

- Fixed a bug where python stored procedure with table return type fails when run in a task.
- Fixed a bug where df.dropna fails due to `RecursionError: maximum recursion depth exceeded` when the DataFrame has more than 500 columns.
- Fixed a bug where `AsyncJob.result("no_result")` doesn't wait for the query to finish execution.


### Snowpark Local Testing Updates

#### New Features

- Added support for the `strict` parameter when registering UDFs and Stored Procedures.

#### Bug Fixes

- Fixed a bug in convert_timezone that made the setting the source_timezone parameter return an error.
- Fixed a bug where creating DataFrame with empty data of type `DateType` raises `AttributeError`.
- Fixed a bug that table merge fails when update clause exists but no update takes place.
- Fixed a bug in mock implementation of `to_char` that raises `IndexError` when incoming column has nonconsecutive row index.
- Fixed a bug in handling of `CaseExpr` expressions that raises `IndexError` when incoming column has nonconsecutive row index.
- Fixed a bug in implementation of `Column.like` that raises `IndexError` when incoming column has nonconsecutive row index.

#### Improvements

- Added support for type coercion in the implementation of DataFrame.replace, DataFrame.dropna and the mock function `iff`.

### Snowpark pandas API Updates

#### New Features

- Added partial support for `DataFrame.pct_change` and `Series.pct_change` without the `freq` and `limit` parameters.
- Added support for `Series.str.get`.
- Added support for `Series.dt.dayofweek`, `Series.dt.day_of_week`, `Series.dt.dayofyear`, and `Series.dt.day_of_year`.
- Added support for `Series.str.__getitem__` (`Series.str[...]`).
- Added support for `Series.str.lstrip` and `Series.str.rstrip`.
- Added support for `DataFrameGroupBy.size` and `SeriesGroupBy.size`.
- Added support for `DataFrame.expanding` and `Series.expanding` for aggregations `count`, `sum`, `min`, `max`, `mean`, `std`, `var`, and `sem` with `axis=0`.
- Added support for `DataFrame.rolling` and `Series.rolling` for aggregation `count` with `axis=0`.
- Added support for `Series.str.match`.
- Added support for `DataFrame.resample` and `Series.resample` for aggregations `size`, `first`, and `last`.
- Added support for `DataFrameGroupBy.all`, `SeriesGroupBy.all`, `DataFrameGroupBy.any`, and `SeriesGroupBy.any`.
- Added support for `DataFrame.nlargest`, `DataFrame.nsmallest`, `Series.nlargest` and `Series.nsmallest`.
- Added support for `replace` and `frac > 1` in `DataFrame.sample` and `Series.sample`.
- Added support for `read_excel` (Uses local pandas for processing)
- Added support for `Series.at`, `Series.iat`, `DataFrame.at`, and `DataFrame.iat`.
- Added support for `Series.dt.isocalendar`.
- Added support for `Series.case_when` except when condition or replacement is callable.
- Added documentation pages for `Index` and its APIs.
- Added support for `DataFrame.assign`.
- Added support for `DataFrame.stack`.
- Added support for `DataFrame.pivot` and `pd.pivot`.
- Added support for `DataFrame.to_csv` and `Series.to_csv`.
- Added support for `Index.T`.

#### Bug Fixes

- Fixed a bug that causes output of GroupBy.aggregate's columns to be ordered incorrectly.
- Fixed a bug where `DataFrame.describe` on a frame with duplicate columns of differing dtypes could cause an error or incorrect results.
- Fixed a bug in `DataFrame.rolling` and `Series.rolling` so `window=0` now throws `NotImplementedError` instead of `ValueError`

#### Improvements

- Added support for named aggregations in `DataFrame.aggregate` and `Series.aggregate` with `axis=0`.
- `pd.read_csv` reads using the native pandas CSV parser, then uploads data to snowflake using parquet. This enables most of the parameters supported by `read_csv` including date parsing and numeric conversions. Uploading via parquet is roughly twice as fast as uploading via CSV.
- Initial work to support an `pd.Index` directly in Snowpark pandas. Support for `pd.Index` as a first-class component of Snowpark pandas is coming soon.
- Added a lazy index constructor and support for `len`, `shape`, `size`, `empty`, `to_pandas()` and `names`. For `df.index`, Snowpark pandas creates a lazy index object.
- For `df.columns`, Snowpark pandas supports a non-lazy version of an `Index` since the data is already stored locally.

## 1.18.0 (2024-05-28)

### Snowpark Python API Updates

#### Improvements

- Improved error message to remind users set `{"infer_schema": True}` when reading csv file without specifying its schema.
- Improved error handling for `Session.create_dataframe` when called with more than 512 rows and using `format` or `pyformat` `paramstyle`.

### Snowpark pandas API Updates

#### New Features

- Added `DataFrame.cache_result` and `Series.cache_result` methods for users to persist DataFrames and Series to a temporary table lasting the duration of the session to improve latency of subsequent operations.

#### Bug Fixes

#### Improvements

- Added partial support for `DataFrame.pivot_table` with no `index` parameter, as well as for `margins` parameter.
- Updated the signature of `DataFrame.shift`/`Series.shift`/`DataFrameGroupBy.shift`/`SeriesGroupBy.shift` to match pandas 2.2.1. Snowpark pandas does not yet support the newly-added `suffix` argument, or sequence values of `periods`.
- Re-added support for `Series.str.split`.

#### Bug Fixes

- Fixed how we support mixed columns for string methods (`Series.str.*`).

### Snowpark Local Testing Updates

#### New Features

- Added support for the following DataFrameReader read options to file formats `csv` and `json`:
  - PURGE
  - PATTERN
  - INFER_SCHEMA with value being `False`
  - ENCODING with value being `UTF8`
- Added support for `DataFrame.analytics.moving_agg` and `DataFrame.analytics.cumulative_agg_agg`.
- Added support for `if_not_exists` parameter during UDF and stored procedure registration.

#### Bug Fixes

- Fixed a bug that when processing time format, fractional second part is not handled properly.
- Fixed a bug that caused function calls on `*` to fail.
- Fixed a bug that prevented creation of map and struct type objects.
- Fixed a bug that function `date_add` was unable to handle some numeric types.
- Fixed a bug that `TimestampType` casting resulted in incorrect data.
- Fixed a bug that caused `DecimalType` data to have incorrect precision in some cases.
- Fixed a bug where referencing missing table or view raises confusing `IndexError`.
- Fixed a bug that mocked function `to_timestamp_ntz` can not handle None data.
- Fixed a bug that mocked UDFs handles output data of None improperly.
- Fixed a bug where `DataFrame.with_column_renamed` ignores attributes from parent DataFrames after join operations.
- Fixed a bug that integer precision of large value gets lost when converted to pandas DataFrame.
- Fixed a bug that the schema of datetime object is wrong when create DataFrame from a pandas DataFrame.
- Fixed a bug in the implementation of `Column.equal_nan` where null data is handled incorrectly.
- Fixed a bug where `DataFrame.drop` ignore attributes from parent DataFrames after join operations.
- Fixed a bug in mocked function `date_part` where Column type is set wrong.
- Fixed a bug where `DataFrameWriter.save_as_table` does not raise exceptions when inserting null data into non-nullable columns.
- Fixed a bug in the implementation of `DataFrameWriter.save_as_table` where
  - Append or Truncate fails when incoming data has different schema than existing table.
  - Truncate fails when incoming data does not specify columns that are nullable.

#### Improvements

- Removed dependency check for `pyarrow` as it is not used.
- Improved target type coverage of `Column.cast`, adding support for casting to boolean and all integral types.
- Aligned error experience when calling UDFs and stored procedures.
- Added appropriate error messages for `is_permanent` and `anonymous` options in UDFs and stored procedures registration to make it more clear that those features are not yet supported.
- File read operation with unsupported options and values now raises `NotImplementedError` instead of warnings and unclear error information.

## 1.17.0 (2024-05-21)

### Snowpark Python API Updates

#### New Features

- Added support to add a comment on tables and views using the functions listed below:
  - `DataFrameWriter.save_as_table`
  - `DataFrame.create_or_replace_view`
  - `DataFrame.create_or_replace_temp_view`
  - `DataFrame.create_or_replace_dynamic_table`

#### Improvements

- Improved error message to remind users to set `{"infer_schema": True}` when reading CSV file without specifying its schema.

### Snowpark pandas API Updates

#### New Features

- Start of Public Preview of Snowpark pandas API. Refer to the [Snowpark pandas API Docs](https://docs.snowflake.com/developer-guide/snowpark/python/snowpark-pandas) for more details.

### Snowpark Local Testing Updates

#### New Features

- Added support for NumericType and VariantType data conversion in the mocked function `to_timestamp_ltz`, `to_timestamp_ntz`, `to_timestamp_tz` and `to_timestamp`.
- Added support for DecimalType, BinaryType, ArrayType, MapType, TimestampType, DateType and TimeType data conversion in the mocked function `to_char`.
- Added support for the following APIs:
  - snowflake.snowpark.functions:
    - to_varchar
  - snowflake.snowpark.DataFrame:
    - pivot
  - snowflake.snowpark.Session:
    - cancel_all
- Introduced a new exception class `snowflake.snowpark.mock.exceptions.SnowparkLocalTestingException`.
- Added support for casting to FloatType

#### Bug Fixes

- Fixed a bug that stored procedure and UDF should not remove imports already in the `sys.path` during the clean-up step.
- Fixed a bug that when processing datetime format, the fractional second part is not handled properly.
- Fixed a bug that on Windows platform that file operations was unable to properly handle file separator in directory name.
- Fixed a bug that on Windows platform that when reading a pandas dataframe, IntervalType column with integer data can not be processed.
- Fixed a bug that prevented users from being able to select multiple columns with the same alias.
- Fixed a bug that `Session.get_current_[schema|database|role|user|account|warehouse]` returns upper-cased identifiers when identifiers are quoted.
- Fixed a bug that function `substr` and `substring` can not handle 0-based `start_expr`.

#### Improvements

- Standardized the error experience by raising `SnowparkLocalTestingException` in error cases which is on par with `SnowparkSQLException` raised in non-local execution.
- Improved error experience of `Session.write_pandas` method that `NotImplementError` will be raised when called.
- Aligned error experience with reusing a closed session in non-local execution.

## 1.16.0 (2024-05-07)

### New Features

- Support stored procedure register with packages given as Python modules.
- Added snowflake.snowpark.Session.lineage.trace to explore data lineage of snowfake objects.
- Added support for structured type schema parsing.

### Bug Fixes

- Fixed a bug when inferring schema, single quotes are added to stage files already have single quotes.

### Local Testing Updates

#### New Features

- Added support for StringType, TimestampType and VariantType data conversion in the mocked function `to_date`.
- Added support for the following APIs:
  - snowflake.snowpark.functions
    - get
    - concat
    - concat_ws

#### Bug Fixes

- Fixed a bug that caused `NaT` and `NaN` values to not be recognized.
- Fixed a bug where, when inferring a schema, single quotes were added to stage files that already had single quotes.
- Fixed a bug where `DataFrameReader.csv` was unable to handle quoted values containing a delimiter.
- Fixed a bug that when there is `None` value in an arithmetic calculation, the output should remain `None` instead of `math.nan`.
- Fixed a bug in function `sum` and `covar_pop` that when there is `math.nan` in the data, the output should also be `math.nan`.
- Fixed a bug that stage operation can not handle directories.
- Fixed a bug that `DataFrame.to_pandas` should take Snowflake numeric types with precision 38 as `int64`.

## 1.15.0 (2024-04-24)

### New Features

- Added `truncate` save mode in `DataFrameWrite` to overwrite existing tables by truncating the underlying table instead of dropping it.
- Added telemetry to calculate query plan height and number of duplicate nodes during collect operations.
- Added the functions below to unload data from a `DataFrame` into one or more files in a stage:
  - `DataFrame.write.json`
  - `DataFrame.write.csv`
  - `DataFrame.write.parquet`
- Added distributed tracing using open telemetry APIs for action functions in `DataFrame` and `DataFrameWriter`:
  - snowflake.snowpark.DataFrame:
    - collect
    - collect_nowait
    - to_pandas
    - count
    - show
  - snowflake.snowpark.DataFrameWriter:
    - save_as_table
- Added support for snow:// URLs to `snowflake.snowpark.Session.file.get` and `snowflake.snowpark.Session.file.get_stream`
- Added support to register stored procedures and UDxFs with a `comment`.
- UDAF client support is ready for public preview. Please stay tuned for the Snowflake announcement of UDAF public preview.
- Added support for dynamic pivot.  This feature is currently in private preview.

### Improvements

- Improved the generated query performance for both compilation and execution by converting duplicate subqueries to Common Table Expressions (CTEs). It is still an experimental feature not enabled by default, and can be enabled by setting `session.cte_optimization_enabled` to `True`.

### Bug Fixes

- Fixed a bug where `statement_params` was not passed to query executions that register stored procedures and user defined functions.
- Fixed a bug causing `snowflake.snowpark.Session.file.get_stream` to fail for quoted stage locations.
- Fixed a bug that an internal type hint in `utils.py` might raise AttributeError in case the underlying module can not be found.

### Local Testing Updates

#### New Features

- Added support for registering UDFs and stored procedures.
- Added support for the following APIs:
  - snowflake.snowpark.Session:
    - file.put
    - file.put_stream
    - file.get
    - file.get_stream
    - read.json
    - add_import
    - remove_import
    - get_imports
    - clear_imports
    - add_packages
    - add_requirements
    - clear_packages
    - remove_package
    - udf.register
    - udf.register_from_file
    - sproc.register
    - sproc.register_from_file
  - snowflake.snowpark.functions
    - current_database
    - current_session
    - date_trunc
    - object_construct
    - object_construct_keep_null
    - pow
    - sqrt
    - udf
    - sproc
- Added support for StringType, TimestampType and VariantType data conversion in the mocked function `to_time`.

#### Bug Fixes

- Fixed a bug that null filled columns for constant functions.
- Fixed a bug that implementation of to_object, to_array and to_binary to better handle null inputs.
- Fixed a bug that timestamp data comparison can not handle year beyond 2262.
- Fixed a bug that `Session.builder.getOrCreate` should return the created mock session.

## 1.14.0 (2024-03-20)

### New Features

- Added support for creating vectorized UDTFs with `process` method.
- Added support for dataframe functions:
  - to_timestamp_ltz
  - to_timestamp_ntz
  - to_timestamp_tz
  - locate
- Added support for ASOF JOIN type.
- Added support for the following local testing APIs:
  - snowflake.snowpark.functions:
    - to_double
    - to_timestamp
    - to_timestamp_ltz
    - to_timestamp_ntz
    - to_timestamp_tz
    - greatest
    - least
    - convert_timezone
    - dateadd
    - date_part
  - snowflake.snowpark.Session:
    - get_current_account
    - get_current_warehouse
    - get_current_role
    - use_schema
    - use_warehouse
    - use_database
    - use_role

### Bug Fixes

- Fixed a bug in `SnowflakePlanBuilder` that `save_as_table` does not filter column that name start with '$' and follow by number correctly.
- Fixed a bug that statement parameters may have no effect when resolving imports and packages.
- Fixed bugs in local testing:
  - LEFT ANTI and LEFT SEMI joins drop rows with null values.
  - DataFrameReader.csv incorrectly parses data when the optional parameter `field_optionally_enclosed_by` is specified.
  - Column.regexp only considers the first entry when `pattern` is a `Column`.
  - Table.update raises `KeyError` when updating null values in the rows.
  - VARIANT columns raise errors at `DataFrame.collect`.
  - `count_distinct` does not work correctly when counting.
  - Null values in integer columns raise `TypeError`.

### Improvements

- Added telemetry to local testing.
- Improved the error message of `DataFrameReader` to raise `FileNotFound` error when reading a path that does not exist or when there are no files under the path.

## 1.13.0 (2024-02-26)

### New Features

- Added support for an optional `date_part` argument in function `last_day`.
- `SessionBuilder.app_name` will set the query_tag after the session is created.
- Added support for the following local testing functions:
  - current_timestamp
  - current_date
  - current_time
  - strip_null_value
  - upper
  - lower
  - length
  - initcap

### Improvements

- Added cleanup logic at interpreter shutdown to close all active sessions.
- Closing sessions within stored procedures now is a no-op logging a warning instead of raising an error.

### Bug Fixes

- Fixed a bug in `DataFrame.to_local_iterator` where the iterator could yield wrong results if another query is executed before the iterator finishes due to wrong isolation level. For details, please see #945.
- Fixed a bug that truncated table names in error messages while running a plan with local testing enabled.
- Fixed a bug that `Session.range` returns empty result when the range is large.

## 1.12.1 (2024-02-08)

### Improvements

- Use `split_blocks=True` by default during `to_pandas` conversion, for optimal memory allocation. This parameter is passed to `pyarrow.Table.to_pandas`, which enables `PyArrow` to split the memory allocation into smaller, more manageable blocks instead of allocating a single contiguous block. This results in better memory management when dealing with larger datasets.

### Bug Fixes

- Fixed a bug in `DataFrame.to_pandas` that caused an error when evaluating on a Dataframe with an `IntergerType` column with null values.

## 1.12.0 (2024-01-30)

### New Features

- Exposed `statement_params` in `StoredProcedure.__call__`.
- Added two optional arguments to `Session.add_import`.
  - `chunk_size`: The number of bytes to hash per chunk of the uploaded files.
  - `whole_file_hash`: By default only the first chunk of the uploaded import is hashed to save time. When this is set to True each uploaded file is fully hashed instead.
- Added parameters `external_access_integrations` and `secrets` when creating a UDAF from Snowpark Python to allow integration with external access.
- Added a new method `Session.append_query_tag`. Allows an additional tag to be added to the current query tag by appending it as a comma separated value.
- Added a new method `Session.update_query_tag`. Allows updates to a JSON encoded dictionary query tag.
- `SessionBuilder.getOrCreate` will now attempt to replace the singleton it returns when token expiration has been detected.
- Added support for new functions in `snowflake.snowpark.functions`:
  - `array_except`
  - `create_map`
  - `sign`/`signum`
- Added the following functions to `DataFrame.analytics`:
  - Added the `moving_agg` function in `DataFrame.analytics` to enable moving aggregations like sums and averages with multiple window sizes.
  - Added the `cummulative_agg` function in `DataFrame.analytics` to enable commulative aggregations like sums and averages on multiple columns.
  - Added the `compute_lag` and `compute_lead` functions in `DataFrame.analytics` for enabling lead and lag calculations on multiple columns.
  - Added the `time_series_agg` function in `DataFrame.analytics` to enable time series aggregations like sums and averages with multiple time windows.

### Bug Fixes

- Fixed a bug in `DataFrame.na.fill` that caused Boolean values to erroneously override integer values.
- Fixed a bug in `Session.create_dataframe` where the Snowpark DataFrames created using pandas DataFrames were not inferring the type for timestamp columns correctly. The behavior is as follows:
  - Earlier timestamp columns without a timezone would be converted to nanosecond epochs and inferred as `LongType()`, but will now be correctly maintained as timestamp values and be inferred as `TimestampType(TimestampTimeZone.NTZ)`.
  - Earlier timestamp columns with a timezone would be inferred as `TimestampType(TimestampTimeZone.NTZ)` and loose timezone information but will now be correctly inferred as `TimestampType(TimestampTimeZone.LTZ)` and timezone information is retained correctly.
  - Set session parameter `PYTHON_SNOWPARK_USE_LOGICAL_TYPE_FOR_CREATE_DATAFRAME` to revert back to old behavior. It is recommended that you update your code to align with correct behavior because the parameter will be removed in the future.
- Fixed a bug that `DataFrame.to_pandas` gets decimal type when scale is not 0, and creates an object dtype in `pandas`. Instead, we cast the value to a float64 type.
- Fixed bugs that wrongly flattened the generated SQL when one of the following happens:
  - `DataFrame.filter()` is called after `DataFrame.sort().limit()`.
  - `DataFrame.sort()` or `filter()` is called on a DataFrame that already has a window function or sequence-dependent data generator column.
    For instance, `df.select("a", seq1().alias("b")).select("a", "b").sort("a")` won't flatten the sort clause anymore.
  - a window or sequence-dependent data generator column is used after `DataFrame.limit()`. For instance, `df.limit(10).select(row_number().over())` won't flatten the limit and select in the generated SQL.
- Fixed a bug where aliasing a DataFrame column raised an error when the DataFame was copied from another DataFrame with an aliased column. For instance,

  ```python
  df = df.select(col("a").alias("b"))
  df = copy(df)
  df.select(col("b").alias("c"))  # threw an error. Now it's fixed.
  ```

- Fixed a bug in `Session.create_dataframe` that the non-nullable field in a schema is not respected for boolean type. Note that this fix is only effective when the user has the privilege to create a temp table.
- Fixed a bug in SQL simplifier where non-select statements in `session.sql` dropped a SQL query when used with `limit()`.
- Fixed a bug that raised an exception when session parameter `ERROR_ON_NONDETERMINISTIC_UPDATE` is true.

### Behavior Changes (API Compatible)

- When parsing data types during a `to_pandas` operation, we rely on GS precision value to fix precision issues for large integer values. This may affect users where a column that was earlier returned as `int8` gets returned as `int64`. Users can fix this by explicitly specifying precision values for their return column.
- Aligned behavior for `Session.call` in case of table stored procedures where running `Session.call` would not trigger stored procedure unless a `collect()` operation was performed.
- `StoredProcedureRegistration` will now automatically add `snowflake-snowpark-python` as a package dependency. The added dependency will be on the client's local version of the library and an error is thrown if the server cannot support that version.

## 1.11.1 (2023-12-07)

### Bug Fixes

- Fixed a bug that numpy should not be imported at the top level of mock module.
- Added support for these new functions in `snowflake.snowpark.functions`:
  - `from_utc_timestamp`
  - `to_utc_timestamp`

## 1.11.0 (2023-12-05)

### New Features

- Add the `conn_error` attribute to `SnowflakeSQLException` that stores the whole underlying exception from `snowflake-connector-python`.
- Added support for `RelationalGroupedDataframe.pivot()` to access `pivot` in the following pattern `Dataframe.group_by(...).pivot(...)`.
- Added experimental feature: Local Testing Mode, which allows you to create and operate on Snowpark Python DataFrames locally without connecting to a Snowflake account. You can use the local testing framework to test your DataFrame operations locally, on your development machine or in a CI (continuous integration) pipeline, before deploying code changes to your account.

- Added support for `arrays_to_object` new functions in `snowflake.snowpark.functions`.
- Added support for the vector data type.

### Dependency Updates

- Bumped cloudpickle dependency to work with `cloudpickle==2.2.1`
- Updated ``snowflake-connector-python`` to `3.4.0`.

### Bug Fixes

- DataFrame column names quoting check now supports newline characters.
- Fix a bug where a DataFrame generated by `session.read.with_metadata` creates inconsistent table when doing `df.write.save_as_table`.

## 1.10.0 (2023-11-03)

### New Features

- Added support for managing case sensitivity in `DataFrame.to_local_iterator()`.
- Added support for specifying vectorized UDTF's input column names by using the optional parameter `input_names` in `UDTFRegistration.register/register_file` and `functions.pandas_udtf`. By default, `RelationalGroupedDataFrame.applyInPandas` will infer the column names from current dataframe schema.
- Add `sql_error_code` and `raw_message` attributes to `SnowflakeSQLException` when it is caused by a SQL exception.

### Bug Fixes

- Fixed a bug in `DataFrame.to_pandas()` where converting snowpark dataframes to pandas dataframes was losing precision on integers with more than 19 digits.
- Fixed a bug that `session.add_packages` can not handle requirement specifier that contains project name with underscore and version.
- Fixed a bug in `DataFrame.limit()` when `offset` is used and the parent `DataFrame` uses `limit`. Now the `offset` won't impact the parent DataFrame's `limit`.
- Fixed a bug in `DataFrame.write.save_as_table` where dataframes created from read api could not save data into snowflake because of invalid column name `$1`.

### Behavior change

- Changed the behavior of `date_format`:
  - The `format` argument changed from optional to required.
  - The returned result changed from a date object to a date-formatted string.
- When a window function, or a sequence-dependent data generator (`normal`, `zipf`, `uniform`, `seq1`, `seq2`, `seq4`, `seq8`) function is used, the sort and filter operation will no longer be flattened when generating the query.

## 1.9.0 (2023-10-13)

### New Features

- Added support for the Python 3.11 runtime environment.

### Dependency updates

- Added back the dependency of `typing-extensions`.

### Bug Fixes

- Fixed a bug where imports from permanent stage locations were ignored for temporary stored procedures, UDTFs, UDFs, and UDAFs.
- Revert back to using CTAS (create table as select) statement for `Dataframe.writer.save_as_table` which does not need insert permission for writing tables.

### New Features
- Support `PythonObjJSONEncoder` json-serializable objects for `ARRAY` and `OBJECT` literals.

## 1.8.0 (2023-09-14)

### New Features

- Added support for VOLATILE/IMMUTABLE keyword when registering UDFs.
- Added support for specifying clustering keys when saving dataframes using `DataFrame.save_as_table`.
- Accept `Iterable` objects input for `schema` when creating dataframes using `Session.create_dataframe`.
- Added the property `DataFrame.session` to return a `Session` object.
- Added the property `Session.session_id` to return an integer that represents session ID.
- Added the property `Session.connection` to return a `SnowflakeConnection` object .

- Added support for creating a Snowpark session from a configuration file or environment variables.

### Dependency updates

- Updated ``snowflake-connector-python`` to 3.2.0.

### Bug Fixes

- Fixed a bug where automatic package upload would raise `ValueError` even when compatible package version were added in `session.add_packages`.
- Fixed a bug where table stored procedures were not registered correctly when using `register_from_file`.
- Fixed a bug where dataframe joins failed with `invalid_identifier` error.
- Fixed a bug where `DataFrame.copy` disables SQL simplfier for the returned copy.
- Fixed a bug where `session.sql().select()` would fail if any parameters are specified to `session.sql()`

## 1.7.0 (2023-08-28)

### New Features

- Added parameters `external_access_integrations` and `secrets` when creating a UDF, UDTF or Stored Procedure from Snowpark Python to allow integration with external access.
- Added support for these new functions in `snowflake.snowpark.functions`:
  - `array_flatten`
  - `flatten`
- Added support for `apply_in_pandas` in `snowflake.snowpark.relational_grouped_dataframe`.
- Added support for replicating your local Python environment on Snowflake via `Session.replicate_local_environment`.

### Bug Fixes

- Fixed a bug where `session.create_dataframe` fails to properly set nullable columns where nullability was affected by order or data was given.
- Fixed a bug where `DataFrame.select` could not identify and alias columns in presence of table functions when output columns of table function overlapped with columns in dataframe.

### Behavior Changes

- When creating stored procedures, UDFs, UDTFs, UDAFs with parameter `is_permanent=False` will now create temporary objects even when `stage_name` is provided. The default value of `is_permanent` is `False` which is why if this value is not explicitly set to `True` for permanent objects, users will notice a change in behavior.
- `types.StructField` now enquotes column identifier by default.

## 1.6.1 (2023-08-02)

### New Features

- Added support for these new functions in `snowflake.snowpark.functions`:
  - `array_sort`
  - `sort_array`
  - `array_min`
  - `array_max`
  - `explode_outer`
- Added support for pure Python packages specified via `Session.add_requirements` or `Session.add_packages`. They are now usable in stored procedures and UDFs even if packages are not present on the Snowflake Anaconda channel.
  - Added Session parameter `custom_packages_upload_enabled` and `custom_packages_force_upload_enabled` to enable the support for pure Python packages feature mentioned above. Both parameters default to `False`.
- Added support for specifying package requirements by passing a Conda environment yaml file to `Session.add_requirements`.
- Added support for asynchronous execution of multi-query dataframes that contain binding variables.
- Added support for renaming multiple columns in `DataFrame.rename`.
- Added support for Geometry datatypes.
- Added support for `params` in `session.sql()` in stored procedures.
- Added support for user-defined aggregate functions (UDAFs). This feature is currently in private preview.
- Added support for vectorized UDTFs (user-defined table functions). This feature is currently in public preview.
- Added support for Snowflake Timestamp variants (i.e., `TIMESTAMP_NTZ`, `TIMESTAMP_LTZ`, `TIMESTAMP_TZ`)
  - Added `TimestampTimezone` as an argument in `TimestampType` constructor.
  - Added type hints `NTZ`, `LTZ`, `TZ` and `Timestamp` to annotate functions when registering UDFs.

### Improvements

- Removed redundant dependency `typing-extensions`.
- `DataFrame.cache_result` now creates temp table fully qualified names under current database and current schema.

### Bug Fixes

- Fixed a bug where type check happens on pandas before it is imported.
- Fixed a bug when creating a UDF from `numpy.ufunc`.
- Fixed a bug where `DataFrame.union` was not generating the correct `Selectable.schema_query` when SQL simplifier is enabled.

### Behavior Changes

- `DataFrameWriter.save_as_table` now respects the `nullable` field of the schema provided by the user or the inferred schema based on data from user input.

### Dependency updates

- Updated ``snowflake-connector-python`` to 3.0.4.

## 1.5.1 (2023-06-20)

### New Features

- Added support for the Python 3.10 runtime environment.

## 1.5.0 (2023-06-09)

### Behavior Changes

- Aggregation results, from functions such as `DataFrame.agg` and `DataFrame.describe`, no longer strip away non-printing characters from column names.

### New Features

- Added support for the Python 3.9 runtime environment.
- Added support for new functions in `snowflake.snowpark.functions`:
  - `array_generate_range`
  - `array_unique_agg`
  - `collect_set`
  - `sequence`
- Added support for registering and calling stored procedures with `TABLE` return type.
- Added support for parameter `length` in `StringType()` to specify the maximum number of characters that can be stored by the column.
- Added the alias `functions.element_at()` for `functions.get()`.
- Added the alias `Column.contains` for `functions.contains`.
- Added experimental feature `DataFrame.alias`.
- Added support for querying metadata columns from stage when creating `DataFrame` using `DataFrameReader`.
- Added support for `StructType.add` to append more fields to existing `StructType` objects.
- Added support for parameter `execute_as` in `StoredProcedureRegistration.register_from_file()` to specify stored procedure caller rights.

### Bug Fixes

- Fixed a bug where the `Dataframe.join_table_function` did not run all of the necessary queries to set up the join table function when SQL simplifier was enabled.
- Fixed type hint declaration for custom types - `ColumnOrName`, `ColumnOrLiteralStr`, `ColumnOrSqlExpr`, `LiteralType` and `ColumnOrLiteral` that were breaking `mypy` checks.
- Fixed a bug where `DataFrameWriter.save_as_table` and `DataFrame.copy_into_table` failed to parse fully qualified table names.

## 1.4.0 (2023-04-24)

### New Features

- Added support for `session.getOrCreate`.
- Added support for alias `Column.getField`.
- Added support for new functions in `snowflake.snowpark.functions`:
  - `date_add` and `date_sub` to make add and subtract operations easier.
  - `daydiff`
  - `explode`
  - `array_distinct`.
  - `regexp_extract`.
  - `struct`.
  - `format_number`.
  - `bround`.
  - `substring_index`
- Added parameter `skip_upload_on_content_match` when creating UDFs, UDTFs and stored procedures using `register_from_file` to skip uploading files to a stage if the same version of the files are already on the stage.
- Added support for `DataFrameWriter.save_as_table` method to take table names that contain dots.
- Flattened generated SQL when `DataFrame.filter()` or `DataFrame.order_by()` is followed by a projection statement (e.g. `DataFrame.select()`, `DataFrame.with_column()`).
- Added support for creating dynamic tables _(in private preview)_ using `Dataframe.create_or_replace_dynamic_table`.
- Added an optional argument `params` in `session.sql()` to support binding variables. Note that this is not supported in stored procedures yet.

### Bug Fixes

- Fixed a bug in `strtok_to_array` where an exception was thrown when a delimiter was passed in.
- Fixed a bug in `session.add_import` where the module had the same namespace as other dependencies.

## 1.3.0 (2023-03-28)

### New Features

- Added support for `delimiters` parameter in `functions.initcap()`.
- Added support for `functions.hash()` to accept a variable number of input expressions.
- Added API `Session.RuntimeConfig` for getting/setting/checking the mutability of any runtime configuration.
- Added support managing case sensitivity in `Row` results from `DataFrame.collect` using `case_sensitive` parameter.
- Added API `Session.conf` for getting, setting or checking the mutability of any runtime configuration.
- Added support for managing case sensitivity in `Row` results from `DataFrame.collect` using `case_sensitive` parameter.
- Added indexer support for `snowflake.snowpark.types.StructType`.
- Added a keyword argument `log_on_exception` to `Dataframe.collect` and `Dataframe.collect_no_wait` to optionally disable error logging for SQL exceptions.

### Bug Fixes

- Fixed a bug where a DataFrame set operation(`DataFrame.substract`, `DataFrame.union`, etc.) being called after another DataFrame set operation and `DataFrame.select` or `DataFrame.with_column` throws an exception.
- Fixed a bug where chained sort statements are overwritten by the SQL simplifier.

### Improvements

- Simplified JOIN queries to use constant subquery aliases (`SNOWPARK_LEFT`, `SNOWPARK_RIGHT`) by default. Users can disable this at runtime with `session.conf.set('use_constant_subquery_alias', False)` to use randomly generated alias names instead.
- Allowed specifying statement parameters in `session.call()`.
- Enabled the uploading of large pandas DataFrames in stored procedures by defaulting to a chunk size of 100,000 rows.

## 1.2.0 (2023-03-02)

### New Features

- Added support for displaying source code as comments in the generated scripts when registering stored procedures. This
  is enabled by default, turn off by specifying `source_code_display=False` at registration.
- Added a parameter `if_not_exists` when creating a UDF, UDTF or Stored Procedure from Snowpark Python to ignore creating the specified function or procedure if it already exists.
- Accept integers when calling `snowflake.snowpark.functions.get` to extract value from array.
- Added `functions.reverse` in functions to open access to Snowflake built-in function
  [reverse](https://docs.snowflake.com/en/sql-reference/functions/reverse).
- Added parameter `require_scoped_url` in snowflake.snowflake.files.SnowflakeFile.open() `(in Private Preview)` to replace `is_owner_file` is marked for deprecation.

### Bug Fixes

- Fixed a bug that overwrote `paramstyle` to `qmark` when creating a Snowpark session.
- Fixed a bug where `df.join(..., how="cross")` fails with `SnowparkJoinException: (1112): Unsupported using join type 'Cross'`.
- Fixed a bug where querying a `DataFrame` column created from chained function calls used a wrong column name.

## 1.1.0 (2023-01-26)

### New Features:

- Added `asc`, `asc_nulls_first`, `asc_nulls_last`, `desc`, `desc_nulls_first`, `desc_nulls_last`, `date_part` and `unix_timestamp` in functions.
- Added the property `DataFrame.dtypes` to return a list of column name and data type pairs.
- Added the following aliases:
  - `functions.expr()` for `functions.sql_expr()`.
  - `functions.date_format()` for `functions.to_date()`.
  - `functions.monotonically_increasing_id()` for `functions.seq8()`
  - `functions.from_unixtime()` for `functions.to_timestamp()`

### Bug Fixes:

- Fixed a bug in SQL simplifier that didn’t handle Column alias and join well in some cases. See https://github.com/snowflakedb/snowpark-python/issues/658 for details.
- Fixed a bug in SQL simplifier that generated wrong column names for function calls, NaN and INF.

### Improvements

- The session parameter `PYTHON_SNOWPARK_USE_SQL_SIMPLIFIER` is `True` after Snowflake 7.3 was released. In snowpark-python, `session.sql_simplifier_enabled` reads the value of `PYTHON_SNOWPARK_USE_SQL_SIMPLIFIER` by default, meaning that the SQL simplfier is enabled by default after the Snowflake 7.3 release. To turn this off, set `PYTHON_SNOWPARK_USE_SQL_SIMPLIFIER` in Snowflake to `False` or run `session.sql_simplifier_enabled = False` from Snowpark. It is recommended to use the SQL simplifier because it helps to generate more concise SQL.

## 1.0.0 (2022-11-01)

### New Features

- Added `Session.generator()` to create a new `DataFrame` using the Generator table function.
- Added a parameter `secure` to the functions that create a secure UDF or UDTF.

## 0.12.0 (2022-10-14)

### New Features

- Added new APIs for async job:
  - `Session.create_async_job()` to create an `AsyncJob` instance from a query id.
  - `AsyncJob.result()` now accepts argument `result_type` to return the results in different formats.
  - `AsyncJob.to_df()` returns a `DataFrame` built from the result of this asynchronous job.
  - `AsyncJob.query()` returns the SQL text of the executed query.
- `DataFrame.agg()` and `RelationalGroupedDataFrame.agg()` now accept variable-length arguments.
- Added parameters `lsuffix` and `rsuffix` to `DataFram.join()` and `DataFrame.cross_join()` to conveniently rename overlapping columns.
- Added `Table.drop_table()` so you can drop the temp table after `DataFrame.cache_result()`. `Table` is also a context manager so you can use the `with` statement to drop the cache temp table after use.
- Added `Session.use_secondary_roles()`.
- Added functions `first_value()` and `last_value()`. (contributed by @chasleslr)
- Added `on` as an alias for `using_columns` and `how` as an alias for `join_type` in `DataFrame.join()`.

### Bug Fixes

- Fixed a bug in `Session.create_dataframe()` that raised an error when `schema` names had special characters.
- Fixed a bug in which options set in `Session.read.option()` were not passed to `DataFrame.copy_into_table()` as default values.
- Fixed a bug in which `DataFrame.copy_into_table()` raises an error when a copy option has single quotes in the value.

## 0.11.0 (2022-09-28)

### Behavior Changes

- `Session.add_packages()` now raises `ValueError` when the version of a package cannot be found in Snowflake Anaconda channel. Previously, `Session.add_packages()` succeeded, and a `SnowparkSQLException` exception was raised later in the UDF/SP registration step.

### New Features:

- Added method `FileOperation.get_stream()` to support downloading stage files as stream.
- Added support in `functions.ntiles()` to accept int argument.
- Added the following aliases:
  - `functions.call_function()` for `functions.call_builtin()`.
  - `functions.function()` for `functions.builtin()`.
  - `DataFrame.order_by()` for `DataFrame.sort()`
  - `DataFrame.orderBy()` for `DataFrame.sort()`
- Improved `DataFrame.cache_result()` to return a more accurate `Table` class instead of a `DataFrame` class.
- Added support to allow `session` as the first argument when calling `StoredProcedure`.

### Improvements

- Improved nested query generation by flattening queries when applicable.
  - This improvement could be enabled by setting `Session.sql_simplifier_enabled = True`.
  - `DataFrame.select()`, `DataFrame.with_column()`, `DataFrame.drop()` and other select-related APIs have more flattened SQLs.
  - `DataFrame.union()`, `DataFrame.union_all()`, `DataFrame.except_()`, `DataFrame.intersect()`, `DataFrame.union_by_name()` have flattened SQLs generated when multiple set operators are chained.
- Improved type annotations for async job APIs.

### Bug Fixes

- Fixed a bug in which `Table.update()`, `Table.delete()`, `Table.merge()` try to reference a temp table that does not exist.

## 0.10.0 (2022-09-16)

### New Features:

- Added experimental APIs for evaluating Snowpark dataframes with asynchronous queries:
  - Added keyword argument `block` to the following action APIs on Snowpark dataframes (which execute queries) to allow asynchronous evaluations:
    - `DataFrame.collect()`, `DataFrame.to_local_iterator()`, `DataFrame.to_pandas()`, `DataFrame.to_pandas_batches()`, `DataFrame.count()`, `DataFrame.first()`.
    - `DataFrameWriter.save_as_table()`, `DataFrameWriter.copy_into_location()`.
    - `Table.delete()`, `Table.update()`, `Table.merge()`.
  - Added method `DataFrame.collect_nowait()` to allow asynchronous evaluations.
  - Added class `AsyncJob` to retrieve results from asynchronously executed queries and check their status.
- Added support for `table_type` in `Session.write_pandas()`. You can now choose from these `table_type` options: `"temporary"`, `"temp"`, and `"transient"`.
- Added support for using Python structured data (`list`, `tuple` and `dict`) as literal values in Snowpark.
- Added keyword argument `execute_as` to `functions.sproc()` and `session.sproc.register()` to allow registering a stored procedure as a caller or owner.
- Added support for specifying a pre-configured file format when reading files from a stage in Snowflake.

### Improvements:

- Added support for displaying details of a Snowpark session.

### Bug Fixes:

- Fixed a bug in which `DataFrame.copy_into_table()` and `DataFrameWriter.save_as_table()` mistakenly created a new table if the table name is fully qualified, and the table already exists.

### Deprecations:

- Deprecated keyword argument `create_temp_table` in `Session.write_pandas()`.
- Deprecated invoking UDFs using arguments wrapped in a Python list or tuple. You can use variable-length arguments without a list or tuple.

### Dependency updates

- Updated ``snowflake-connector-python`` to 2.7.12.

## 0.9.0 (2022-08-30)

### New Features:

- Added support for displaying source code as comments in the generated scripts when registering UDFs.
  This feature is turned on by default. To turn it off, pass the new keyword argument `source_code_display` as `False` when calling `register()` or `@udf()`.
- Added support for calling table functions from `DataFrame.select()`, `DataFrame.with_column()` and `DataFrame.with_columns()` which now take parameters of type `table_function.TableFunctionCall` for columns.
- Added keyword argument `overwrite` to `session.write_pandas()` to allow overwriting contents of a Snowflake table with that of a pandas DataFrame.
- Added keyword argument `column_order` to `df.write.save_as_table()` to specify the matching rules when inserting data into table in append mode.
- Added method `FileOperation.put_stream()` to upload local files to a stage via file stream.
- Added methods `TableFunctionCall.alias()` and `TableFunctionCall.as_()` to allow aliasing the names of columns that come from the output of table function joins.
- Added function `get_active_session()` in module `snowflake.snowpark.context` to get the current active Snowpark session.

### Bug Fixes:

- Fixed a bug in which batch insert should not raise an error when `statement_params` is not passed to the function.
- Fixed a bug in which column names should be quoted when `session.create_dataframe()` is called with dicts and a given schema.
- Fixed a bug in which creation of table should be skipped if the table already exists and is in append mode when calling `df.write.save_as_table()`.
- Fixed a bug in which third-party packages with underscores cannot be added when registering UDFs.

### Improvements:

- Improved function `function.uniform()` to infer the types of inputs `max_` and `min_` and cast the limits to `IntegerType` or `FloatType` correspondingly.

## 0.8.0 (2022-07-22)

### New Features:

- Added keyword only argument `statement_params` to the following methods to allow for specifying statement level parameters:
  - `collect`, `to_local_iterator`, `to_pandas`, `to_pandas_batches`,
    `count`, `copy_into_table`, `show`, `create_or_replace_view`, `create_or_replace_temp_view`, `first`, `cache_result`
    and `random_split` on class `snowflake.snowpark.Dateframe`.
  - `update`, `delete` and `merge` on class `snowflake.snowpark.Table`.
  - `save_as_table` and `copy_into_location` on class `snowflake.snowpark.DataFrameWriter`.
  - `approx_quantile`, `statement_params`, `cov` and `crosstab` on class `snowflake.snowpark.DataFrameStatFunctions`.
  - `register` and `register_from_file` on class `snowflake.snowpark.udf.UDFRegistration`.
  - `register` and `register_from_file` on class `snowflake.snowpark.udtf.UDTFRegistration`.
  - `register` and `register_from_file` on class `snowflake.snowpark.stored_procedure.StoredProcedureRegistration`.
  - `udf`, `udtf` and `sproc` in `snowflake.snowpark.functions`.
- Added support for `Column` as an input argument to `session.call()`.
- Added support for `table_type` in `df.write.save_as_table()`. You can now choose from these `table_type` options: `"temporary"`, `"temp"`, and `"transient"`.

### Improvements:

- Added validation of object name in `session.use_*` methods.
- Updated the query tag in SQL to escape it when it has special characters.
- Added a check to see if Anaconda terms are acknowledged when adding missing packages.

### Bug Fixes:

- Fixed the limited length of the string column in `session.create_dataframe()`.
- Fixed a bug in which `session.create_dataframe()` mistakenly converted 0 and `False` to `None` when the input data was only a list.
- Fixed a bug in which calling `session.create_dataframe()` using a large local dataset sometimes created a temp table twice.
- Aligned the definition of `function.trim()` with the SQL function definition.
- Fixed an issue where snowpark-python would hang when using the Python system-defined (built-in function) `sum` vs. the Snowpark `function.sum()`.

### Deprecations:

- Deprecated keyword argument `create_temp_table` in `df.write.save_as_table()`.

## 0.7.0 (2022-05-25)

### New Features:

- Added support for user-defined table functions (UDTFs).
  - Use function `snowflake.snowpark.functions.udtf()` to register a UDTF, or use it as a decorator to register the UDTF.
    - You can also use `Session.udtf.register()` to register a UDTF.
  - Use `Session.udtf.register_from_file()` to register a UDTF from a Python file.
- Updated APIs to query a table function, including both Snowflake built-in table functions and UDTFs.
  - Use function `snowflake.snowpark.functions.table_function()` to create a callable representing a table function and use it to call the table function in a query.
  - Alternatively, use function `snowflake.snowpark.functions.call_table_function()` to call a table function.
  - Added support for `over` clause that specifies `partition by` and `order by` when lateral joining a table function.
  - Updated `Session.table_function()` and `DataFrame.join_table_function()` to accept `TableFunctionCall` instances.

### Breaking Changes:

- When creating a function with `functions.udf()` and `functions.sproc()`, you can now specify an empty list for the `imports` or `packages` argument to indicate that no import or package is used for this UDF or stored procedure. Previously, specifying an empty list meant that the function would use session-level imports or packages.
- Improved the `__repr__` implementation of data types in `types.py`. The unused `type_name` property has been removed.
- Added a Snowpark-specific exception class for SQL errors. This replaces the previous `ProgrammingError` from the Python connector.

### Improvements:

- Added a lock to a UDF or UDTF when it is called for the first time per thread.
- Improved the error message for pickling errors that occurred during UDF creation.
- Included the query ID when logging the failed query.

### Bug Fixes:

- Fixed a bug in which non-integral data (such as timestamps) was occasionally converted to integer when calling `DataFrame.to_pandas()`.
- Fixed a bug in which `DataFrameReader.parquet()` failed to read a parquet file when its column contained spaces.
- Fixed a bug in which `DataFrame.copy_into_table()` failed when the dataframe is created by reading a file with inferred schemas.

### Deprecations

`Session.flatten()` and `DataFrame.flatten()`.

### Dependency Updates:

- Restricted the version of `cloudpickle` <= `2.0.0`.

## 0.6.0 (2022-04-27)

### New Features:

- Added support for vectorized UDFs with the input as a pandas DataFrame or pandas Series and the output as a pandas Series. This improves the performance of UDFs in Snowpark.
- Added support for inferring the schema of a DataFrame by default when it is created by reading a Parquet, Avro, or ORC file in the stage.
- Added functions `current_session()`, `current_statement()`, `current_user()`, `current_version()`, `current_warehouse()`, `date_from_parts()`, `date_trunc()`, `dayname()`, `dayofmonth()`, `dayofweek()`, `dayofyear()`, `grouping()`, `grouping_id()`, `hour()`, `last_day()`, `minute()`, `next_day()`, `previous_day()`, `second()`, `month()`, `monthname()`, `quarter()`, `year()`, `current_database()`, `current_role()`, `current_schema()`, `current_schemas()`, `current_region()`, `current_avaliable_roles()`, `add_months()`, `any_value()`, `bitnot()`, `bitshiftleft()`, `bitshiftright()`, `convert_timezone()`, `uniform()`, `strtok_to_array()`, `sysdate()`, `time_from_parts()`,  `timestamp_from_parts()`, `timestamp_ltz_from_parts()`, `timestamp_ntz_from_parts()`, `timestamp_tz_from_parts()`, `weekofyear()`, `percentile_cont()` to `snowflake.snowflake.functions`.

### Breaking Changes:

- Expired deprecations:
  - Removed the following APIs that were deprecated in 0.4.0: `DataFrame.groupByGroupingSets()`, `DataFrame.naturalJoin()`, `DataFrame.joinTableFunction`, `DataFrame.withColumns()`, `Session.getImports()`, `Session.addImport()`, `Session.removeImport()`, `Session.clearImports()`, `Session.getSessionStage()`, `Session.getDefaultDatabase()`, `Session.getDefaultSchema()`, `Session.getCurrentDatabase()`, `Session.getCurrentSchema()`, `Session.getFullyQualifiedCurrentSchema()`.

### Improvements:

- Added support for creating an empty `DataFrame` with a specific schema using the `Session.create_dataframe()` method.
- Changed the logging level from `INFO` to `DEBUG` for several logs (e.g., the executed query) when evaluating a dataframe.
- Improved the error message when failing to create a UDF due to pickle errors.

### Bug Fixes:

- Removed pandas hard dependencies in the `Session.create_dataframe()` method.

### Dependency Updates:

- Added `typing-extension` as a new dependency with the version >= `4.1.0`.

## 0.5.0 (2022-03-22)

### New Features

- Added stored procedures API.
  - Added `Session.sproc` property and `sproc()` to `snowflake.snowpark.functions`, so you can register stored procedures.
  - Added `Session.call` to call stored procedures by name.
- Added `UDFRegistration.register_from_file()` to allow registering UDFs from Python source files or zip files directly.
- Added `UDFRegistration.describe()` to describe a UDF.
- Added `DataFrame.random_split()` to provide a way to randomly split a dataframe.
- Added functions `md5()`, `sha1()`, `sha2()`, `ascii()`, `initcap()`, `length()`, `lower()`, `lpad()`, `ltrim()`, `rpad()`, `rtrim()`, `repeat()`, `soundex()`, `regexp_count()`, `replace()`, `charindex()`, `collate()`, `collation()`, `insert()`, `left()`, `right()`, `endswith()` to `snowflake.snowpark.functions`.
- Allowed `call_udf()` to accept literal values.
- Provided a `distinct` keyword in `array_agg()`.

### Bug Fixes:

- Fixed an issue that caused `DataFrame.to_pandas()` to have a string column if `Column.cast(IntegerType())` was used.
- Fixed a bug in `DataFrame.describe()` when there is more than one string column.

## 0.4.0 (2022-02-15)

### New Features

- You can now specify which Anaconda packages to use when defining UDFs.
  - Added `add_packages()`, `get_packages()`, `clear_packages()`, and `remove_package()`, to class `Session`.
  - Added `add_requirements()` to `Session` so you can use a requirements file to specify which packages this session will use.
  - Added parameter `packages` to function `snowflake.snowpark.functions.udf()` and method `UserDefinedFunction.register()` to indicate UDF-level Anaconda package dependencies when creating a UDF.
  - Added parameter `imports` to `snowflake.snowpark.functions.udf()` and `UserDefinedFunction.register()` to specify UDF-level code imports.
- Added a parameter `session` to function `udf()` and `UserDefinedFunction.register()` so you can specify which session to use to create a UDF if you have multiple sessions.
- Added types `Geography` and `Variant` to `snowflake.snowpark.types` to be used as type hints for Geography and Variant data when defining a UDF.
- Added support for Geography geoJSON data.
- Added `Table`, a subclass of `DataFrame` for table operations:
  - Methods `update` and `delete` update and delete rows of a table in Snowflake.
  - Method `merge` merges data from a `DataFrame` to a `Table`.
  - Override method `DataFrame.sample()` with an additional parameter `seed`, which works on tables but not on view and sub-queries.
- Added `DataFrame.to_local_iterator()` and `DataFrame.to_pandas_batches()` to allow getting results from an iterator when the result set returned from the Snowflake database is too large.
- Added `DataFrame.cache_result()` for caching the operations performed on a `DataFrame` in a temporary table.
  Subsequent operations on the original `DataFrame` have no effect on the cached result `DataFrame`.
- Added property `DataFrame.queries` to get SQL queries that will be executed to evaluate the `DataFrame`.
- Added `Session.query_history()` as a context manager to track SQL queries executed on a session, including all SQL queries to evaluate `DataFrame`s created from a session. Both query ID and query text are recorded.
- You can now create a `Session` instance from an existing established `snowflake.connector.SnowflakeConnection`. Use parameter `connection` in `Session.builder.configs()`.
- Added `use_database()`, `use_schema()`, `use_warehouse()`, and `use_role()` to class `Session` to switch database/schema/warehouse/role after a session is created.
- Added `DataFrameWriter.copy_into_table()` to unload a `DataFrame` to stage files.
- Added `DataFrame.unpivot()`.
- Added `Column.within_group()` for sorting the rows by columns with some aggregation functions.
- Added functions `listagg()`, `mode()`, `div0()`, `acos()`, `asin()`, `atan()`, `atan2()`, `cos()`, `cosh()`, `sin()`, `sinh()`, `tan()`, `tanh()`, `degrees()`, `radians()`, `round()`, `trunc()`, and `factorial()` to `snowflake.snowflake.functions`.
- Added an optional argument `ignore_nulls` in function `lead()` and `lag()`.
- The `condition` parameter of function `when()` and `iff()` now accepts SQL expressions.

### Improvements

- All function and method names have been renamed to use the snake case naming style, which is more Pythonic. For convenience, some camel case names are kept as aliases to the snake case APIs. It is recommended to use the snake case APIs.
  - Deprecated these methods on class `Session` and replaced them with their snake case equivalents: `getImports()`, `addImports()`, `removeImport()`, `clearImports()`, `getSessionStage()`, `getDefaultSchema()`, `getDefaultSchema()`, `getCurrentDatabase()`, `getFullyQualifiedCurrentSchema()`.
  - Deprecated these methods on class `DataFrame` and replaced them with their snake case equivalents: `groupingByGroupingSets()`, `naturalJoin()`, `withColumns()`, `joinTableFunction()`.
- Property `DataFrame.columns` is now consistent with `DataFrame.schema.names` and the Snowflake database `Identifier Requirements`.
- `Column.__bool__()` now raises a `TypeError`. This will ban the use of logical operators `and`, `or`, `not` on `Column` object, for instance `col("a") > 1 and col("b") > 2` will raise the `TypeError`. Use `(col("a") > 1) & (col("b") > 2)` instead.
- Changed `PutResult` and `GetResult` to subclass `NamedTuple`.
- Fixed a bug which raised an error when the local path or stage location has a space or other special characters.
- Changed `DataFrame.describe()` so that non-numeric and non-string columns are ignored instead of raising an exception.

### Dependency updates

- Updated ``snowflake-connector-python`` to 2.7.4.

## 0.3.0 (2022-01-09)

### New Features

- Added `Column.isin()`, with an alias `Column.in_()`.
- Added `Column.try_cast()`, which is a special version of `cast()`. It tries to cast a string expression to other types and returns `null` if the cast is not possible.
- Added `Column.startswith()` and `Column.substr()` to process string columns.
- `Column.cast()` now also accepts a `str` value to indicate the cast type in addition to a `DataType` instance.
- Added `DataFrame.describe()` to summarize stats of a `DataFrame`.
- Added `DataFrame.explain()` to print the query plan of a `DataFrame`.
- `DataFrame.filter()` and `DataFrame.select_expr()` now accepts a sql expression.
- Added a new `bool` parameter `create_temp_table` to methods `DataFrame.saveAsTable()` and `Session.write_pandas()` to optionally create a temp table.
- Added `DataFrame.minus()` and `DataFrame.subtract()` as aliases to `DataFrame.except_()`.
- Added `regexp_replace()`, `concat()`, `concat_ws()`, `to_char()`, `current_timestamp()`, `current_date()`, `current_time()`, `months_between()`, `cast()`, `try_cast()`, `greatest()`, `least()`, and `hash()` to module `snowflake.snowpark.functions`.

### Bug Fixes

- Fixed an issue where `Session.createDataFrame(pandas_df)` and `Session.write_pandas(pandas_df)` raise an exception when the `pandas DataFrame` has spaces in the column name.
- `DataFrame.copy_into_table()` sometimes prints an `error` level log entry while it actually works. It's fixed now.
- Fixed an API docs issue where some `DataFrame` APIs are missing from the docs.

### Dependency updates

- Update ``snowflake-connector-python`` to 2.7.2, which upgrades ``pyarrow`` dependency to 6.0.x. Refer to the [python connector 2.7.2 release notes](https://pypi.org/project/snowflake-connector-python/2.7.2/) for more details.

## 0.2.0 (2021-12-02)

### New Features

- Updated the `Session.createDataFrame()` method for creating a `DataFrame` from a pandas DataFrame.
- Added the `Session.write_pandas()` method for writing a `pandas DataFrame` to a table in Snowflake and getting a `Snowpark DataFrame` object back.
- Added new classes and methods for calling window functions.
- Added the new functions `cume_dist()`, to find the cumulative distribution of a value with regard to other values within a window partition,
  and `row_number()`, which returns a unique row number for each row within a window partition.
- Added functions for computing statistics for DataFrames in the `DataFrameStatFunctions` class.
- Added functions for handling missing values in a DataFrame in the `DataFrameNaFunctions` class.
- Added new methods `rollup()`, `cube()`, and `pivot()` to the `DataFrame` class.
- Added the `GroupingSets` class, which you can use with the DataFrame groupByGroupingSets method to perform a SQL GROUP BY GROUPING SETS.
- Added the new `FileOperation(session)`
  class that you can use to upload and download files to and from a stage.
- Added the `DataFrame.copy_into_table()`
  method for loading data from files in a stage into a table.
- In CASE expressions, the functions `when()` and `otherwise()`
  now accept Python types in addition to `Column` objects.
- When you register a UDF you can now optionally set the `replace` parameter to `True` to overwrite an existing UDF with the same name.

### Improvements

- UDFs are now compressed before they are uploaded to the server. This makes them about 10 times smaller, which can help
  when you are using large ML model files.
- When the size of a UDF is less than 8196 bytes, it will be uploaded as in-line code instead of uploaded to a stage.

### Bug Fixes

- Fixed an issue where the statement `df.select(when(col("a") == 1, 4).otherwise(col("a"))), [Row(4), Row(2), Row(3)]` raised an exception.
- Fixed an issue where `df.toPandas()` raised an exception when a DataFrame was created from large local data.

## 0.1.0 (2021-10-26)

Start of Private Preview<|MERGE_RESOLUTION|>--- conflicted
+++ resolved
@@ -48,11 +48,7 @@
 
 - Enhanced error handling in `DataFrameReader.dbapi` thread-based ingestion to prevent unnecessary operations, which improves resource efficiency.
 - Bumped cloudpickle dependency to also support `cloudpickle==3.1.1` in addition to previous versions.
-<<<<<<< HEAD
-- Aligned the behavior of parameter `session_init_statement` in `DataFrameReader.jdbc`(PrPr) and `DataFrameReader.dbapi`(PuPr).
-=======
 - Improved `DataFrameReader.dbapi` (PuPr) ingestion performance for PostgreSQL and MySQL by using server side cursor to fetch data.
->>>>>>> 0a9d7803
 
 ### Snowpark pandas API Updates
 

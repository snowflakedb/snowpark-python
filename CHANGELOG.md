# Release History

## 1.19.1 (TBD)

### Snowpark Python API Updates

#### Improvements

- Added distributed tracing using open telemetry APIs for table stored procedure function in `DataFrame`:
  - _execute_and_get_query_id
<<<<<<< HEAD
- Added support server side string size limitations.
=======
- Allow `df.plot()` and `series.plot()` to be called, materializing the data into the local client
>>>>>>> 9b3e3e5a

### Snowpark pandas API Updates

#### New Features
- Added partial support for `Series.str.translate` where the values in the `table` are single-codepoint strings.
- Added support for `DataFrame.corr`.

#### Bug Fixes
- Fixed an issue when using np.where and df.where when the scalar 'other' is the literal 0.

## 1.19.0 (2024-06-25)

### Snowpark Python API Updates

#### Improvements

- Added open telemetry tracing on UDxF functions in snowpark.
- Added open telemetry tracing on stored procedure registration in snowpark.

#### New Features

- Added support for `to_boolean` function.

#### Bug Fixes

- Fixed a bug where python stored procedure with table return type fails when run in a task.
- Fixed a bug where df.dropna fails due to `RecursionError: maximum recursion depth exceeded` when the DataFrame has more than 500 columns.
- Fixed a bug where `AsyncJob.result("no_result")` doesn't wait for the query to finish execution.
- Fixed a bug regarding precision loss when converting to Snowpark pandas `DataFrame` or `Series` with `dtype=np.uint64`.

### Snowpark Local Testing Updates

#### New Features

- Added support for the `strict` parameter when registering UDFs and Stored Procedures.
- Added support for the following APIs:
  - snowflake.snowpark.functions
    - random
- Added new parameters to `patch` function when registering a mocked function:
  - `distinct` allows an alternate function to be specified for when a sql function should be distinct.
  - `pass_column_index` passes a named parameter `column_index` to the mocked function that contains the pandas.Index for the input data.
  - `pass_row_index` passes a named parameter `row_index` to the mocked function that is the 0 indexed row number the function is currently operating on.
  - `pass_input_data` passes a named parameter `input_data` to the mocked function that contains the entire input dataframe for the current expression.

#### Bug Fixes

- Fixed a bug in convert_timezone that made the setting the source_timezone parameter return an error.
- Fixed a bug where creating DataFrame with empty data of type `DateType` raises `AttributeError`.
- Fixed a bug that table merge fails when update clause exists but no update takes place.
- Fixed a bug in mock implementation of `to_char` that raises `IndexError` when incoming column has nonconsecutive row index.
- Fixed a bug in handling of `CaseExpr` expressions that raises `IndexError` when incoming column has nonconsecutive row index.
- Fixed a bug in implementation of `Column.like` that raises `IndexError` when incoming column has nonconsecutive row index.
- Fixed a bug that caused DecimalType columns to be incorrectly truncated to integer precision when used in BinaryExoressions.

#### Improvements

- Added support for type coercion in the implementation of DataFrame.replace, DataFrame.dropna and the mock function `iff`.

### Snowpark pandas API Updates

#### New Features

- Added partial support for `DataFrame.pct_change` and `Series.pct_change` without the `freq` and `limit` parameters.
- Added support for `Series.str.get`.
- Added support for `Series.dt.dayofweek`, `Series.dt.day_of_week`, `Series.dt.dayofyear`, and `Series.dt.day_of_year`.
- Added support for `Series.str.__getitem__` (`Series.str[...]`).
- Added support for `Series.str.lstrip` and `Series.str.rstrip`.
- Added support for `DataFrameGroupBy.size` and `SeriesGroupBy.size`.
- Added support for `DataFrame.expanding` and `Series.expanding` for aggregations `count`, `sum`, `min`, `max`, `mean`, `std`, `var`, and `sem` with `axis=0`.
- Added support for `DataFrame.rolling` and `Series.rolling` for aggregation `count` with `axis=0`.
- Added support for `DataFrameGroupBy.get_group`.
- Added support for `DataFrameGroupBy` and `SeriesGroupBy` aggregations `first` and `last`
- Added support for `Series.str.match`.
- Added support for `DataFrame.resample` and `Series.resample` for aggregations `size`, `first`, and `last`.
- Added support for `DataFrameGroupBy.all`, `SeriesGroupBy.all`, `DataFrameGroupBy.any`, and `SeriesGroupBy.any`.
- Added support for `DataFrame.nlargest`, `DataFrame.nsmallest`, `Series.nlargest` and `Series.nsmallest`.
- Added support for `replace` and `frac > 1` in `DataFrame.sample` and `Series.sample`.
- Added support for `read_excel` (Uses local pandas for processing)
- Added support for `Series.at`, `Series.iat`, `DataFrame.at`, and `DataFrame.iat`.
- Added support for `Series.dt.isocalendar`.
- Added support for `Series.case_when` except when condition or replacement is callable.
- Added documentation pages for `Index` and its APIs.
- Added support for `DataFrame.assign`.
- Added support for `DataFrame.stack`.
- Added support for `DataFrame.pivot` and `pd.pivot`.
- Added support for `DataFrame.to_csv` and `Series.to_csv`.

#### Bug Fixes

- Fixed a bug that causes output of GroupBy.aggregate's columns to be ordered incorrectly.
- Fixed a bug where `DataFrame.describe` on a frame with duplicate columns of differing dtypes could cause an error or incorrect results.
- Fixed a bug in `DataFrame.rolling` and `Series.rolling` so `window=0` now throws `NotImplementedError` instead of `ValueError`
- Fixed a bug in `DataFrame` and `Series` with `dtype=np.uint64` resulting in precision errors
- Fixed bug where `values` is set to `index` when `index` and `columns` contain all columns in DataFrame during `pivot_table`.

#### Improvements

- Added support for named aggregations in `DataFrame.aggregate` and `Series.aggregate` with `axis=0`.
- `pd.read_csv` reads using the native pandas CSV parser, then uploads data to snowflake using parquet. This enables most of the parameters supported by `read_csv` including date parsing and numeric conversions. Uploading via parquet is roughly twice as fast as uploading via CSV.
- Initial work to support an `pd.Index` directly in Snowpark pandas. Support for `pd.Index` as a first-class component of Snowpark pandas is coming soon.
- Added a lazy index constructor and support for `len`, `shape`, `size`, `empty`, `to_pandas()` and `names`. For `df.index`, Snowpark pandas creates a lazy index object.
- For `df.index`, Snowpark pandas creates a lazy index object. 
- For `df.columns`, Snowpark pandas supports a non-lazy version of an `Index` since the data is already stored locally.
- Added support for `Index.copy()`
- Added support for Index APIs: `dtype`, `values`, `item()`, `tolist()`, `to_series()` and `to_frame()`
- Expand support for DataFrames with no rows in `pd.pivot_table` and `DataFrame.pivot_table`.
- Added support for `inplace` parameter in `DataFrame.sort_index` and `Series.sort_index`.

## 1.18.0 (2024-05-28)

### Snowpark Python API Updates

#### Improvements

- Improved error message to remind users set `{"infer_schema": True}` when reading csv file without specifying its schema.
- Improved error handling for `Session.create_dataframe` when called with more than 512 rows and using `format` or `pyformat` `paramstyle`.

### Snowpark pandas API Updates

#### New Features

- Added `DataFrame.cache_result` and `Series.cache_result` methods for users to persist DataFrames and Series to a temporary table lasting the duration of the session to improve latency of subsequent operations.

#### Bug Fixes

#### Improvements

- Added partial support for `DataFrame.pivot_table` with no `index` parameter, as well as for `margins` parameter.
- Updated the signature of `DataFrame.shift`/`Series.shift`/`DataFrameGroupBy.shift`/`SeriesGroupBy.shift` to match pandas 2.2.1. Snowpark pandas does not yet support the newly-added `suffix` argument, or sequence values of `periods`.
- Re-added support for `Series.str.split`.

#### Bug Fixes

- Fixed how we support mixed columns for string methods (`Series.str.*`).

### Snowpark Local Testing Updates

#### New Features

- Added support for the following DataFrameReader read options to file formats `csv` and `json`:
  - PURGE
  - PATTERN
  - INFER_SCHEMA with value being `False`
  - ENCODING with value being `UTF8`
- Added support for `DataFrame.analytics.moving_agg` and `DataFrame.analytics.cumulative_agg_agg`.
- Added support for `if_not_exists` parameter during UDF and stored procedure registration.

#### Bug Fixes

- Fixed a bug that when processing time format, fractional second part is not handled properly.
- Fixed a bug that caused function calls on `*` to fail.
- Fixed a bug that prevented creation of map and struct type objects.
- Fixed a bug that function `date_add` was unable to handle some numeric types.
- Fixed a bug that `TimestampType` casting resulted in incorrect data.
- Fixed a bug that caused `DecimalType` data to have incorrect precision in some cases.
- Fixed a bug where referencing missing table or view raises confusing `IndexError`.
- Fixed a bug that mocked function `to_timestamp_ntz` can not handle None data.
- Fixed a bug that mocked UDFs handles output data of None improperly.
- Fixed a bug where `DataFrame.with_column_renamed` ignores attributes from parent DataFrames after join operations.
- Fixed a bug that integer precision of large value gets lost when converted to pandas DataFrame.
- Fixed a bug that the schema of datetime object is wrong when create DataFrame from a pandas DataFrame.
- Fixed a bug in the implementation of `Column.equal_nan` where null data is handled incorrectly.
- Fixed a bug where `DataFrame.drop` ignore attributes from parent DataFrames after join operations.
- Fixed a bug in mocked function `date_part` where Column type is set wrong.
- Fixed a bug where `DataFrameWriter.save_as_table` does not raise exceptions when inserting null data into non-nullable columns.
- Fixed a bug in the implementation of `DataFrameWriter.save_as_table` where
  - Append or Truncate fails when incoming data has different schema than existing table.
  - Truncate fails when incoming data does not specify columns that are nullable.

#### Improvements

- Removed dependency check for `pyarrow` as it is not used.
- Improved target type coverage of `Column.cast`, adding support for casting to boolean and all integral types.
- Aligned error experience when calling UDFs and stored procedures.
- Added appropriate error messages for `is_permanent` and `anonymous` options in UDFs and stored procedures registration to make it more clear that those features are not yet supported.
- File read operation with unsupported options and values now raises `NotImplementedError` instead of warnings and unclear error information.

## 1.17.0 (2024-05-21)

### Snowpark Python API Updates

#### New Features

- Added support to add a comment on tables and views using the functions listed below:
  - `DataFrameWriter.save_as_table`
  - `DataFrame.create_or_replace_view`
  - `DataFrame.create_or_replace_temp_view`
  - `DataFrame.create_or_replace_dynamic_table`

#### Improvements

- Improved error message to remind users to set `{"infer_schema": True}` when reading CSV file without specifying its schema.

### Snowpark pandas API Updates

#### New Features

- Start of Public Preview of Snowpark pandas API. Refer to the [Snowpark pandas API Docs](https://docs.snowflake.com/developer-guide/snowpark/python/snowpark-pandas) for more details.

### Snowpark Local Testing Updates

#### New Features

- Added support for NumericType and VariantType data conversion in the mocked function `to_timestamp_ltz`, `to_timestamp_ntz`, `to_timestamp_tz` and `to_timestamp`.
- Added support for DecimalType, BinaryType, ArrayType, MapType, TimestampType, DateType and TimeType data conversion in the mocked function `to_char`.
- Added support for the following APIs:
  - snowflake.snowpark.functions:
    - to_varchar
  - snowflake.snowpark.DataFrame:
    - pivot
  - snowflake.snowpark.Session:
    - cancel_all
- Introduced a new exception class `snowflake.snowpark.mock.exceptions.SnowparkLocalTestingException`.
- Added support for casting to FloatType

#### Bug Fixes

- Fixed a bug that stored procedure and UDF should not remove imports already in the `sys.path` during the clean-up step.
- Fixed a bug that when processing datetime format, the fractional second part is not handled properly.
- Fixed a bug that on Windows platform that file operations was unable to properly handle file separator in directory name.
- Fixed a bug that on Windows platform that when reading a pandas dataframe, IntervalType column with integer data can not be processed.
- Fixed a bug that prevented users from being able to select multiple columns with the same alias.
- Fixed a bug that `Session.get_current_[schema|database|role|user|account|warehouse]` returns upper-cased identifiers when identifiers are quoted.
- Fixed a bug that function `substr` and `substring` can not handle 0-based `start_expr`.

#### Improvements

- Standardized the error experience by raising `SnowparkLocalTestingException` in error cases which is on par with `SnowparkSQLException` raised in non-local execution.
- Improved error experience of `Session.write_pandas` method that `NotImplementError` will be raised when called.
- Aligned error experience with reusing a closed session in non-local execution.

## 1.16.0 (2024-05-07)

### New Features

- Support stored procedure register with packages given as Python modules.
- Added snowflake.snowpark.Session.lineage.trace to explore data lineage of snowfake objects.
- Added support for structured type schema parsing.

### Bug Fixes

- Fixed a bug when inferring schema, single quotes are added to stage files already have single quotes.

### Local Testing Updates

#### New Features

- Added support for StringType, TimestampType and VariantType data conversion in the mocked function `to_date`.
- Added support for the following APIs:
  - snowflake.snowpark.functions
    - get
    - concat
    - concat_ws

#### Bug Fixes

- Fixed a bug that caused `NaT` and `NaN` values to not be recognized.
- Fixed a bug where, when inferring a schema, single quotes were added to stage files that already had single quotes.
- Fixed a bug where `DataFrameReader.csv` was unable to handle quoted values containing a delimiter.
- Fixed a bug that when there is `None` value in an arithmetic calculation, the output should remain `None` instead of `math.nan`.
- Fixed a bug in function `sum` and `covar_pop` that when there is `math.nan` in the data, the output should also be `math.nan`.
- Fixed a bug that stage operation can not handle directories.
- Fixed a bug that `DataFrame.to_pandas` should take Snowflake numeric types with precision 38 as `int64`.

## 1.15.0 (2024-04-24)

### New Features

- Added `truncate` save mode in `DataFrameWrite` to overwrite existing tables by truncating the underlying table instead of dropping it.
- Added telemetry to calculate query plan height and number of duplicate nodes during collect operations.
- Added the functions below to unload data from a `DataFrame` into one or more files in a stage:
  - `DataFrame.write.json`
  - `DataFrame.write.csv`
  - `DataFrame.write.parquet`
- Added distributed tracing using open telemetry APIs for action functions in `DataFrame` and `DataFrameWriter`:
  - snowflake.snowpark.DataFrame:
    - collect
    - collect_nowait
    - to_pandas
    - count
    - show
  - snowflake.snowpark.DataFrameWriter:
    - save_as_table
- Added support for snow:// URLs to `snowflake.snowpark.Session.file.get` and `snowflake.snowpark.Session.file.get_stream`
- Added support to register stored procedures and UDxFs with a `comment`.
- UDAF client support is ready for public preview. Please stay tuned for the Snowflake announcement of UDAF public preview.
- Added support for dynamic pivot.  This feature is currently in private preview.

### Improvements

- Improved the generated query performance for both compilation and execution by converting duplicate subqueries to Common Table Expressions (CTEs). It is still an experimental feature not enabled by default, and can be enabled by setting `session.cte_optimization_enabled` to `True`.

### Bug Fixes

- Fixed a bug where `statement_params` was not passed to query executions that register stored procedures and user defined functions.
- Fixed a bug causing `snowflake.snowpark.Session.file.get_stream` to fail for quoted stage locations.
- Fixed a bug that an internal type hint in `utils.py` might raise AttributeError in case the underlying module can not be found.

### Local Testing Updates

#### New Features

- Added support for registering UDFs and stored procedures.
- Added support for the following APIs:
  - snowflake.snowpark.Session:
    - file.put
    - file.put_stream
    - file.get
    - file.get_stream
    - read.json
    - add_import
    - remove_import
    - get_imports
    - clear_imports
    - add_packages
    - add_requirements
    - clear_packages
    - remove_package
    - udf.register
    - udf.register_from_file
    - sproc.register
    - sproc.register_from_file
  - snowflake.snowpark.functions
    - current_database
    - current_session
    - date_trunc
    - object_construct
    - object_construct_keep_null
    - pow
    - sqrt
    - udf
    - sproc
- Added support for StringType, TimestampType and VariantType data conversion in the mocked function `to_time`.

#### Bug Fixes

- Fixed a bug that null filled columns for constant functions.
- Fixed a bug that implementation of to_object, to_array and to_binary to better handle null inputs.
- Fixed a bug that timestamp data comparison can not handle year beyond 2262.
- Fixed a bug that `Session.builder.getOrCreate` should return the created mock session.

## 1.14.0 (2024-03-20)

### New Features

- Added support for creating vectorized UDTFs with `process` method.
- Added support for dataframe functions:
  - to_timestamp_ltz
  - to_timestamp_ntz
  - to_timestamp_tz
  - locate
- Added support for ASOF JOIN type.
- Added support for the following local testing APIs:
  - snowflake.snowpark.functions:
    - to_double
    - to_timestamp
    - to_timestamp_ltz
    - to_timestamp_ntz
    - to_timestamp_tz
    - greatest
    - least
    - convert_timezone
    - dateadd
    - date_part
  - snowflake.snowpark.Session:
    - get_current_account
    - get_current_warehouse
    - get_current_role
    - use_schema
    - use_warehouse
    - use_database
    - use_role

### Bug Fixes

- Fixed a bug in `SnowflakePlanBuilder` that `save_as_table` does not filter column that name start with '$' and follow by number correctly.
- Fixed a bug that statement parameters may have no effect when resolving imports and packages.
- Fixed bugs in local testing:
  - LEFT ANTI and LEFT SEMI joins drop rows with null values.
  - DataFrameReader.csv incorrectly parses data when the optional parameter `field_optionally_enclosed_by` is specified.
  - Column.regexp only considers the first entry when `pattern` is a `Column`.
  - Table.update raises `KeyError` when updating null values in the rows.
  - VARIANT columns raise errors at `DataFrame.collect`.
  - `count_distinct` does not work correctly when counting.
  - Null values in integer columns raise `TypeError`.

### Improvements

- Added telemetry to local testing.
- Improved the error message of `DataFrameReader` to raise `FileNotFound` error when reading a path that does not exist or when there are no files under the path.

## 1.13.0 (2024-02-26)

### New Features

- Added support for an optional `date_part` argument in function `last_day`.
- `SessionBuilder.app_name` will set the query_tag after the session is created.
- Added support for the following local testing functions:
  - current_timestamp
  - current_date
  - current_time
  - strip_null_value
  - upper
  - lower
  - length
  - initcap

### Improvements

- Added cleanup logic at interpreter shutdown to close all active sessions.
- Closing sessions within stored procedures now is a no-op logging a warning instead of raising an error.

### Bug Fixes

- Fixed a bug in `DataFrame.to_local_iterator` where the iterator could yield wrong results if another query is executed before the iterator finishes due to wrong isolation level. For details, please see #945.
- Fixed a bug that truncated table names in error messages while running a plan with local testing enabled.
- Fixed a bug that `Session.range` returns empty result when the range is large.

## 1.12.1 (2024-02-08)

### Improvements

- Use `split_blocks=True` by default during `to_pandas` conversion, for optimal memory allocation. This parameter is passed to `pyarrow.Table.to_pandas`, which enables `PyArrow` to split the memory allocation into smaller, more manageable blocks instead of allocating a single contiguous block. This results in better memory management when dealing with larger datasets.

### Bug Fixes

- Fixed a bug in `DataFrame.to_pandas` that caused an error when evaluating on a Dataframe with an `IntergerType` column with null values.

## 1.12.0 (2024-01-30)

### New Features

- Exposed `statement_params` in `StoredProcedure.__call__`.
- Added two optional arguments to `Session.add_import`.
  - `chunk_size`: The number of bytes to hash per chunk of the uploaded files.
  - `whole_file_hash`: By default only the first chunk of the uploaded import is hashed to save time. When this is set to True each uploaded file is fully hashed instead.
- Added parameters `external_access_integrations` and `secrets` when creating a UDAF from Snowpark Python to allow integration with external access.
- Added a new method `Session.append_query_tag`. Allows an additional tag to be added to the current query tag by appending it as a comma separated value.
- Added a new method `Session.update_query_tag`. Allows updates to a JSON encoded dictionary query tag.
- `SessionBuilder.getOrCreate` will now attempt to replace the singleton it returns when token expiration has been detected.
- Added support for new functions in `snowflake.snowpark.functions`:
  - `array_except`
  - `create_map`
  - `sign`/`signum`
- Added the following functions to `DataFrame.analytics`:
  - Added the `moving_agg` function in `DataFrame.analytics` to enable moving aggregations like sums and averages with multiple window sizes.
  - Added the `cummulative_agg` function in `DataFrame.analytics` to enable commulative aggregations like sums and averages on multiple columns.
  - Added the `compute_lag` and `compute_lead` functions in `DataFrame.analytics` for enabling lead and lag calculations on multiple columns.
  - Added the `time_series_agg` function in `DataFrame.analytics` to enable time series aggregations like sums and averages with multiple time windows.

### Bug Fixes

- Fixed a bug in `DataFrame.na.fill` that caused Boolean values to erroneously override integer values.
- Fixed a bug in `Session.create_dataframe` where the Snowpark DataFrames created using pandas DataFrames were not inferring the type for timestamp columns correctly. The behavior is as follows:
  - Earlier timestamp columns without a timezone would be converted to nanosecond epochs and inferred as `LongType()`, but will now be correctly maintained as timestamp values and be inferred as `TimestampType(TimestampTimeZone.NTZ)`.
  - Earlier timestamp columns with a timezone would be inferred as `TimestampType(TimestampTimeZone.NTZ)` and loose timezone information but will now be correctly inferred as `TimestampType(TimestampTimeZone.LTZ)` and timezone information is retained correctly.
  - Set session parameter `PYTHON_SNOWPARK_USE_LOGICAL_TYPE_FOR_CREATE_DATAFRAME` to revert back to old behavior. It is recommended that you update your code to align with correct behavior because the parameter will be removed in the future.
- Fixed a bug that `DataFrame.to_pandas` gets decimal type when scale is not 0, and creates an object dtype in `pandas`. Instead, we cast the value to a float64 type.
- Fixed bugs that wrongly flattened the generated SQL when one of the following happens:
  - `DataFrame.filter()` is called after `DataFrame.sort().limit()`.
  - `DataFrame.sort()` or `filter()` is called on a DataFrame that already has a window function or sequence-dependent data generator column.
    For instance, `df.select("a", seq1().alias("b")).select("a", "b").sort("a")` won't flatten the sort clause anymore.
  - a window or sequence-dependent data generator column is used after `DataFrame.limit()`. For instance, `df.limit(10).select(row_number().over())` won't flatten the limit and select in the generated SQL.
- Fixed a bug where aliasing a DataFrame column raised an error when the DataFame was copied from another DataFrame with an aliased column. For instance,

  ```python
  df = df.select(col("a").alias("b"))
  df = copy(df)
  df.select(col("b").alias("c"))  # threw an error. Now it's fixed.
  ```

- Fixed a bug in `Session.create_dataframe` that the non-nullable field in a schema is not respected for boolean type. Note that this fix is only effective when the user has the privilege to create a temp table.
- Fixed a bug in SQL simplifier where non-select statements in `session.sql` dropped a SQL query when used with `limit()`.
- Fixed a bug that raised an exception when session parameter `ERROR_ON_NONDETERMINISTIC_UPDATE` is true.

### Behavior Changes (API Compatible)

- When parsing data types during a `to_pandas` operation, we rely on GS precision value to fix precision issues for large integer values. This may affect users where a column that was earlier returned as `int8` gets returned as `int64`. Users can fix this by explicitly specifying precision values for their return column.
- Aligned behavior for `Session.call` in case of table stored procedures where running `Session.call` would not trigger stored procedure unless a `collect()` operation was performed.
- `StoredProcedureRegistration` will now automatically add `snowflake-snowpark-python` as a package dependency. The added dependency will be on the client's local version of the library and an error is thrown if the server cannot support that version.

## 1.11.1 (2023-12-07)

### Bug Fixes

- Fixed a bug that numpy should not be imported at the top level of mock module.
- Added support for these new functions in `snowflake.snowpark.functions`:
  - `from_utc_timestamp`
  - `to_utc_timestamp`

## 1.11.0 (2023-12-05)

### New Features

- Add the `conn_error` attribute to `SnowflakeSQLException` that stores the whole underlying exception from `snowflake-connector-python`.
- Added support for `RelationalGroupedDataframe.pivot()` to access `pivot` in the following pattern `Dataframe.group_by(...).pivot(...)`.
- Added experimental feature: Local Testing Mode, which allows you to create and operate on Snowpark Python DataFrames locally without connecting to a Snowflake account. You can use the local testing framework to test your DataFrame operations locally, on your development machine or in a CI (continuous integration) pipeline, before deploying code changes to your account.

- Added support for `arrays_to_object` new functions in `snowflake.snowpark.functions`.
- Added support for the vector data type.

### Dependency Updates

- Bumped cloudpickle dependency to work with `cloudpickle==2.2.1`
- Updated ``snowflake-connector-python`` to `3.4.0`.

### Bug Fixes

- DataFrame column names quoting check now supports newline characters.
- Fix a bug where a DataFrame generated by `session.read.with_metadata` creates inconsistent table when doing `df.write.save_as_table`.

## 1.10.0 (2023-11-03)

### New Features

- Added support for managing case sensitivity in `DataFrame.to_local_iterator()`.
- Added support for specifying vectorized UDTF's input column names by using the optional parameter `input_names` in `UDTFRegistration.register/register_file` and `functions.pandas_udtf`. By default, `RelationalGroupedDataFrame.applyInPandas` will infer the column names from current dataframe schema.
- Add `sql_error_code` and `raw_message` attributes to `SnowflakeSQLException` when it is caused by a SQL exception.

### Bug Fixes

- Fixed a bug in `DataFrame.to_pandas()` where converting snowpark dataframes to pandas dataframes was losing precision on integers with more than 19 digits.
- Fixed a bug that `session.add_packages` can not handle requirement specifier that contains project name with underscore and version.
- Fixed a bug in `DataFrame.limit()` when `offset` is used and the parent `DataFrame` uses `limit`. Now the `offset` won't impact the parent DataFrame's `limit`.
- Fixed a bug in `DataFrame.write.save_as_table` where dataframes created from read api could not save data into snowflake because of invalid column name `$1`.

### Behavior change

- Changed the behavior of `date_format`:
  - The `format` argument changed from optional to required.
  - The returned result changed from a date object to a date-formatted string.
- When a window function, or a sequence-dependent data generator (`normal`, `zipf`, `uniform`, `seq1`, `seq2`, `seq4`, `seq8`) function is used, the sort and filter operation will no longer be flattened when generating the query.

## 1.9.0 (2023-10-13)

### New Features

- Added support for the Python 3.11 runtime environment.

### Dependency updates

- Added back the dependency of `typing-extensions`.

### Bug Fixes

- Fixed a bug where imports from permanent stage locations were ignored for temporary stored procedures, UDTFs, UDFs, and UDAFs.
- Revert back to using CTAS (create table as select) statement for `Dataframe.writer.save_as_table` which does not need insert permission for writing tables.

### New Features
- Support `PythonObjJSONEncoder` json-serializable objects for `ARRAY` and `OBJECT` literals.

## 1.8.0 (2023-09-14)

### New Features

- Added support for VOLATILE/IMMUTABLE keyword when registering UDFs.
- Added support for specifying clustering keys when saving dataframes using `DataFrame.save_as_table`.
- Accept `Iterable` objects input for `schema` when creating dataframes using `Session.create_dataframe`.
- Added the property `DataFrame.session` to return a `Session` object.
- Added the property `Session.session_id` to return an integer that represents session ID.
- Added the property `Session.connection` to return a `SnowflakeConnection` object .

- Added support for creating a Snowpark session from a configuration file or environment variables.

### Dependency updates

- Updated ``snowflake-connector-python`` to 3.2.0.

### Bug Fixes

- Fixed a bug where automatic package upload would raise `ValueError` even when compatible package version were added in `session.add_packages`.
- Fixed a bug where table stored procedures were not registered correctly when using `register_from_file`.
- Fixed a bug where dataframe joins failed with `invalid_identifier` error.
- Fixed a bug where `DataFrame.copy` disables SQL simplfier for the returned copy.
- Fixed a bug where `session.sql().select()` would fail if any parameters are specified to `session.sql()`

## 1.7.0 (2023-08-28)

### New Features

- Added parameters `external_access_integrations` and `secrets` when creating a UDF, UDTF or Stored Procedure from Snowpark Python to allow integration with external access.
- Added support for these new functions in `snowflake.snowpark.functions`:
  - `array_flatten`
  - `flatten`
- Added support for `apply_in_pandas` in `snowflake.snowpark.relational_grouped_dataframe`.
- Added support for replicating your local Python environment on Snowflake via `Session.replicate_local_environment`.

### Bug Fixes

- Fixed a bug where `session.create_dataframe` fails to properly set nullable columns where nullability was affected by order or data was given.
- Fixed a bug where `DataFrame.select` could not identify and alias columns in presence of table functions when output columns of table function overlapped with columns in dataframe.

### Behavior Changes

- When creating stored procedures, UDFs, UDTFs, UDAFs with parameter `is_permanent=False` will now create temporary objects even when `stage_name` is provided. The default value of `is_permanent` is `False` which is why if this value is not explicitly set to `True` for permanent objects, users will notice a change in behavior.
- `types.StructField` now enquotes column identifier by default.

## 1.6.1 (2023-08-02)

### New Features

- Added support for these new functions in `snowflake.snowpark.functions`:
  - `array_sort`
  - `sort_array`
  - `array_min`
  - `array_max`
  - `explode_outer`
- Added support for pure Python packages specified via `Session.add_requirements` or `Session.add_packages`. They are now usable in stored procedures and UDFs even if packages are not present on the Snowflake Anaconda channel.
  - Added Session parameter `custom_packages_upload_enabled` and `custom_packages_force_upload_enabled` to enable the support for pure Python packages feature mentioned above. Both parameters default to `False`.
- Added support for specifying package requirements by passing a Conda environment yaml file to `Session.add_requirements`.
- Added support for asynchronous execution of multi-query dataframes that contain binding variables.
- Added support for renaming multiple columns in `DataFrame.rename`.
- Added support for Geometry datatypes.
- Added support for `params` in `session.sql()` in stored procedures.
- Added support for user-defined aggregate functions (UDAFs). This feature is currently in private preview.
- Added support for vectorized UDTFs (user-defined table functions). This feature is currently in public preview.
- Added support for Snowflake Timestamp variants (i.e., `TIMESTAMP_NTZ`, `TIMESTAMP_LTZ`, `TIMESTAMP_TZ`)
  - Added `TimestampTimezone` as an argument in `TimestampType` constructor.
  - Added type hints `NTZ`, `LTZ`, `TZ` and `Timestamp` to annotate functions when registering UDFs.

### Improvements

- Removed redundant dependency `typing-extensions`.
- `DataFrame.cache_result` now creates temp table fully qualified names under current database and current schema.

### Bug Fixes

- Fixed a bug where type check happens on pandas before it is imported.
- Fixed a bug when creating a UDF from `numpy.ufunc`.
- Fixed a bug where `DataFrame.union` was not generating the correct `Selectable.schema_query` when SQL simplifier is enabled.

### Behavior Changes

- `DataFrameWriter.save_as_table` now respects the `nullable` field of the schema provided by the user or the inferred schema based on data from user input.

### Dependency updates

- Updated ``snowflake-connector-python`` to 3.0.4.

## 1.5.1 (2023-06-20)

### New Features

- Added support for the Python 3.10 runtime environment.

## 1.5.0 (2023-06-09)

### Behavior Changes

- Aggregation results, from functions such as `DataFrame.agg` and `DataFrame.describe`, no longer strip away non-printing characters from column names.

### New Features

- Added support for the Python 3.9 runtime environment.
- Added support for new functions in `snowflake.snowpark.functions`:
  - `array_generate_range`
  - `array_unique_agg`
  - `collect_set`
  - `sequence`
- Added support for registering and calling stored procedures with `TABLE` return type.
- Added support for parameter `length` in `StringType()` to specify the maximum number of characters that can be stored by the column.
- Added the alias `functions.element_at()` for `functions.get()`.
- Added the alias `Column.contains` for `functions.contains`.
- Added experimental feature `DataFrame.alias`.
- Added support for querying metadata columns from stage when creating `DataFrame` using `DataFrameReader`.
- Added support for `StructType.add` to append more fields to existing `StructType` objects.
- Added support for parameter `execute_as` in `StoredProcedureRegistration.register_from_file()` to specify stored procedure caller rights.

### Bug Fixes

- Fixed a bug where the `Dataframe.join_table_function` did not run all of the necessary queries to set up the join table function when SQL simplifier was enabled.
- Fixed type hint declaration for custom types - `ColumnOrName`, `ColumnOrLiteralStr`, `ColumnOrSqlExpr`, `LiteralType` and `ColumnOrLiteral` that were breaking `mypy` checks.
- Fixed a bug where `DataFrameWriter.save_as_table` and `DataFrame.copy_into_table` failed to parse fully qualified table names.

## 1.4.0 (2023-04-24)

### New Features

- Added support for `session.getOrCreate`.
- Added support for alias `Column.getField`.
- Added support for new functions in `snowflake.snowpark.functions`:
  - `date_add` and `date_sub` to make add and subtract operations easier.
  - `daydiff`
  - `explode`
  - `array_distinct`.
  - `regexp_extract`.
  - `struct`.
  - `format_number`.
  - `bround`.
  - `substring_index`
- Added parameter `skip_upload_on_content_match` when creating UDFs, UDTFs and stored procedures using `register_from_file` to skip uploading files to a stage if the same version of the files are already on the stage.
- Added support for `DataFrameWriter.save_as_table` method to take table names that contain dots.
- Flattened generated SQL when `DataFrame.filter()` or `DataFrame.order_by()` is followed by a projection statement (e.g. `DataFrame.select()`, `DataFrame.with_column()`).
- Added support for creating dynamic tables _(in private preview)_ using `Dataframe.create_or_replace_dynamic_table`.
- Added an optional argument `params` in `session.sql()` to support binding variables. Note that this is not supported in stored procedures yet.

### Bug Fixes

- Fixed a bug in `strtok_to_array` where an exception was thrown when a delimiter was passed in.
- Fixed a bug in `session.add_import` where the module had the same namespace as other dependencies.

## 1.3.0 (2023-03-28)

### New Features

- Added support for `delimiters` parameter in `functions.initcap()`.
- Added support for `functions.hash()` to accept a variable number of input expressions.
- Added API `Session.RuntimeConfig` for getting/setting/checking the mutability of any runtime configuration.
- Added support managing case sensitivity in `Row` results from `DataFrame.collect` using `case_sensitive` parameter.
- Added API `Session.conf` for getting, setting or checking the mutability of any runtime configuration.
- Added support for managing case sensitivity in `Row` results from `DataFrame.collect` using `case_sensitive` parameter.
- Added indexer support for `snowflake.snowpark.types.StructType`.
- Added a keyword argument `log_on_exception` to `Dataframe.collect` and `Dataframe.collect_no_wait` to optionally disable error logging for SQL exceptions.

### Bug Fixes

- Fixed a bug where a DataFrame set operation(`DataFrame.substract`, `DataFrame.union`, etc.) being called after another DataFrame set operation and `DataFrame.select` or `DataFrame.with_column` throws an exception.
- Fixed a bug where chained sort statements are overwritten by the SQL simplifier.

### Improvements

- Simplified JOIN queries to use constant subquery aliases (`SNOWPARK_LEFT`, `SNOWPARK_RIGHT`) by default. Users can disable this at runtime with `session.conf.set('use_constant_subquery_alias', False)` to use randomly generated alias names instead.
- Allowed specifying statement parameters in `session.call()`.
- Enabled the uploading of large pandas DataFrames in stored procedures by defaulting to a chunk size of 100,000 rows.

## 1.2.0 (2023-03-02)

### New Features

- Added support for displaying source code as comments in the generated scripts when registering stored procedures. This
  is enabled by default, turn off by specifying `source_code_display=False` at registration.
- Added a parameter `if_not_exists` when creating a UDF, UDTF or Stored Procedure from Snowpark Python to ignore creating the specified function or procedure if it already exists.
- Accept integers when calling `snowflake.snowpark.functions.get` to extract value from array.
- Added `functions.reverse` in functions to open access to Snowflake built-in function
  [reverse](https://docs.snowflake.com/en/sql-reference/functions/reverse).
- Added parameter `require_scoped_url` in snowflake.snowflake.files.SnowflakeFile.open() `(in Private Preview)` to replace `is_owner_file` is marked for deprecation.

### Bug Fixes

- Fixed a bug that overwrote `paramstyle` to `qmark` when creating a Snowpark session.
- Fixed a bug where `df.join(..., how="cross")` fails with `SnowparkJoinException: (1112): Unsupported using join type 'Cross'`.
- Fixed a bug where querying a `DataFrame` column created from chained function calls used a wrong column name.

## 1.1.0 (2023-01-26)

### New Features:

- Added `asc`, `asc_nulls_first`, `asc_nulls_last`, `desc`, `desc_nulls_first`, `desc_nulls_last`, `date_part` and `unix_timestamp` in functions.
- Added the property `DataFrame.dtypes` to return a list of column name and data type pairs.
- Added the following aliases:
  - `functions.expr()` for `functions.sql_expr()`.
  - `functions.date_format()` for `functions.to_date()`.
  - `functions.monotonically_increasing_id()` for `functions.seq8()`
  - `functions.from_unixtime()` for `functions.to_timestamp()`

### Bug Fixes:

- Fixed a bug in SQL simplifier that didn’t handle Column alias and join well in some cases. See https://github.com/snowflakedb/snowpark-python/issues/658 for details.
- Fixed a bug in SQL simplifier that generated wrong column names for function calls, NaN and INF.

### Improvements

- The session parameter `PYTHON_SNOWPARK_USE_SQL_SIMPLIFIER` is `True` after Snowflake 7.3 was released. In snowpark-python, `session.sql_simplifier_enabled` reads the value of `PYTHON_SNOWPARK_USE_SQL_SIMPLIFIER` by default, meaning that the SQL simplfier is enabled by default after the Snowflake 7.3 release. To turn this off, set `PYTHON_SNOWPARK_USE_SQL_SIMPLIFIER` in Snowflake to `False` or run `session.sql_simplifier_enabled = False` from Snowpark. It is recommended to use the SQL simplifier because it helps to generate more concise SQL.

## 1.0.0 (2022-11-01)

### New Features

- Added `Session.generator()` to create a new `DataFrame` using the Generator table function.
- Added a parameter `secure` to the functions that create a secure UDF or UDTF.

## 0.12.0 (2022-10-14)

### New Features

- Added new APIs for async job:
  - `Session.create_async_job()` to create an `AsyncJob` instance from a query id.
  - `AsyncJob.result()` now accepts argument `result_type` to return the results in different formats.
  - `AsyncJob.to_df()` returns a `DataFrame` built from the result of this asynchronous job.
  - `AsyncJob.query()` returns the SQL text of the executed query.
- `DataFrame.agg()` and `RelationalGroupedDataFrame.agg()` now accept variable-length arguments.
- Added parameters `lsuffix` and `rsuffix` to `DataFram.join()` and `DataFrame.cross_join()` to conveniently rename overlapping columns.
- Added `Table.drop_table()` so you can drop the temp table after `DataFrame.cache_result()`. `Table` is also a context manager so you can use the `with` statement to drop the cache temp table after use.
- Added `Session.use_secondary_roles()`.
- Added functions `first_value()` and `last_value()`. (contributed by @chasleslr)
- Added `on` as an alias for `using_columns` and `how` as an alias for `join_type` in `DataFrame.join()`.

### Bug Fixes

- Fixed a bug in `Session.create_dataframe()` that raised an error when `schema` names had special characters.
- Fixed a bug in which options set in `Session.read.option()` were not passed to `DataFrame.copy_into_table()` as default values.
- Fixed a bug in which `DataFrame.copy_into_table()` raises an error when a copy option has single quotes in the value.

## 0.11.0 (2022-09-28)

### Behavior Changes

- `Session.add_packages()` now raises `ValueError` when the version of a package cannot be found in Snowflake Anaconda channel. Previously, `Session.add_packages()` succeeded, and a `SnowparkSQLException` exception was raised later in the UDF/SP registration step.

### New Features:

- Added method `FileOperation.get_stream()` to support downloading stage files as stream.
- Added support in `functions.ntiles()` to accept int argument.
- Added the following aliases:
  - `functions.call_function()` for `functions.call_builtin()`.
  - `functions.function()` for `functions.builtin()`.
  - `DataFrame.order_by()` for `DataFrame.sort()`
  - `DataFrame.orderBy()` for `DataFrame.sort()`
- Improved `DataFrame.cache_result()` to return a more accurate `Table` class instead of a `DataFrame` class.
- Added support to allow `session` as the first argument when calling `StoredProcedure`.

### Improvements

- Improved nested query generation by flattening queries when applicable.
  - This improvement could be enabled by setting `Session.sql_simplifier_enabled = True`.
  - `DataFrame.select()`, `DataFrame.with_column()`, `DataFrame.drop()` and other select-related APIs have more flattened SQLs.
  - `DataFrame.union()`, `DataFrame.union_all()`, `DataFrame.except_()`, `DataFrame.intersect()`, `DataFrame.union_by_name()` have flattened SQLs generated when multiple set operators are chained.
- Improved type annotations for async job APIs.

### Bug Fixes

- Fixed a bug in which `Table.update()`, `Table.delete()`, `Table.merge()` try to reference a temp table that does not exist.

## 0.10.0 (2022-09-16)

### New Features:

- Added experimental APIs for evaluating Snowpark dataframes with asynchronous queries:
  - Added keyword argument `block` to the following action APIs on Snowpark dataframes (which execute queries) to allow asynchronous evaluations:
    - `DataFrame.collect()`, `DataFrame.to_local_iterator()`, `DataFrame.to_pandas()`, `DataFrame.to_pandas_batches()`, `DataFrame.count()`, `DataFrame.first()`.
    - `DataFrameWriter.save_as_table()`, `DataFrameWriter.copy_into_location()`.
    - `Table.delete()`, `Table.update()`, `Table.merge()`.
  - Added method `DataFrame.collect_nowait()` to allow asynchronous evaluations.
  - Added class `AsyncJob` to retrieve results from asynchronously executed queries and check their status.
- Added support for `table_type` in `Session.write_pandas()`. You can now choose from these `table_type` options: `"temporary"`, `"temp"`, and `"transient"`.
- Added support for using Python structured data (`list`, `tuple` and `dict`) as literal values in Snowpark.
- Added keyword argument `execute_as` to `functions.sproc()` and `session.sproc.register()` to allow registering a stored procedure as a caller or owner.
- Added support for specifying a pre-configured file format when reading files from a stage in Snowflake.

### Improvements:

- Added support for displaying details of a Snowpark session.

### Bug Fixes:

- Fixed a bug in which `DataFrame.copy_into_table()` and `DataFrameWriter.save_as_table()` mistakenly created a new table if the table name is fully qualified, and the table already exists.

### Deprecations:

- Deprecated keyword argument `create_temp_table` in `Session.write_pandas()`.
- Deprecated invoking UDFs using arguments wrapped in a Python list or tuple. You can use variable-length arguments without a list or tuple.

### Dependency updates

- Updated ``snowflake-connector-python`` to 2.7.12.

## 0.9.0 (2022-08-30)

### New Features:

- Added support for displaying source code as comments in the generated scripts when registering UDFs.
  This feature is turned on by default. To turn it off, pass the new keyword argument `source_code_display` as `False` when calling `register()` or `@udf()`.
- Added support for calling table functions from `DataFrame.select()`, `DataFrame.with_column()` and `DataFrame.with_columns()` which now take parameters of type `table_function.TableFunctionCall` for columns.
- Added keyword argument `overwrite` to `session.write_pandas()` to allow overwriting contents of a Snowflake table with that of a pandas DataFrame.
- Added keyword argument `column_order` to `df.write.save_as_table()` to specify the matching rules when inserting data into table in append mode.
- Added method `FileOperation.put_stream()` to upload local files to a stage via file stream.
- Added methods `TableFunctionCall.alias()` and `TableFunctionCall.as_()` to allow aliasing the names of columns that come from the output of table function joins.
- Added function `get_active_session()` in module `snowflake.snowpark.context` to get the current active Snowpark session.

### Bug Fixes:

- Fixed a bug in which batch insert should not raise an error when `statement_params` is not passed to the function.
- Fixed a bug in which column names should be quoted when `session.create_dataframe()` is called with dicts and a given schema.
- Fixed a bug in which creation of table should be skipped if the table already exists and is in append mode when calling `df.write.save_as_table()`.
- Fixed a bug in which third-party packages with underscores cannot be added when registering UDFs.

### Improvements:

- Improved function `function.uniform()` to infer the types of inputs `max_` and `min_` and cast the limits to `IntegerType` or `FloatType` correspondingly.

## 0.8.0 (2022-07-22)

### New Features:

- Added keyword only argument `statement_params` to the following methods to allow for specifying statement level parameters:
  - `collect`, `to_local_iterator`, `to_pandas`, `to_pandas_batches`,
    `count`, `copy_into_table`, `show`, `create_or_replace_view`, `create_or_replace_temp_view`, `first`, `cache_result`
    and `random_split` on class `snowflake.snowpark.Dateframe`.
  - `update`, `delete` and `merge` on class `snowflake.snowpark.Table`.
  - `save_as_table` and `copy_into_location` on class `snowflake.snowpark.DataFrameWriter`.
  - `approx_quantile`, `statement_params`, `cov` and `crosstab` on class `snowflake.snowpark.DataFrameStatFunctions`.
  - `register` and `register_from_file` on class `snowflake.snowpark.udf.UDFRegistration`.
  - `register` and `register_from_file` on class `snowflake.snowpark.udtf.UDTFRegistration`.
  - `register` and `register_from_file` on class `snowflake.snowpark.stored_procedure.StoredProcedureRegistration`.
  - `udf`, `udtf` and `sproc` in `snowflake.snowpark.functions`.
- Added support for `Column` as an input argument to `session.call()`.
- Added support for `table_type` in `df.write.save_as_table()`. You can now choose from these `table_type` options: `"temporary"`, `"temp"`, and `"transient"`.

### Improvements:

- Added validation of object name in `session.use_*` methods.
- Updated the query tag in SQL to escape it when it has special characters.
- Added a check to see if Anaconda terms are acknowledged when adding missing packages.

### Bug Fixes:

- Fixed the limited length of the string column in `session.create_dataframe()`.
- Fixed a bug in which `session.create_dataframe()` mistakenly converted 0 and `False` to `None` when the input data was only a list.
- Fixed a bug in which calling `session.create_dataframe()` using a large local dataset sometimes created a temp table twice.
- Aligned the definition of `function.trim()` with the SQL function definition.
- Fixed an issue where snowpark-python would hang when using the Python system-defined (built-in function) `sum` vs. the Snowpark `function.sum()`.

### Deprecations:

- Deprecated keyword argument `create_temp_table` in `df.write.save_as_table()`.

## 0.7.0 (2022-05-25)

### New Features:

- Added support for user-defined table functions (UDTFs).
  - Use function `snowflake.snowpark.functions.udtf()` to register a UDTF, or use it as a decorator to register the UDTF.
    - You can also use `Session.udtf.register()` to register a UDTF.
  - Use `Session.udtf.register_from_file()` to register a UDTF from a Python file.
- Updated APIs to query a table function, including both Snowflake built-in table functions and UDTFs.
  - Use function `snowflake.snowpark.functions.table_function()` to create a callable representing a table function and use it to call the table function in a query.
  - Alternatively, use function `snowflake.snowpark.functions.call_table_function()` to call a table function.
  - Added support for `over` clause that specifies `partition by` and `order by` when lateral joining a table function.
  - Updated `Session.table_function()` and `DataFrame.join_table_function()` to accept `TableFunctionCall` instances.

### Breaking Changes:

- When creating a function with `functions.udf()` and `functions.sproc()`, you can now specify an empty list for the `imports` or `packages` argument to indicate that no import or package is used for this UDF or stored procedure. Previously, specifying an empty list meant that the function would use session-level imports or packages.
- Improved the `__repr__` implementation of data types in `types.py`. The unused `type_name` property has been removed.
- Added a Snowpark-specific exception class for SQL errors. This replaces the previous `ProgrammingError` from the Python connector.

### Improvements:

- Added a lock to a UDF or UDTF when it is called for the first time per thread.
- Improved the error message for pickling errors that occurred during UDF creation.
- Included the query ID when logging the failed query.

### Bug Fixes:

- Fixed a bug in which non-integral data (such as timestamps) was occasionally converted to integer when calling `DataFrame.to_pandas()`.
- Fixed a bug in which `DataFrameReader.parquet()` failed to read a parquet file when its column contained spaces.
- Fixed a bug in which `DataFrame.copy_into_table()` failed when the dataframe is created by reading a file with inferred schemas.

### Deprecations

`Session.flatten()` and `DataFrame.flatten()`.

### Dependency Updates:

- Restricted the version of `cloudpickle` <= `2.0.0`.

## 0.6.0 (2022-04-27)

### New Features:

- Added support for vectorized UDFs with the input as a pandas DataFrame or pandas Series and the output as a pandas Series. This improves the performance of UDFs in Snowpark.
- Added support for inferring the schema of a DataFrame by default when it is created by reading a Parquet, Avro, or ORC file in the stage.
- Added functions `current_session()`, `current_statement()`, `current_user()`, `current_version()`, `current_warehouse()`, `date_from_parts()`, `date_trunc()`, `dayname()`, `dayofmonth()`, `dayofweek()`, `dayofyear()`, `grouping()`, `grouping_id()`, `hour()`, `last_day()`, `minute()`, `next_day()`, `previous_day()`, `second()`, `month()`, `monthname()`, `quarter()`, `year()`, `current_database()`, `current_role()`, `current_schema()`, `current_schemas()`, `current_region()`, `current_avaliable_roles()`, `add_months()`, `any_value()`, `bitnot()`, `bitshiftleft()`, `bitshiftright()`, `convert_timezone()`, `uniform()`, `strtok_to_array()`, `sysdate()`, `time_from_parts()`,  `timestamp_from_parts()`, `timestamp_ltz_from_parts()`, `timestamp_ntz_from_parts()`, `timestamp_tz_from_parts()`, `weekofyear()`, `percentile_cont()` to `snowflake.snowflake.functions`.

### Breaking Changes:

- Expired deprecations:
  - Removed the following APIs that were deprecated in 0.4.0: `DataFrame.groupByGroupingSets()`, `DataFrame.naturalJoin()`, `DataFrame.joinTableFunction`, `DataFrame.withColumns()`, `Session.getImports()`, `Session.addImport()`, `Session.removeImport()`, `Session.clearImports()`, `Session.getSessionStage()`, `Session.getDefaultDatabase()`, `Session.getDefaultSchema()`, `Session.getCurrentDatabase()`, `Session.getCurrentSchema()`, `Session.getFullyQualifiedCurrentSchema()`.

### Improvements:

- Added support for creating an empty `DataFrame` with a specific schema using the `Session.create_dataframe()` method.
- Changed the logging level from `INFO` to `DEBUG` for several logs (e.g., the executed query) when evaluating a dataframe.
- Improved the error message when failing to create a UDF due to pickle errors.

### Bug Fixes:

- Removed pandas hard dependencies in the `Session.create_dataframe()` method.

### Dependency Updates:

- Added `typing-extension` as a new dependency with the version >= `4.1.0`.

## 0.5.0 (2022-03-22)

### New Features

- Added stored procedures API.
  - Added `Session.sproc` property and `sproc()` to `snowflake.snowpark.functions`, so you can register stored procedures.
  - Added `Session.call` to call stored procedures by name.
- Added `UDFRegistration.register_from_file()` to allow registering UDFs from Python source files or zip files directly.
- Added `UDFRegistration.describe()` to describe a UDF.
- Added `DataFrame.random_split()` to provide a way to randomly split a dataframe.
- Added functions `md5()`, `sha1()`, `sha2()`, `ascii()`, `initcap()`, `length()`, `lower()`, `lpad()`, `ltrim()`, `rpad()`, `rtrim()`, `repeat()`, `soundex()`, `regexp_count()`, `replace()`, `charindex()`, `collate()`, `collation()`, `insert()`, `left()`, `right()`, `endswith()` to `snowflake.snowpark.functions`.
- Allowed `call_udf()` to accept literal values.
- Provided a `distinct` keyword in `array_agg()`.

### Bug Fixes:

- Fixed an issue that caused `DataFrame.to_pandas()` to have a string column if `Column.cast(IntegerType())` was used.
- Fixed a bug in `DataFrame.describe()` when there is more than one string column.

## 0.4.0 (2022-02-15)

### New Features

- You can now specify which Anaconda packages to use when defining UDFs.
  - Added `add_packages()`, `get_packages()`, `clear_packages()`, and `remove_package()`, to class `Session`.
  - Added `add_requirements()` to `Session` so you can use a requirements file to specify which packages this session will use.
  - Added parameter `packages` to function `snowflake.snowpark.functions.udf()` and method `UserDefinedFunction.register()` to indicate UDF-level Anaconda package dependencies when creating a UDF.
  - Added parameter `imports` to `snowflake.snowpark.functions.udf()` and `UserDefinedFunction.register()` to specify UDF-level code imports.
- Added a parameter `session` to function `udf()` and `UserDefinedFunction.register()` so you can specify which session to use to create a UDF if you have multiple sessions.
- Added types `Geography` and `Variant` to `snowflake.snowpark.types` to be used as type hints for Geography and Variant data when defining a UDF.
- Added support for Geography geoJSON data.
- Added `Table`, a subclass of `DataFrame` for table operations:
  - Methods `update` and `delete` update and delete rows of a table in Snowflake.
  - Method `merge` merges data from a `DataFrame` to a `Table`.
  - Override method `DataFrame.sample()` with an additional parameter `seed`, which works on tables but not on view and sub-queries.
- Added `DataFrame.to_local_iterator()` and `DataFrame.to_pandas_batches()` to allow getting results from an iterator when the result set returned from the Snowflake database is too large.
- Added `DataFrame.cache_result()` for caching the operations performed on a `DataFrame` in a temporary table.
  Subsequent operations on the original `DataFrame` have no effect on the cached result `DataFrame`.
- Added property `DataFrame.queries` to get SQL queries that will be executed to evaluate the `DataFrame`.
- Added `Session.query_history()` as a context manager to track SQL queries executed on a session, including all SQL queries to evaluate `DataFrame`s created from a session. Both query ID and query text are recorded.
- You can now create a `Session` instance from an existing established `snowflake.connector.SnowflakeConnection`. Use parameter `connection` in `Session.builder.configs()`.
- Added `use_database()`, `use_schema()`, `use_warehouse()`, and `use_role()` to class `Session` to switch database/schema/warehouse/role after a session is created.
- Added `DataFrameWriter.copy_into_table()` to unload a `DataFrame` to stage files.
- Added `DataFrame.unpivot()`.
- Added `Column.within_group()` for sorting the rows by columns with some aggregation functions.
- Added functions `listagg()`, `mode()`, `div0()`, `acos()`, `asin()`, `atan()`, `atan2()`, `cos()`, `cosh()`, `sin()`, `sinh()`, `tan()`, `tanh()`, `degrees()`, `radians()`, `round()`, `trunc()`, and `factorial()` to `snowflake.snowflake.functions`.
- Added an optional argument `ignore_nulls` in function `lead()` and `lag()`.
- The `condition` parameter of function `when()` and `iff()` now accepts SQL expressions.

### Improvements

- All function and method names have been renamed to use the snake case naming style, which is more Pythonic. For convenience, some camel case names are kept as aliases to the snake case APIs. It is recommended to use the snake case APIs.
  - Deprecated these methods on class `Session` and replaced them with their snake case equivalents: `getImports()`, `addImports()`, `removeImport()`, `clearImports()`, `getSessionStage()`, `getDefaultSchema()`, `getDefaultSchema()`, `getCurrentDatabase()`, `getFullyQualifiedCurrentSchema()`.
  - Deprecated these methods on class `DataFrame` and replaced them with their snake case equivalents: `groupingByGroupingSets()`, `naturalJoin()`, `withColumns()`, `joinTableFunction()`.
- Property `DataFrame.columns` is now consistent with `DataFrame.schema.names` and the Snowflake database `Identifier Requirements`.
- `Column.__bool__()` now raises a `TypeError`. This will ban the use of logical operators `and`, `or`, `not` on `Column` object, for instance `col("a") > 1 and col("b") > 2` will raise the `TypeError`. Use `(col("a") > 1) & (col("b") > 2)` instead.
- Changed `PutResult` and `GetResult` to subclass `NamedTuple`.
- Fixed a bug which raised an error when the local path or stage location has a space or other special characters.
- Changed `DataFrame.describe()` so that non-numeric and non-string columns are ignored instead of raising an exception.

### Dependency updates

- Updated ``snowflake-connector-python`` to 2.7.4.

## 0.3.0 (2022-01-09)

### New Features

- Added `Column.isin()`, with an alias `Column.in_()`.
- Added `Column.try_cast()`, which is a special version of `cast()`. It tries to cast a string expression to other types and returns `null` if the cast is not possible.
- Added `Column.startswith()` and `Column.substr()` to process string columns.
- `Column.cast()` now also accepts a `str` value to indicate the cast type in addition to a `DataType` instance.
- Added `DataFrame.describe()` to summarize stats of a `DataFrame`.
- Added `DataFrame.explain()` to print the query plan of a `DataFrame`.
- `DataFrame.filter()` and `DataFrame.select_expr()` now accepts a sql expression.
- Added a new `bool` parameter `create_temp_table` to methods `DataFrame.saveAsTable()` and `Session.write_pandas()` to optionally create a temp table.
- Added `DataFrame.minus()` and `DataFrame.subtract()` as aliases to `DataFrame.except_()`.
- Added `regexp_replace()`, `concat()`, `concat_ws()`, `to_char()`, `current_timestamp()`, `current_date()`, `current_time()`, `months_between()`, `cast()`, `try_cast()`, `greatest()`, `least()`, and `hash()` to module `snowflake.snowpark.functions`.

### Bug Fixes

- Fixed an issue where `Session.createDataFrame(pandas_df)` and `Session.write_pandas(pandas_df)` raise an exception when the `pandas DataFrame` has spaces in the column name.
- `DataFrame.copy_into_table()` sometimes prints an `error` level log entry while it actually works. It's fixed now.
- Fixed an API docs issue where some `DataFrame` APIs are missing from the docs.

### Dependency updates

- Update ``snowflake-connector-python`` to 2.7.2, which upgrades ``pyarrow`` dependency to 6.0.x. Refer to the [python connector 2.7.2 release notes](https://pypi.org/project/snowflake-connector-python/2.7.2/) for more details.

## 0.2.0 (2021-12-02)

### New Features

- Updated the `Session.createDataFrame()` method for creating a `DataFrame` from a pandas DataFrame.
- Added the `Session.write_pandas()` method for writing a `pandas DataFrame` to a table in Snowflake and getting a `Snowpark DataFrame` object back.
- Added new classes and methods for calling window functions.
- Added the new functions `cume_dist()`, to find the cumulative distribution of a value with regard to other values within a window partition,
  and `row_number()`, which returns a unique row number for each row within a window partition.
- Added functions for computing statistics for DataFrames in the `DataFrameStatFunctions` class.
- Added functions for handling missing values in a DataFrame in the `DataFrameNaFunctions` class.
- Added new methods `rollup()`, `cube()`, and `pivot()` to the `DataFrame` class.
- Added the `GroupingSets` class, which you can use with the DataFrame groupByGroupingSets method to perform a SQL GROUP BY GROUPING SETS.
- Added the new `FileOperation(session)`
  class that you can use to upload and download files to and from a stage.
- Added the `DataFrame.copy_into_table()`
  method for loading data from files in a stage into a table.
- In CASE expressions, the functions `when()` and `otherwise()`
  now accept Python types in addition to `Column` objects.
- When you register a UDF you can now optionally set the `replace` parameter to `True` to overwrite an existing UDF with the same name.

### Improvements

- UDFs are now compressed before they are uploaded to the server. This makes them about 10 times smaller, which can help
  when you are using large ML model files.
- When the size of a UDF is less than 8196 bytes, it will be uploaded as in-line code instead of uploaded to a stage.

### Bug Fixes

- Fixed an issue where the statement `df.select(when(col("a") == 1, 4).otherwise(col("a"))), [Row(4), Row(2), Row(3)]` raised an exception.
- Fixed an issue where `df.toPandas()` raised an exception when a DataFrame was created from large local data.

## 0.1.0 (2021-10-26)

Start of Private Preview<|MERGE_RESOLUTION|>--- conflicted
+++ resolved
@@ -8,11 +8,8 @@
 
 - Added distributed tracing using open telemetry APIs for table stored procedure function in `DataFrame`:
   - _execute_and_get_query_id
-<<<<<<< HEAD
 - Added support server side string size limitations.
-=======
 - Allow `df.plot()` and `series.plot()` to be called, materializing the data into the local client
->>>>>>> 9b3e3e5a
 
 ### Snowpark pandas API Updates
 

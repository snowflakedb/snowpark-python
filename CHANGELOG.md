--- conflicted
+++ resolved
@@ -16,6 +16,7 @@
 - Added support for `np.subtract`, `np.multiply`, `np.divide`, and `np.true_divide`.
 - Added support for tracking usages of `__array_ufunc__`.
 - Added numpy compatibility support for `np.float_power`, `np.mod`, `np.remainder`, `np.greater`, `np.greater_equal`, `np.less`, `np.less_equal`, `np.not_equal`, and `np.equal`.
+- Added support for `DataFrameGroupBy.bfill`, `SeriesGroupBy.bfill`, `DataFrameGroupBy.ffill`, and `SeriesGroupBy.ffill`.
 
 #### Improvements
 
@@ -73,12 +74,6 @@
 - Added support for `DataFrame.tz_localize` and `Series.tz_localize`.
 - Added support for `DataFrame.tz_convert` and `Series.tz_convert`.
 - Added support for applying Snowpark Python functions (e.g., `sin`) in `Series.map`, `Series.apply`, `DataFrame.apply` and `DataFrame.applymap`.
-<<<<<<< HEAD
-- Added support for `np.subtract`, `np.multiply`, `np.divide`, and `np.true_divide`.
-- Added support for tracking usages of `__array_ufunc__`.
-- Added support for `DataFrameGroupBy.bfill`, `SeriesGroupBy.bfill`, `DataFrameGroupBy.ffill`, and `SeriesGroupBy.ffill`.
-=======
->>>>>>> c9a65cb5
 
 #### Improvements
 

--- conflicted
+++ resolved
@@ -35,13 +35,10 @@
 - Added numpy compatibility support for `np.log`, `np.log2`, and `np.log10`
 - Added support for `DataFrameGroupBy.bfill`, `SeriesGroupBy.bfill`, `DataFrameGroupBy.ffill`, and `SeriesGroupBy.ffill`.
 - Added support for `on` parameter with `Resampler`.
-<<<<<<< HEAD
-- Added support for `DataFrame.align` and `Series.align` for `axis=0`.
-=======
 - Added support for timedelta inputs in `value_counts()`.
 - Added support for applying Snowpark Python function `snowflake_cortex_summarize`.
 - Added support for `DataFrame`/`Series.attrs`
->>>>>>> a9a2eef5
+- Added support for `DataFrame.align` and `Series.align` for `axis=0`.
 
 #### Improvements
 

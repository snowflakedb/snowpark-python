--- conflicted
+++ resolved
@@ -67,12 +67,9 @@
 - Added support for `DataFrame.nlargest`, `DataFrame.nsmallest`, `Series.nlargest` and `Series.nsmallest`.
 - Added support for `replace` and `frac > 1` in `DataFrame.sample` and `Series.sample`.
 - Added support for `Series.at`, `Series.iat`, `DataFrame.at`, and `DataFrame.iat`.
-<<<<<<< HEAD
+- Added support for `Series.dt.isocalendar`.
 - Added documentation pages for `Index` and its APIs.
 - Added support for `DataFrame.assign`.
-=======
-- Added support for `Series.dt.isocalendar`.
->>>>>>> 0e2ac6b2
 
 #### Bug Fixes
 

--- conflicted
+++ resolved
@@ -30,12 +30,9 @@
 ### Bug Fixes
 
 - Fixed a bug in Local Testing's implementation of LEFT ANTI and LEFT SEMI joins where rows with null values are dropped.
-<<<<<<< HEAD
 - Fixed a bug when reading a filepath that does not exist, irrelevant error message is produced.
-=======
 - Fixed a bug in Local Testing's implementation of `count_distinct`.
 - Fixed a bug in Local Testing's implementation where VARIANT columns raise errors at `DataFrame.collect`.
->>>>>>> 4d5c2fae
 
 ### Deprecations:
 

# Release History

## 1.26.0 (TBD)

### Snowpark Python API Updates

#### New Features

- Added new methods and variables to enhance data type handling and JSON serialization/deserialization:
  - To `DataType`, its derived classes, and `StructField`:
    - `type_name`: Returns the type name of the data.
    - `simple_string`: Provides a simple string representation of the data.
    - `json_value`: Returns the data as a JSON-compatible value.
    - `json`: Converts the data to a JSON string.
  - To `ArrayType`, `MapType`, `StructField`, and `StructType`:
    - `from_json`: Enables these types to be created from JSON data.
  - To `MapType`:
    - `keyType`: keys of the map
    - `valueType`: values of the map

#### Improvements

- Added support for specifying the following to `DataFrame.create_or_replace_dynamic_table`:
  - `iceberg_config` A dictionary that can hold the following iceberg configuration options:
      - `external_volume`
      - `catalog`
      - `base_location`
      - `catalog_sync`
      - `storage_serialization_policy`
- Added support for nested data types to `DataFrame.print_schema`

#### Bug Fixes


#### Dependency Updates


### Snowpark pandas API Updates

#### Dependency Updates


#### New Features

<<<<<<< HEAD
- Added support for `GroupBy.pct_change` with `axis=0`, `freq=None`, and `limit=None`.

=======
- Added support for `DataFrame.align` and `Series.align` for `axis=1` and `axis=None`.
>>>>>>> 2efb130f

#### Bug Fixes


#### Improvements



### Snowpark Local Testing Updates

#### New Features


#### Bug Fixes


## 1.25.0 (2024-11-14)

### Snowpark Python API Updates

#### New Features

- Added the following new functions in `snowflake.snowpark.dataframe`:
  - `map`
- Added support for passing parameter `include_error` to `Session.query_history` to record queries that have error during execution.

#### Improvements

- When target stage is not set in profiler, a default stage from `Session.get_session_stage` is used instead of raising `SnowparkSQLException`.
- Allowed lower case or mixed case input when calling `Session.stored_procedure_profiler.set_active_profiler`.
- Added distributed tracing using open telemetry APIs for action function in `DataFrame`:
  - `cache_result`
- Removed opentelemetry warning from logging.

#### Bug Fixes

- Fixed the pre-action and post-action query propagation when `In` expression were used in selects.
- Fixed a bug that raised error `AttributeError` while calling `Session.stored_procedure_profiler.get_output` when `Session.stored_procedure_profiler` is disabled.

#### Dependency Updates

- Added a dependency on `protobuf>=5.28` and `tzlocal` at runtime.
- Added a dependency on `protoc-wheel-0` for the development profile.
- Require `snowflake-connector-python>=3.12.0, <4.0.0` (was `>=3.10.0`).

### Snowpark pandas API Updates

#### Dependency Updates

- Updated `modin` from 0.28.1 to 0.30.1.
- Added support for all `pandas` 2.2.x versions.

#### New Features

- Added support for `Index.to_numpy`.
- Added support for `DataFrame.align` and `Series.align` for `axis=0`.
- Added support for `size` in `GroupBy.aggregate`, `DataFrame.aggregate`, and `Series.aggregate`.
- Added support for `snowflake.snowpark.functions.window`
- Added support for `pd.read_pickle` (Uses native pandas for processing).
- Added support for `pd.read_html` (Uses native pandas for processing).
- Added support for `pd.read_xml` (Uses native pandas for processing).
- Added support for aggregation functions `"size"` and `len` in `GroupBy.aggregate`, `DataFrame.aggregate`, and `Series.aggregate`.
- Added support for list values in `Series.str.len`.

#### Bug Fixes

- Fixed a bug where aggregating a single-column dataframe with a single callable function (e.g. `pd.DataFrame([0]).agg(np.mean)`) would fail to transpose the result.
- Fixed bugs where `DataFrame.dropna()` would:
  - Treat an empty `subset` (e.g. `[]`) as if it specified all columns instead of no columns.
  - Raise a `TypeError` for a scalar `subset` instead of filtering on just that column.
  - Raise a `ValueError` for a `subset` of type `pandas.Index` instead of filtering on the columns in the index.
- Disable creation of scoped read only table to mitigate Disable creation of scoped read only table to mitigate `TableNotFoundError` when using dynamic pivot in notebook environment.
- Fixed a bug when concat dataframe or series objects are coming from the same dataframe when axis = 1.

#### Improvements

- Improve np.where with scalar x value by eliminating unnecessary join and temp table creation.
- Improve get_dummies performance by flattening the pivot with join.



### Snowpark Local Testing Updates

#### New Features

- Added support for patching functions that are unavailable in the `snowflake.snowpark.functions` module.
- Added support for `snowflake.snowpark.functions.any_value`

#### Bug Fixes

- Fixed a bug where `Table.update` could not handle `VariantType`, `MapType`, and `ArrayType` data types.
- Fixed a bug where column aliases were incorrectly resolved in `DataFrame.join`, causing errors when selecting columns from a joined DataFrame.
- Fixed a bug where `Table.update` and `Table.merge` could fail if the target table's index was not the default `RangeIndex`.

## 1.24.0 (2024-10-28)

### Snowpark Python API Updates

#### New Features

- Updated `Session` class to be thread-safe. This allows concurrent DataFrame transformations, DataFrame actions, UDF and stored procedure registration, and concurrent file uploads when using the same `Session` object.
  - The feature is disabled by default and can be enabled by setting `FEATURE_THREAD_SAFE_PYTHON_SESSION` to `True` for account.
  - Updating session configurations, like changing database or schema, when multiple threads are using the session may lead to unexpected behavior.
  - When enabled, some internally created temporary table names returned from `DataFrame.queries` API are not deterministic, and may be different when DataFrame actions are executed. This does not affect explicit user-created temporary tables.
- Added support for 'Service' domain to `session.lineage.trace` API.
- Added support for `copy_grants` parameter when registering UDxF and stored procedures.
- Added support for the following methods in `DataFrameWriter` to support daisy-chaining:
  - `option`
  - `options`
  - `partition_by`
- Added support for `snowflake_cortex_summarize`.

#### Improvements

- Improved the following new capability for function `snowflake.snowpark.functions.array_remove` it is now possible to use in python.
- Disables sql simplification when sort is performed after limit.
  - Previously, `df.sort().limit()` and `df.limit().sort()` generates the same query with sort in front of limit. Now, `df.limit().sort()` will generate query that reads `df.limit().sort()`.
  - Improve performance of generated query for `df.limit().sort()`, because limit stops table scanning as soon as the number of records is satisfied.
- Added a client side error message for when an invalid stage location is passed to DataFrame read functions.

#### Bug Fixes

- Fixed a bug where the automatic cleanup of temporary tables could interfere with the results of async query execution.
- Fixed a bug in `DataFrame.analytics.time_series_agg` function to handle multiple data points in same sliding interval.
- Fixed a bug that created inconsistent casing in field names of structured objects in iceberg schemas.

#### Deprecations

- Deprecated warnings will be triggered when using snowpark-python with Python 3.8. For more details, please refer to https://docs.snowflake.com/en/developer-guide/python-runtime-support-policy.

### Snowpark pandas API Updates

#### New Features

- Added support for `np.subtract`, `np.multiply`, `np.divide`, and `np.true_divide`.
- Added support for tracking usages of `__array_ufunc__`.
- Added numpy compatibility support for `np.float_power`, `np.mod`, `np.remainder`, `np.greater`, `np.greater_equal`, `np.less`, `np.less_equal`, `np.not_equal`, and `np.equal`.
- Added numpy compatibility support for `np.log`, `np.log2`, and `np.log10`
- Added support for `DataFrameGroupBy.bfill`, `SeriesGroupBy.bfill`, `DataFrameGroupBy.ffill`, and `SeriesGroupBy.ffill`.
- Added support for `on` parameter with `Resampler`.
- Added support for timedelta inputs in `value_counts()`.
- Added support for applying Snowpark Python function `snowflake_cortex_summarize`.
- Added support for `DataFrame.attrs` and `Series.attrs`.
- Added support for `DataFrame.style`.
- Added numpy compatibility support for `np.full_like`

#### Improvements

- Improved generated SQL query for `head` and `iloc` when the row key is a slice.
- Improved error message when passing an unknown timezone to `tz_convert` and `tz_localize` in `Series`, `DataFrame`, `Series.dt`, and `DatetimeIndex`.
- Improved documentation for `tz_convert` and `tz_localize` in `Series`, `DataFrame`, `Series.dt`, and `DatetimeIndex` to specify the supported timezone formats.
- Added additional kwargs support for `df.apply` and `series.apply` ( as well as `map` and `applymap` ) when using snowpark functions. This allows for some position independent compatibility between apply and functions where the first argument is not a pandas object.
- Improved generated SQL query for `iloc` and `iat` when the row key is a scalar.
- Removed all joins in `iterrows`.
- Improved documentation for `Series.map` to reflect the unsupported features.
- Added support for `np.may_share_memory` which is used internally by many scikit-learn functions. This method will always return false when called with a Snowpark pandas object.

#### Bug Fixes

- Fixed a bug where `DataFrame` and `Series` `pct_change()` would raise `TypeError` when input contained timedelta columns.
- Fixed a bug where `replace()` would sometimes propagate `Timedelta` types incorrectly through `replace()`. Instead raise `NotImplementedError` for `replace()` on `Timedelta`.
- Fixed a bug where `DataFrame` and `Series` `round()` would raise `AssertionError` for `Timedelta` columns. Instead raise `NotImplementedError` for `round()` on `Timedelta`.
- Fixed a bug where `reindex` fails when the new index is a Series with non-overlapping types from the original index.
- Fixed a bug where calling `__getitem__` on a DataFrameGroupBy object always returned a DataFrameGroupBy object if `as_index=False`.
- Fixed a bug where inserting timedelta values into an existing column would silently convert the values to integers instead of raising `NotImplementedError`.
- Fixed a bug where `DataFrame.shift()` on axis=0 and axis=1 would fail to propagate timedelta types.
- `DataFrame.abs()`, `DataFrame.__neg__()`, `DataFrame.stack()`, and `DataFrame.unstack()` now raise `NotImplementedError` for timedelta inputs instead of failing to propagate timedelta types.

### Snowpark Local Testing Updates

#### Bug Fixes

- Fixed a bug where `DataFrame.alias` raises `KeyError` for input column name.
- Fixed a bug where `to_csv` on Snowflake stage fails when data contains empty strings.

## 1.23.0 (2024-10-09)

### Snowpark Python API Updates

#### New Features

- Added the following new functions in `snowflake.snowpark.functions`:
  - `make_interval`
- Added support for using Snowflake Interval constants with `Window.range_between()` when the order by column is TIMESTAMP or DATE type.
- Added support for file writes. This feature is currently in private preview.
- Added `thread_id` to `QueryRecord` to track the thread id submitting the query history.
- Added support for `Session.stored_procedure_profiler`.

#### Improvements

#### Bug Fixes

- Fixed a bug where registering a stored procedure or UDxF with type hints would give a warning `'NoneType' has no len() when trying to read default values from function`.

### Snowpark pandas API Updates

#### New Features

- Added support for `TimedeltaIndex.mean` method.
- Added support for some cases of aggregating `Timedelta` columns on `axis=0` with `agg` or `aggregate`.
- Added support for `by`, `left_by`, `right_by`, `left_index`, and `right_index` for `pd.merge_asof`.
- Added support for passing parameter `include_describe` to `Session.query_history`.
- Added support for `DatetimeIndex.mean` and `DatetimeIndex.std` methods.
- Added support for `Resampler.asfreq`, `Resampler.indices`, `Resampler.nunique`, and `Resampler.quantile`.
- Added support for `resample` frequency `W`, `ME`, `YE` with `closed = "left"`.
- Added support for `DataFrame.rolling.corr` and `Series.rolling.corr` for `pairwise = False` and int `window`.
- Added support for string time-based `window` and `min_periods = None` for `Rolling`.
- Added support for `DataFrameGroupBy.fillna` and `SeriesGroupBy.fillna`.
- Added support for constructing `Series` and `DataFrame` objects with the lazy `Index` object as `data`, `index`, and `columns` arguments.
- Added support for constructing `Series` and `DataFrame` objects with `index` and `column` values not present in `DataFrame`/`Series` `data`.
- Added support for `pd.read_sas` (Uses native pandas for processing).
- Added support for applying `rolling().count()` and `expanding().count()` to `Timedelta` series and columns.
- Added support for `tz` in both `pd.date_range` and `pd.bdate_range`.
- Added support for `Series.items`.
- Added support for `errors="ignore"` in `pd.to_datetime`.
- Added support for `DataFrame.tz_localize` and `Series.tz_localize`.
- Added support for `DataFrame.tz_convert` and `Series.tz_convert`.
- Added support for applying Snowpark Python functions (e.g., `sin`) in `Series.map`, `Series.apply`, `DataFrame.apply` and `DataFrame.applymap`.

#### Improvements

- Improved `to_pandas` to persist the original timezone offset for TIMESTAMP_TZ type.
- Improved `dtype` results for TIMESTAMP_TZ type to show correct timezone offset.
- Improved `dtype` results for TIMESTAMP_LTZ type to show correct timezone.
- Improved error message when passing non-bool value to `numeric_only` for groupby aggregations.
- Removed unnecessary warning about sort algorithm in `sort_values`.
- Use SCOPED object for internal create temp tables. The SCOPED objects will be stored sproc scoped if created within stored sproc, otherwise will be session scoped, and the object will be automatically cleaned at the end of the scope.
- Improved warning messages for operations that lead to materialization with inadvertent slowness.
- Removed unnecessary warning message about `convert_dtype` in `Series.apply`.

#### Bug Fixes

- Fixed a bug where an `Index` object created from a `Series`/`DataFrame` incorrectly updates the `Series`/`DataFrame`'s index name after an inplace update has been applied to the original `Series`/`DataFrame`.
- Suppressed an unhelpful `SettingWithCopyWarning` that sometimes appeared when printing `Timedelta` columns.
- Fixed `inplace` argument for `Series` objects derived from other `Series` objects.
- Fixed a bug where `Series.sort_values` failed if series name overlapped with index column name.
- Fixed a bug where transposing a dataframe would map `Timedelta` index levels to integer column levels.
- Fixed a bug where `Resampler` methods on timedelta columns would produce integer results.
- Fixed a bug where `pd.to_numeric()` would leave `Timedelta` inputs as `Timedelta` instead of converting them to integers.
- Fixed `loc` set when setting a single row, or multiple rows, of a DataFrame with a Series value.

### Snowpark Local Testing Updates

#### Bug Fixes

- Fixed a bug where nullable columns were annotated wrongly.
- Fixed a bug where the `date_add` and `date_sub` functions failed for `NULL` values.
- Fixed a bug where `equal_null` could fail inside a merge statement.
- Fixed a bug where `row_number` could fail inside a Window function.
- Fixed a bug where updates could fail when the source is the result of a join.


## 1.22.1 (2024-09-11)
This is a re-release of 1.22.0. Please refer to the 1.22.0 release notes for detailed release content.


## 1.22.0 (2024-09-10)

### Snowpark Python API Updates

### New Features

- Added the following new functions in `snowflake.snowpark.functions`:
  - `array_remove`
  - `ln`

#### Improvements

- Improved documentation for `Session.write_pandas` by making `use_logical_type` option more explicit.
- Added support for specifying the following to `DataFrameWriter.save_as_table`:
  - `enable_schema_evolution`
  - `data_retention_time`
  - `max_data_extension_time`
  - `change_tracking`
  - `copy_grants`
  - `iceberg_config` A dicitionary that can hold the following iceberg configuration options:
      - `external_volume`
      - `catalog`
      - `base_location`
      - `catalog_sync`
      - `storage_serialization_policy`
- Added support for specifying the following to `DataFrameWriter.copy_into_table`:
  - `iceberg_config` A dicitionary that can hold the following iceberg configuration options:
      - `external_volume`
      - `catalog`
      - `base_location`
      - `catalog_sync`
      - `storage_serialization_policy`
- Added support for specifying the following parameters to `DataFrame.create_or_replace_dynamic_table`:
  - `mode`
  - `refresh_mode`
  - `initialize`
  - `clustering_keys`
  - `is_transient`
  - `data_retention_time`
  - `max_data_extension_time`

#### Bug Fixes

- Fixed a bug in `session.read.csv` that caused an error when setting `PARSE_HEADER = True` in an externally defined file format.
- Fixed a bug in query generation from set operations that allowed generation of duplicate queries when children have common subqueries.
- Fixed a bug in `session.get_session_stage` that referenced a non-existing stage after switching database or schema.
- Fixed a bug where calling `DataFrame.to_snowpark_pandas` without explicitly initializing the Snowpark pandas plugin caused an error.
- Fixed a bug where using the `explode` function in dynamic table creation caused a SQL compilation error due to improper boolean type casting on the `outer` parameter.

### Snowpark Local Testing Updates

#### New Features

- Added support for type coercion when passing columns as input to UDF calls.
- Added support for `Index.identical`.

#### Bug Fixes

- Fixed a bug where the truncate mode in `DataFrameWriter.save_as_table` incorrectly handled DataFrames containing only a subset of columns from the existing table.
- Fixed a bug where function `to_timestamp` does not set the default timezone of the column datatype.

### Snowpark pandas API Updates

#### New Features

- Added limited support for the `Timedelta` type, including the following features. Snowpark pandas will raise `NotImplementedError` for unsupported `Timedelta` use cases.
  - supporting tracking the Timedelta type through `copy`, `cache_result`, `shift`, `sort_index`, `assign`, `bfill`, `ffill`, `fillna`, `compare`, `diff`, `drop`, `dropna`, `duplicated`, `empty`, `equals`, `insert`, `isin`, `isna`, `items`, `iterrows`, `join`, `len`, `mask`, `melt`, `merge`, `nlargest`, `nsmallest`, `to_pandas`.
  - converting non-timedelta to timedelta via `astype`.
  - `NotImplementedError` will be raised for the rest of methods that do not support `Timedelta`.
  - support for subtracting two timestamps to get a Timedelta.
  - support indexing with Timedelta data columns.
  - support for adding or subtracting timestamps and `Timedelta`.
  - support for binary arithmetic between two `Timedelta` values.
  - support for binary arithmetic and comparisons between `Timedelta` values and numeric values.
  - support for lazy `TimedeltaIndex`.
  - support for `pd.to_timedelta`.
  - support for `GroupBy` aggregations `min`, `max`, `mean`, `idxmax`, `idxmin`, `std`, `sum`, `median`, `count`, `any`, `all`, `size`, `nunique`, `head`, `tail`, `aggregate`.
  - support for `GroupBy` filtrations `first` and `last`.
  - support for `TimedeltaIndex` attributes: `days`, `seconds`, `microseconds` and `nanoseconds`.
  - support for `diff` with timestamp columns on `axis=0` and `axis=1`
  - support for `TimedeltaIndex` methods: `ceil`, `floor` and `round`.
  - support for `TimedeltaIndex.total_seconds` method.
- Added support for index's arithmetic and comparison operators.
- Added support for `Series.dt.round`.
- Added documentation pages for `DatetimeIndex`.
- Added support for `Index.name`, `Index.names`, `Index.rename`, and `Index.set_names`.
- Added support for `Index.__repr__`.
- Added support for `DatetimeIndex.month_name` and `DatetimeIndex.day_name`.
- Added support for `Series.dt.weekday`, `Series.dt.time`, and `DatetimeIndex.time`.
- Added support for `Index.min` and `Index.max`.
- Added support for `pd.merge_asof`.
- Added support for `Series.dt.normalize` and `DatetimeIndex.normalize`.
- Added support for `Index.is_boolean`, `Index.is_integer`, `Index.is_floating`, `Index.is_numeric`, and `Index.is_object`.
- Added support for `DatetimeIndex.round`, `DatetimeIndex.floor` and `DatetimeIndex.ceil`.
- Added support for `Series.dt.days_in_month` and `Series.dt.daysinmonth`.
- Added support for `DataFrameGroupBy.value_counts` and `SeriesGroupBy.value_counts`.
- Added support for `Series.is_monotonic_increasing` and `Series.is_monotonic_decreasing`.
- Added support for `Index.is_monotonic_increasing` and `Index.is_monotonic_decreasing`.
- Added support for `pd.crosstab`.
- Added support for `pd.bdate_range` and included business frequency support (B, BME, BMS, BQE, BQS, BYE, BYS) for both `pd.date_range` and `pd.bdate_range`.
- Added support for lazy `Index` objects  as `labels` in `DataFrame.reindex` and `Series.reindex`.
- Added support for `Series.dt.days`, `Series.dt.seconds`, `Series.dt.microseconds`, and `Series.dt.nanoseconds`.
- Added support for creating a `DatetimeIndex` from an `Index` of numeric or string type.
- Added support for string indexing with `Timedelta` objects.
- Added support for `Series.dt.total_seconds` method.
- Added support for `DataFrame.apply(axis=0)`.
- Added support for `Series.dt.tz_convert` and `Series.dt.tz_localize`.
- Added support for `DatetimeIndex.tz_convert` and `DatetimeIndex.tz_localize`.

#### Improvements

- Improve concat, join performance when operations are performed on series coming from the same dataframe by avoiding unnecessary joins.
- Refactored `quoted_identifier_to_snowflake_type` to avoid making metadata queries if the types have been cached locally.
- Improved `pd.to_datetime` to handle all local input cases.
- Create a lazy index from another lazy index without pulling data to client.
- Raised `NotImplementedError` for Index bitwise operators.
- Display a more clear error message when `Index.names` is set to a non-like-like object.
- Raise a warning whenever MultiIndex values are pulled in locally.
- Improve warning message for `pd.read_snowflake` include the creation reason when temp table creation is triggered.
- Improve performance for `DataFrame.set_index`, or setting `DataFrame.index` or `Series.index` by avoiding checks require eager evaluation. As a consequence, when the new index that does not match the current `Series`/`DataFrame` object length, a `ValueError` is no longer raised. Instead, when the `Series`/`DataFrame` object is longer than the provided index, the `Series`/`DataFrame`'s new index is filled with `NaN` values for the "extra" elements. Otherwise, the extra values in the provided index are ignored.
- Properly raise `NotImplementedError` when ambiguous/nonexistent are non-string in `ceil`/`floor`/`round`.

#### Bug Fixes

- Stopped ignoring nanoseconds in `pd.Timedelta` scalars.
- Fixed AssertionError in tree of binary operations.
- Fixed bug in `Series.dt.isocalendar` using a named Series
- Fixed `inplace` argument for Series objects derived from DataFrame columns.
- Fixed a bug where `Series.reindex` and `DataFrame.reindex` did not update the result index's name correctly.
- Fixed a bug where `Series.take` did not error when `axis=1` was specified.


## 1.21.1 (2024-09-05)

### Snowpark Python API Updates

#### Bug Fixes

- Fixed a bug where using `to_pandas_batches` with async jobs caused an error due to improper handling of waiting for asynchronous query completion.

## 1.21.0 (2024-08-19)

### Snowpark Python API Updates

#### New Features

- Added support for `snowflake.snowpark.testing.assert_dataframe_equal` that is a utility function to check the equality of two Snowpark DataFrames.

#### Improvements

- Added support server side string size limitations.
- Added support to create and invoke stored procedures, UDFs and UDTFs with optional arguments.
- Added support for column lineage in the DataFrame.lineage.trace API.
- Added support for passing `INFER_SCHEMA` options to `DataFrameReader` via `INFER_SCHEMA_OPTIONS`.
- Added support for passing `parameters` parameter to `Column.rlike` and `Column.regexp`.
- Added support for automatically cleaning up temporary tables created by `df.cache_result()` in the current session, when the DataFrame is no longer referenced (i.e., gets garbage collected). It is still an experimental feature not enabled by default, and can be enabled by setting `session.auto_clean_up_temp_table_enabled` to `True`.
- Added support for string literals to the `fmt` parameter of `snowflake.snowpark.functions.to_date`.
- Added support for system$reference function.

#### Bug Fixes

- Fixed a bug where SQL generated for selecting `*` column has an incorrect subquery.
- Fixed a bug in `DataFrame.to_pandas_batches` where the iterator could throw an error if certain transformation is made to the pandas dataframe due to wrong isolation level.
- Fixed a bug in `DataFrame.lineage.trace` to split the quoted feature view's name and version correctly.
- Fixed a bug in `Column.isin` that caused invalid sql generation when passed an empty list.
- Fixed a bug that fails to raise NotImplementedError while setting cell with list like item.

### Snowpark Local Testing Updates

#### New Features

- Added support for the following APIs:
  - snowflake.snowpark.functions
    - `rank`
    - `dense_rank`
    - `percent_rank`
    - `cume_dist`
    - `ntile`
    - `datediff`
    - `array_agg`
  - snowflake.snowpark.column.Column.within_group
- Added support for parsing flags in regex statements for mocked plans. This maintains parity with the `rlike` and `regexp` changes above.

#### Bug Fixes

- Fixed a bug where Window Functions LEAD and LAG do not handle option `ignore_nulls` properly.
- Fixed a bug where values were not populated into the result DataFrame during the insertion of table merge operation.

#### Improvements

- Fix pandas FutureWarning about integer indexing.

### Snowpark pandas API Updates

#### New Features

- Added support for `DataFrame.backfill`, `DataFrame.bfill`, `Series.backfill`, and `Series.bfill`.
- Added support for `DataFrame.compare` and `Series.compare` with default parameters.
- Added support for `Series.dt.microsecond` and `Series.dt.nanosecond`.
- Added support for `Index.is_unique` and `Index.has_duplicates`.
- Added support for `Index.equals`.
- Added support for `Index.value_counts`.
- Added support for `Series.dt.day_name` and `Series.dt.month_name`.
- Added support for indexing on Index, e.g., `df.index[:10]`.
- Added support for `DataFrame.unstack` and `Series.unstack`.
- Added support for `DataFrame.asfreq` and `Series.asfreq`.
- Added support for `Series.dt.is_month_start` and `Series.dt.is_month_end`.
- Added support for `Index.all` and `Index.any`.
- Added support for `Series.dt.is_year_start` and `Series.dt.is_year_end`.
- Added support for `Series.dt.is_quarter_start` and `Series.dt.is_quarter_end`.
- Added support for lazy `DatetimeIndex`.
- Added support for `Series.argmax` and `Series.argmin`.
- Added support for `Series.dt.is_leap_year`.
- Added support for `DataFrame.items`.
- Added support for `Series.dt.floor` and `Series.dt.ceil`.
- Added support for `Index.reindex`.
- Added support for `DatetimeIndex` properties: `year`, `month`, `day`, `hour`, `minute`, `second`, `microsecond`,
    `nanosecond`, `date`, `dayofyear`, `day_of_year`, `dayofweek`, `day_of_week`, `weekday`, `quarter`,
    `is_month_start`, `is_month_end`, `is_quarter_start`, `is_quarter_end`, `is_year_start`, `is_year_end`
    and `is_leap_year`.
- Added support for `Resampler.fillna` and `Resampler.bfill`.
- Added limited support for the `Timedelta` type, including creating `Timedelta` columns and `to_pandas`.
- Added support for `Index.argmax` and `Index.argmin`.

#### Improvements

- Removed the public preview warning message when importing Snowpark pandas.
- Removed unnecessary count query from `SnowflakeQueryCompiler.is_series_like` method.
- `Dataframe.columns` now returns native pandas Index object instead of Snowpark Index object.
- Refactor and introduce `query_compiler` argument in `Index` constructor to create `Index` from query compiler.
- `pd.to_datetime` now returns a DatetimeIndex object instead of a Series object.
- `pd.date_range` now returns a DatetimeIndex object instead of a Series object.

#### Bug Fixes

- Made passing an unsupported aggregation function to `pivot_table` raise `NotImplementedError` instead of `KeyError`.
- Removed axis labels and callable names from error messages and telemetry about unsupported aggregations.
- Fixed AssertionError in `Series.drop_duplicates` and `DataFrame.drop_duplicates` when called after `sort_values`.
- Fixed a bug in `Index.to_frame` where the result frame's column name may be wrong where name is unspecified.
- Fixed a bug where some Index docstrings are ignored.
- Fixed a bug in `Series.reset_index(drop=True)` where the result name may be wrong.
- Fixed a bug in `Groupby.first/last` ordering by the correct columns in the underlying window expression.

## 1.20.0 (2024-07-17)

### Snowpark Python API Updates

#### Improvements

- Added distributed tracing using open telemetry APIs for table stored procedure function in `DataFrame`:
  - `_execute_and_get_query_id`
- Added support for the `arrays_zip` function.
- Improves performance for binary column expression and `df._in` by avoiding unnecessary cast for numeric values. You can enable this optimization by setting `session.eliminate_numeric_sql_value_cast_enabled = True`.
- Improved error message for `write_pandas` when the target table does not exist and `auto_create_table=False`.
- Added open telemetry tracing on UDxF functions in Snowpark.
- Added open telemetry tracing on stored procedure registration in Snowpark.
- Added a new optional parameter called `format_json` to the `Session.SessionBuilder.app_name` function that sets the app name in the `Session.query_tag` in JSON format. By default, this parameter is set to `False`.

#### Bug Fixes
- Fixed a bug where SQL generated for `lag(x, 0)` was incorrect and failed with error message `argument 1 to function LAG needs to be constant, found 'SYSTEM$NULL_TO_FIXED(null)'`.

### Snowpark Local Testing Updates

#### New Features

- Added support for the following APIs:
  - snowflake.snowpark.functions
    - random
- Added new parameters to `patch` function when registering a mocked function:
  - `distinct` allows an alternate function to be specified for when a sql function should be distinct.
  - `pass_column_index` passes a named parameter `column_index` to the mocked function that contains the pandas.Index for the input data.
  - `pass_row_index` passes a named parameter `row_index` to the mocked function that is the 0 indexed row number the function is currently operating on.
  - `pass_input_data` passes a named parameter `input_data` to the mocked function that contains the entire input dataframe for the current expression.
  - Added support for the `column_order` parameter to method `DataFrameWriter.save_as_table`.


#### Bug Fixes
- Fixed a bug that caused DecimalType columns to be incorrectly truncated to integer precision when used in BinaryExpressions.

### Snowpark pandas API Updates

#### New Features
- Added support for `DataFrameGroupBy.all`, `SeriesGroupBy.all`, `DataFrameGroupBy.any`, and `SeriesGroupBy.any`.
- Added support for `DataFrame.nlargest`, `DataFrame.nsmallest`, `Series.nlargest` and `Series.nsmallest`.
- Added support for `replace` and `frac > 1` in `DataFrame.sample` and `Series.sample`.
- Added support for `read_excel` (Uses local pandas for processing)
- Added support for `Series.at`, `Series.iat`, `DataFrame.at`, and `DataFrame.iat`.
- Added support for `Series.dt.isocalendar`.
- Added support for `Series.case_when` except when condition or replacement is callable.
- Added documentation pages for `Index` and its APIs.
- Added support for `DataFrame.assign`.
- Added support for `DataFrame.stack`.
- Added support for `DataFrame.pivot` and `pd.pivot`.
- Added support for `DataFrame.to_csv` and `Series.to_csv`.
- Added partial support for `Series.str.translate` where the values in the `table` are single-codepoint strings.
- Added support for `DataFrame.corr`.
- Allow `df.plot()` and `series.plot()` to be called, materializing the data into the local client
- Added support for `DataFrameGroupBy` and `SeriesGroupBy` aggregations `first` and `last`
- Added support for `DataFrameGroupBy.get_group`.
- Added support for `limit` parameter when `method` parameter is used in `fillna`.
- Added partial support for `Series.str.translate` where the values in the `table` are single-codepoint strings.
- Added support for `DataFrame.corr`.
- Added support for `DataFrame.equals` and `Series.equals`.
- Added support for `DataFrame.reindex` and `Series.reindex`.
- Added support for `Index.astype`.
- Added support for `Index.unique` and `Index.nunique`.
- Added support for `Index.sort_values`.

#### Bug Fixes
- Fixed an issue when using np.where and df.where when the scalar 'other' is the literal 0.
- Fixed a bug regarding precision loss when converting to Snowpark pandas `DataFrame` or `Series` with `dtype=np.uint64`.
- Fixed bug where `values` is set to `index` when `index` and `columns` contain all columns in DataFrame during `pivot_table`.

#### Improvements
- Added support for `Index.copy()`
- Added support for Index APIs: `dtype`, `values`, `item()`, `tolist()`, `to_series()` and `to_frame()`
- Expand support for DataFrames with no rows in `pd.pivot_table` and `DataFrame.pivot_table`.
- Added support for `inplace` parameter in `DataFrame.sort_index` and `Series.sort_index`.


## 1.19.0 (2024-06-25)

### Snowpark Python API Updates

#### New Features

- Added support for `to_boolean` function.
- Added documentation pages for Index and its APIs.

#### Bug Fixes

- Fixed a bug where python stored procedure with table return type fails when run in a task.
- Fixed a bug where df.dropna fails due to `RecursionError: maximum recursion depth exceeded` when the DataFrame has more than 500 columns.
- Fixed a bug where `AsyncJob.result("no_result")` doesn't wait for the query to finish execution.


### Snowpark Local Testing Updates

#### New Features

- Added support for the `strict` parameter when registering UDFs and Stored Procedures.

#### Bug Fixes

- Fixed a bug in convert_timezone that made the setting the source_timezone parameter return an error.
- Fixed a bug where creating DataFrame with empty data of type `DateType` raises `AttributeError`.
- Fixed a bug that table merge fails when update clause exists but no update takes place.
- Fixed a bug in mock implementation of `to_char` that raises `IndexError` when incoming column has nonconsecutive row index.
- Fixed a bug in handling of `CaseExpr` expressions that raises `IndexError` when incoming column has nonconsecutive row index.
- Fixed a bug in implementation of `Column.like` that raises `IndexError` when incoming column has nonconsecutive row index.

#### Improvements

- Added support for type coercion in the implementation of DataFrame.replace, DataFrame.dropna and the mock function `iff`.

### Snowpark pandas API Updates

#### New Features

- Added partial support for `DataFrame.pct_change` and `Series.pct_change` without the `freq` and `limit` parameters.
- Added support for `Series.str.get`.
- Added support for `Series.dt.dayofweek`, `Series.dt.day_of_week`, `Series.dt.dayofyear`, and `Series.dt.day_of_year`.
- Added support for `Series.str.__getitem__` (`Series.str[...]`).
- Added support for `Series.str.lstrip` and `Series.str.rstrip`.
- Added support for `DataFrameGroupBy.size` and `SeriesGroupBy.size`.
- Added support for `DataFrame.expanding` and `Series.expanding` for aggregations `count`, `sum`, `min`, `max`, `mean`, `std`, `var`, and `sem` with `axis=0`.
- Added support for `DataFrame.rolling` and `Series.rolling` for aggregation `count` with `axis=0`.
- Added support for `Series.str.match`.
- Added support for `DataFrame.resample` and `Series.resample` for aggregations `size`, `first`, and `last`.
- Added support for `DataFrameGroupBy.all`, `SeriesGroupBy.all`, `DataFrameGroupBy.any`, and `SeriesGroupBy.any`.
- Added support for `DataFrame.nlargest`, `DataFrame.nsmallest`, `Series.nlargest` and `Series.nsmallest`.
- Added support for `replace` and `frac > 1` in `DataFrame.sample` and `Series.sample`.
- Added support for `read_excel` (Uses local pandas for processing)
- Added support for `Series.at`, `Series.iat`, `DataFrame.at`, and `DataFrame.iat`.
- Added support for `Series.dt.isocalendar`.
- Added support for `Series.case_when` except when condition or replacement is callable.
- Added documentation pages for `Index` and its APIs.
- Added support for `DataFrame.assign`.
- Added support for `DataFrame.stack`.
- Added support for `DataFrame.pivot` and `pd.pivot`.
- Added support for `DataFrame.to_csv` and `Series.to_csv`.
- Added support for `Index.T`.

#### Bug Fixes

- Fixed a bug that causes output of GroupBy.aggregate's columns to be ordered incorrectly.
- Fixed a bug where `DataFrame.describe` on a frame with duplicate columns of differing dtypes could cause an error or incorrect results.
- Fixed a bug in `DataFrame.rolling` and `Series.rolling` so `window=0` now throws `NotImplementedError` instead of `ValueError`

#### Improvements

- Added support for named aggregations in `DataFrame.aggregate` and `Series.aggregate` with `axis=0`.
- `pd.read_csv` reads using the native pandas CSV parser, then uploads data to snowflake using parquet. This enables most of the parameters supported by `read_csv` including date parsing and numeric conversions. Uploading via parquet is roughly twice as fast as uploading via CSV.
- Initial work to support an `pd.Index` directly in Snowpark pandas. Support for `pd.Index` as a first-class component of Snowpark pandas is coming soon.
- Added a lazy index constructor and support for `len`, `shape`, `size`, `empty`, `to_pandas()` and `names`. For `df.index`, Snowpark pandas creates a lazy index object.
- For `df.columns`, Snowpark pandas supports a non-lazy version of an `Index` since the data is already stored locally.

## 1.18.0 (2024-05-28)

### Snowpark Python API Updates

#### Improvements

- Improved error message to remind users set `{"infer_schema": True}` when reading csv file without specifying its schema.
- Improved error handling for `Session.create_dataframe` when called with more than 512 rows and using `format` or `pyformat` `paramstyle`.

### Snowpark pandas API Updates

#### New Features

- Added `DataFrame.cache_result` and `Series.cache_result` methods for users to persist DataFrames and Series to a temporary table lasting the duration of the session to improve latency of subsequent operations.

#### Bug Fixes

#### Improvements

- Added partial support for `DataFrame.pivot_table` with no `index` parameter, as well as for `margins` parameter.
- Updated the signature of `DataFrame.shift`/`Series.shift`/`DataFrameGroupBy.shift`/`SeriesGroupBy.shift` to match pandas 2.2.1. Snowpark pandas does not yet support the newly-added `suffix` argument, or sequence values of `periods`.
- Re-added support for `Series.str.split`.

#### Bug Fixes

- Fixed how we support mixed columns for string methods (`Series.str.*`).

### Snowpark Local Testing Updates

#### New Features

- Added support for the following DataFrameReader read options to file formats `csv` and `json`:
  - PURGE
  - PATTERN
  - INFER_SCHEMA with value being `False`
  - ENCODING with value being `UTF8`
- Added support for `DataFrame.analytics.moving_agg` and `DataFrame.analytics.cumulative_agg_agg`.
- Added support for `if_not_exists` parameter during UDF and stored procedure registration.

#### Bug Fixes

- Fixed a bug that when processing time format, fractional second part is not handled properly.
- Fixed a bug that caused function calls on `*` to fail.
- Fixed a bug that prevented creation of map and struct type objects.
- Fixed a bug that function `date_add` was unable to handle some numeric types.
- Fixed a bug that `TimestampType` casting resulted in incorrect data.
- Fixed a bug that caused `DecimalType` data to have incorrect precision in some cases.
- Fixed a bug where referencing missing table or view raises confusing `IndexError`.
- Fixed a bug that mocked function `to_timestamp_ntz` can not handle None data.
- Fixed a bug that mocked UDFs handles output data of None improperly.
- Fixed a bug where `DataFrame.with_column_renamed` ignores attributes from parent DataFrames after join operations.
- Fixed a bug that integer precision of large value gets lost when converted to pandas DataFrame.
- Fixed a bug that the schema of datetime object is wrong when create DataFrame from a pandas DataFrame.
- Fixed a bug in the implementation of `Column.equal_nan` where null data is handled incorrectly.
- Fixed a bug where `DataFrame.drop` ignore attributes from parent DataFrames after join operations.
- Fixed a bug in mocked function `date_part` where Column type is set wrong.
- Fixed a bug where `DataFrameWriter.save_as_table` does not raise exceptions when inserting null data into non-nullable columns.
- Fixed a bug in the implementation of `DataFrameWriter.save_as_table` where
  - Append or Truncate fails when incoming data has different schema than existing table.
  - Truncate fails when incoming data does not specify columns that are nullable.

#### Improvements

- Removed dependency check for `pyarrow` as it is not used.
- Improved target type coverage of `Column.cast`, adding support for casting to boolean and all integral types.
- Aligned error experience when calling UDFs and stored procedures.
- Added appropriate error messages for `is_permanent` and `anonymous` options in UDFs and stored procedures registration to make it more clear that those features are not yet supported.
- File read operation with unsupported options and values now raises `NotImplementedError` instead of warnings and unclear error information.

## 1.17.0 (2024-05-21)

### Snowpark Python API Updates

#### New Features

- Added support to add a comment on tables and views using the functions listed below:
  - `DataFrameWriter.save_as_table`
  - `DataFrame.create_or_replace_view`
  - `DataFrame.create_or_replace_temp_view`
  - `DataFrame.create_or_replace_dynamic_table`

#### Improvements

- Improved error message to remind users to set `{"infer_schema": True}` when reading CSV file without specifying its schema.

### Snowpark pandas API Updates

#### New Features

- Start of Public Preview of Snowpark pandas API. Refer to the [Snowpark pandas API Docs](https://docs.snowflake.com/developer-guide/snowpark/python/snowpark-pandas) for more details.

### Snowpark Local Testing Updates

#### New Features

- Added support for NumericType and VariantType data conversion in the mocked function `to_timestamp_ltz`, `to_timestamp_ntz`, `to_timestamp_tz` and `to_timestamp`.
- Added support for DecimalType, BinaryType, ArrayType, MapType, TimestampType, DateType and TimeType data conversion in the mocked function `to_char`.
- Added support for the following APIs:
  - snowflake.snowpark.functions:
    - to_varchar
  - snowflake.snowpark.DataFrame:
    - pivot
  - snowflake.snowpark.Session:
    - cancel_all
- Introduced a new exception class `snowflake.snowpark.mock.exceptions.SnowparkLocalTestingException`.
- Added support for casting to FloatType

#### Bug Fixes

- Fixed a bug that stored procedure and UDF should not remove imports already in the `sys.path` during the clean-up step.
- Fixed a bug that when processing datetime format, the fractional second part is not handled properly.
- Fixed a bug that on Windows platform that file operations was unable to properly handle file separator in directory name.
- Fixed a bug that on Windows platform that when reading a pandas dataframe, IntervalType column with integer data can not be processed.
- Fixed a bug that prevented users from being able to select multiple columns with the same alias.
- Fixed a bug that `Session.get_current_[schema|database|role|user|account|warehouse]` returns upper-cased identifiers when identifiers are quoted.
- Fixed a bug that function `substr` and `substring` can not handle 0-based `start_expr`.

#### Improvements

- Standardized the error experience by raising `SnowparkLocalTestingException` in error cases which is on par with `SnowparkSQLException` raised in non-local execution.
- Improved error experience of `Session.write_pandas` method that `NotImplementError` will be raised when called.
- Aligned error experience with reusing a closed session in non-local execution.

## 1.16.0 (2024-05-07)

### New Features

- Support stored procedure register with packages given as Python modules.
- Added snowflake.snowpark.Session.lineage.trace to explore data lineage of snowfake objects.
- Added support for structured type schema parsing.

### Bug Fixes

- Fixed a bug when inferring schema, single quotes are added to stage files already have single quotes.

### Local Testing Updates

#### New Features

- Added support for StringType, TimestampType and VariantType data conversion in the mocked function `to_date`.
- Added support for the following APIs:
  - snowflake.snowpark.functions
    - get
    - concat
    - concat_ws

#### Bug Fixes

- Fixed a bug that caused `NaT` and `NaN` values to not be recognized.
- Fixed a bug where, when inferring a schema, single quotes were added to stage files that already had single quotes.
- Fixed a bug where `DataFrameReader.csv` was unable to handle quoted values containing a delimiter.
- Fixed a bug that when there is `None` value in an arithmetic calculation, the output should remain `None` instead of `math.nan`.
- Fixed a bug in function `sum` and `covar_pop` that when there is `math.nan` in the data, the output should also be `math.nan`.
- Fixed a bug that stage operation can not handle directories.
- Fixed a bug that `DataFrame.to_pandas` should take Snowflake numeric types with precision 38 as `int64`.

## 1.15.0 (2024-04-24)

### New Features

- Added `truncate` save mode in `DataFrameWrite` to overwrite existing tables by truncating the underlying table instead of dropping it.
- Added telemetry to calculate query plan height and number of duplicate nodes during collect operations.
- Added the functions below to unload data from a `DataFrame` into one or more files in a stage:
  - `DataFrame.write.json`
  - `DataFrame.write.csv`
  - `DataFrame.write.parquet`
- Added distributed tracing using open telemetry APIs for action functions in `DataFrame` and `DataFrameWriter`:
  - snowflake.snowpark.DataFrame:
    - collect
    - collect_nowait
    - to_pandas
    - count
    - show
  - snowflake.snowpark.DataFrameWriter:
    - save_as_table
- Added support for snow:// URLs to `snowflake.snowpark.Session.file.get` and `snowflake.snowpark.Session.file.get_stream`
- Added support to register stored procedures and UDxFs with a `comment`.
- UDAF client support is ready for public preview. Please stay tuned for the Snowflake announcement of UDAF public preview.
- Added support for dynamic pivot.  This feature is currently in private preview.

### Improvements

- Improved the generated query performance for both compilation and execution by converting duplicate subqueries to Common Table Expressions (CTEs). It is still an experimental feature not enabled by default, and can be enabled by setting `session.cte_optimization_enabled` to `True`.

### Bug Fixes

- Fixed a bug where `statement_params` was not passed to query executions that register stored procedures and user defined functions.
- Fixed a bug causing `snowflake.snowpark.Session.file.get_stream` to fail for quoted stage locations.
- Fixed a bug that an internal type hint in `utils.py` might raise AttributeError in case the underlying module can not be found.

### Local Testing Updates

#### New Features

- Added support for registering UDFs and stored procedures.
- Added support for the following APIs:
  - snowflake.snowpark.Session:
    - file.put
    - file.put_stream
    - file.get
    - file.get_stream
    - read.json
    - add_import
    - remove_import
    - get_imports
    - clear_imports
    - add_packages
    - add_requirements
    - clear_packages
    - remove_package
    - udf.register
    - udf.register_from_file
    - sproc.register
    - sproc.register_from_file
  - snowflake.snowpark.functions
    - current_database
    - current_session
    - date_trunc
    - object_construct
    - object_construct_keep_null
    - pow
    - sqrt
    - udf
    - sproc
- Added support for StringType, TimestampType and VariantType data conversion in the mocked function `to_time`.

#### Bug Fixes

- Fixed a bug that null filled columns for constant functions.
- Fixed a bug that implementation of to_object, to_array and to_binary to better handle null inputs.
- Fixed a bug that timestamp data comparison can not handle year beyond 2262.
- Fixed a bug that `Session.builder.getOrCreate` should return the created mock session.

## 1.14.0 (2024-03-20)

### New Features

- Added support for creating vectorized UDTFs with `process` method.
- Added support for dataframe functions:
  - to_timestamp_ltz
  - to_timestamp_ntz
  - to_timestamp_tz
  - locate
- Added support for ASOF JOIN type.
- Added support for the following local testing APIs:
  - snowflake.snowpark.functions:
    - to_double
    - to_timestamp
    - to_timestamp_ltz
    - to_timestamp_ntz
    - to_timestamp_tz
    - greatest
    - least
    - convert_timezone
    - dateadd
    - date_part
  - snowflake.snowpark.Session:
    - get_current_account
    - get_current_warehouse
    - get_current_role
    - use_schema
    - use_warehouse
    - use_database
    - use_role

### Bug Fixes

- Fixed a bug in `SnowflakePlanBuilder` that `save_as_table` does not filter column that name start with '$' and follow by number correctly.
- Fixed a bug that statement parameters may have no effect when resolving imports and packages.
- Fixed bugs in local testing:
  - LEFT ANTI and LEFT SEMI joins drop rows with null values.
  - DataFrameReader.csv incorrectly parses data when the optional parameter `field_optionally_enclosed_by` is specified.
  - Column.regexp only considers the first entry when `pattern` is a `Column`.
  - Table.update raises `KeyError` when updating null values in the rows.
  - VARIANT columns raise errors at `DataFrame.collect`.
  - `count_distinct` does not work correctly when counting.
  - Null values in integer columns raise `TypeError`.

### Improvements

- Added telemetry to local testing.
- Improved the error message of `DataFrameReader` to raise `FileNotFound` error when reading a path that does not exist or when there are no files under the path.

## 1.13.0 (2024-02-26)

### New Features

- Added support for an optional `date_part` argument in function `last_day`.
- `SessionBuilder.app_name` will set the query_tag after the session is created.
- Added support for the following local testing functions:
  - current_timestamp
  - current_date
  - current_time
  - strip_null_value
  - upper
  - lower
  - length
  - initcap

### Improvements

- Added cleanup logic at interpreter shutdown to close all active sessions.
- Closing sessions within stored procedures now is a no-op logging a warning instead of raising an error.

### Bug Fixes

- Fixed a bug in `DataFrame.to_local_iterator` where the iterator could yield wrong results if another query is executed before the iterator finishes due to wrong isolation level. For details, please see #945.
- Fixed a bug that truncated table names in error messages while running a plan with local testing enabled.
- Fixed a bug that `Session.range` returns empty result when the range is large.

## 1.12.1 (2024-02-08)

### Improvements

- Use `split_blocks=True` by default during `to_pandas` conversion, for optimal memory allocation. This parameter is passed to `pyarrow.Table.to_pandas`, which enables `PyArrow` to split the memory allocation into smaller, more manageable blocks instead of allocating a single contiguous block. This results in better memory management when dealing with larger datasets.

### Bug Fixes

- Fixed a bug in `DataFrame.to_pandas` that caused an error when evaluating on a Dataframe with an `IntergerType` column with null values.

## 1.12.0 (2024-01-30)

### New Features

- Exposed `statement_params` in `StoredProcedure.__call__`.
- Added two optional arguments to `Session.add_import`.
  - `chunk_size`: The number of bytes to hash per chunk of the uploaded files.
  - `whole_file_hash`: By default only the first chunk of the uploaded import is hashed to save time. When this is set to True each uploaded file is fully hashed instead.
- Added parameters `external_access_integrations` and `secrets` when creating a UDAF from Snowpark Python to allow integration with external access.
- Added a new method `Session.append_query_tag`. Allows an additional tag to be added to the current query tag by appending it as a comma separated value.
- Added a new method `Session.update_query_tag`. Allows updates to a JSON encoded dictionary query tag.
- `SessionBuilder.getOrCreate` will now attempt to replace the singleton it returns when token expiration has been detected.
- Added support for new functions in `snowflake.snowpark.functions`:
  - `array_except`
  - `create_map`
  - `sign`/`signum`
- Added the following functions to `DataFrame.analytics`:
  - Added the `moving_agg` function in `DataFrame.analytics` to enable moving aggregations like sums and averages with multiple window sizes.
  - Added the `cummulative_agg` function in `DataFrame.analytics` to enable commulative aggregations like sums and averages on multiple columns.
  - Added the `compute_lag` and `compute_lead` functions in `DataFrame.analytics` for enabling lead and lag calculations on multiple columns.
  - Added the `time_series_agg` function in `DataFrame.analytics` to enable time series aggregations like sums and averages with multiple time windows.

### Bug Fixes

- Fixed a bug in `DataFrame.na.fill` that caused Boolean values to erroneously override integer values.
- Fixed a bug in `Session.create_dataframe` where the Snowpark DataFrames created using pandas DataFrames were not inferring the type for timestamp columns correctly. The behavior is as follows:
  - Earlier timestamp columns without a timezone would be converted to nanosecond epochs and inferred as `LongType()`, but will now be correctly maintained as timestamp values and be inferred as `TimestampType(TimestampTimeZone.NTZ)`.
  - Earlier timestamp columns with a timezone would be inferred as `TimestampType(TimestampTimeZone.NTZ)` and loose timezone information but will now be correctly inferred as `TimestampType(TimestampTimeZone.LTZ)` and timezone information is retained correctly.
  - Set session parameter `PYTHON_SNOWPARK_USE_LOGICAL_TYPE_FOR_CREATE_DATAFRAME` to revert back to old behavior. It is recommended that you update your code to align with correct behavior because the parameter will be removed in the future.
- Fixed a bug that `DataFrame.to_pandas` gets decimal type when scale is not 0, and creates an object dtype in `pandas`. Instead, we cast the value to a float64 type.
- Fixed bugs that wrongly flattened the generated SQL when one of the following happens:
  - `DataFrame.filter()` is called after `DataFrame.sort().limit()`.
  - `DataFrame.sort()` or `filter()` is called on a DataFrame that already has a window function or sequence-dependent data generator column.
    For instance, `df.select("a", seq1().alias("b")).select("a", "b").sort("a")` won't flatten the sort clause anymore.
  - a window or sequence-dependent data generator column is used after `DataFrame.limit()`. For instance, `df.limit(10).select(row_number().over())` won't flatten the limit and select in the generated SQL.
- Fixed a bug where aliasing a DataFrame column raised an error when the DataFame was copied from another DataFrame with an aliased column. For instance,

  ```python
  df = df.select(col("a").alias("b"))
  df = copy(df)
  df.select(col("b").alias("c"))  # threw an error. Now it's fixed.
  ```

- Fixed a bug in `Session.create_dataframe` that the non-nullable field in a schema is not respected for boolean type. Note that this fix is only effective when the user has the privilege to create a temp table.
- Fixed a bug in SQL simplifier where non-select statements in `session.sql` dropped a SQL query when used with `limit()`.
- Fixed a bug that raised an exception when session parameter `ERROR_ON_NONDETERMINISTIC_UPDATE` is true.

### Behavior Changes (API Compatible)

- When parsing data types during a `to_pandas` operation, we rely on GS precision value to fix precision issues for large integer values. This may affect users where a column that was earlier returned as `int8` gets returned as `int64`. Users can fix this by explicitly specifying precision values for their return column.
- Aligned behavior for `Session.call` in case of table stored procedures where running `Session.call` would not trigger stored procedure unless a `collect()` operation was performed.
- `StoredProcedureRegistration` will now automatically add `snowflake-snowpark-python` as a package dependency. The added dependency will be on the client's local version of the library and an error is thrown if the server cannot support that version.

## 1.11.1 (2023-12-07)

### Bug Fixes

- Fixed a bug that numpy should not be imported at the top level of mock module.
- Added support for these new functions in `snowflake.snowpark.functions`:
  - `from_utc_timestamp`
  - `to_utc_timestamp`

## 1.11.0 (2023-12-05)

### New Features

- Add the `conn_error` attribute to `SnowflakeSQLException` that stores the whole underlying exception from `snowflake-connector-python`.
- Added support for `RelationalGroupedDataframe.pivot()` to access `pivot` in the following pattern `Dataframe.group_by(...).pivot(...)`.
- Added experimental feature: Local Testing Mode, which allows you to create and operate on Snowpark Python DataFrames locally without connecting to a Snowflake account. You can use the local testing framework to test your DataFrame operations locally, on your development machine or in a CI (continuous integration) pipeline, before deploying code changes to your account.

- Added support for `arrays_to_object` new functions in `snowflake.snowpark.functions`.
- Added support for the vector data type.

### Dependency Updates

- Bumped cloudpickle dependency to work with `cloudpickle==2.2.1`
- Updated ``snowflake-connector-python`` to `3.4.0`.

### Bug Fixes

- DataFrame column names quoting check now supports newline characters.
- Fix a bug where a DataFrame generated by `session.read.with_metadata` creates inconsistent table when doing `df.write.save_as_table`.

## 1.10.0 (2023-11-03)

### New Features

- Added support for managing case sensitivity in `DataFrame.to_local_iterator()`.
- Added support for specifying vectorized UDTF's input column names by using the optional parameter `input_names` in `UDTFRegistration.register/register_file` and `functions.pandas_udtf`. By default, `RelationalGroupedDataFrame.applyInPandas` will infer the column names from current dataframe schema.
- Add `sql_error_code` and `raw_message` attributes to `SnowflakeSQLException` when it is caused by a SQL exception.

### Bug Fixes

- Fixed a bug in `DataFrame.to_pandas()` where converting snowpark dataframes to pandas dataframes was losing precision on integers with more than 19 digits.
- Fixed a bug that `session.add_packages` can not handle requirement specifier that contains project name with underscore and version.
- Fixed a bug in `DataFrame.limit()` when `offset` is used and the parent `DataFrame` uses `limit`. Now the `offset` won't impact the parent DataFrame's `limit`.
- Fixed a bug in `DataFrame.write.save_as_table` where dataframes created from read api could not save data into snowflake because of invalid column name `$1`.

### Behavior change

- Changed the behavior of `date_format`:
  - The `format` argument changed from optional to required.
  - The returned result changed from a date object to a date-formatted string.
- When a window function, or a sequence-dependent data generator (`normal`, `zipf`, `uniform`, `seq1`, `seq2`, `seq4`, `seq8`) function is used, the sort and filter operation will no longer be flattened when generating the query.

## 1.9.0 (2023-10-13)

### New Features

- Added support for the Python 3.11 runtime environment.

### Dependency updates

- Added back the dependency of `typing-extensions`.

### Bug Fixes

- Fixed a bug where imports from permanent stage locations were ignored for temporary stored procedures, UDTFs, UDFs, and UDAFs.
- Revert back to using CTAS (create table as select) statement for `Dataframe.writer.save_as_table` which does not need insert permission for writing tables.

### New Features
- Support `PythonObjJSONEncoder` json-serializable objects for `ARRAY` and `OBJECT` literals.

## 1.8.0 (2023-09-14)

### New Features

- Added support for VOLATILE/IMMUTABLE keyword when registering UDFs.
- Added support for specifying clustering keys when saving dataframes using `DataFrame.save_as_table`.
- Accept `Iterable` objects input for `schema` when creating dataframes using `Session.create_dataframe`.
- Added the property `DataFrame.session` to return a `Session` object.
- Added the property `Session.session_id` to return an integer that represents session ID.
- Added the property `Session.connection` to return a `SnowflakeConnection` object .

- Added support for creating a Snowpark session from a configuration file or environment variables.

### Dependency updates

- Updated ``snowflake-connector-python`` to 3.2.0.

### Bug Fixes

- Fixed a bug where automatic package upload would raise `ValueError` even when compatible package version were added in `session.add_packages`.
- Fixed a bug where table stored procedures were not registered correctly when using `register_from_file`.
- Fixed a bug where dataframe joins failed with `invalid_identifier` error.
- Fixed a bug where `DataFrame.copy` disables SQL simplfier for the returned copy.
- Fixed a bug where `session.sql().select()` would fail if any parameters are specified to `session.sql()`

## 1.7.0 (2023-08-28)

### New Features

- Added parameters `external_access_integrations` and `secrets` when creating a UDF, UDTF or Stored Procedure from Snowpark Python to allow integration with external access.
- Added support for these new functions in `snowflake.snowpark.functions`:
  - `array_flatten`
  - `flatten`
- Added support for `apply_in_pandas` in `snowflake.snowpark.relational_grouped_dataframe`.
- Added support for replicating your local Python environment on Snowflake via `Session.replicate_local_environment`.

### Bug Fixes

- Fixed a bug where `session.create_dataframe` fails to properly set nullable columns where nullability was affected by order or data was given.
- Fixed a bug where `DataFrame.select` could not identify and alias columns in presence of table functions when output columns of table function overlapped with columns in dataframe.

### Behavior Changes

- When creating stored procedures, UDFs, UDTFs, UDAFs with parameter `is_permanent=False` will now create temporary objects even when `stage_name` is provided. The default value of `is_permanent` is `False` which is why if this value is not explicitly set to `True` for permanent objects, users will notice a change in behavior.
- `types.StructField` now enquotes column identifier by default.

## 1.6.1 (2023-08-02)

### New Features

- Added support for these new functions in `snowflake.snowpark.functions`:
  - `array_sort`
  - `sort_array`
  - `array_min`
  - `array_max`
  - `explode_outer`
- Added support for pure Python packages specified via `Session.add_requirements` or `Session.add_packages`. They are now usable in stored procedures and UDFs even if packages are not present on the Snowflake Anaconda channel.
  - Added Session parameter `custom_packages_upload_enabled` and `custom_packages_force_upload_enabled` to enable the support for pure Python packages feature mentioned above. Both parameters default to `False`.
- Added support for specifying package requirements by passing a Conda environment yaml file to `Session.add_requirements`.
- Added support for asynchronous execution of multi-query dataframes that contain binding variables.
- Added support for renaming multiple columns in `DataFrame.rename`.
- Added support for Geometry datatypes.
- Added support for `params` in `session.sql()` in stored procedures.
- Added support for user-defined aggregate functions (UDAFs). This feature is currently in private preview.
- Added support for vectorized UDTFs (user-defined table functions). This feature is currently in public preview.
- Added support for Snowflake Timestamp variants (i.e., `TIMESTAMP_NTZ`, `TIMESTAMP_LTZ`, `TIMESTAMP_TZ`)
  - Added `TimestampTimezone` as an argument in `TimestampType` constructor.
  - Added type hints `NTZ`, `LTZ`, `TZ` and `Timestamp` to annotate functions when registering UDFs.

### Improvements

- Removed redundant dependency `typing-extensions`.
- `DataFrame.cache_result` now creates temp table fully qualified names under current database and current schema.

### Bug Fixes

- Fixed a bug where type check happens on pandas before it is imported.
- Fixed a bug when creating a UDF from `numpy.ufunc`.
- Fixed a bug where `DataFrame.union` was not generating the correct `Selectable.schema_query` when SQL simplifier is enabled.

### Behavior Changes

- `DataFrameWriter.save_as_table` now respects the `nullable` field of the schema provided by the user or the inferred schema based on data from user input.

### Dependency updates

- Updated ``snowflake-connector-python`` to 3.0.4.

## 1.5.1 (2023-06-20)

### New Features

- Added support for the Python 3.10 runtime environment.

## 1.5.0 (2023-06-09)

### Behavior Changes

- Aggregation results, from functions such as `DataFrame.agg` and `DataFrame.describe`, no longer strip away non-printing characters from column names.

### New Features

- Added support for the Python 3.9 runtime environment.
- Added support for new functions in `snowflake.snowpark.functions`:
  - `array_generate_range`
  - `array_unique_agg`
  - `collect_set`
  - `sequence`
- Added support for registering and calling stored procedures with `TABLE` return type.
- Added support for parameter `length` in `StringType()` to specify the maximum number of characters that can be stored by the column.
- Added the alias `functions.element_at()` for `functions.get()`.
- Added the alias `Column.contains` for `functions.contains`.
- Added experimental feature `DataFrame.alias`.
- Added support for querying metadata columns from stage when creating `DataFrame` using `DataFrameReader`.
- Added support for `StructType.add` to append more fields to existing `StructType` objects.
- Added support for parameter `execute_as` in `StoredProcedureRegistration.register_from_file()` to specify stored procedure caller rights.

### Bug Fixes

- Fixed a bug where the `Dataframe.join_table_function` did not run all of the necessary queries to set up the join table function when SQL simplifier was enabled.
- Fixed type hint declaration for custom types - `ColumnOrName`, `ColumnOrLiteralStr`, `ColumnOrSqlExpr`, `LiteralType` and `ColumnOrLiteral` that were breaking `mypy` checks.
- Fixed a bug where `DataFrameWriter.save_as_table` and `DataFrame.copy_into_table` failed to parse fully qualified table names.

## 1.4.0 (2023-04-24)

### New Features

- Added support for `session.getOrCreate`.
- Added support for alias `Column.getField`.
- Added support for new functions in `snowflake.snowpark.functions`:
  - `date_add` and `date_sub` to make add and subtract operations easier.
  - `daydiff`
  - `explode`
  - `array_distinct`.
  - `regexp_extract`.
  - `struct`.
  - `format_number`.
  - `bround`.
  - `substring_index`
- Added parameter `skip_upload_on_content_match` when creating UDFs, UDTFs and stored procedures using `register_from_file` to skip uploading files to a stage if the same version of the files are already on the stage.
- Added support for `DataFrameWriter.save_as_table` method to take table names that contain dots.
- Flattened generated SQL when `DataFrame.filter()` or `DataFrame.order_by()` is followed by a projection statement (e.g. `DataFrame.select()`, `DataFrame.with_column()`).
- Added support for creating dynamic tables _(in private preview)_ using `Dataframe.create_or_replace_dynamic_table`.
- Added an optional argument `params` in `session.sql()` to support binding variables. Note that this is not supported in stored procedures yet.

### Bug Fixes

- Fixed a bug in `strtok_to_array` where an exception was thrown when a delimiter was passed in.
- Fixed a bug in `session.add_import` where the module had the same namespace as other dependencies.

## 1.3.0 (2023-03-28)

### New Features

- Added support for `delimiters` parameter in `functions.initcap()`.
- Added support for `functions.hash()` to accept a variable number of input expressions.
- Added API `Session.RuntimeConfig` for getting/setting/checking the mutability of any runtime configuration.
- Added support managing case sensitivity in `Row` results from `DataFrame.collect` using `case_sensitive` parameter.
- Added API `Session.conf` for getting, setting or checking the mutability of any runtime configuration.
- Added support for managing case sensitivity in `Row` results from `DataFrame.collect` using `case_sensitive` parameter.
- Added indexer support for `snowflake.snowpark.types.StructType`.
- Added a keyword argument `log_on_exception` to `Dataframe.collect` and `Dataframe.collect_no_wait` to optionally disable error logging for SQL exceptions.

### Bug Fixes

- Fixed a bug where a DataFrame set operation(`DataFrame.substract`, `DataFrame.union`, etc.) being called after another DataFrame set operation and `DataFrame.select` or `DataFrame.with_column` throws an exception.
- Fixed a bug where chained sort statements are overwritten by the SQL simplifier.

### Improvements

- Simplified JOIN queries to use constant subquery aliases (`SNOWPARK_LEFT`, `SNOWPARK_RIGHT`) by default. Users can disable this at runtime with `session.conf.set('use_constant_subquery_alias', False)` to use randomly generated alias names instead.
- Allowed specifying statement parameters in `session.call()`.
- Enabled the uploading of large pandas DataFrames in stored procedures by defaulting to a chunk size of 100,000 rows.

## 1.2.0 (2023-03-02)

### New Features

- Added support for displaying source code as comments in the generated scripts when registering stored procedures. This
  is enabled by default, turn off by specifying `source_code_display=False` at registration.
- Added a parameter `if_not_exists` when creating a UDF, UDTF or Stored Procedure from Snowpark Python to ignore creating the specified function or procedure if it already exists.
- Accept integers when calling `snowflake.snowpark.functions.get` to extract value from array.
- Added `functions.reverse` in functions to open access to Snowflake built-in function
  [reverse](https://docs.snowflake.com/en/sql-reference/functions/reverse).
- Added parameter `require_scoped_url` in snowflake.snowflake.files.SnowflakeFile.open() `(in Private Preview)` to replace `is_owner_file` is marked for deprecation.

### Bug Fixes

- Fixed a bug that overwrote `paramstyle` to `qmark` when creating a Snowpark session.
- Fixed a bug where `df.join(..., how="cross")` fails with `SnowparkJoinException: (1112): Unsupported using join type 'Cross'`.
- Fixed a bug where querying a `DataFrame` column created from chained function calls used a wrong column name.

## 1.1.0 (2023-01-26)

### New Features:

- Added `asc`, `asc_nulls_first`, `asc_nulls_last`, `desc`, `desc_nulls_first`, `desc_nulls_last`, `date_part` and `unix_timestamp` in functions.
- Added the property `DataFrame.dtypes` to return a list of column name and data type pairs.
- Added the following aliases:
  - `functions.expr()` for `functions.sql_expr()`.
  - `functions.date_format()` for `functions.to_date()`.
  - `functions.monotonically_increasing_id()` for `functions.seq8()`
  - `functions.from_unixtime()` for `functions.to_timestamp()`

### Bug Fixes:

- Fixed a bug in SQL simplifier that didn’t handle Column alias and join well in some cases. See https://github.com/snowflakedb/snowpark-python/issues/658 for details.
- Fixed a bug in SQL simplifier that generated wrong column names for function calls, NaN and INF.

### Improvements

- The session parameter `PYTHON_SNOWPARK_USE_SQL_SIMPLIFIER` is `True` after Snowflake 7.3 was released. In snowpark-python, `session.sql_simplifier_enabled` reads the value of `PYTHON_SNOWPARK_USE_SQL_SIMPLIFIER` by default, meaning that the SQL simplfier is enabled by default after the Snowflake 7.3 release. To turn this off, set `PYTHON_SNOWPARK_USE_SQL_SIMPLIFIER` in Snowflake to `False` or run `session.sql_simplifier_enabled = False` from Snowpark. It is recommended to use the SQL simplifier because it helps to generate more concise SQL.

## 1.0.0 (2022-11-01)

### New Features

- Added `Session.generator()` to create a new `DataFrame` using the Generator table function.
- Added a parameter `secure` to the functions that create a secure UDF or UDTF.

## 0.12.0 (2022-10-14)

### New Features

- Added new APIs for async job:
  - `Session.create_async_job()` to create an `AsyncJob` instance from a query id.
  - `AsyncJob.result()` now accepts argument `result_type` to return the results in different formats.
  - `AsyncJob.to_df()` returns a `DataFrame` built from the result of this asynchronous job.
  - `AsyncJob.query()` returns the SQL text of the executed query.
- `DataFrame.agg()` and `RelationalGroupedDataFrame.agg()` now accept variable-length arguments.
- Added parameters `lsuffix` and `rsuffix` to `DataFram.join()` and `DataFrame.cross_join()` to conveniently rename overlapping columns.
- Added `Table.drop_table()` so you can drop the temp table after `DataFrame.cache_result()`. `Table` is also a context manager so you can use the `with` statement to drop the cache temp table after use.
- Added `Session.use_secondary_roles()`.
- Added functions `first_value()` and `last_value()`. (contributed by @chasleslr)
- Added `on` as an alias for `using_columns` and `how` as an alias for `join_type` in `DataFrame.join()`.

### Bug Fixes

- Fixed a bug in `Session.create_dataframe()` that raised an error when `schema` names had special characters.
- Fixed a bug in which options set in `Session.read.option()` were not passed to `DataFrame.copy_into_table()` as default values.
- Fixed a bug in which `DataFrame.copy_into_table()` raises an error when a copy option has single quotes in the value.

## 0.11.0 (2022-09-28)

### Behavior Changes

- `Session.add_packages()` now raises `ValueError` when the version of a package cannot be found in Snowflake Anaconda channel. Previously, `Session.add_packages()` succeeded, and a `SnowparkSQLException` exception was raised later in the UDF/SP registration step.

### New Features:

- Added method `FileOperation.get_stream()` to support downloading stage files as stream.
- Added support in `functions.ntiles()` to accept int argument.
- Added the following aliases:
  - `functions.call_function()` for `functions.call_builtin()`.
  - `functions.function()` for `functions.builtin()`.
  - `DataFrame.order_by()` for `DataFrame.sort()`
  - `DataFrame.orderBy()` for `DataFrame.sort()`
- Improved `DataFrame.cache_result()` to return a more accurate `Table` class instead of a `DataFrame` class.
- Added support to allow `session` as the first argument when calling `StoredProcedure`.

### Improvements

- Improved nested query generation by flattening queries when applicable.
  - This improvement could be enabled by setting `Session.sql_simplifier_enabled = True`.
  - `DataFrame.select()`, `DataFrame.with_column()`, `DataFrame.drop()` and other select-related APIs have more flattened SQLs.
  - `DataFrame.union()`, `DataFrame.union_all()`, `DataFrame.except_()`, `DataFrame.intersect()`, `DataFrame.union_by_name()` have flattened SQLs generated when multiple set operators are chained.
- Improved type annotations for async job APIs.

### Bug Fixes

- Fixed a bug in which `Table.update()`, `Table.delete()`, `Table.merge()` try to reference a temp table that does not exist.

## 0.10.0 (2022-09-16)

### New Features:

- Added experimental APIs for evaluating Snowpark dataframes with asynchronous queries:
  - Added keyword argument `block` to the following action APIs on Snowpark dataframes (which execute queries) to allow asynchronous evaluations:
    - `DataFrame.collect()`, `DataFrame.to_local_iterator()`, `DataFrame.to_pandas()`, `DataFrame.to_pandas_batches()`, `DataFrame.count()`, `DataFrame.first()`.
    - `DataFrameWriter.save_as_table()`, `DataFrameWriter.copy_into_location()`.
    - `Table.delete()`, `Table.update()`, `Table.merge()`.
  - Added method `DataFrame.collect_nowait()` to allow asynchronous evaluations.
  - Added class `AsyncJob` to retrieve results from asynchronously executed queries and check their status.
- Added support for `table_type` in `Session.write_pandas()`. You can now choose from these `table_type` options: `"temporary"`, `"temp"`, and `"transient"`.
- Added support for using Python structured data (`list`, `tuple` and `dict`) as literal values in Snowpark.
- Added keyword argument `execute_as` to `functions.sproc()` and `session.sproc.register()` to allow registering a stored procedure as a caller or owner.
- Added support for specifying a pre-configured file format when reading files from a stage in Snowflake.

### Improvements:

- Added support for displaying details of a Snowpark session.

### Bug Fixes:

- Fixed a bug in which `DataFrame.copy_into_table()` and `DataFrameWriter.save_as_table()` mistakenly created a new table if the table name is fully qualified, and the table already exists.

### Deprecations:

- Deprecated keyword argument `create_temp_table` in `Session.write_pandas()`.
- Deprecated invoking UDFs using arguments wrapped in a Python list or tuple. You can use variable-length arguments without a list or tuple.

### Dependency updates

- Updated ``snowflake-connector-python`` to 2.7.12.

## 0.9.0 (2022-08-30)

### New Features:

- Added support for displaying source code as comments in the generated scripts when registering UDFs.
  This feature is turned on by default. To turn it off, pass the new keyword argument `source_code_display` as `False` when calling `register()` or `@udf()`.
- Added support for calling table functions from `DataFrame.select()`, `DataFrame.with_column()` and `DataFrame.with_columns()` which now take parameters of type `table_function.TableFunctionCall` for columns.
- Added keyword argument `overwrite` to `session.write_pandas()` to allow overwriting contents of a Snowflake table with that of a pandas DataFrame.
- Added keyword argument `column_order` to `df.write.save_as_table()` to specify the matching rules when inserting data into table in append mode.
- Added method `FileOperation.put_stream()` to upload local files to a stage via file stream.
- Added methods `TableFunctionCall.alias()` and `TableFunctionCall.as_()` to allow aliasing the names of columns that come from the output of table function joins.
- Added function `get_active_session()` in module `snowflake.snowpark.context` to get the current active Snowpark session.

### Bug Fixes:

- Fixed a bug in which batch insert should not raise an error when `statement_params` is not passed to the function.
- Fixed a bug in which column names should be quoted when `session.create_dataframe()` is called with dicts and a given schema.
- Fixed a bug in which creation of table should be skipped if the table already exists and is in append mode when calling `df.write.save_as_table()`.
- Fixed a bug in which third-party packages with underscores cannot be added when registering UDFs.

### Improvements:

- Improved function `function.uniform()` to infer the types of inputs `max_` and `min_` and cast the limits to `IntegerType` or `FloatType` correspondingly.

## 0.8.0 (2022-07-22)

### New Features:

- Added keyword only argument `statement_params` to the following methods to allow for specifying statement level parameters:
  - `collect`, `to_local_iterator`, `to_pandas`, `to_pandas_batches`,
    `count`, `copy_into_table`, `show`, `create_or_replace_view`, `create_or_replace_temp_view`, `first`, `cache_result`
    and `random_split` on class `snowflake.snowpark.Dateframe`.
  - `update`, `delete` and `merge` on class `snowflake.snowpark.Table`.
  - `save_as_table` and `copy_into_location` on class `snowflake.snowpark.DataFrameWriter`.
  - `approx_quantile`, `statement_params`, `cov` and `crosstab` on class `snowflake.snowpark.DataFrameStatFunctions`.
  - `register` and `register_from_file` on class `snowflake.snowpark.udf.UDFRegistration`.
  - `register` and `register_from_file` on class `snowflake.snowpark.udtf.UDTFRegistration`.
  - `register` and `register_from_file` on class `snowflake.snowpark.stored_procedure.StoredProcedureRegistration`.
  - `udf`, `udtf` and `sproc` in `snowflake.snowpark.functions`.
- Added support for `Column` as an input argument to `session.call()`.
- Added support for `table_type` in `df.write.save_as_table()`. You can now choose from these `table_type` options: `"temporary"`, `"temp"`, and `"transient"`.

### Improvements:

- Added validation of object name in `session.use_*` methods.
- Updated the query tag in SQL to escape it when it has special characters.
- Added a check to see if Anaconda terms are acknowledged when adding missing packages.

### Bug Fixes:

- Fixed the limited length of the string column in `session.create_dataframe()`.
- Fixed a bug in which `session.create_dataframe()` mistakenly converted 0 and `False` to `None` when the input data was only a list.
- Fixed a bug in which calling `session.create_dataframe()` using a large local dataset sometimes created a temp table twice.
- Aligned the definition of `function.trim()` with the SQL function definition.
- Fixed an issue where snowpark-python would hang when using the Python system-defined (built-in function) `sum` vs. the Snowpark `function.sum()`.

### Deprecations:

- Deprecated keyword argument `create_temp_table` in `df.write.save_as_table()`.

## 0.7.0 (2022-05-25)

### New Features:

- Added support for user-defined table functions (UDTFs).
  - Use function `snowflake.snowpark.functions.udtf()` to register a UDTF, or use it as a decorator to register the UDTF.
    - You can also use `Session.udtf.register()` to register a UDTF.
  - Use `Session.udtf.register_from_file()` to register a UDTF from a Python file.
- Updated APIs to query a table function, including both Snowflake built-in table functions and UDTFs.
  - Use function `snowflake.snowpark.functions.table_function()` to create a callable representing a table function and use it to call the table function in a query.
  - Alternatively, use function `snowflake.snowpark.functions.call_table_function()` to call a table function.
  - Added support for `over` clause that specifies `partition by` and `order by` when lateral joining a table function.
  - Updated `Session.table_function()` and `DataFrame.join_table_function()` to accept `TableFunctionCall` instances.

### Breaking Changes:

- When creating a function with `functions.udf()` and `functions.sproc()`, you can now specify an empty list for the `imports` or `packages` argument to indicate that no import or package is used for this UDF or stored procedure. Previously, specifying an empty list meant that the function would use session-level imports or packages.
- Improved the `__repr__` implementation of data types in `types.py`. The unused `type_name` property has been removed.
- Added a Snowpark-specific exception class for SQL errors. This replaces the previous `ProgrammingError` from the Python connector.

### Improvements:

- Added a lock to a UDF or UDTF when it is called for the first time per thread.
- Improved the error message for pickling errors that occurred during UDF creation.
- Included the query ID when logging the failed query.

### Bug Fixes:

- Fixed a bug in which non-integral data (such as timestamps) was occasionally converted to integer when calling `DataFrame.to_pandas()`.
- Fixed a bug in which `DataFrameReader.parquet()` failed to read a parquet file when its column contained spaces.
- Fixed a bug in which `DataFrame.copy_into_table()` failed when the dataframe is created by reading a file with inferred schemas.

### Deprecations

`Session.flatten()` and `DataFrame.flatten()`.

### Dependency Updates:

- Restricted the version of `cloudpickle` <= `2.0.0`.

## 0.6.0 (2022-04-27)

### New Features:

- Added support for vectorized UDFs with the input as a pandas DataFrame or pandas Series and the output as a pandas Series. This improves the performance of UDFs in Snowpark.
- Added support for inferring the schema of a DataFrame by default when it is created by reading a Parquet, Avro, or ORC file in the stage.
- Added functions `current_session()`, `current_statement()`, `current_user()`, `current_version()`, `current_warehouse()`, `date_from_parts()`, `date_trunc()`, `dayname()`, `dayofmonth()`, `dayofweek()`, `dayofyear()`, `grouping()`, `grouping_id()`, `hour()`, `last_day()`, `minute()`, `next_day()`, `previous_day()`, `second()`, `month()`, `monthname()`, `quarter()`, `year()`, `current_database()`, `current_role()`, `current_schema()`, `current_schemas()`, `current_region()`, `current_avaliable_roles()`, `add_months()`, `any_value()`, `bitnot()`, `bitshiftleft()`, `bitshiftright()`, `convert_timezone()`, `uniform()`, `strtok_to_array()`, `sysdate()`, `time_from_parts()`,  `timestamp_from_parts()`, `timestamp_ltz_from_parts()`, `timestamp_ntz_from_parts()`, `timestamp_tz_from_parts()`, `weekofyear()`, `percentile_cont()` to `snowflake.snowflake.functions`.

### Breaking Changes:

- Expired deprecations:
  - Removed the following APIs that were deprecated in 0.4.0: `DataFrame.groupByGroupingSets()`, `DataFrame.naturalJoin()`, `DataFrame.joinTableFunction`, `DataFrame.withColumns()`, `Session.getImports()`, `Session.addImport()`, `Session.removeImport()`, `Session.clearImports()`, `Session.getSessionStage()`, `Session.getDefaultDatabase()`, `Session.getDefaultSchema()`, `Session.getCurrentDatabase()`, `Session.getCurrentSchema()`, `Session.getFullyQualifiedCurrentSchema()`.

### Improvements:

- Added support for creating an empty `DataFrame` with a specific schema using the `Session.create_dataframe()` method.
- Changed the logging level from `INFO` to `DEBUG` for several logs (e.g., the executed query) when evaluating a dataframe.
- Improved the error message when failing to create a UDF due to pickle errors.

### Bug Fixes:

- Removed pandas hard dependencies in the `Session.create_dataframe()` method.

### Dependency Updates:

- Added `typing-extension` as a new dependency with the version >= `4.1.0`.

## 0.5.0 (2022-03-22)

### New Features

- Added stored procedures API.
  - Added `Session.sproc` property and `sproc()` to `snowflake.snowpark.functions`, so you can register stored procedures.
  - Added `Session.call` to call stored procedures by name.
- Added `UDFRegistration.register_from_file()` to allow registering UDFs from Python source files or zip files directly.
- Added `UDFRegistration.describe()` to describe a UDF.
- Added `DataFrame.random_split()` to provide a way to randomly split a dataframe.
- Added functions `md5()`, `sha1()`, `sha2()`, `ascii()`, `initcap()`, `length()`, `lower()`, `lpad()`, `ltrim()`, `rpad()`, `rtrim()`, `repeat()`, `soundex()`, `regexp_count()`, `replace()`, `charindex()`, `collate()`, `collation()`, `insert()`, `left()`, `right()`, `endswith()` to `snowflake.snowpark.functions`.
- Allowed `call_udf()` to accept literal values.
- Provided a `distinct` keyword in `array_agg()`.

### Bug Fixes:

- Fixed an issue that caused `DataFrame.to_pandas()` to have a string column if `Column.cast(IntegerType())` was used.
- Fixed a bug in `DataFrame.describe()` when there is more than one string column.

## 0.4.0 (2022-02-15)

### New Features

- You can now specify which Anaconda packages to use when defining UDFs.
  - Added `add_packages()`, `get_packages()`, `clear_packages()`, and `remove_package()`, to class `Session`.
  - Added `add_requirements()` to `Session` so you can use a requirements file to specify which packages this session will use.
  - Added parameter `packages` to function `snowflake.snowpark.functions.udf()` and method `UserDefinedFunction.register()` to indicate UDF-level Anaconda package dependencies when creating a UDF.
  - Added parameter `imports` to `snowflake.snowpark.functions.udf()` and `UserDefinedFunction.register()` to specify UDF-level code imports.
- Added a parameter `session` to function `udf()` and `UserDefinedFunction.register()` so you can specify which session to use to create a UDF if you have multiple sessions.
- Added types `Geography` and `Variant` to `snowflake.snowpark.types` to be used as type hints for Geography and Variant data when defining a UDF.
- Added support for Geography geoJSON data.
- Added `Table`, a subclass of `DataFrame` for table operations:
  - Methods `update` and `delete` update and delete rows of a table in Snowflake.
  - Method `merge` merges data from a `DataFrame` to a `Table`.
  - Override method `DataFrame.sample()` with an additional parameter `seed`, which works on tables but not on view and sub-queries.
- Added `DataFrame.to_local_iterator()` and `DataFrame.to_pandas_batches()` to allow getting results from an iterator when the result set returned from the Snowflake database is too large.
- Added `DataFrame.cache_result()` for caching the operations performed on a `DataFrame` in a temporary table.
  Subsequent operations on the original `DataFrame` have no effect on the cached result `DataFrame`.
- Added property `DataFrame.queries` to get SQL queries that will be executed to evaluate the `DataFrame`.
- Added `Session.query_history()` as a context manager to track SQL queries executed on a session, including all SQL queries to evaluate `DataFrame`s created from a session. Both query ID and query text are recorded.
- You can now create a `Session` instance from an existing established `snowflake.connector.SnowflakeConnection`. Use parameter `connection` in `Session.builder.configs()`.
- Added `use_database()`, `use_schema()`, `use_warehouse()`, and `use_role()` to class `Session` to switch database/schema/warehouse/role after a session is created.
- Added `DataFrameWriter.copy_into_table()` to unload a `DataFrame` to stage files.
- Added `DataFrame.unpivot()`.
- Added `Column.within_group()` for sorting the rows by columns with some aggregation functions.
- Added functions `listagg()`, `mode()`, `div0()`, `acos()`, `asin()`, `atan()`, `atan2()`, `cos()`, `cosh()`, `sin()`, `sinh()`, `tan()`, `tanh()`, `degrees()`, `radians()`, `round()`, `trunc()`, and `factorial()` to `snowflake.snowflake.functions`.
- Added an optional argument `ignore_nulls` in function `lead()` and `lag()`.
- The `condition` parameter of function `when()` and `iff()` now accepts SQL expressions.

### Improvements

- All function and method names have been renamed to use the snake case naming style, which is more Pythonic. For convenience, some camel case names are kept as aliases to the snake case APIs. It is recommended to use the snake case APIs.
  - Deprecated these methods on class `Session` and replaced them with their snake case equivalents: `getImports()`, `addImports()`, `removeImport()`, `clearImports()`, `getSessionStage()`, `getDefaultSchema()`, `getDefaultSchema()`, `getCurrentDatabase()`, `getFullyQualifiedCurrentSchema()`.
  - Deprecated these methods on class `DataFrame` and replaced them with their snake case equivalents: `groupingByGroupingSets()`, `naturalJoin()`, `withColumns()`, `joinTableFunction()`.
- Property `DataFrame.columns` is now consistent with `DataFrame.schema.names` and the Snowflake database `Identifier Requirements`.
- `Column.__bool__()` now raises a `TypeError`. This will ban the use of logical operators `and`, `or`, `not` on `Column` object, for instance `col("a") > 1 and col("b") > 2` will raise the `TypeError`. Use `(col("a") > 1) & (col("b") > 2)` instead.
- Changed `PutResult` and `GetResult` to subclass `NamedTuple`.
- Fixed a bug which raised an error when the local path or stage location has a space or other special characters.
- Changed `DataFrame.describe()` so that non-numeric and non-string columns are ignored instead of raising an exception.

### Dependency updates

- Updated ``snowflake-connector-python`` to 2.7.4.

## 0.3.0 (2022-01-09)

### New Features

- Added `Column.isin()`, with an alias `Column.in_()`.
- Added `Column.try_cast()`, which is a special version of `cast()`. It tries to cast a string expression to other types and returns `null` if the cast is not possible.
- Added `Column.startswith()` and `Column.substr()` to process string columns.
- `Column.cast()` now also accepts a `str` value to indicate the cast type in addition to a `DataType` instance.
- Added `DataFrame.describe()` to summarize stats of a `DataFrame`.
- Added `DataFrame.explain()` to print the query plan of a `DataFrame`.
- `DataFrame.filter()` and `DataFrame.select_expr()` now accepts a sql expression.
- Added a new `bool` parameter `create_temp_table` to methods `DataFrame.saveAsTable()` and `Session.write_pandas()` to optionally create a temp table.
- Added `DataFrame.minus()` and `DataFrame.subtract()` as aliases to `DataFrame.except_()`.
- Added `regexp_replace()`, `concat()`, `concat_ws()`, `to_char()`, `current_timestamp()`, `current_date()`, `current_time()`, `months_between()`, `cast()`, `try_cast()`, `greatest()`, `least()`, and `hash()` to module `snowflake.snowpark.functions`.

### Bug Fixes

- Fixed an issue where `Session.createDataFrame(pandas_df)` and `Session.write_pandas(pandas_df)` raise an exception when the `pandas DataFrame` has spaces in the column name.
- `DataFrame.copy_into_table()` sometimes prints an `error` level log entry while it actually works. It's fixed now.
- Fixed an API docs issue where some `DataFrame` APIs are missing from the docs.

### Dependency updates

- Update ``snowflake-connector-python`` to 2.7.2, which upgrades ``pyarrow`` dependency to 6.0.x. Refer to the [python connector 2.7.2 release notes](https://pypi.org/project/snowflake-connector-python/2.7.2/) for more details.

## 0.2.0 (2021-12-02)

### New Features

- Updated the `Session.createDataFrame()` method for creating a `DataFrame` from a pandas DataFrame.
- Added the `Session.write_pandas()` method for writing a `pandas DataFrame` to a table in Snowflake and getting a `Snowpark DataFrame` object back.
- Added new classes and methods for calling window functions.
- Added the new functions `cume_dist()`, to find the cumulative distribution of a value with regard to other values within a window partition,
  and `row_number()`, which returns a unique row number for each row within a window partition.
- Added functions for computing statistics for DataFrames in the `DataFrameStatFunctions` class.
- Added functions for handling missing values in a DataFrame in the `DataFrameNaFunctions` class.
- Added new methods `rollup()`, `cube()`, and `pivot()` to the `DataFrame` class.
- Added the `GroupingSets` class, which you can use with the DataFrame groupByGroupingSets method to perform a SQL GROUP BY GROUPING SETS.
- Added the new `FileOperation(session)`
  class that you can use to upload and download files to and from a stage.
- Added the `DataFrame.copy_into_table()`
  method for loading data from files in a stage into a table.
- In CASE expressions, the functions `when()` and `otherwise()`
  now accept Python types in addition to `Column` objects.
- When you register a UDF you can now optionally set the `replace` parameter to `True` to overwrite an existing UDF with the same name.

### Improvements

- UDFs are now compressed before they are uploaded to the server. This makes them about 10 times smaller, which can help
  when you are using large ML model files.
- When the size of a UDF is less than 8196 bytes, it will be uploaded as in-line code instead of uploaded to a stage.

### Bug Fixes

- Fixed an issue where the statement `df.select(when(col("a") == 1, 4).otherwise(col("a"))), [Row(4), Row(2), Row(3)]` raised an exception.
- Fixed an issue where `df.toPandas()` raised an exception when a DataFrame was created from large local data.

## 0.1.0 (2021-10-26)

Start of Private Preview<|MERGE_RESOLUTION|>--- conflicted
+++ resolved
@@ -42,12 +42,8 @@
 
 #### New Features
 
-<<<<<<< HEAD
+- Added support for `DataFrame.align` and `Series.align` for `axis=1` and `axis=None`.
 - Added support for `GroupBy.pct_change` with `axis=0`, `freq=None`, and `limit=None`.
-
-=======
-- Added support for `DataFrame.align` and `Series.align` for `axis=1` and `axis=None`.
->>>>>>> 2efb130f
 
 #### Bug Fixes
 

# Release History

## 1.15.0 (TBD)

### New Features

- Added support for registering udfs and stored procedure to local testing.
- Added support for the following local testing APIs:
  - snowflake.snowpark.Session:
    - file.put
    - file.put_stream
    - file.get
    - file.get_stream
    - read.json
    - add_import
    - remove_import
    - get_imports
    - clear_imports
    - add_packages
    - add_requirements
    - clear_packages
    - remove_package
    - udf.register
    - udf.register_from_file
  - snowflake.snowpark.functions
    - current_database
    - current_session
    - date_trunc
    - object_construct
    - object_construct_keep_null
<<<<<<< HEAD
- Added support for StringType, TimestampType and VariantType data conversion in the local testing mocked function `to_time`.
=======
    - pow
    - sqrt
>>>>>>> 30a77e71
- Added the function `DataFrame.write.csv` to unload data from a ``DataFrame`` into one or more CSV files in a stage.
- Added telemetry to calculate query plan height and number of duplicate nodes during collect operations.
- Added the functions below to unload data from a `DataFrame` into one or more files in a stage:
  - `DataFrame.write.json`
  - `DataFrame.write.csv`
  - `DataFrame.write.parquet`
- Added distributed tracing using open telemetry apis for action functions in `DataFrame` and `DataFrameWriter`:
  - snowflake.snowpark.DataFrame:
    - collect
    - collect_nowait
    - to_pandas
    - count
    - show
  - snowflake.snowpark.DataFrameWriter:
    - save_as_table
- Added support for snow:// URLs to `snowflake.snowpark.Session.file.get` and `snowflake.snowpark.Session.file.get_stream`
- Added support support to register stored procedures and UDxFs with a `comment`.
- UDAF client support is ready for public preview. Please stay tuned for the Snowflake announcement of UDAF public preview.
- Added support for dynamic pivot.  This feature is currently in private preview.

### Bug Fixes

- Fixed a bug in local testing that null filled columns for constant functions.
- Fixed a bug where `statement_params` was not passed to query executions that register stored procedures and user defined functions.
- Fixed a bug causing `snowflake.snowpark.Session.file.get_stream` to fail for quoted stage locations
- Fixed a bug in local testing implementation of to_object, to_array and to_binary to better handle null inputs.
- Fixed a bug in local testing that `Session.builder.getOrCreate` should return the created mock session.

## 1.14.0 (2024-03-20)

### New Features

- Added support for creating vectorized UDTFs with `process` method.
- Added support for dataframe functions:
  - to_timestamp_ltz
  - to_timestamp_ntz
  - to_timestamp_tz
  - locate
- Added support for ASOF JOIN type.
- Added support for the following local testing APIs:
  - snowflake.snowpark.functions:
    - to_double
    - to_timestamp
    - to_timestamp_ltz
    - to_timestamp_ntz
    - to_timestamp_tz
    - greatest
    - least
    - convert_timezone
    - dateadd
    - date_part
  - snowflake.snowpark.Session:
    - get_current_account
    - get_current_warehouse
    - get_current_role
    - use_schema
    - use_warehouse
    - use_database
    - use_role

### Bug Fixes

- Fixed a bug in `SnowflakePlanBuilder` that `save_as_table` does not filter column that name start with '$' and follow by number correctly.
- Fixed a bug that statement parameters may have no effect when resolving imports and packages.
- Fixed bugs in local testing:
  - LEFT ANTI and LEFT SEMI joins drop rows with null values.
  - DataFrameReader.csv incorrectly parses data when the optional parameter `field_optionally_enclosed_by` is specified.
  - Column.regexp only considers the first entry when `pattern` is a `Column`.
  - Table.update raises `KeyError` when updating null values in the rows.
  - VARIANT columns raise errors at `DataFrame.collect`.
  - `count_distinct` does not work correctly when counting.
  - Null values in integer columns raise `TypeError`.

### Improvements

- Added telemetry to local testing.
- Improved the error message of `DataFrameReader` to raise `FileNotFound` error when reading a path that does not exist or when there are no files under the path.

## 1.13.0 (2024-02-26)

### New Features

- Added support for an optional `date_part` argument in function `last_day`.
- `SessionBuilder.app_name` will set the query_tag after the session is created.
- Added support for the following local testing functions:
  - current_timestamp
  - current_date
  - current_time
  - strip_null_value
  - upper
  - lower
  - length
  - initcap

### Improvements

- Added cleanup logic at interpreter shutdown to close all active sessions.
- Closing sessions within stored procedures now is a no-op logging a warning instead of raising an error.

### Bug Fixes

- Fixed a bug in `DataFrame.to_local_iterator` where the iterator could yield wrong results if another query is executed before the iterator finishes due to wrong isolation level. For details, please see #945.
- Fixed a bug that truncated table names in error messages while running a plan with local testing enabled.
- Fixed a bug that `Session.range` returns empty result when the range is large.

## 1.12.1 (2024-02-08)

### Improvements

- Use `split_blocks=True` by default during `to_pandas` conversion, for optimal memory allocation. This parameter is passed to `pyarrow.Table.to_pandas`, which enables `PyArrow` to split the memory allocation into smaller, more manageable blocks instead of allocating a single contiguous block. This results in better memory management when dealing with larger datasets.

### Bug Fixes

- Fixed a bug in `DataFrame.to_pandas` that caused an error when evaluating on a Dataframe with an `IntergerType` column with null values.

## 1.12.0 (2024-01-30)

### New Features

- Exposed `statement_params` in `StoredProcedure.__call__`.
- Added two optional arguments to `Session.add_import`.
  - `chunk_size`: The number of bytes to hash per chunk of the uploaded files.
  - `whole_file_hash`: By default only the first chunk of the uploaded import is hashed to save time. When this is set to True each uploaded file is fully hashed instead.
- Added parameters `external_access_integrations` and `secrets` when creating a UDAF from Snowpark Python to allow integration with external access.
- Added a new method `Session.append_query_tag`. Allows an additional tag to be added to the current query tag by appending it as a comma separated value.
- Added a new method `Session.update_query_tag`. Allows updates to a JSON encoded dictionary query tag.
- `SessionBuilder.getOrCreate` will now attempt to replace the singleton it returns when token expiration has been detected.
- Added support for new functions in `snowflake.snowpark.functions`:
  - `array_except`
  - `create_map`
  - `sign`/`signum`
- Added the following functions to `DataFrame.analytics`:
  - Added the `moving_agg` function in `DataFrame.analytics` to enable moving aggregations like sums and averages with multiple window sizes.
  - Added the `cummulative_agg` function in `DataFrame.analytics` to enable commulative aggregations like sums and averages on multiple columns.
  - Added the `compute_lag` and `compute_lead` functions in `DataFrame.analytics` for enabling lead and lag calculations on multiple columns.
  - Added the `time_series_agg` function in `DataFrame.analytics` to enable time series aggregations like sums and averages with multiple time windows.

### Bug Fixes

- Fixed a bug in `DataFrame.na.fill` that caused Boolean values to erroneously override integer values.
- Fixed a bug in `Session.create_dataframe` where the Snowpark DataFrames created using pandas DataFrames were not inferring the type for timestamp columns correctly. The behavior is as follows:
  - Earlier timestamp columns without a timezone would be converted to nanosecond epochs and inferred as `LongType()`, but will now be correctly maintained as timestamp values and be inferred as `TimestampType(TimestampTimeZone.NTZ)`.
  - Earlier timestamp columns with a timezone would be inferred as `TimestampType(TimestampTimeZone.NTZ)` and loose timezone information but will now be correctly inferred as `TimestampType(TimestampTimeZone.LTZ)` and timezone information is retained correctly.
  - Set session parameter `PYTHON_SNOWPARK_USE_LOGICAL_TYPE_FOR_CREATE_DATAFRAME` to revert back to old behavior. It is recommended that you update your code to align with correct behavior because the parameter will be removed in the future.
- Fixed a bug that `DataFrame.to_pandas` gets decimal type when scale is not 0, and creates an object dtype in `pandas`. Instead, we cast the value to a float64 type.
- Fixed bugs that wrongly flattened the generated SQL when one of the following happens:
  - `DataFrame.filter()` is called after `DataFrame.sort().limit()`.
  - `DataFrame.sort()` or `filter()` is called on a DataFrame that already has a window function or sequence-dependent data generator column.
    For instance, `df.select("a", seq1().alias("b")).select("a", "b").sort("a")` won't flatten the sort clause anymore.
  - a window or sequence-dependent data generator column is used after `DataFrame.limit()`. For instance, `df.limit(10).select(row_number().over())` won't flatten the limit and select in the generated SQL.
- Fixed a bug where aliasing a DataFrame column raised an error when the DataFame was copied from another DataFrame with an aliased column. For instance,

  ```python
  df = df.select(col("a").alias("b"))
  df = copy(df)
  df.select(col("b").alias("c"))  # threw an error. Now it's fixed.
  ```

- Fixed a bug in `Session.create_dataframe` that the non-nullable field in a schema is not respected for boolean type. Note that this fix is only effective when the user has the privilege to create a temp table.
- Fixed a bug in SQL simplifier where non-select statements in `session.sql` dropped a SQL query when used with `limit()`.
- Fixed a bug that raised an exception when session parameter `ERROR_ON_NONDETERMINISTIC_UPDATE` is true.

### Behavior Changes (API Compatible)

- When parsing data types during a `to_pandas` operation, we rely on GS precision value to fix precision issues for large integer values. This may affect users where a column that was earlier returned as `int8` gets returned as `int64`. Users can fix this by explicitly specifying precision values for their return column.
- Aligned behavior for `Session.call` in case of table stored procedures where running `Session.call` would not trigger stored procedure unless a `collect()` operation was performed.
- `StoredProcedureRegistration` will now automatically add `snowflake-snowpark-python` as a package dependency. The added dependency will be on the client's local version of the library and an error is thrown if the server cannot support that version.

## 1.11.1 (2023-12-07)

### Bug Fixes

- Fixed a bug that numpy should not be imported at the top level of mock module.
- Added support for these new functions in `snowflake.snowpark.functions`:
  - `from_utc_timestamp`
  - `to_utc_timestamp`

## 1.11.0 (2023-12-05)

### New Features

- Add the `conn_error` attribute to `SnowflakeSQLException` that stores the whole underlying exception from `snowflake-connector-python`.
- Added support for `RelationalGroupedDataframe.pivot()` to access `pivot` in the following pattern `Dataframe.group_by(...).pivot(...)`.
- Added experimental feature: Local Testing Mode, which allows you to create and operate on Snowpark Python DataFrames locally without connecting to a Snowflake account. You can use the local testing framework to test your DataFrame operations locally, on your development machine or in a CI (continuous integration) pipeline, before deploying code changes to your account.

- Added support for `arrays_to_object` new functions in `snowflake.snowpark.functions`.
- Added support for the vector data type.

### Dependency Updates

- Bumped cloudpickle dependency to work with `cloudpickle==2.2.1`
- Updated ``snowflake-connector-python`` to `3.4.0`.

### Bug Fixes

- DataFrame column names quoting check now supports newline characters.
- Fix a bug where a DataFrame generated by `session.read.with_metadata` creates inconsistent table when doing `df.write.save_as_table`.

## 1.10.0 (2023-11-03)

### New Features

- Added support for managing case sensitivity in `DataFrame.to_local_iterator()`.
- Added support for specifying vectorized UDTF's input column names by using the optional parameter `input_names` in `UDTFRegistration.register/register_file` and `functions.pandas_udtf`. By default, `RelationalGroupedDataFrame.applyInPandas` will infer the column names from current dataframe schema.
- Add `sql_error_code` and `raw_message` attributes to `SnowflakeSQLException` when it is caused by a SQL exception.

### Bug Fixes

- Fixed a bug in `DataFrame.to_pandas()` where converting snowpark dataframes to pandas dataframes was losing precision on integers with more than 19 digits.
- Fixed a bug that `session.add_packages` can not handle requirement specifier that contains project name with underscore and version.
- Fixed a bug in `DataFrame.limit()` when `offset` is used and the parent `DataFrame` uses `limit`. Now the `offset` won't impact the parent DataFrame's `limit`.
- Fixed a bug in `DataFrame.write.save_as_table` where dataframes created from read api could not save data into snowflake because of invalid column name `$1`.

### Behavior change

- Changed the behavior of `date_format`:
  - The `format` argument changed from optional to required.
  - The returned result changed from a date object to a date-formatted string.
- When a window function, or a sequence-dependent data generator (`normal`, `zipf`, `uniform`, `seq1`, `seq2`, `seq4`, `seq8`) function is used, the sort and filter operation will no longer be flattened when generating the query.

## 1.9.0 (2023-10-13)

### New Features

- Added support for the Python 3.11 runtime environment.

### Dependency updates

- Added back the dependency of `typing-extensions`.

### Bug Fixes

- Fixed a bug where imports from permanent stage locations were ignored for temporary stored procedures, UDTFs, UDFs, and UDAFs.
- Revert back to using CTAS (create table as select) statement for `Dataframe.writer.save_as_table` which does not need insert permission for writing tables.

### New Features
- Support `PythonObjJSONEncoder` json-serializable objects for `ARRAY` and `OBJECT` literals.

## 1.8.0 (2023-09-14)

### New Features

- Added support for VOLATILE/IMMUTABLE keyword when registering UDFs.
- Added support for specifying clustering keys when saving dataframes using `DataFrame.save_as_table`.
- Accept `Iterable` objects input for `schema` when creating dataframes using `Session.create_dataframe`.
- Added the property `DataFrame.session` to return a `Session` object.
- Added the property `Session.session_id` to return an integer that represents session ID.
- Added the property `Session.connection` to return a `SnowflakeConnection` object .

- Added support for creating a Snowpark session from a configuration file or environment variables.

### Dependency updates

- Updated ``snowflake-connector-python`` to 3.2.0.

### Bug Fixes

- Fixed a bug where automatic package upload would raise `ValueError` even when compatible package version were added in `session.add_packages`.
- Fixed a bug where table stored procedures were not registered correctly when using `register_from_file`.
- Fixed a bug where dataframe joins failed with `invalid_identifier` error.
- Fixed a bug where `DataFrame.copy` disables SQL simplfier for the returned copy.
- Fixed a bug where `session.sql().select()` would fail if any parameters are specified to `session.sql()`

## 1.7.0 (2023-08-28)

### New Features

- Added parameters `external_access_integrations` and `secrets` when creating a UDF, UDTF or Stored Procedure from Snowpark Python to allow integration with external access.
- Added support for these new functions in `snowflake.snowpark.functions`:
  - `array_flatten`
  - `flatten`
- Added support for `apply_in_pandas` in `snowflake.snowpark.relational_grouped_dataframe`.
- Added support for replicating your local Python environment on Snowflake via `Session.replicate_local_environment`.

### Bug Fixes

- Fixed a bug where `session.create_dataframe` fails to properly set nullable columns where nullability was affected by order or data was given.
- Fixed a bug where `DataFrame.select` could not identify and alias columns in presence of table functions when output columns of table function overlapped with columns in dataframe.

### Behavior Changes

- When creating stored procedures, UDFs, UDTFs, UDAFs with parameter `is_permanent=False` will now create temporary objects even when `stage_name` is provided. The default value of `is_permanent` is `False` which is why if this value is not explicitly set to `True` for permanent objects, users will notice a change in behavior.
- `types.StructField` now enquotes column identifier by default.

## 1.6.1 (2023-08-02)

### New Features

- Added support for these new functions in `snowflake.snowpark.functions`:
  - `array_sort`
  - `sort_array`
  - `array_min`
  - `array_max`
  - `explode_outer`
- Added support for pure Python packages specified via `Session.add_requirements` or `Session.add_packages`. They are now usable in stored procedures and UDFs even if packages are not present on the Snowflake Anaconda channel.
  - Added Session parameter `custom_packages_upload_enabled` and `custom_packages_force_upload_enabled` to enable the support for pure Python packages feature mentioned above. Both parameters default to `False`.
- Added support for specifying package requirements by passing a Conda environment yaml file to `Session.add_requirements`.
- Added support for asynchronous execution of multi-query dataframes that contain binding variables.
- Added support for renaming multiple columns in `DataFrame.rename`.
- Added support for Geometry datatypes.
- Added support for `params` in `session.sql()` in stored procedures.
- Added support for user-defined aggregate functions (UDAFs). This feature is currently in private preview.
- Added support for vectorized UDTFs (user-defined table functions). This feature is currently in public preview.
- Added support for Snowflake Timestamp variants (i.e., `TIMESTAMP_NTZ`, `TIMESTAMP_LTZ`, `TIMESTAMP_TZ`)
  - Added `TimestampTimezone` as an argument in `TimestampType` constructor.
  - Added type hints `NTZ`, `LTZ`, `TZ` and `Timestamp` to annotate functions when registering UDFs.

### Improvements

- Removed redundant dependency `typing-extensions`.
- `DataFrame.cache_result` now creates temp table fully qualified names under current database and current schema.

### Bug Fixes

- Fixed a bug where type check happens on pandas before it is imported.
- Fixed a bug when creating a UDF from `numpy.ufunc`.
- Fixed a bug where `DataFrame.union` was not generating the correct `Selectable.schema_query` when SQL simplifier is enabled.

### Behavior Changes

- `DataFrameWriter.save_as_table` now respects the `nullable` field of the schema provided by the user or the inferred schema based on data from user input.

### Dependency updates

- Updated ``snowflake-connector-python`` to 3.0.4.

## 1.5.1 (2023-06-20)

### New Features

- Added support for the Python 3.10 runtime environment.

## 1.5.0 (2023-06-09)

### Behavior Changes

- Aggregation results, from functions such as `DataFrame.agg` and `DataFrame.describe`, no longer strip away non-printing characters from column names.

### New Features

- Added support for the Python 3.9 runtime environment.
- Added support for new functions in `snowflake.snowpark.functions`:
  - `array_generate_range`
  - `array_unique_agg`
  - `collect_set`
  - `sequence`
- Added support for registering and calling stored procedures with `TABLE` return type.
- Added support for parameter `length` in `StringType()` to specify the maximum number of characters that can be stored by the column.
- Added the alias `functions.element_at()` for `functions.get()`.
- Added the alias `Column.contains` for `functions.contains`.
- Added experimental feature `DataFrame.alias`.
- Added support for querying metadata columns from stage when creating `DataFrame` using `DataFrameReader`.
- Added support for `StructType.add` to append more fields to existing `StructType` objects.
- Added support for parameter `execute_as` in `StoredProcedureRegistration.register_from_file()` to specify stored procedure caller rights.

### Bug Fixes

- Fixed a bug where the `Dataframe.join_table_function` did not run all of the necessary queries to set up the join table function when SQL simplifier was enabled.
- Fixed type hint declaration for custom types - `ColumnOrName`, `ColumnOrLiteralStr`, `ColumnOrSqlExpr`, `LiteralType` and `ColumnOrLiteral` that were breaking `mypy` checks.
- Fixed a bug where `DataFrameWriter.save_as_table` and `DataFrame.copy_into_table` failed to parse fully qualified table names.

## 1.4.0 (2023-04-24)

### New Features

- Added support for `session.getOrCreate`.
- Added support for alias `Column.getField`.
- Added support for new functions in `snowflake.snowpark.functions`:
  - `date_add` and `date_sub` to make add and subtract operations easier.
  - `daydiff`
  - `explode`
  - `array_distinct`.
  - `regexp_extract`.
  - `struct`.
  - `format_number`.
  - `bround`.
  - `substring_index`
- Added parameter `skip_upload_on_content_match` when creating UDFs, UDTFs and stored procedures using `register_from_file` to skip uploading files to a stage if the same version of the files are already on the stage.
- Added support for `DataFrameWriter.save_as_table` method to take table names that contain dots.
- Flattened generated SQL when `DataFrame.filter()` or `DataFrame.order_by()` is followed by a projection statement (e.g. `DataFrame.select()`, `DataFrame.with_column()`).
- Added support for creating dynamic tables _(in private preview)_ using `Dataframe.create_or_replace_dynamic_table`.
- Added an optional argument `params` in `session.sql()` to support binding variables. Note that this is not supported in stored procedures yet.

### Bug Fixes

- Fixed a bug in `strtok_to_array` where an exception was thrown when a delimiter was passed in.
- Fixed a bug in `session.add_import` where the module had the same namespace as other dependencies.

## 1.3.0 (2023-03-28)

### New Features

- Added support for `delimiters` parameter in `functions.initcap()`.
- Added support for `functions.hash()` to accept a variable number of input expressions.
- Added API `Session.RuntimeConfig` for getting/setting/checking the mutability of any runtime configuration.
- Added support managing case sensitivity in `Row` results from `DataFrame.collect` using `case_sensitive` parameter.
- Added API `Session.conf` for getting, setting or checking the mutability of any runtime configuration.
- Added support for managing case sensitivity in `Row` results from `DataFrame.collect` using `case_sensitive` parameter.
- Added indexer support for `snowflake.snowpark.types.StructType`.
- Added a keyword argument `log_on_exception` to `Dataframe.collect` and `Dataframe.collect_no_wait` to optionally disable error logging for SQL exceptions.

### Bug Fixes

- Fixed a bug where a DataFrame set operation(`DataFrame.substract`, `DataFrame.union`, etc.) being called after another DataFrame set operation and `DataFrame.select` or `DataFrame.with_column` throws an exception.
- Fixed a bug where chained sort statements are overwritten by the SQL simplifier.

### Improvements

- Simplified JOIN queries to use constant subquery aliases (`SNOWPARK_LEFT`, `SNOWPARK_RIGHT`) by default. Users can disable this at runtime with `session.conf.set('use_constant_subquery_alias', False)` to use randomly generated alias names instead.
- Allowed specifying statement parameters in `session.call()`.
- Enabled the uploading of large pandas DataFrames in stored procedures by defaulting to a chunk size of 100,000 rows.

## 1.2.0 (2023-03-02)

### New Features

- Added support for displaying source code as comments in the generated scripts when registering stored procedures. This
  is enabled by default, turn off by specifying `source_code_display=False` at registration.
- Added a parameter `if_not_exists` when creating a UDF, UDTF or Stored Procedure from Snowpark Python to ignore creating the specified function or procedure if it already exists.
- Accept integers when calling `snowflake.snowpark.functions.get` to extract value from array.
- Added `functions.reverse` in functions to open access to Snowflake built-in function
  [reverse](https://docs.snowflake.com/en/sql-reference/functions/reverse).
- Added parameter `require_scoped_url` in snowflake.snowflake.files.SnowflakeFile.open() `(in Private Preview)` to replace `is_owner_file` is marked for deprecation.

### Bug Fixes

- Fixed a bug that overwrote `paramstyle` to `qmark` when creating a Snowpark session.
- Fixed a bug where `df.join(..., how="cross")` fails with `SnowparkJoinException: (1112): Unsupported using join type 'Cross'`.
- Fixed a bug where querying a `DataFrame` column created from chained function calls used a wrong column name.

## 1.1.0 (2023-01-26)

### New Features:

- Added `asc`, `asc_nulls_first`, `asc_nulls_last`, `desc`, `desc_nulls_first`, `desc_nulls_last`, `date_part` and `unix_timestamp` in functions.
- Added the property `DataFrame.dtypes` to return a list of column name and data type pairs.
- Added the following aliases:
  - `functions.expr()` for `functions.sql_expr()`.
  - `functions.date_format()` for `functions.to_date()`.
  - `functions.monotonically_increasing_id()` for `functions.seq8()`
  - `functions.from_unixtime()` for `functions.to_timestamp()`

### Bug Fixes:

- Fixed a bug in SQL simplifier that didn’t handle Column alias and join well in some cases. See https://github.com/snowflakedb/snowpark-python/issues/658 for details.
- Fixed a bug in SQL simplifier that generated wrong column names for function calls, NaN and INF.

### Improvements

- The session parameter `PYTHON_SNOWPARK_USE_SQL_SIMPLIFIER` is `True` after Snowflake 7.3 was released. In snowpark-python, `session.sql_simplifier_enabled` reads the value of `PYTHON_SNOWPARK_USE_SQL_SIMPLIFIER` by default, meaning that the SQL simplfier is enabled by default after the Snowflake 7.3 release. To turn this off, set `PYTHON_SNOWPARK_USE_SQL_SIMPLIFIER` in Snowflake to `False` or run `session.sql_simplifier_enabled = False` from Snowpark. It is recommended to use the SQL simplifier because it helps to generate more concise SQL.

## 1.0.0 (2022-11-01)

### New Features

- Added `Session.generator()` to create a new `DataFrame` using the Generator table function.
- Added a parameter `secure` to the functions that create a secure UDF or UDTF.

## 0.12.0 (2022-10-14)

### New Features

- Added new APIs for async job:
  - `Session.create_async_job()` to create an `AsyncJob` instance from a query id.
  - `AsyncJob.result()` now accepts argument `result_type` to return the results in different formats.
  - `AsyncJob.to_df()` returns a `DataFrame` built from the result of this asynchronous job.
  - `AsyncJob.query()` returns the SQL text of the executed query.
- `DataFrame.agg()` and `RelationalGroupedDataFrame.agg()` now accept variable-length arguments.
- Added parameters `lsuffix` and `rsuffix` to `DataFram.join()` and `DataFrame.cross_join()` to conveniently rename overlapping columns.
- Added `Table.drop_table()` so you can drop the temp table after `DataFrame.cache_result()`. `Table` is also a context manager so you can use the `with` statement to drop the cache temp table after use.
- Added `Session.use_secondary_roles()`.
- Added functions `first_value()` and `last_value()`. (contributed by @chasleslr)
- Added `on` as an alias for `using_columns` and `how` as an alias for `join_type` in `DataFrame.join()`.

### Bug Fixes

- Fixed a bug in `Session.create_dataframe()` that raised an error when `schema` names had special characters.
- Fixed a bug in which options set in `Session.read.option()` were not passed to `DataFrame.copy_into_table()` as default values.
- Fixed a bug in which `DataFrame.copy_into_table()` raises an error when a copy option has single quotes in the value.

## 0.11.0 (2022-09-28)

### Behavior Changes

- `Session.add_packages()` now raises `ValueError` when the version of a package cannot be found in Snowflake Anaconda channel. Previously, `Session.add_packages()` succeeded, and a `SnowparkSQLException` exception was raised later in the UDF/SP registration step.

### New Features:

- Added method `FileOperation.get_stream()` to support downloading stage files as stream.
- Added support in `functions.ntiles()` to accept int argument.
- Added the following aliases:
  - `functions.call_function()` for `functions.call_builtin()`.
  - `functions.function()` for `functions.builtin()`.
  - `DataFrame.order_by()` for `DataFrame.sort()`
  - `DataFrame.orderBy()` for `DataFrame.sort()`
- Improved `DataFrame.cache_result()` to return a more accurate `Table` class instead of a `DataFrame` class.
- Added support to allow `session` as the first argument when calling `StoredProcedure`.

### Improvements

- Improved nested query generation by flattening queries when applicable.
  - This improvement could be enabled by setting `Session.sql_simplifier_enabled = True`.
  - `DataFrame.select()`, `DataFrame.with_column()`, `DataFrame.drop()` and other select-related APIs have more flattened SQLs.
  - `DataFrame.union()`, `DataFrame.union_all()`, `DataFrame.except_()`, `DataFrame.intersect()`, `DataFrame.union_by_name()` have flattened SQLs generated when multiple set operators are chained.
- Improved type annotations for async job APIs.

### Bug Fixes

- Fixed a bug in which `Table.update()`, `Table.delete()`, `Table.merge()` try to reference a temp table that does not exist.

## 0.10.0 (2022-09-16)

### New Features:

- Added experimental APIs for evaluating Snowpark dataframes with asynchronous queries:
  - Added keyword argument `block` to the following action APIs on Snowpark dataframes (which execute queries) to allow asynchronous evaluations:
    - `DataFrame.collect()`, `DataFrame.to_local_iterator()`, `DataFrame.to_pandas()`, `DataFrame.to_pandas_batches()`, `DataFrame.count()`, `DataFrame.first()`.
    - `DataFrameWriter.save_as_table()`, `DataFrameWriter.copy_into_location()`.
    - `Table.delete()`, `Table.update()`, `Table.merge()`.
  - Added method `DataFrame.collect_nowait()` to allow asynchronous evaluations.
  - Added class `AsyncJob` to retrieve results from asynchronously executed queries and check their status.
- Added support for `table_type` in `Session.write_pandas()`. You can now choose from these `table_type` options: `"temporary"`, `"temp"`, and `"transient"`.
- Added support for using Python structured data (`list`, `tuple` and `dict`) as literal values in Snowpark.
- Added keyword argument `execute_as` to `functions.sproc()` and `session.sproc.register()` to allow registering a stored procedure as a caller or owner.
- Added support for specifying a pre-configured file format when reading files from a stage in Snowflake.

### Improvements:

- Added support for displaying details of a Snowpark session.

### Bug Fixes:

- Fixed a bug in which `DataFrame.copy_into_table()` and `DataFrameWriter.save_as_table()` mistakenly created a new table if the table name is fully qualified, and the table already exists.

### Deprecations:

- Deprecated keyword argument `create_temp_table` in `Session.write_pandas()`.
- Deprecated invoking UDFs using arguments wrapped in a Python list or tuple. You can use variable-length arguments without a list or tuple.

### Dependency updates

- Updated ``snowflake-connector-python`` to 2.7.12.

## 0.9.0 (2022-08-30)

### New Features:

- Added support for displaying source code as comments in the generated scripts when registering UDFs.
  This feature is turned on by default. To turn it off, pass the new keyword argument `source_code_display` as `False` when calling `register()` or `@udf()`.
- Added support for calling table functions from `DataFrame.select()`, `DataFrame.with_column()` and `DataFrame.with_columns()` which now take parameters of type `table_function.TableFunctionCall` for columns.
- Added keyword argument `overwrite` to `session.write_pandas()` to allow overwriting contents of a Snowflake table with that of a pandas DataFrame.
- Added keyword argument `column_order` to `df.write.save_as_table()` to specify the matching rules when inserting data into table in append mode.
- Added method `FileOperation.put_stream()` to upload local files to a stage via file stream.
- Added methods `TableFunctionCall.alias()` and `TableFunctionCall.as_()` to allow aliasing the names of columns that come from the output of table function joins.
- Added function `get_active_session()` in module `snowflake.snowpark.context` to get the current active Snowpark session.

### Bug Fixes:

- Fixed a bug in which batch insert should not raise an error when `statement_params` is not passed to the function.
- Fixed a bug in which column names should be quoted when `session.create_dataframe()` is called with dicts and a given schema.
- Fixed a bug in which creation of table should be skipped if the table already exists and is in append mode when calling `df.write.save_as_table()`.
- Fixed a bug in which third-party packages with underscores cannot be added when registering UDFs.

### Improvements:

- Improved function `function.uniform()` to infer the types of inputs `max_` and `min_` and cast the limits to `IntegerType` or `FloatType` correspondingly.

## 0.8.0 (2022-07-22)

### New Features:

- Added keyword only argument `statement_params` to the following methods to allow for specifying statement level parameters:
  - `collect`, `to_local_iterator`, `to_pandas`, `to_pandas_batches`,
    `count`, `copy_into_table`, `show`, `create_or_replace_view`, `create_or_replace_temp_view`, `first`, `cache_result`
    and `random_split` on class `snowflake.snowpark.Dateframe`.
  - `update`, `delete` and `merge` on class `snowflake.snowpark.Table`.
  - `save_as_table` and `copy_into_location` on class `snowflake.snowpark.DataFrameWriter`.
  - `approx_quantile`, `statement_params`, `cov` and `crosstab` on class `snowflake.snowpark.DataFrameStatFunctions`.
  - `register` and `register_from_file` on class `snowflake.snowpark.udf.UDFRegistration`.
  - `register` and `register_from_file` on class `snowflake.snowpark.udtf.UDTFRegistration`.
  - `register` and `register_from_file` on class `snowflake.snowpark.stored_procedure.StoredProcedureRegistration`.
  - `udf`, `udtf` and `sproc` in `snowflake.snowpark.functions`.
- Added support for `Column` as an input argument to `session.call()`.
- Added support for `table_type` in `df.write.save_as_table()`. You can now choose from these `table_type` options: `"temporary"`, `"temp"`, and `"transient"`.

### Improvements:

- Added validation of object name in `session.use_*` methods.
- Updated the query tag in SQL to escape it when it has special characters.
- Added a check to see if Anaconda terms are acknowledged when adding missing packages.

### Bug Fixes:

- Fixed the limited length of the string column in `session.create_dataframe()`.
- Fixed a bug in which `session.create_dataframe()` mistakenly converted 0 and `False` to `None` when the input data was only a list.
- Fixed a bug in which calling `session.create_dataframe()` using a large local dataset sometimes created a temp table twice.
- Aligned the definition of `function.trim()` with the SQL function definition.
- Fixed an issue where snowpark-python would hang when using the Python system-defined (built-in function) `sum` vs. the Snowpark `function.sum()`.

### Deprecations:

- Deprecated keyword argument `create_temp_table` in `df.write.save_as_table()`.

## 0.7.0 (2022-05-25)

### New Features:

- Added support for user-defined table functions (UDTFs).
  - Use function `snowflake.snowpark.functions.udtf()` to register a UDTF, or use it as a decorator to register the UDTF.
    - You can also use `Session.udtf.register()` to register a UDTF.
  - Use `Session.udtf.register_from_file()` to register a UDTF from a Python file.
- Updated APIs to query a table function, including both Snowflake built-in table functions and UDTFs.
  - Use function `snowflake.snowpark.functions.table_function()` to create a callable representing a table function and use it to call the table function in a query.
  - Alternatively, use function `snowflake.snowpark.functions.call_table_function()` to call a table function.
  - Added support for `over` clause that specifies `partition by` and `order by` when lateral joining a table function.
  - Updated `Session.table_function()` and `DataFrame.join_table_function()` to accept `TableFunctionCall` instances.

### Breaking Changes:

- When creating a function with `functions.udf()` and `functions.sproc()`, you can now specify an empty list for the `imports` or `packages` argument to indicate that no import or package is used for this UDF or stored procedure. Previously, specifying an empty list meant that the function would use session-level imports or packages.
- Improved the `__repr__` implementation of data types in `types.py`. The unused `type_name` property has been removed.
- Added a Snowpark-specific exception class for SQL errors. This replaces the previous `ProgrammingError` from the Python connector.

### Improvements:

- Added a lock to a UDF or UDTF when it is called for the first time per thread.
- Improved the error message for pickling errors that occurred during UDF creation.
- Included the query ID when logging the failed query.

### Bug Fixes:

- Fixed a bug in which non-integral data (such as timestamps) was occasionally converted to integer when calling `DataFrame.to_pandas()`.
- Fixed a bug in which `DataFrameReader.parquet()` failed to read a parquet file when its column contained spaces.
- Fixed a bug in which `DataFrame.copy_into_table()` failed when the dataframe is created by reading a file with inferred schemas.

### Deprecations

`Session.flatten()` and `DataFrame.flatten()`.

### Dependency Updates:

- Restricted the version of `cloudpickle` <= `2.0.0`.

## 0.6.0 (2022-04-27)

### New Features:

- Added support for vectorized UDFs with the input as a pandas DataFrame or pandas Series and the output as a pandas Series. This improves the performance of UDFs in Snowpark.
- Added support for inferring the schema of a DataFrame by default when it is created by reading a Parquet, Avro, or ORC file in the stage.
- Added functions `current_session()`, `current_statement()`, `current_user()`, `current_version()`, `current_warehouse()`, `date_from_parts()`, `date_trunc()`, `dayname()`, `dayofmonth()`, `dayofweek()`, `dayofyear()`, `grouping()`, `grouping_id()`, `hour()`, `last_day()`, `minute()`, `next_day()`, `previous_day()`, `second()`, `month()`, `monthname()`, `quarter()`, `year()`, `current_database()`, `current_role()`, `current_schema()`, `current_schemas()`, `current_region()`, `current_avaliable_roles()`, `add_months()`, `any_value()`, `bitnot()`, `bitshiftleft()`, `bitshiftright()`, `convert_timezone()`, `uniform()`, `strtok_to_array()`, `sysdate()`, `time_from_parts()`,  `timestamp_from_parts()`, `timestamp_ltz_from_parts()`, `timestamp_ntz_from_parts()`, `timestamp_tz_from_parts()`, `weekofyear()`, `percentile_cont()` to `snowflake.snowflake.functions`.

### Breaking Changes:

- Expired deprecations:
  - Removed the following APIs that were deprecated in 0.4.0: `DataFrame.groupByGroupingSets()`, `DataFrame.naturalJoin()`, `DataFrame.joinTableFunction`, `DataFrame.withColumns()`, `Session.getImports()`, `Session.addImport()`, `Session.removeImport()`, `Session.clearImports()`, `Session.getSessionStage()`, `Session.getDefaultDatabase()`, `Session.getDefaultSchema()`, `Session.getCurrentDatabase()`, `Session.getCurrentSchema()`, `Session.getFullyQualifiedCurrentSchema()`.

### Improvements:

- Added support for creating an empty `DataFrame` with a specific schema using the `Session.create_dataframe()` method.
- Changed the logging level from `INFO` to `DEBUG` for several logs (e.g., the executed query) when evaluating a dataframe.
- Improved the error message when failing to create a UDF due to pickle errors.

### Bug Fixes:

- Removed pandas hard dependencies in the `Session.create_dataframe()` method.

### Dependency Updates:

- Added `typing-extension` as a new dependency with the version >= `4.1.0`.

## 0.5.0 (2022-03-22)

### New Features

- Added stored procedures API.
  - Added `Session.sproc` property and `sproc()` to `snowflake.snowpark.functions`, so you can register stored procedures.
  - Added `Session.call` to call stored procedures by name.
- Added `UDFRegistration.register_from_file()` to allow registering UDFs from Python source files or zip files directly.
- Added `UDFRegistration.describe()` to describe a UDF.
- Added `DataFrame.random_split()` to provide a way to randomly split a dataframe.
- Added functions `md5()`, `sha1()`, `sha2()`, `ascii()`, `initcap()`, `length()`, `lower()`, `lpad()`, `ltrim()`, `rpad()`, `rtrim()`, `repeat()`, `soundex()`, `regexp_count()`, `replace()`, `charindex()`, `collate()`, `collation()`, `insert()`, `left()`, `right()`, `endswith()` to `snowflake.snowpark.functions`.
- Allowed `call_udf()` to accept literal values.
- Provided a `distinct` keyword in `array_agg()`.

### Bug Fixes:

- Fixed an issue that caused `DataFrame.to_pandas()` to have a string column if `Column.cast(IntegerType())` was used.
- Fixed a bug in `DataFrame.describe()` when there is more than one string column.

## 0.4.0 (2022-02-15)

### New Features

- You can now specify which Anaconda packages to use when defining UDFs.
  - Added `add_packages()`, `get_packages()`, `clear_packages()`, and `remove_package()`, to class `Session`.
  - Added `add_requirements()` to `Session` so you can use a requirements file to specify which packages this session will use.
  - Added parameter `packages` to function `snowflake.snowpark.functions.udf()` and method `UserDefinedFunction.register()` to indicate UDF-level Anaconda package dependencies when creating a UDF.
  - Added parameter `imports` to `snowflake.snowpark.functions.udf()` and `UserDefinedFunction.register()` to specify UDF-level code imports.
- Added a parameter `session` to function `udf()` and `UserDefinedFunction.register()` so you can specify which session to use to create a UDF if you have multiple sessions.
- Added types `Geography` and `Variant` to `snowflake.snowpark.types` to be used as type hints for Geography and Variant data when defining a UDF.
- Added support for Geography geoJSON data.
- Added `Table`, a subclass of `DataFrame` for table operations:
  - Methods `update` and `delete` update and delete rows of a table in Snowflake.
  - Method `merge` merges data from a `DataFrame` to a `Table`.
  - Override method `DataFrame.sample()` with an additional parameter `seed`, which works on tables but not on view and sub-queries.
- Added `DataFrame.to_local_iterator()` and `DataFrame.to_pandas_batches()` to allow getting results from an iterator when the result set returned from the Snowflake database is too large.
- Added `DataFrame.cache_result()` for caching the operations performed on a `DataFrame` in a temporary table.
  Subsequent operations on the original `DataFrame` have no effect on the cached result `DataFrame`.
- Added property `DataFrame.queries` to get SQL queries that will be executed to evaluate the `DataFrame`.
- Added `Session.query_history()` as a context manager to track SQL queries executed on a session, including all SQL queries to evaluate `DataFrame`s created from a session. Both query ID and query text are recorded.
- You can now create a `Session` instance from an existing established `snowflake.connector.SnowflakeConnection`. Use parameter `connection` in `Session.builder.configs()`.
- Added `use_database()`, `use_schema()`, `use_warehouse()`, and `use_role()` to class `Session` to switch database/schema/warehouse/role after a session is created.
- Added `DataFrameWriter.copy_into_table()` to unload a `DataFrame` to stage files.
- Added `DataFrame.unpivot()`.
- Added `Column.within_group()` for sorting the rows by columns with some aggregation functions.
- Added functions `listagg()`, `mode()`, `div0()`, `acos()`, `asin()`, `atan()`, `atan2()`, `cos()`, `cosh()`, `sin()`, `sinh()`, `tan()`, `tanh()`, `degrees()`, `radians()`, `round()`, `trunc()`, and `factorial()` to `snowflake.snowflake.functions`.
- Added an optional argument `ignore_nulls` in function `lead()` and `lag()`.
- The `condition` parameter of function `when()` and `iff()` now accepts SQL expressions.

### Improvements

- All function and method names have been renamed to use the snake case naming style, which is more Pythonic. For convenience, some camel case names are kept as aliases to the snake case APIs. It is recommended to use the snake case APIs.
  - Deprecated these methods on class `Session` and replaced them with their snake case equivalents: `getImports()`, `addImports()`, `removeImport()`, `clearImports()`, `getSessionStage()`, `getDefaultSchema()`, `getDefaultSchema()`, `getCurrentDatabase()`, `getFullyQualifiedCurrentSchema()`.
  - Deprecated these methods on class `DataFrame` and replaced them with their snake case equivalents: `groupingByGroupingSets()`, `naturalJoin()`, `withColumns()`, `joinTableFunction()`.
- Property `DataFrame.columns` is now consistent with `DataFrame.schema.names` and the Snowflake database `Identifier Requirements`.
- `Column.__bool__()` now raises a `TypeError`. This will ban the use of logical operators `and`, `or`, `not` on `Column` object, for instance `col("a") > 1 and col("b") > 2` will raise the `TypeError`. Use `(col("a") > 1) & (col("b") > 2)` instead.
- Changed `PutResult` and `GetResult` to subclass `NamedTuple`.
- Fixed a bug which raised an error when the local path or stage location has a space or other special characters.
- Changed `DataFrame.describe()` so that non-numeric and non-string columns are ignored instead of raising an exception.

### Dependency updates

- Updated ``snowflake-connector-python`` to 2.7.4.

## 0.3.0 (2022-01-09)

### New Features

- Added `Column.isin()`, with an alias `Column.in_()`.
- Added `Column.try_cast()`, which is a special version of `cast()`. It tries to cast a string expression to other types and returns `null` if the cast is not possible.
- Added `Column.startswith()` and `Column.substr()` to process string columns.
- `Column.cast()` now also accepts a `str` value to indicate the cast type in addition to a `DataType` instance.
- Added `DataFrame.describe()` to summarize stats of a `DataFrame`.
- Added `DataFrame.explain()` to print the query plan of a `DataFrame`.
- `DataFrame.filter()` and `DataFrame.select_expr()` now accepts a sql expression.
- Added a new `bool` parameter `create_temp_table` to methods `DataFrame.saveAsTable()` and `Session.write_pandas()` to optionally create a temp table.
- Added `DataFrame.minus()` and `DataFrame.subtract()` as aliases to `DataFrame.except_()`.
- Added `regexp_replace()`, `concat()`, `concat_ws()`, `to_char()`, `current_timestamp()`, `current_date()`, `current_time()`, `months_between()`, `cast()`, `try_cast()`, `greatest()`, `least()`, and `hash()` to module `snowflake.snowpark.functions`.

### Bug Fixes

- Fixed an issue where `Session.createDataFrame(pandas_df)` and `Session.write_pandas(pandas_df)` raise an exception when the `pandas DataFrame` has spaces in the column name.
- `DataFrame.copy_into_table()` sometimes prints an `error` level log entry while it actually works. It's fixed now.
- Fixed an API docs issue where some `DataFrame` APIs are missing from the docs.

### Dependency updates

- Update ``snowflake-connector-python`` to 2.7.2, which upgrades ``pyarrow`` dependency to 6.0.x. Refer to the [python connector 2.7.2 release notes](https://pypi.org/project/snowflake-connector-python/2.7.2/) for more details.

## 0.2.0 (2021-12-02)

### New Features

- Updated the `Session.createDataFrame()` method for creating a `DataFrame` from a pandas DataFrame.
- Added the `Session.write_pandas()` method for writing a `pandas DataFrame` to a table in Snowflake and getting a `Snowpark DataFrame` object back.
- Added new classes and methods for calling window functions.
- Added the new functions `cume_dist()`, to find the cumulative distribution of a value with regard to other values within a window partition,
  and `row_number()`, which returns a unique row number for each row within a window partition.
- Added functions for computing statistics for DataFrames in the `DataFrameStatFunctions` class.
- Added functions for handling missing values in a DataFrame in the `DataFrameNaFunctions` class.
- Added new methods `rollup()`, `cube()`, and `pivot()` to the `DataFrame` class.
- Added the `GroupingSets` class, which you can use with the DataFrame groupByGroupingSets method to perform a SQL GROUP BY GROUPING SETS.
- Added the new `FileOperation(session)`
  class that you can use to upload and download files to and from a stage.
- Added the `DataFrame.copy_into_table()`
  method for loading data from files in a stage into a table.
- In CASE expressions, the functions `when()` and `otherwise()`
  now accept Python types in addition to `Column` objects.
- When you register a UDF you can now optionally set the `replace` parameter to `True` to overwrite an existing UDF with the same name.

### Improvements

- UDFs are now compressed before they are uploaded to the server. This makes them about 10 times smaller, which can help
  when you are using large ML model files.
- When the size of a UDF is less than 8196 bytes, it will be uploaded as in-line code instead of uploaded to a stage.

### Bug Fixes

- Fixed an issue where the statement `df.select(when(col("a") == 1, 4).otherwise(col("a"))), [Row(4), Row(2), Row(3)]` raised an exception.
- Fixed an issue where `df.toPandas()` raised an exception when a DataFrame was created from large local data.

## 0.1.0 (2021-10-26)

Start of Private Preview<|MERGE_RESOLUTION|>--- conflicted
+++ resolved
@@ -28,12 +28,9 @@
     - date_trunc
     - object_construct
     - object_construct_keep_null
-<<<<<<< HEAD
-- Added support for StringType, TimestampType and VariantType data conversion in the local testing mocked function `to_time`.
-=======
     - pow
     - sqrt
->>>>>>> 30a77e71
+- Added support for StringType, TimestampType and VariantType data conversion in the local testing mocked function `to_time`.
 - Added the function `DataFrame.write.csv` to unload data from a ``DataFrame`` into one or more CSV files in a stage.
 - Added telemetry to calculate query plan height and number of duplicate nodes during collect operations.
 - Added the functions below to unload data from a `DataFrame` into one or more files in a stage:
@@ -50,7 +47,7 @@
   - snowflake.snowpark.DataFrameWriter:
     - save_as_table
 - Added support for snow:// URLs to `snowflake.snowpark.Session.file.get` and `snowflake.snowpark.Session.file.get_stream`
-- Added support support to register stored procedures and UDxFs with a `comment`.
+- Added support to register stored procedures and UDxFs with a `comment`.
 - UDAF client support is ready for public preview. Please stay tuned for the Snowflake announcement of UDAF public preview.
 - Added support for dynamic pivot.  This feature is currently in private preview.
 

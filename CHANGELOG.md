# Release History

## 1.20.0 (TBD)

### Snowpark Python API Updates

#### Improvements

- Added distributed tracing using open telemetry APIs for table stored procedure function in `DataFrame`:
  - _execute_and_get_query_id
- Added support for function `arrays_zip`.
- Allow `df.plot()` and `series.plot()` to be called, materializing the data into the local client
- Improves performance for binary column expression and df._in by avoiding unnecessary cast for numeric values. This optimization can be enabled through session.eliminate_numeric_sql_value_cast_enabled = True.
- Improved error message for `write_pandas` when target table does not exists and `auto_create_table=False`.
- Added open telemetry tracing on UDxF functions in snowpark.
- Added open telemetry tracing on stored procedure registration in snowpark.

#### Bug Fixes
- Fixed a bug regarding precision loss when converting to Snowpark pandas `DataFrame` or `Series` with `dtype=np.uint64`.
- Fixed a bug where sql generated for `lag(x, 0)` was incorrect and failed with error message `argument 1 to function LAG needs to be constant, found 'SYSTEM$NULL_TO_FIXED(null)'`.

### Snowpark Local Testing Updates

#### New Features

- Added support for the following APIs:
  - snowflake.snowpark.functions
    - random
- Added new parameters to `patch` function when registering a mocked function:
  - `distinct` allows an alternate function to be specified for when a sql function should be distinct.
  - `pass_column_index` passes a named parameter `column_index` to the mocked function that contains the pandas.Index for the input data.
  - `pass_row_index` passes a named parameter `row_index` to the mocked function that is the 0 indexed row number the function is currently operating on.
  - `pass_input_data` passes a named parameter `input_data` to the mocked function that contains the entire input dataframe for the current expression.
  - Added support for the `column_order` parameter to method `DataFrameWriter.save_as_table`.


#### Bug Fixes
- Fixed a bug that caused DecimalType columns to be incorrectly truncated to integer precision when used in BinaryExpressions.

### Snowpark pandas API Updates

#### New Features
- Added support for `DataFrameGroupBy.all`, `SeriesGroupBy.all`, `DataFrameGroupBy.any`, and `SeriesGroupBy.any`.
- Added support for `DataFrame.nlargest`, `DataFrame.nsmallest`, `Series.nlargest` and `Series.nsmallest`.
- Added support for `replace` and `frac > 1` in `DataFrame.sample` and `Series.sample`.
- Added support for `read_excel` (Uses local pandas for processing)
- Added support for `Series.at`, `Series.iat`, `DataFrame.at`, and `DataFrame.iat`.
- Added support for `Series.dt.isocalendar`.
- Added support for `Series.case_when` except when condition or replacement is callable.
- Added documentation pages for `Index` and its APIs.
- Added support for `DataFrame.assign`.
- Added support for `DataFrame.stack`.
- Added support for `DataFrame.pivot` and `pd.pivot`.
- Added support for `DataFrame.to_csv` and `Series.to_csv`.
- Added partial support for `Series.str.translate` where the values in the `table` are single-codepoint strings.
- Added support for `DataFrame.corr`.
- Allow `df.plot()` and `series.plot()` to be called, materializing the data into the local client
- Added support for `DataFrameGroupBy` and `SeriesGroupBy` aggregations `first` and `last`
- Added support for `DataFrameGroupBy.get_group`.
- Added support for `limit` parameter when `method` parameter is used in `fillna`.
- Added partial support for `Series.str.translate` where the values in the `table` are single-codepoint strings.
- Added support for `DataFrame.corr`.
- Added support for `DataFrame.equals` and `Series.equals`.
- Added support for `DataFrame.reindex` and `Series.reindex`.

#### Bug Fixes
- Fixed an issue when using np.where and df.where when the scalar 'other' is the literal 0.
- Fixed a bug in `DataFrame` and `Series` with `dtype=np.uint64` resulting in precision errors
- Fixed bug where `values` is set to `index` when `index` and `columns` contain all columns in DataFrame during `pivot_table`.

#### Improvements
- Added support for `Index.copy()`
- Added support for Index APIs: `dtype`, `values`, `item()`, `tolist()`, `to_series()` and `to_frame()`
- Expand support for DataFrames with no rows in `pd.pivot_table` and `DataFrame.pivot_table`.
- Added support for `inplace` parameter in `DataFrame.sort_index` and `Series.sort_index`.


## 1.19.0 (2024-06-25)

### Snowpark Python API Updates

#### New Features

- Added support for `to_boolean` function.
- Added documentation pages for Index and its APIs.

#### Bug Fixes

- Fixed a bug where python stored procedure with table return type fails when run in a task.
- Fixed a bug where df.dropna fails due to `RecursionError: maximum recursion depth exceeded` when the DataFrame has more than 500 columns.
- Fixed a bug where `AsyncJob.result("no_result")` doesn't wait for the query to finish execution.


### Snowpark Local Testing Updates

#### New Features

- Added support for the `strict` parameter when registering UDFs and Stored Procedures.

#### Bug Fixes

- Fixed a bug in convert_timezone that made the setting the source_timezone parameter return an error.
- Fixed a bug where creating DataFrame with empty data of type `DateType` raises `AttributeError`.
- Fixed a bug that table merge fails when update clause exists but no update takes place.
- Fixed a bug in mock implementation of `to_char` that raises `IndexError` when incoming column has nonconsecutive row index.
- Fixed a bug in handling of `CaseExpr` expressions that raises `IndexError` when incoming column has nonconsecutive row index.
- Fixed a bug in implementation of `Column.like` that raises `IndexError` when incoming column has nonconsecutive row index.

#### Improvements

- Added support for type coercion in the implementation of DataFrame.replace, DataFrame.dropna and the mock function `iff`.

### Snowpark pandas API Updates

#### New Features

- Added partial support for `DataFrame.pct_change` and `Series.pct_change` without the `freq` and `limit` parameters.
- Added support for `Series.str.get`.
- Added support for `Series.dt.dayofweek`, `Series.dt.day_of_week`, `Series.dt.dayofyear`, and `Series.dt.day_of_year`.
- Added support for `Series.str.__getitem__` (`Series.str[...]`).
- Added support for `Series.str.lstrip` and `Series.str.rstrip`.
- Added support for `DataFrameGroupBy.size` and `SeriesGroupBy.size`.
- Added support for `DataFrame.expanding` and `Series.expanding` for aggregations `count`, `sum`, `min`, `max`, `mean`, `std`, `var`, and `sem` with `axis=0`.
- Added support for `DataFrame.rolling` and `Series.rolling` for aggregation `count` with `axis=0`.
- Added support for `Series.str.match`.
- Added support for `DataFrame.resample` and `Series.resample` for aggregations `size`, `first`, and `last`.
<<<<<<< HEAD
- Added support for `DataFrameGroupBy.all`, `SeriesGroupBy.all`, `DataFrameGroupBy.any`, and `SeriesGroupBy.any`.
- Added support for `DataFrame.nlargest`, `DataFrame.nsmallest`, `Series.nlargest` and `Series.nsmallest`.
- Added support for `replace` and `frac > 1` in `DataFrame.sample` and `Series.sample`.
- Added support for `read_excel` (Uses local pandas for processing)
- Added support for `Series.at`, `Series.iat`, `DataFrame.at`, and `DataFrame.iat`.
- Added support for `Series.dt.isocalendar`.
- Added support for `Series.case_when` except when condition or replacement is callable.
- Added documentation pages for `Index` and its APIs.
- Added support for `DataFrame.assign`.
- Added support for `DataFrame.stack`.
- Added support for `DataFrame.pivot` and `pd.pivot`.
- Added support for `DataFrame.to_csv` and `Series.to_csv`.
- Added support for `Index.value_counts`.
=======
>>>>>>> 42116c9a

#### Bug Fixes

- Fixed a bug that causes output of GroupBy.aggregate's columns to be ordered incorrectly.
- Fixed a bug where `DataFrame.describe` on a frame with duplicate columns of differing dtypes could cause an error or incorrect results.
- Fixed a bug in `DataFrame.rolling` and `Series.rolling` so `window=0` now throws `NotImplementedError` instead of `ValueError`

#### Improvements

- Added support for named aggregations in `DataFrame.aggregate` and `Series.aggregate` with `axis=0`.
- `pd.read_csv` reads using the native pandas CSV parser, then uploads data to snowflake using parquet. This enables most of the parameters supported by `read_csv` including date parsing and numeric conversions. Uploading via parquet is roughly twice as fast as uploading via CSV.
- Initial work to support an `pd.Index` directly in Snowpark pandas. Support for `pd.Index` as a first-class component of Snowpark pandas is coming soon.
- Added a lazy index constructor and support for `len`, `shape`, `size`, `empty`, `to_pandas()` and `names`. For `df.index`, Snowpark pandas creates a lazy index object.
- For `df.columns`, Snowpark pandas supports a non-lazy version of an `Index` since the data is already stored locally.

## 1.18.0 (2024-05-28)

### Snowpark Python API Updates

#### Improvements

- Improved error message to remind users set `{"infer_schema": True}` when reading csv file without specifying its schema.
- Improved error handling for `Session.create_dataframe` when called with more than 512 rows and using `format` or `pyformat` `paramstyle`.

### Snowpark pandas API Updates

#### New Features

- Added `DataFrame.cache_result` and `Series.cache_result` methods for users to persist DataFrames and Series to a temporary table lasting the duration of the session to improve latency of subsequent operations.

#### Bug Fixes

#### Improvements

- Added partial support for `DataFrame.pivot_table` with no `index` parameter, as well as for `margins` parameter.
- Updated the signature of `DataFrame.shift`/`Series.shift`/`DataFrameGroupBy.shift`/`SeriesGroupBy.shift` to match pandas 2.2.1. Snowpark pandas does not yet support the newly-added `suffix` argument, or sequence values of `periods`.
- Re-added support for `Series.str.split`.

#### Bug Fixes

- Fixed how we support mixed columns for string methods (`Series.str.*`).

### Snowpark Local Testing Updates

#### New Features

- Added support for the following DataFrameReader read options to file formats `csv` and `json`:
  - PURGE
  - PATTERN
  - INFER_SCHEMA with value being `False`
  - ENCODING with value being `UTF8`
- Added support for `DataFrame.analytics.moving_agg` and `DataFrame.analytics.cumulative_agg_agg`.
- Added support for `if_not_exists` parameter during UDF and stored procedure registration.

#### Bug Fixes

- Fixed a bug that when processing time format, fractional second part is not handled properly.
- Fixed a bug that caused function calls on `*` to fail.
- Fixed a bug that prevented creation of map and struct type objects.
- Fixed a bug that function `date_add` was unable to handle some numeric types.
- Fixed a bug that `TimestampType` casting resulted in incorrect data.
- Fixed a bug that caused `DecimalType` data to have incorrect precision in some cases.
- Fixed a bug where referencing missing table or view raises confusing `IndexError`.
- Fixed a bug that mocked function `to_timestamp_ntz` can not handle None data.
- Fixed a bug that mocked UDFs handles output data of None improperly.
- Fixed a bug where `DataFrame.with_column_renamed` ignores attributes from parent DataFrames after join operations.
- Fixed a bug that integer precision of large value gets lost when converted to pandas DataFrame.
- Fixed a bug that the schema of datetime object is wrong when create DataFrame from a pandas DataFrame.
- Fixed a bug in the implementation of `Column.equal_nan` where null data is handled incorrectly.
- Fixed a bug where `DataFrame.drop` ignore attributes from parent DataFrames after join operations.
- Fixed a bug in mocked function `date_part` where Column type is set wrong.
- Fixed a bug where `DataFrameWriter.save_as_table` does not raise exceptions when inserting null data into non-nullable columns.
- Fixed a bug in the implementation of `DataFrameWriter.save_as_table` where
  - Append or Truncate fails when incoming data has different schema than existing table.
  - Truncate fails when incoming data does not specify columns that are nullable.

#### Improvements

- Removed dependency check for `pyarrow` as it is not used.
- Improved target type coverage of `Column.cast`, adding support for casting to boolean and all integral types.
- Aligned error experience when calling UDFs and stored procedures.
- Added appropriate error messages for `is_permanent` and `anonymous` options in UDFs and stored procedures registration to make it more clear that those features are not yet supported.
- File read operation with unsupported options and values now raises `NotImplementedError` instead of warnings and unclear error information.

## 1.17.0 (2024-05-21)

### Snowpark Python API Updates

#### New Features

- Added support to add a comment on tables and views using the functions listed below:
  - `DataFrameWriter.save_as_table`
  - `DataFrame.create_or_replace_view`
  - `DataFrame.create_or_replace_temp_view`
  - `DataFrame.create_or_replace_dynamic_table`

#### Improvements

- Improved error message to remind users to set `{"infer_schema": True}` when reading CSV file without specifying its schema.

### Snowpark pandas API Updates

#### New Features

- Start of Public Preview of Snowpark pandas API. Refer to the [Snowpark pandas API Docs](https://docs.snowflake.com/developer-guide/snowpark/python/snowpark-pandas) for more details.

### Snowpark Local Testing Updates

#### New Features

- Added support for NumericType and VariantType data conversion in the mocked function `to_timestamp_ltz`, `to_timestamp_ntz`, `to_timestamp_tz` and `to_timestamp`.
- Added support for DecimalType, BinaryType, ArrayType, MapType, TimestampType, DateType and TimeType data conversion in the mocked function `to_char`.
- Added support for the following APIs:
  - snowflake.snowpark.functions:
    - to_varchar
  - snowflake.snowpark.DataFrame:
    - pivot
  - snowflake.snowpark.Session:
    - cancel_all
- Introduced a new exception class `snowflake.snowpark.mock.exceptions.SnowparkLocalTestingException`.
- Added support for casting to FloatType

#### Bug Fixes

- Fixed a bug that stored procedure and UDF should not remove imports already in the `sys.path` during the clean-up step.
- Fixed a bug that when processing datetime format, the fractional second part is not handled properly.
- Fixed a bug that on Windows platform that file operations was unable to properly handle file separator in directory name.
- Fixed a bug that on Windows platform that when reading a pandas dataframe, IntervalType column with integer data can not be processed.
- Fixed a bug that prevented users from being able to select multiple columns with the same alias.
- Fixed a bug that `Session.get_current_[schema|database|role|user|account|warehouse]` returns upper-cased identifiers when identifiers are quoted.
- Fixed a bug that function `substr` and `substring` can not handle 0-based `start_expr`.

#### Improvements

- Standardized the error experience by raising `SnowparkLocalTestingException` in error cases which is on par with `SnowparkSQLException` raised in non-local execution.
- Improved error experience of `Session.write_pandas` method that `NotImplementError` will be raised when called.
- Aligned error experience with reusing a closed session in non-local execution.

## 1.16.0 (2024-05-07)

### New Features

- Support stored procedure register with packages given as Python modules.
- Added snowflake.snowpark.Session.lineage.trace to explore data lineage of snowfake objects.
- Added support for structured type schema parsing.

### Bug Fixes

- Fixed a bug when inferring schema, single quotes are added to stage files already have single quotes.

### Local Testing Updates

#### New Features

- Added support for StringType, TimestampType and VariantType data conversion in the mocked function `to_date`.
- Added support for the following APIs:
  - snowflake.snowpark.functions
    - get
    - concat
    - concat_ws

#### Bug Fixes

- Fixed a bug that caused `NaT` and `NaN` values to not be recognized.
- Fixed a bug where, when inferring a schema, single quotes were added to stage files that already had single quotes.
- Fixed a bug where `DataFrameReader.csv` was unable to handle quoted values containing a delimiter.
- Fixed a bug that when there is `None` value in an arithmetic calculation, the output should remain `None` instead of `math.nan`.
- Fixed a bug in function `sum` and `covar_pop` that when there is `math.nan` in the data, the output should also be `math.nan`.
- Fixed a bug that stage operation can not handle directories.
- Fixed a bug that `DataFrame.to_pandas` should take Snowflake numeric types with precision 38 as `int64`.

## 1.15.0 (2024-04-24)

### New Features

- Added `truncate` save mode in `DataFrameWrite` to overwrite existing tables by truncating the underlying table instead of dropping it.
- Added telemetry to calculate query plan height and number of duplicate nodes during collect operations.
- Added the functions below to unload data from a `DataFrame` into one or more files in a stage:
  - `DataFrame.write.json`
  - `DataFrame.write.csv`
  - `DataFrame.write.parquet`
- Added distributed tracing using open telemetry APIs for action functions in `DataFrame` and `DataFrameWriter`:
  - snowflake.snowpark.DataFrame:
    - collect
    - collect_nowait
    - to_pandas
    - count
    - show
  - snowflake.snowpark.DataFrameWriter:
    - save_as_table
- Added support for snow:// URLs to `snowflake.snowpark.Session.file.get` and `snowflake.snowpark.Session.file.get_stream`
- Added support to register stored procedures and UDxFs with a `comment`.
- UDAF client support is ready for public preview. Please stay tuned for the Snowflake announcement of UDAF public preview.
- Added support for dynamic pivot.  This feature is currently in private preview.

### Improvements

- Improved the generated query performance for both compilation and execution by converting duplicate subqueries to Common Table Expressions (CTEs). It is still an experimental feature not enabled by default, and can be enabled by setting `session.cte_optimization_enabled` to `True`.

### Bug Fixes

- Fixed a bug where `statement_params` was not passed to query executions that register stored procedures and user defined functions.
- Fixed a bug causing `snowflake.snowpark.Session.file.get_stream` to fail for quoted stage locations.
- Fixed a bug that an internal type hint in `utils.py` might raise AttributeError in case the underlying module can not be found.

### Local Testing Updates

#### New Features

- Added support for registering UDFs and stored procedures.
- Added support for the following APIs:
  - snowflake.snowpark.Session:
    - file.put
    - file.put_stream
    - file.get
    - file.get_stream
    - read.json
    - add_import
    - remove_import
    - get_imports
    - clear_imports
    - add_packages
    - add_requirements
    - clear_packages
    - remove_package
    - udf.register
    - udf.register_from_file
    - sproc.register
    - sproc.register_from_file
  - snowflake.snowpark.functions
    - current_database
    - current_session
    - date_trunc
    - object_construct
    - object_construct_keep_null
    - pow
    - sqrt
    - udf
    - sproc
- Added support for StringType, TimestampType and VariantType data conversion in the mocked function `to_time`.

#### Bug Fixes

- Fixed a bug that null filled columns for constant functions.
- Fixed a bug that implementation of to_object, to_array and to_binary to better handle null inputs.
- Fixed a bug that timestamp data comparison can not handle year beyond 2262.
- Fixed a bug that `Session.builder.getOrCreate` should return the created mock session.

## 1.14.0 (2024-03-20)

### New Features

- Added support for creating vectorized UDTFs with `process` method.
- Added support for dataframe functions:
  - to_timestamp_ltz
  - to_timestamp_ntz
  - to_timestamp_tz
  - locate
- Added support for ASOF JOIN type.
- Added support for the following local testing APIs:
  - snowflake.snowpark.functions:
    - to_double
    - to_timestamp
    - to_timestamp_ltz
    - to_timestamp_ntz
    - to_timestamp_tz
    - greatest
    - least
    - convert_timezone
    - dateadd
    - date_part
  - snowflake.snowpark.Session:
    - get_current_account
    - get_current_warehouse
    - get_current_role
    - use_schema
    - use_warehouse
    - use_database
    - use_role

### Bug Fixes

- Fixed a bug in `SnowflakePlanBuilder` that `save_as_table` does not filter column that name start with '$' and follow by number correctly.
- Fixed a bug that statement parameters may have no effect when resolving imports and packages.
- Fixed bugs in local testing:
  - LEFT ANTI and LEFT SEMI joins drop rows with null values.
  - DataFrameReader.csv incorrectly parses data when the optional parameter `field_optionally_enclosed_by` is specified.
  - Column.regexp only considers the first entry when `pattern` is a `Column`.
  - Table.update raises `KeyError` when updating null values in the rows.
  - VARIANT columns raise errors at `DataFrame.collect`.
  - `count_distinct` does not work correctly when counting.
  - Null values in integer columns raise `TypeError`.

### Improvements

- Added telemetry to local testing.
- Improved the error message of `DataFrameReader` to raise `FileNotFound` error when reading a path that does not exist or when there are no files under the path.

## 1.13.0 (2024-02-26)

### New Features

- Added support for an optional `date_part` argument in function `last_day`.
- `SessionBuilder.app_name` will set the query_tag after the session is created.
- Added support for the following local testing functions:
  - current_timestamp
  - current_date
  - current_time
  - strip_null_value
  - upper
  - lower
  - length
  - initcap

### Improvements

- Added cleanup logic at interpreter shutdown to close all active sessions.
- Closing sessions within stored procedures now is a no-op logging a warning instead of raising an error.

### Bug Fixes

- Fixed a bug in `DataFrame.to_local_iterator` where the iterator could yield wrong results if another query is executed before the iterator finishes due to wrong isolation level. For details, please see #945.
- Fixed a bug that truncated table names in error messages while running a plan with local testing enabled.
- Fixed a bug that `Session.range` returns empty result when the range is large.

## 1.12.1 (2024-02-08)

### Improvements

- Use `split_blocks=True` by default during `to_pandas` conversion, for optimal memory allocation. This parameter is passed to `pyarrow.Table.to_pandas`, which enables `PyArrow` to split the memory allocation into smaller, more manageable blocks instead of allocating a single contiguous block. This results in better memory management when dealing with larger datasets.

### Bug Fixes

- Fixed a bug in `DataFrame.to_pandas` that caused an error when evaluating on a Dataframe with an `IntergerType` column with null values.

## 1.12.0 (2024-01-30)

### New Features

- Exposed `statement_params` in `StoredProcedure.__call__`.
- Added two optional arguments to `Session.add_import`.
  - `chunk_size`: The number of bytes to hash per chunk of the uploaded files.
  - `whole_file_hash`: By default only the first chunk of the uploaded import is hashed to save time. When this is set to True each uploaded file is fully hashed instead.
- Added parameters `external_access_integrations` and `secrets` when creating a UDAF from Snowpark Python to allow integration with external access.
- Added a new method `Session.append_query_tag`. Allows an additional tag to be added to the current query tag by appending it as a comma separated value.
- Added a new method `Session.update_query_tag`. Allows updates to a JSON encoded dictionary query tag.
- `SessionBuilder.getOrCreate` will now attempt to replace the singleton it returns when token expiration has been detected.
- Added support for new functions in `snowflake.snowpark.functions`:
  - `array_except`
  - `create_map`
  - `sign`/`signum`
- Added the following functions to `DataFrame.analytics`:
  - Added the `moving_agg` function in `DataFrame.analytics` to enable moving aggregations like sums and averages with multiple window sizes.
  - Added the `cummulative_agg` function in `DataFrame.analytics` to enable commulative aggregations like sums and averages on multiple columns.
  - Added the `compute_lag` and `compute_lead` functions in `DataFrame.analytics` for enabling lead and lag calculations on multiple columns.
  - Added the `time_series_agg` function in `DataFrame.analytics` to enable time series aggregations like sums and averages with multiple time windows.

### Bug Fixes

- Fixed a bug in `DataFrame.na.fill` that caused Boolean values to erroneously override integer values.
- Fixed a bug in `Session.create_dataframe` where the Snowpark DataFrames created using pandas DataFrames were not inferring the type for timestamp columns correctly. The behavior is as follows:
  - Earlier timestamp columns without a timezone would be converted to nanosecond epochs and inferred as `LongType()`, but will now be correctly maintained as timestamp values and be inferred as `TimestampType(TimestampTimeZone.NTZ)`.
  - Earlier timestamp columns with a timezone would be inferred as `TimestampType(TimestampTimeZone.NTZ)` and loose timezone information but will now be correctly inferred as `TimestampType(TimestampTimeZone.LTZ)` and timezone information is retained correctly.
  - Set session parameter `PYTHON_SNOWPARK_USE_LOGICAL_TYPE_FOR_CREATE_DATAFRAME` to revert back to old behavior. It is recommended that you update your code to align with correct behavior because the parameter will be removed in the future.
- Fixed a bug that `DataFrame.to_pandas` gets decimal type when scale is not 0, and creates an object dtype in `pandas`. Instead, we cast the value to a float64 type.
- Fixed bugs that wrongly flattened the generated SQL when one of the following happens:
  - `DataFrame.filter()` is called after `DataFrame.sort().limit()`.
  - `DataFrame.sort()` or `filter()` is called on a DataFrame that already has a window function or sequence-dependent data generator column.
    For instance, `df.select("a", seq1().alias("b")).select("a", "b").sort("a")` won't flatten the sort clause anymore.
  - a window or sequence-dependent data generator column is used after `DataFrame.limit()`. For instance, `df.limit(10).select(row_number().over())` won't flatten the limit and select in the generated SQL.
- Fixed a bug where aliasing a DataFrame column raised an error when the DataFame was copied from another DataFrame with an aliased column. For instance,

  ```python
  df = df.select(col("a").alias("b"))
  df = copy(df)
  df.select(col("b").alias("c"))  # threw an error. Now it's fixed.
  ```

- Fixed a bug in `Session.create_dataframe` that the non-nullable field in a schema is not respected for boolean type. Note that this fix is only effective when the user has the privilege to create a temp table.
- Fixed a bug in SQL simplifier where non-select statements in `session.sql` dropped a SQL query when used with `limit()`.
- Fixed a bug that raised an exception when session parameter `ERROR_ON_NONDETERMINISTIC_UPDATE` is true.

### Behavior Changes (API Compatible)

- When parsing data types during a `to_pandas` operation, we rely on GS precision value to fix precision issues for large integer values. This may affect users where a column that was earlier returned as `int8` gets returned as `int64`. Users can fix this by explicitly specifying precision values for their return column.
- Aligned behavior for `Session.call` in case of table stored procedures where running `Session.call` would not trigger stored procedure unless a `collect()` operation was performed.
- `StoredProcedureRegistration` will now automatically add `snowflake-snowpark-python` as a package dependency. The added dependency will be on the client's local version of the library and an error is thrown if the server cannot support that version.

## 1.11.1 (2023-12-07)

### Bug Fixes

- Fixed a bug that numpy should not be imported at the top level of mock module.
- Added support for these new functions in `snowflake.snowpark.functions`:
  - `from_utc_timestamp`
  - `to_utc_timestamp`

## 1.11.0 (2023-12-05)

### New Features

- Add the `conn_error` attribute to `SnowflakeSQLException` that stores the whole underlying exception from `snowflake-connector-python`.
- Added support for `RelationalGroupedDataframe.pivot()` to access `pivot` in the following pattern `Dataframe.group_by(...).pivot(...)`.
- Added experimental feature: Local Testing Mode, which allows you to create and operate on Snowpark Python DataFrames locally without connecting to a Snowflake account. You can use the local testing framework to test your DataFrame operations locally, on your development machine or in a CI (continuous integration) pipeline, before deploying code changes to your account.

- Added support for `arrays_to_object` new functions in `snowflake.snowpark.functions`.
- Added support for the vector data type.

### Dependency Updates

- Bumped cloudpickle dependency to work with `cloudpickle==2.2.1`
- Updated ``snowflake-connector-python`` to `3.4.0`.

### Bug Fixes

- DataFrame column names quoting check now supports newline characters.
- Fix a bug where a DataFrame generated by `session.read.with_metadata` creates inconsistent table when doing `df.write.save_as_table`.

## 1.10.0 (2023-11-03)

### New Features

- Added support for managing case sensitivity in `DataFrame.to_local_iterator()`.
- Added support for specifying vectorized UDTF's input column names by using the optional parameter `input_names` in `UDTFRegistration.register/register_file` and `functions.pandas_udtf`. By default, `RelationalGroupedDataFrame.applyInPandas` will infer the column names from current dataframe schema.
- Add `sql_error_code` and `raw_message` attributes to `SnowflakeSQLException` when it is caused by a SQL exception.

### Bug Fixes

- Fixed a bug in `DataFrame.to_pandas()` where converting snowpark dataframes to pandas dataframes was losing precision on integers with more than 19 digits.
- Fixed a bug that `session.add_packages` can not handle requirement specifier that contains project name with underscore and version.
- Fixed a bug in `DataFrame.limit()` when `offset` is used and the parent `DataFrame` uses `limit`. Now the `offset` won't impact the parent DataFrame's `limit`.
- Fixed a bug in `DataFrame.write.save_as_table` where dataframes created from read api could not save data into snowflake because of invalid column name `$1`.

### Behavior change

- Changed the behavior of `date_format`:
  - The `format` argument changed from optional to required.
  - The returned result changed from a date object to a date-formatted string.
- When a window function, or a sequence-dependent data generator (`normal`, `zipf`, `uniform`, `seq1`, `seq2`, `seq4`, `seq8`) function is used, the sort and filter operation will no longer be flattened when generating the query.

## 1.9.0 (2023-10-13)

### New Features

- Added support for the Python 3.11 runtime environment.

### Dependency updates

- Added back the dependency of `typing-extensions`.

### Bug Fixes

- Fixed a bug where imports from permanent stage locations were ignored for temporary stored procedures, UDTFs, UDFs, and UDAFs.
- Revert back to using CTAS (create table as select) statement for `Dataframe.writer.save_as_table` which does not need insert permission for writing tables.

### New Features
- Support `PythonObjJSONEncoder` json-serializable objects for `ARRAY` and `OBJECT` literals.

## 1.8.0 (2023-09-14)

### New Features

- Added support for VOLATILE/IMMUTABLE keyword when registering UDFs.
- Added support for specifying clustering keys when saving dataframes using `DataFrame.save_as_table`.
- Accept `Iterable` objects input for `schema` when creating dataframes using `Session.create_dataframe`.
- Added the property `DataFrame.session` to return a `Session` object.
- Added the property `Session.session_id` to return an integer that represents session ID.
- Added the property `Session.connection` to return a `SnowflakeConnection` object .

- Added support for creating a Snowpark session from a configuration file or environment variables.

### Dependency updates

- Updated ``snowflake-connector-python`` to 3.2.0.

### Bug Fixes

- Fixed a bug where automatic package upload would raise `ValueError` even when compatible package version were added in `session.add_packages`.
- Fixed a bug where table stored procedures were not registered correctly when using `register_from_file`.
- Fixed a bug where dataframe joins failed with `invalid_identifier` error.
- Fixed a bug where `DataFrame.copy` disables SQL simplfier for the returned copy.
- Fixed a bug where `session.sql().select()` would fail if any parameters are specified to `session.sql()`

## 1.7.0 (2023-08-28)

### New Features

- Added parameters `external_access_integrations` and `secrets` when creating a UDF, UDTF or Stored Procedure from Snowpark Python to allow integration with external access.
- Added support for these new functions in `snowflake.snowpark.functions`:
  - `array_flatten`
  - `flatten`
- Added support for `apply_in_pandas` in `snowflake.snowpark.relational_grouped_dataframe`.
- Added support for replicating your local Python environment on Snowflake via `Session.replicate_local_environment`.

### Bug Fixes

- Fixed a bug where `session.create_dataframe` fails to properly set nullable columns where nullability was affected by order or data was given.
- Fixed a bug where `DataFrame.select` could not identify and alias columns in presence of table functions when output columns of table function overlapped with columns in dataframe.

### Behavior Changes

- When creating stored procedures, UDFs, UDTFs, UDAFs with parameter `is_permanent=False` will now create temporary objects even when `stage_name` is provided. The default value of `is_permanent` is `False` which is why if this value is not explicitly set to `True` for permanent objects, users will notice a change in behavior.
- `types.StructField` now enquotes column identifier by default.

## 1.6.1 (2023-08-02)

### New Features

- Added support for these new functions in `snowflake.snowpark.functions`:
  - `array_sort`
  - `sort_array`
  - `array_min`
  - `array_max`
  - `explode_outer`
- Added support for pure Python packages specified via `Session.add_requirements` or `Session.add_packages`. They are now usable in stored procedures and UDFs even if packages are not present on the Snowflake Anaconda channel.
  - Added Session parameter `custom_packages_upload_enabled` and `custom_packages_force_upload_enabled` to enable the support for pure Python packages feature mentioned above. Both parameters default to `False`.
- Added support for specifying package requirements by passing a Conda environment yaml file to `Session.add_requirements`.
- Added support for asynchronous execution of multi-query dataframes that contain binding variables.
- Added support for renaming multiple columns in `DataFrame.rename`.
- Added support for Geometry datatypes.
- Added support for `params` in `session.sql()` in stored procedures.
- Added support for user-defined aggregate functions (UDAFs). This feature is currently in private preview.
- Added support for vectorized UDTFs (user-defined table functions). This feature is currently in public preview.
- Added support for Snowflake Timestamp variants (i.e., `TIMESTAMP_NTZ`, `TIMESTAMP_LTZ`, `TIMESTAMP_TZ`)
  - Added `TimestampTimezone` as an argument in `TimestampType` constructor.
  - Added type hints `NTZ`, `LTZ`, `TZ` and `Timestamp` to annotate functions when registering UDFs.

### Improvements

- Removed redundant dependency `typing-extensions`.
- `DataFrame.cache_result` now creates temp table fully qualified names under current database and current schema.

### Bug Fixes

- Fixed a bug where type check happens on pandas before it is imported.
- Fixed a bug when creating a UDF from `numpy.ufunc`.
- Fixed a bug where `DataFrame.union` was not generating the correct `Selectable.schema_query` when SQL simplifier is enabled.

### Behavior Changes

- `DataFrameWriter.save_as_table` now respects the `nullable` field of the schema provided by the user or the inferred schema based on data from user input.

### Dependency updates

- Updated ``snowflake-connector-python`` to 3.0.4.

## 1.5.1 (2023-06-20)

### New Features

- Added support for the Python 3.10 runtime environment.

## 1.5.0 (2023-06-09)

### Behavior Changes

- Aggregation results, from functions such as `DataFrame.agg` and `DataFrame.describe`, no longer strip away non-printing characters from column names.

### New Features

- Added support for the Python 3.9 runtime environment.
- Added support for new functions in `snowflake.snowpark.functions`:
  - `array_generate_range`
  - `array_unique_agg`
  - `collect_set`
  - `sequence`
- Added support for registering and calling stored procedures with `TABLE` return type.
- Added support for parameter `length` in `StringType()` to specify the maximum number of characters that can be stored by the column.
- Added the alias `functions.element_at()` for `functions.get()`.
- Added the alias `Column.contains` for `functions.contains`.
- Added experimental feature `DataFrame.alias`.
- Added support for querying metadata columns from stage when creating `DataFrame` using `DataFrameReader`.
- Added support for `StructType.add` to append more fields to existing `StructType` objects.
- Added support for parameter `execute_as` in `StoredProcedureRegistration.register_from_file()` to specify stored procedure caller rights.

### Bug Fixes

- Fixed a bug where the `Dataframe.join_table_function` did not run all of the necessary queries to set up the join table function when SQL simplifier was enabled.
- Fixed type hint declaration for custom types - `ColumnOrName`, `ColumnOrLiteralStr`, `ColumnOrSqlExpr`, `LiteralType` and `ColumnOrLiteral` that were breaking `mypy` checks.
- Fixed a bug where `DataFrameWriter.save_as_table` and `DataFrame.copy_into_table` failed to parse fully qualified table names.

## 1.4.0 (2023-04-24)

### New Features

- Added support for `session.getOrCreate`.
- Added support for alias `Column.getField`.
- Added support for new functions in `snowflake.snowpark.functions`:
  - `date_add` and `date_sub` to make add and subtract operations easier.
  - `daydiff`
  - `explode`
  - `array_distinct`.
  - `regexp_extract`.
  - `struct`.
  - `format_number`.
  - `bround`.
  - `substring_index`
- Added parameter `skip_upload_on_content_match` when creating UDFs, UDTFs and stored procedures using `register_from_file` to skip uploading files to a stage if the same version of the files are already on the stage.
- Added support for `DataFrameWriter.save_as_table` method to take table names that contain dots.
- Flattened generated SQL when `DataFrame.filter()` or `DataFrame.order_by()` is followed by a projection statement (e.g. `DataFrame.select()`, `DataFrame.with_column()`).
- Added support for creating dynamic tables _(in private preview)_ using `Dataframe.create_or_replace_dynamic_table`.
- Added an optional argument `params` in `session.sql()` to support binding variables. Note that this is not supported in stored procedures yet.

### Bug Fixes

- Fixed a bug in `strtok_to_array` where an exception was thrown when a delimiter was passed in.
- Fixed a bug in `session.add_import` where the module had the same namespace as other dependencies.

## 1.3.0 (2023-03-28)

### New Features

- Added support for `delimiters` parameter in `functions.initcap()`.
- Added support for `functions.hash()` to accept a variable number of input expressions.
- Added API `Session.RuntimeConfig` for getting/setting/checking the mutability of any runtime configuration.
- Added support managing case sensitivity in `Row` results from `DataFrame.collect` using `case_sensitive` parameter.
- Added API `Session.conf` for getting, setting or checking the mutability of any runtime configuration.
- Added support for managing case sensitivity in `Row` results from `DataFrame.collect` using `case_sensitive` parameter.
- Added indexer support for `snowflake.snowpark.types.StructType`.
- Added a keyword argument `log_on_exception` to `Dataframe.collect` and `Dataframe.collect_no_wait` to optionally disable error logging for SQL exceptions.

### Bug Fixes

- Fixed a bug where a DataFrame set operation(`DataFrame.substract`, `DataFrame.union`, etc.) being called after another DataFrame set operation and `DataFrame.select` or `DataFrame.with_column` throws an exception.
- Fixed a bug where chained sort statements are overwritten by the SQL simplifier.

### Improvements

- Simplified JOIN queries to use constant subquery aliases (`SNOWPARK_LEFT`, `SNOWPARK_RIGHT`) by default. Users can disable this at runtime with `session.conf.set('use_constant_subquery_alias', False)` to use randomly generated alias names instead.
- Allowed specifying statement parameters in `session.call()`.
- Enabled the uploading of large pandas DataFrames in stored procedures by defaulting to a chunk size of 100,000 rows.

## 1.2.0 (2023-03-02)

### New Features

- Added support for displaying source code as comments in the generated scripts when registering stored procedures. This
  is enabled by default, turn off by specifying `source_code_display=False` at registration.
- Added a parameter `if_not_exists` when creating a UDF, UDTF or Stored Procedure from Snowpark Python to ignore creating the specified function or procedure if it already exists.
- Accept integers when calling `snowflake.snowpark.functions.get` to extract value from array.
- Added `functions.reverse` in functions to open access to Snowflake built-in function
  [reverse](https://docs.snowflake.com/en/sql-reference/functions/reverse).
- Added parameter `require_scoped_url` in snowflake.snowflake.files.SnowflakeFile.open() `(in Private Preview)` to replace `is_owner_file` is marked for deprecation.

### Bug Fixes

- Fixed a bug that overwrote `paramstyle` to `qmark` when creating a Snowpark session.
- Fixed a bug where `df.join(..., how="cross")` fails with `SnowparkJoinException: (1112): Unsupported using join type 'Cross'`.
- Fixed a bug where querying a `DataFrame` column created from chained function calls used a wrong column name.

## 1.1.0 (2023-01-26)

### New Features:

- Added `asc`, `asc_nulls_first`, `asc_nulls_last`, `desc`, `desc_nulls_first`, `desc_nulls_last`, `date_part` and `unix_timestamp` in functions.
- Added the property `DataFrame.dtypes` to return a list of column name and data type pairs.
- Added the following aliases:
  - `functions.expr()` for `functions.sql_expr()`.
  - `functions.date_format()` for `functions.to_date()`.
  - `functions.monotonically_increasing_id()` for `functions.seq8()`
  - `functions.from_unixtime()` for `functions.to_timestamp()`

### Bug Fixes:

- Fixed a bug in SQL simplifier that didn’t handle Column alias and join well in some cases. See https://github.com/snowflakedb/snowpark-python/issues/658 for details.
- Fixed a bug in SQL simplifier that generated wrong column names for function calls, NaN and INF.

### Improvements

- The session parameter `PYTHON_SNOWPARK_USE_SQL_SIMPLIFIER` is `True` after Snowflake 7.3 was released. In snowpark-python, `session.sql_simplifier_enabled` reads the value of `PYTHON_SNOWPARK_USE_SQL_SIMPLIFIER` by default, meaning that the SQL simplfier is enabled by default after the Snowflake 7.3 release. To turn this off, set `PYTHON_SNOWPARK_USE_SQL_SIMPLIFIER` in Snowflake to `False` or run `session.sql_simplifier_enabled = False` from Snowpark. It is recommended to use the SQL simplifier because it helps to generate more concise SQL.

## 1.0.0 (2022-11-01)

### New Features

- Added `Session.generator()` to create a new `DataFrame` using the Generator table function.
- Added a parameter `secure` to the functions that create a secure UDF or UDTF.

## 0.12.0 (2022-10-14)

### New Features

- Added new APIs for async job:
  - `Session.create_async_job()` to create an `AsyncJob` instance from a query id.
  - `AsyncJob.result()` now accepts argument `result_type` to return the results in different formats.
  - `AsyncJob.to_df()` returns a `DataFrame` built from the result of this asynchronous job.
  - `AsyncJob.query()` returns the SQL text of the executed query.
- `DataFrame.agg()` and `RelationalGroupedDataFrame.agg()` now accept variable-length arguments.
- Added parameters `lsuffix` and `rsuffix` to `DataFram.join()` and `DataFrame.cross_join()` to conveniently rename overlapping columns.
- Added `Table.drop_table()` so you can drop the temp table after `DataFrame.cache_result()`. `Table` is also a context manager so you can use the `with` statement to drop the cache temp table after use.
- Added `Session.use_secondary_roles()`.
- Added functions `first_value()` and `last_value()`. (contributed by @chasleslr)
- Added `on` as an alias for `using_columns` and `how` as an alias for `join_type` in `DataFrame.join()`.

### Bug Fixes

- Fixed a bug in `Session.create_dataframe()` that raised an error when `schema` names had special characters.
- Fixed a bug in which options set in `Session.read.option()` were not passed to `DataFrame.copy_into_table()` as default values.
- Fixed a bug in which `DataFrame.copy_into_table()` raises an error when a copy option has single quotes in the value.

## 0.11.0 (2022-09-28)

### Behavior Changes

- `Session.add_packages()` now raises `ValueError` when the version of a package cannot be found in Snowflake Anaconda channel. Previously, `Session.add_packages()` succeeded, and a `SnowparkSQLException` exception was raised later in the UDF/SP registration step.

### New Features:

- Added method `FileOperation.get_stream()` to support downloading stage files as stream.
- Added support in `functions.ntiles()` to accept int argument.
- Added the following aliases:
  - `functions.call_function()` for `functions.call_builtin()`.
  - `functions.function()` for `functions.builtin()`.
  - `DataFrame.order_by()` for `DataFrame.sort()`
  - `DataFrame.orderBy()` for `DataFrame.sort()`
- Improved `DataFrame.cache_result()` to return a more accurate `Table` class instead of a `DataFrame` class.
- Added support to allow `session` as the first argument when calling `StoredProcedure`.

### Improvements

- Improved nested query generation by flattening queries when applicable.
  - This improvement could be enabled by setting `Session.sql_simplifier_enabled = True`.
  - `DataFrame.select()`, `DataFrame.with_column()`, `DataFrame.drop()` and other select-related APIs have more flattened SQLs.
  - `DataFrame.union()`, `DataFrame.union_all()`, `DataFrame.except_()`, `DataFrame.intersect()`, `DataFrame.union_by_name()` have flattened SQLs generated when multiple set operators are chained.
- Improved type annotations for async job APIs.

### Bug Fixes

- Fixed a bug in which `Table.update()`, `Table.delete()`, `Table.merge()` try to reference a temp table that does not exist.

## 0.10.0 (2022-09-16)

### New Features:

- Added experimental APIs for evaluating Snowpark dataframes with asynchronous queries:
  - Added keyword argument `block` to the following action APIs on Snowpark dataframes (which execute queries) to allow asynchronous evaluations:
    - `DataFrame.collect()`, `DataFrame.to_local_iterator()`, `DataFrame.to_pandas()`, `DataFrame.to_pandas_batches()`, `DataFrame.count()`, `DataFrame.first()`.
    - `DataFrameWriter.save_as_table()`, `DataFrameWriter.copy_into_location()`.
    - `Table.delete()`, `Table.update()`, `Table.merge()`.
  - Added method `DataFrame.collect_nowait()` to allow asynchronous evaluations.
  - Added class `AsyncJob` to retrieve results from asynchronously executed queries and check their status.
- Added support for `table_type` in `Session.write_pandas()`. You can now choose from these `table_type` options: `"temporary"`, `"temp"`, and `"transient"`.
- Added support for using Python structured data (`list`, `tuple` and `dict`) as literal values in Snowpark.
- Added keyword argument `execute_as` to `functions.sproc()` and `session.sproc.register()` to allow registering a stored procedure as a caller or owner.
- Added support for specifying a pre-configured file format when reading files from a stage in Snowflake.

### Improvements:

- Added support for displaying details of a Snowpark session.

### Bug Fixes:

- Fixed a bug in which `DataFrame.copy_into_table()` and `DataFrameWriter.save_as_table()` mistakenly created a new table if the table name is fully qualified, and the table already exists.

### Deprecations:

- Deprecated keyword argument `create_temp_table` in `Session.write_pandas()`.
- Deprecated invoking UDFs using arguments wrapped in a Python list or tuple. You can use variable-length arguments without a list or tuple.

### Dependency updates

- Updated ``snowflake-connector-python`` to 2.7.12.

## 0.9.0 (2022-08-30)

### New Features:

- Added support for displaying source code as comments in the generated scripts when registering UDFs.
  This feature is turned on by default. To turn it off, pass the new keyword argument `source_code_display` as `False` when calling `register()` or `@udf()`.
- Added support for calling table functions from `DataFrame.select()`, `DataFrame.with_column()` and `DataFrame.with_columns()` which now take parameters of type `table_function.TableFunctionCall` for columns.
- Added keyword argument `overwrite` to `session.write_pandas()` to allow overwriting contents of a Snowflake table with that of a pandas DataFrame.
- Added keyword argument `column_order` to `df.write.save_as_table()` to specify the matching rules when inserting data into table in append mode.
- Added method `FileOperation.put_stream()` to upload local files to a stage via file stream.
- Added methods `TableFunctionCall.alias()` and `TableFunctionCall.as_()` to allow aliasing the names of columns that come from the output of table function joins.
- Added function `get_active_session()` in module `snowflake.snowpark.context` to get the current active Snowpark session.

### Bug Fixes:

- Fixed a bug in which batch insert should not raise an error when `statement_params` is not passed to the function.
- Fixed a bug in which column names should be quoted when `session.create_dataframe()` is called with dicts and a given schema.
- Fixed a bug in which creation of table should be skipped if the table already exists and is in append mode when calling `df.write.save_as_table()`.
- Fixed a bug in which third-party packages with underscores cannot be added when registering UDFs.

### Improvements:

- Improved function `function.uniform()` to infer the types of inputs `max_` and `min_` and cast the limits to `IntegerType` or `FloatType` correspondingly.

## 0.8.0 (2022-07-22)

### New Features:

- Added keyword only argument `statement_params` to the following methods to allow for specifying statement level parameters:
  - `collect`, `to_local_iterator`, `to_pandas`, `to_pandas_batches`,
    `count`, `copy_into_table`, `show`, `create_or_replace_view`, `create_or_replace_temp_view`, `first`, `cache_result`
    and `random_split` on class `snowflake.snowpark.Dateframe`.
  - `update`, `delete` and `merge` on class `snowflake.snowpark.Table`.
  - `save_as_table` and `copy_into_location` on class `snowflake.snowpark.DataFrameWriter`.
  - `approx_quantile`, `statement_params`, `cov` and `crosstab` on class `snowflake.snowpark.DataFrameStatFunctions`.
  - `register` and `register_from_file` on class `snowflake.snowpark.udf.UDFRegistration`.
  - `register` and `register_from_file` on class `snowflake.snowpark.udtf.UDTFRegistration`.
  - `register` and `register_from_file` on class `snowflake.snowpark.stored_procedure.StoredProcedureRegistration`.
  - `udf`, `udtf` and `sproc` in `snowflake.snowpark.functions`.
- Added support for `Column` as an input argument to `session.call()`.
- Added support for `table_type` in `df.write.save_as_table()`. You can now choose from these `table_type` options: `"temporary"`, `"temp"`, and `"transient"`.

### Improvements:

- Added validation of object name in `session.use_*` methods.
- Updated the query tag in SQL to escape it when it has special characters.
- Added a check to see if Anaconda terms are acknowledged when adding missing packages.

### Bug Fixes:

- Fixed the limited length of the string column in `session.create_dataframe()`.
- Fixed a bug in which `session.create_dataframe()` mistakenly converted 0 and `False` to `None` when the input data was only a list.
- Fixed a bug in which calling `session.create_dataframe()` using a large local dataset sometimes created a temp table twice.
- Aligned the definition of `function.trim()` with the SQL function definition.
- Fixed an issue where snowpark-python would hang when using the Python system-defined (built-in function) `sum` vs. the Snowpark `function.sum()`.

### Deprecations:

- Deprecated keyword argument `create_temp_table` in `df.write.save_as_table()`.

## 0.7.0 (2022-05-25)

### New Features:

- Added support for user-defined table functions (UDTFs).
  - Use function `snowflake.snowpark.functions.udtf()` to register a UDTF, or use it as a decorator to register the UDTF.
    - You can also use `Session.udtf.register()` to register a UDTF.
  - Use `Session.udtf.register_from_file()` to register a UDTF from a Python file.
- Updated APIs to query a table function, including both Snowflake built-in table functions and UDTFs.
  - Use function `snowflake.snowpark.functions.table_function()` to create a callable representing a table function and use it to call the table function in a query.
  - Alternatively, use function `snowflake.snowpark.functions.call_table_function()` to call a table function.
  - Added support for `over` clause that specifies `partition by` and `order by` when lateral joining a table function.
  - Updated `Session.table_function()` and `DataFrame.join_table_function()` to accept `TableFunctionCall` instances.

### Breaking Changes:

- When creating a function with `functions.udf()` and `functions.sproc()`, you can now specify an empty list for the `imports` or `packages` argument to indicate that no import or package is used for this UDF or stored procedure. Previously, specifying an empty list meant that the function would use session-level imports or packages.
- Improved the `__repr__` implementation of data types in `types.py`. The unused `type_name` property has been removed.
- Added a Snowpark-specific exception class for SQL errors. This replaces the previous `ProgrammingError` from the Python connector.

### Improvements:

- Added a lock to a UDF or UDTF when it is called for the first time per thread.
- Improved the error message for pickling errors that occurred during UDF creation.
- Included the query ID when logging the failed query.

### Bug Fixes:

- Fixed a bug in which non-integral data (such as timestamps) was occasionally converted to integer when calling `DataFrame.to_pandas()`.
- Fixed a bug in which `DataFrameReader.parquet()` failed to read a parquet file when its column contained spaces.
- Fixed a bug in which `DataFrame.copy_into_table()` failed when the dataframe is created by reading a file with inferred schemas.

### Deprecations

`Session.flatten()` and `DataFrame.flatten()`.

### Dependency Updates:

- Restricted the version of `cloudpickle` <= `2.0.0`.

## 0.6.0 (2022-04-27)

### New Features:

- Added support for vectorized UDFs with the input as a pandas DataFrame or pandas Series and the output as a pandas Series. This improves the performance of UDFs in Snowpark.
- Added support for inferring the schema of a DataFrame by default when it is created by reading a Parquet, Avro, or ORC file in the stage.
- Added functions `current_session()`, `current_statement()`, `current_user()`, `current_version()`, `current_warehouse()`, `date_from_parts()`, `date_trunc()`, `dayname()`, `dayofmonth()`, `dayofweek()`, `dayofyear()`, `grouping()`, `grouping_id()`, `hour()`, `last_day()`, `minute()`, `next_day()`, `previous_day()`, `second()`, `month()`, `monthname()`, `quarter()`, `year()`, `current_database()`, `current_role()`, `current_schema()`, `current_schemas()`, `current_region()`, `current_avaliable_roles()`, `add_months()`, `any_value()`, `bitnot()`, `bitshiftleft()`, `bitshiftright()`, `convert_timezone()`, `uniform()`, `strtok_to_array()`, `sysdate()`, `time_from_parts()`,  `timestamp_from_parts()`, `timestamp_ltz_from_parts()`, `timestamp_ntz_from_parts()`, `timestamp_tz_from_parts()`, `weekofyear()`, `percentile_cont()` to `snowflake.snowflake.functions`.

### Breaking Changes:

- Expired deprecations:
  - Removed the following APIs that were deprecated in 0.4.0: `DataFrame.groupByGroupingSets()`, `DataFrame.naturalJoin()`, `DataFrame.joinTableFunction`, `DataFrame.withColumns()`, `Session.getImports()`, `Session.addImport()`, `Session.removeImport()`, `Session.clearImports()`, `Session.getSessionStage()`, `Session.getDefaultDatabase()`, `Session.getDefaultSchema()`, `Session.getCurrentDatabase()`, `Session.getCurrentSchema()`, `Session.getFullyQualifiedCurrentSchema()`.

### Improvements:

- Added support for creating an empty `DataFrame` with a specific schema using the `Session.create_dataframe()` method.
- Changed the logging level from `INFO` to `DEBUG` for several logs (e.g., the executed query) when evaluating a dataframe.
- Improved the error message when failing to create a UDF due to pickle errors.

### Bug Fixes:

- Removed pandas hard dependencies in the `Session.create_dataframe()` method.

### Dependency Updates:

- Added `typing-extension` as a new dependency with the version >= `4.1.0`.

## 0.5.0 (2022-03-22)

### New Features

- Added stored procedures API.
  - Added `Session.sproc` property and `sproc()` to `snowflake.snowpark.functions`, so you can register stored procedures.
  - Added `Session.call` to call stored procedures by name.
- Added `UDFRegistration.register_from_file()` to allow registering UDFs from Python source files or zip files directly.
- Added `UDFRegistration.describe()` to describe a UDF.
- Added `DataFrame.random_split()` to provide a way to randomly split a dataframe.
- Added functions `md5()`, `sha1()`, `sha2()`, `ascii()`, `initcap()`, `length()`, `lower()`, `lpad()`, `ltrim()`, `rpad()`, `rtrim()`, `repeat()`, `soundex()`, `regexp_count()`, `replace()`, `charindex()`, `collate()`, `collation()`, `insert()`, `left()`, `right()`, `endswith()` to `snowflake.snowpark.functions`.
- Allowed `call_udf()` to accept literal values.
- Provided a `distinct` keyword in `array_agg()`.

### Bug Fixes:

- Fixed an issue that caused `DataFrame.to_pandas()` to have a string column if `Column.cast(IntegerType())` was used.
- Fixed a bug in `DataFrame.describe()` when there is more than one string column.

## 0.4.0 (2022-02-15)

### New Features

- You can now specify which Anaconda packages to use when defining UDFs.
  - Added `add_packages()`, `get_packages()`, `clear_packages()`, and `remove_package()`, to class `Session`.
  - Added `add_requirements()` to `Session` so you can use a requirements file to specify which packages this session will use.
  - Added parameter `packages` to function `snowflake.snowpark.functions.udf()` and method `UserDefinedFunction.register()` to indicate UDF-level Anaconda package dependencies when creating a UDF.
  - Added parameter `imports` to `snowflake.snowpark.functions.udf()` and `UserDefinedFunction.register()` to specify UDF-level code imports.
- Added a parameter `session` to function `udf()` and `UserDefinedFunction.register()` so you can specify which session to use to create a UDF if you have multiple sessions.
- Added types `Geography` and `Variant` to `snowflake.snowpark.types` to be used as type hints for Geography and Variant data when defining a UDF.
- Added support for Geography geoJSON data.
- Added `Table`, a subclass of `DataFrame` for table operations:
  - Methods `update` and `delete` update and delete rows of a table in Snowflake.
  - Method `merge` merges data from a `DataFrame` to a `Table`.
  - Override method `DataFrame.sample()` with an additional parameter `seed`, which works on tables but not on view and sub-queries.
- Added `DataFrame.to_local_iterator()` and `DataFrame.to_pandas_batches()` to allow getting results from an iterator when the result set returned from the Snowflake database is too large.
- Added `DataFrame.cache_result()` for caching the operations performed on a `DataFrame` in a temporary table.
  Subsequent operations on the original `DataFrame` have no effect on the cached result `DataFrame`.
- Added property `DataFrame.queries` to get SQL queries that will be executed to evaluate the `DataFrame`.
- Added `Session.query_history()` as a context manager to track SQL queries executed on a session, including all SQL queries to evaluate `DataFrame`s created from a session. Both query ID and query text are recorded.
- You can now create a `Session` instance from an existing established `snowflake.connector.SnowflakeConnection`. Use parameter `connection` in `Session.builder.configs()`.
- Added `use_database()`, `use_schema()`, `use_warehouse()`, and `use_role()` to class `Session` to switch database/schema/warehouse/role after a session is created.
- Added `DataFrameWriter.copy_into_table()` to unload a `DataFrame` to stage files.
- Added `DataFrame.unpivot()`.
- Added `Column.within_group()` for sorting the rows by columns with some aggregation functions.
- Added functions `listagg()`, `mode()`, `div0()`, `acos()`, `asin()`, `atan()`, `atan2()`, `cos()`, `cosh()`, `sin()`, `sinh()`, `tan()`, `tanh()`, `degrees()`, `radians()`, `round()`, `trunc()`, and `factorial()` to `snowflake.snowflake.functions`.
- Added an optional argument `ignore_nulls` in function `lead()` and `lag()`.
- The `condition` parameter of function `when()` and `iff()` now accepts SQL expressions.

### Improvements

- All function and method names have been renamed to use the snake case naming style, which is more Pythonic. For convenience, some camel case names are kept as aliases to the snake case APIs. It is recommended to use the snake case APIs.
  - Deprecated these methods on class `Session` and replaced them with their snake case equivalents: `getImports()`, `addImports()`, `removeImport()`, `clearImports()`, `getSessionStage()`, `getDefaultSchema()`, `getDefaultSchema()`, `getCurrentDatabase()`, `getFullyQualifiedCurrentSchema()`.
  - Deprecated these methods on class `DataFrame` and replaced them with their snake case equivalents: `groupingByGroupingSets()`, `naturalJoin()`, `withColumns()`, `joinTableFunction()`.
- Property `DataFrame.columns` is now consistent with `DataFrame.schema.names` and the Snowflake database `Identifier Requirements`.
- `Column.__bool__()` now raises a `TypeError`. This will ban the use of logical operators `and`, `or`, `not` on `Column` object, for instance `col("a") > 1 and col("b") > 2` will raise the `TypeError`. Use `(col("a") > 1) & (col("b") > 2)` instead.
- Changed `PutResult` and `GetResult` to subclass `NamedTuple`.
- Fixed a bug which raised an error when the local path or stage location has a space or other special characters.
- Changed `DataFrame.describe()` so that non-numeric and non-string columns are ignored instead of raising an exception.

### Dependency updates

- Updated ``snowflake-connector-python`` to 2.7.4.

## 0.3.0 (2022-01-09)

### New Features

- Added `Column.isin()`, with an alias `Column.in_()`.
- Added `Column.try_cast()`, which is a special version of `cast()`. It tries to cast a string expression to other types and returns `null` if the cast is not possible.
- Added `Column.startswith()` and `Column.substr()` to process string columns.
- `Column.cast()` now also accepts a `str` value to indicate the cast type in addition to a `DataType` instance.
- Added `DataFrame.describe()` to summarize stats of a `DataFrame`.
- Added `DataFrame.explain()` to print the query plan of a `DataFrame`.
- `DataFrame.filter()` and `DataFrame.select_expr()` now accepts a sql expression.
- Added a new `bool` parameter `create_temp_table` to methods `DataFrame.saveAsTable()` and `Session.write_pandas()` to optionally create a temp table.
- Added `DataFrame.minus()` and `DataFrame.subtract()` as aliases to `DataFrame.except_()`.
- Added `regexp_replace()`, `concat()`, `concat_ws()`, `to_char()`, `current_timestamp()`, `current_date()`, `current_time()`, `months_between()`, `cast()`, `try_cast()`, `greatest()`, `least()`, and `hash()` to module `snowflake.snowpark.functions`.

### Bug Fixes

- Fixed an issue where `Session.createDataFrame(pandas_df)` and `Session.write_pandas(pandas_df)` raise an exception when the `pandas DataFrame` has spaces in the column name.
- `DataFrame.copy_into_table()` sometimes prints an `error` level log entry while it actually works. It's fixed now.
- Fixed an API docs issue where some `DataFrame` APIs are missing from the docs.

### Dependency updates

- Update ``snowflake-connector-python`` to 2.7.2, which upgrades ``pyarrow`` dependency to 6.0.x. Refer to the [python connector 2.7.2 release notes](https://pypi.org/project/snowflake-connector-python/2.7.2/) for more details.

## 0.2.0 (2021-12-02)

### New Features

- Updated the `Session.createDataFrame()` method for creating a `DataFrame` from a pandas DataFrame.
- Added the `Session.write_pandas()` method for writing a `pandas DataFrame` to a table in Snowflake and getting a `Snowpark DataFrame` object back.
- Added new classes and methods for calling window functions.
- Added the new functions `cume_dist()`, to find the cumulative distribution of a value with regard to other values within a window partition,
  and `row_number()`, which returns a unique row number for each row within a window partition.
- Added functions for computing statistics for DataFrames in the `DataFrameStatFunctions` class.
- Added functions for handling missing values in a DataFrame in the `DataFrameNaFunctions` class.
- Added new methods `rollup()`, `cube()`, and `pivot()` to the `DataFrame` class.
- Added the `GroupingSets` class, which you can use with the DataFrame groupByGroupingSets method to perform a SQL GROUP BY GROUPING SETS.
- Added the new `FileOperation(session)`
  class that you can use to upload and download files to and from a stage.
- Added the `DataFrame.copy_into_table()`
  method for loading data from files in a stage into a table.
- In CASE expressions, the functions `when()` and `otherwise()`
  now accept Python types in addition to `Column` objects.
- When you register a UDF you can now optionally set the `replace` parameter to `True` to overwrite an existing UDF with the same name.

### Improvements

- UDFs are now compressed before they are uploaded to the server. This makes them about 10 times smaller, which can help
  when you are using large ML model files.
- When the size of a UDF is less than 8196 bytes, it will be uploaded as in-line code instead of uploaded to a stage.

### Bug Fixes

- Fixed an issue where the statement `df.select(when(col("a") == 1, 4).otherwise(col("a"))), [Row(4), Row(2), Row(3)]` raised an exception.
- Fixed an issue where `df.toPandas()` raised an exception when a DataFrame was created from large local data.

## 0.1.0 (2021-10-26)

Start of Private Preview<|MERGE_RESOLUTION|>--- conflicted
+++ resolved
@@ -62,6 +62,8 @@
 - Added support for `DataFrame.corr`.
 - Added support for `DataFrame.equals` and `Series.equals`.
 - Added support for `DataFrame.reindex` and `Series.reindex`.
+- Added support for `Index.value_counts`.
+
 
 #### Bug Fixes
 - Fixed an issue when using np.where and df.where when the scalar 'other' is the literal 0.
@@ -124,22 +126,6 @@
 - Added support for `DataFrame.rolling` and `Series.rolling` for aggregation `count` with `axis=0`.
 - Added support for `Series.str.match`.
 - Added support for `DataFrame.resample` and `Series.resample` for aggregations `size`, `first`, and `last`.
-<<<<<<< HEAD
-- Added support for `DataFrameGroupBy.all`, `SeriesGroupBy.all`, `DataFrameGroupBy.any`, and `SeriesGroupBy.any`.
-- Added support for `DataFrame.nlargest`, `DataFrame.nsmallest`, `Series.nlargest` and `Series.nsmallest`.
-- Added support for `replace` and `frac > 1` in `DataFrame.sample` and `Series.sample`.
-- Added support for `read_excel` (Uses local pandas for processing)
-- Added support for `Series.at`, `Series.iat`, `DataFrame.at`, and `DataFrame.iat`.
-- Added support for `Series.dt.isocalendar`.
-- Added support for `Series.case_when` except when condition or replacement is callable.
-- Added documentation pages for `Index` and its APIs.
-- Added support for `DataFrame.assign`.
-- Added support for `DataFrame.stack`.
-- Added support for `DataFrame.pivot` and `pd.pivot`.
-- Added support for `DataFrame.to_csv` and `Series.to_csv`.
-- Added support for `Index.value_counts`.
-=======
->>>>>>> 42116c9a
 
 #### Bug Fixes
 

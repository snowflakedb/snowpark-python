--- conflicted
+++ resolved
@@ -1,23 +1,13 @@
 # Release History
 
 ## 1.41.0 (YYYY-MM-DD)
-<<<<<<< HEAD
-
-### Snowpark Python API Updates
-
-#### New Features
-
+
+### Snowpark Python API Updates
+
+#### New Features
+
+- Added a new function `service` in `snowflake.snowpark.functions` that allows users to create a callable representing a Snowpark Container Services (SPCS) service.
 - Added support for `Session.begin_transaction`, `Session.commit` and `Session.rollback`.
-
-## 1.40.0 (YYYY-MM-DD)
-=======
->>>>>>> 11cc13d2
-
-### Snowpark Python API Updates
-
-#### New Features
-
-- Added a new function `service` in `snowflake.snowpark.functions` that allows users to create a callable representing a Snowpark Container Services (SPCS) service.
 
 #### Bug Fixes
 

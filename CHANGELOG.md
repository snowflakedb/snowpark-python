--- conflicted
+++ resolved
@@ -10,20 +10,6 @@
 - Added support for `Session.udf_profiler`.
 - Added support for `functions.ai_translate`.
 - Added support for the following functions in `functions.py`:
-<<<<<<< HEAD
-  - Conditional expressions:
-    - `booland_agg`
-    - `boolxor_agg`
-    - `regr_valy`
-    - `zeroifnull`
-    
-  - Numeric expressions:
-    - `cot`
-    - `mod`
-    - `pi`
-    - `square`
-    - `width_bucket`
-=======
     - String and Binary functions:
       - `base64_decode_binary`
       - `compress`
@@ -35,7 +21,19 @@
       - `sha1_binary`
       - `sha2_binary`
       - `soundex_p123`
->>>>>>> db1b20f1
+      
+    - Conditional expressions:
+      - `booland_agg`
+      - `boolxor_agg`
+      - `regr_valy`
+      - `zeroifnull`
+    
+    - Numeric expressions:
+      - `cot`
+      - `mod`
+      - `pi`
+      - `square`
+      - `width_bucket`
 
 #### Improvements
 

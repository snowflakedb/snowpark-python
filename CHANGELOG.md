--- conflicted
+++ resolved
@@ -6,11 +6,8 @@
 
 #### New Features
 - Added support for `snowflake.snowpark.testing.assert_dataframe_equal` that is a util function to check the equality of two Snowpark DataFrames.
-<<<<<<< HEAD
+- Added support for `Resampler.fillna` and `Resampler.bfill`.
 - Added limited support for the `Timedelta` type, including creating `Timedelta` columns and `to_pandas`.
-=======
-- Added support for `Resampler.fillna` and `Resampler.bfill`.
->>>>>>> 4fb64457
 
 #### Improvements
 

--- conflicted
+++ resolved
@@ -5,6 +5,7 @@
 ### New Features
 
 - Added support for creating vectorized UDTFs with `process` method.
+- Added support for `locate` in `snowflake.snowpark.functions`.
 - Added support for dataframe functions:
   - to_timestamp_ltz
   - to_timestamp_ntz
@@ -18,14 +19,7 @@
   - greatest
   - least
   - dateadd
-<<<<<<< HEAD
   - date_part
-- Added support for ASOF JOIN type.
-=======
-- Added support for ASOF JOIN type.
-- Added support for `locate` in `snowflake.snowpark.functions`.
->>>>>>> 4f645fd7
-- Added support for the following local testing APIs:
   - Session.get_current_account
   - Session.get_current_warehouse
   - Session.get_current_role

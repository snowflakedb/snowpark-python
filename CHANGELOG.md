--- conflicted
+++ resolved
@@ -21,11 +21,8 @@
     - `encryption`
 - Added support for `Session.directory` and `Session.read.directory` to retrieve the list of all files on a stage with metadata.
 - Added support for `DataFrameReader.jdbc`(PrPr) that allows ingesting external data source with jdbc driver.
-<<<<<<< HEAD
 - Added support for `DataFrame.snow` which will `DataFrame.show`
-=======
 - Added support for `FileOperation.copy_files` to copy files from a source location to an output stage.
->>>>>>> 78361e69
 
 - Added support for the following scalar functions in `functions.py`:
   - `all_user_names`

# Release History

## 1.21.0 (TBD)

### Snowpark Python API Updates

#### New Features
- Added support for `snowflake.snowpark.testing.assert_dataframe_equal` that is a util function to check the equality of two Snowpark DataFrames.

#### Improvements

- Added support server side string size limitations.
- Added support to create and invoke stored procedures, UDFs and UDTFs with optional arguments.
- Added support for column lineage in the DataFrame.lineage.trace API.
- Added support for passing `INFER_SCHEMA` options to `DataFrameReader` via `INFER_SCHEMA_OPTIONS`.
- Added support for automatically cleaning up temporary tables created by `df.cache_result()` in the current session, when the DataFrame is no longer referenced (i.e., gets garbage collected). It is still an experimental feature not enabled by default, and can be enabled by setting `session.auto_clean_up_temp_table_enabled` to `True`.

#### Bug Fixes

- Fixed a bug where SQL generated for selecting `*` column has an incorrect subquery.
- Fixed a bug in `DataFrame.to_pandas_batches` where the iterator could throw an error if certain transformation is made to the pandas dataframe due to wrong isolation level.
- Fixed a bug in `DataFrame.lineage.trace` to split the quoted feature view's name and version correctly.

### Snowpark Local Testing Updates

#### New Features
- Added support for the following APIs:
  - snowflake.snowpark.functions
    - rank
    - dense_rank
    - percent_rank
    - cume_dist
    - ntile
    - datediff

#### Bug Fixes
- Fixed a bug that Window Functions LEAD and LAG do not handle option `ignore_nulls` properly.
- Fixed a bug where values were not populated into the result DataFrame during the insertion of table merge operation.

#### Improvements
- Fix pandas FutureWarning about integer indexing.

### Snowpark pandas API Updates
#### New Features
- Added support for `DataFrame.backfill`, `DataFrame.bfill`, `Series.backfill`, and `Series.bfill`.
- Added support for `DataFrame.compare` and `Series.compare` with default parameters.
- Added support for `Series.dt.microsecond` and `Series.dt.nanosecond`.
- Added support for `Index.is_unique` and `Index.has_duplicates`.
- Added support for `Index.equals`.
- Added support for `Index.value_counts`.
- Added support for `Series.dt.day_name` and `Series.dt.month_name`.
- Added support for indexing on Index, e.g., `df.index[:10]`.
- Added support for `DataFrame.unstack` and `Series.unstack`.
- Added support for `DataFrame.asfreq` and `Series.asfreq`.
- Added support for `Series.dt.is_month_start` and `Series.dt.is_month_end`.
<<<<<<< HEAD
- Added support for `Series.dt.is_year_start` and `Series.dt.is_year_end`.
=======
- Added support for `Index.all` and `Index.any`.
>>>>>>> 2b67c662

#### Improvements
- Removed the public preview warning message upon importing Snowpark pandas.
- Removed unnecessary count query from `SnowflakeQueryCompiler.is_series_like` method.

#### Bug Fixes
- Made passing an unsupported aggregation function to `pivot_table` raise `NotImplementedError` instead of `KeyError`.
- Removed axis labels and callable names from error messages and telemetry about unsupported aggregations.
- Fixed AssertionError in `Series.drop_duplicates` and `DataFrame.drop_duplicates` when called after `sort_values`.
- Fixed a bug in `Index.to_frame` where the result frame's column name may be wrong where name is unspecified.  
- Fixed a bug where some Index docstrings are ignored. 


## 1.20.0 (2024-07-17)

### Snowpark Python API Updates

#### Improvements

- Added distributed tracing using open telemetry APIs for table stored procedure function in `DataFrame`:
  - `_execute_and_get_query_id`
- Added support for the `arrays_zip` function.
- Improves performance for binary column expression and `df._in` by avoiding unnecessary cast for numeric values. You can enable this optimization by setting `session.eliminate_numeric_sql_value_cast_enabled = True`.
- Improved error message for `write_pandas` when the target table does not exist and `auto_create_table=False`.
- Added open telemetry tracing on UDxF functions in Snowpark.
- Added open telemetry tracing on stored procedure registration in Snowpark.
- Added a new optional parameter called `format_json` to the `Session.SessionBuilder.app_name` function that sets the app name in the `Session.query_tag` in JSON format. By default, this parameter is set to `False`.

#### Bug Fixes
- Fixed a bug where SQL generated for `lag(x, 0)` was incorrect and failed with error message `argument 1 to function LAG needs to be constant, found 'SYSTEM$NULL_TO_FIXED(null)'`.

### Snowpark Local Testing Updates

#### New Features

- Added support for the following APIs:
  - snowflake.snowpark.functions
    - random
- Added new parameters to `patch` function when registering a mocked function:
  - `distinct` allows an alternate function to be specified for when a sql function should be distinct.
  - `pass_column_index` passes a named parameter `column_index` to the mocked function that contains the pandas.Index for the input data.
  - `pass_row_index` passes a named parameter `row_index` to the mocked function that is the 0 indexed row number the function is currently operating on.
  - `pass_input_data` passes a named parameter `input_data` to the mocked function that contains the entire input dataframe for the current expression.
  - Added support for the `column_order` parameter to method `DataFrameWriter.save_as_table`.


#### Bug Fixes
- Fixed a bug that caused DecimalType columns to be incorrectly truncated to integer precision when used in BinaryExpressions.

### Snowpark pandas API Updates

#### New Features
- Added support for `DataFrameGroupBy.all`, `SeriesGroupBy.all`, `DataFrameGroupBy.any`, and `SeriesGroupBy.any`.
- Added support for `DataFrame.nlargest`, `DataFrame.nsmallest`, `Series.nlargest` and `Series.nsmallest`.
- Added support for `replace` and `frac > 1` in `DataFrame.sample` and `Series.sample`.
- Added support for `read_excel` (Uses local pandas for processing)
- Added support for `Series.at`, `Series.iat`, `DataFrame.at`, and `DataFrame.iat`.
- Added support for `Series.dt.isocalendar`.
- Added support for `Series.case_when` except when condition or replacement is callable.
- Added documentation pages for `Index` and its APIs.
- Added support for `DataFrame.assign`.
- Added support for `DataFrame.stack`.
- Added support for `DataFrame.pivot` and `pd.pivot`.
- Added support for `DataFrame.to_csv` and `Series.to_csv`.
- Added partial support for `Series.str.translate` where the values in the `table` are single-codepoint strings.
- Added support for `DataFrame.corr`.
- Allow `df.plot()` and `series.plot()` to be called, materializing the data into the local client
- Added support for `DataFrameGroupBy` and `SeriesGroupBy` aggregations `first` and `last`
- Added support for `DataFrameGroupBy.get_group`.
- Added support for `limit` parameter when `method` parameter is used in `fillna`.
- Added partial support for `Series.str.translate` where the values in the `table` are single-codepoint strings.
- Added support for `DataFrame.corr`.
- Added support for `DataFrame.equals` and `Series.equals`.
- Added support for `DataFrame.reindex` and `Series.reindex`.
- Added support for `Index.astype`.
- Added support for `Index.unique` and `Index.nunique`.
- Added support for `Index.sort_values`.

#### Bug Fixes
- Fixed an issue when using np.where and df.where when the scalar 'other' is the literal 0.
- Fixed a bug regarding precision loss when converting to Snowpark pandas `DataFrame` or `Series` with `dtype=np.uint64`.
- Fixed bug where `values` is set to `index` when `index` and `columns` contain all columns in DataFrame during `pivot_table`.

#### Improvements
- Added support for `Index.copy()`
- Added support for Index APIs: `dtype`, `values`, `item()`, `tolist()`, `to_series()` and `to_frame()`
- Expand support for DataFrames with no rows in `pd.pivot_table` and `DataFrame.pivot_table`.
- Added support for `inplace` parameter in `DataFrame.sort_index` and `Series.sort_index`.


## 1.19.0 (2024-06-25)

### Snowpark Python API Updates

#### New Features

- Added support for `to_boolean` function.
- Added documentation pages for Index and its APIs.

#### Bug Fixes

- Fixed a bug where python stored procedure with table return type fails when run in a task.
- Fixed a bug where df.dropna fails due to `RecursionError: maximum recursion depth exceeded` when the DataFrame has more than 500 columns.
- Fixed a bug where `AsyncJob.result("no_result")` doesn't wait for the query to finish execution.


### Snowpark Local Testing Updates

#### New Features

- Added support for the `strict` parameter when registering UDFs and Stored Procedures.

#### Bug Fixes

- Fixed a bug in convert_timezone that made the setting the source_timezone parameter return an error.
- Fixed a bug where creating DataFrame with empty data of type `DateType` raises `AttributeError`.
- Fixed a bug that table merge fails when update clause exists but no update takes place.
- Fixed a bug in mock implementation of `to_char` that raises `IndexError` when incoming column has nonconsecutive row index.
- Fixed a bug in handling of `CaseExpr` expressions that raises `IndexError` when incoming column has nonconsecutive row index.
- Fixed a bug in implementation of `Column.like` that raises `IndexError` when incoming column has nonconsecutive row index.

#### Improvements

- Added support for type coercion in the implementation of DataFrame.replace, DataFrame.dropna and the mock function `iff`.

### Snowpark pandas API Updates

#### New Features

- Added partial support for `DataFrame.pct_change` and `Series.pct_change` without the `freq` and `limit` parameters.
- Added support for `Series.str.get`.
- Added support for `Series.dt.dayofweek`, `Series.dt.day_of_week`, `Series.dt.dayofyear`, and `Series.dt.day_of_year`.
- Added support for `Series.str.__getitem__` (`Series.str[...]`).
- Added support for `Series.str.lstrip` and `Series.str.rstrip`.
- Added support for `DataFrameGroupBy.size` and `SeriesGroupBy.size`.
- Added support for `DataFrame.expanding` and `Series.expanding` for aggregations `count`, `sum`, `min`, `max`, `mean`, `std`, `var`, and `sem` with `axis=0`.
- Added support for `DataFrame.rolling` and `Series.rolling` for aggregation `count` with `axis=0`.
- Added support for `Series.str.match`.
- Added support for `DataFrame.resample` and `Series.resample` for aggregations `size`, `first`, and `last`.
- Added support for `DataFrameGroupBy.all`, `SeriesGroupBy.all`, `DataFrameGroupBy.any`, and `SeriesGroupBy.any`.
- Added support for `DataFrame.nlargest`, `DataFrame.nsmallest`, `Series.nlargest` and `Series.nsmallest`.
- Added support for `replace` and `frac > 1` in `DataFrame.sample` and `Series.sample`.
- Added support for `read_excel` (Uses local pandas for processing)
- Added support for `Series.at`, `Series.iat`, `DataFrame.at`, and `DataFrame.iat`.
- Added support for `Series.dt.isocalendar`.
- Added support for `Series.case_when` except when condition or replacement is callable.
- Added documentation pages for `Index` and its APIs.
- Added support for `DataFrame.assign`.
- Added support for `DataFrame.stack`.
- Added support for `DataFrame.pivot` and `pd.pivot`.
- Added support for `DataFrame.to_csv` and `Series.to_csv`.
- Added support for `Index.T`.

#### Bug Fixes

- Fixed a bug that causes output of GroupBy.aggregate's columns to be ordered incorrectly.
- Fixed a bug where `DataFrame.describe` on a frame with duplicate columns of differing dtypes could cause an error or incorrect results.
- Fixed a bug in `DataFrame.rolling` and `Series.rolling` so `window=0` now throws `NotImplementedError` instead of `ValueError`

#### Improvements

- Added support for named aggregations in `DataFrame.aggregate` and `Series.aggregate` with `axis=0`.
- `pd.read_csv` reads using the native pandas CSV parser, then uploads data to snowflake using parquet. This enables most of the parameters supported by `read_csv` including date parsing and numeric conversions. Uploading via parquet is roughly twice as fast as uploading via CSV.
- Initial work to support an `pd.Index` directly in Snowpark pandas. Support for `pd.Index` as a first-class component of Snowpark pandas is coming soon.
- Added a lazy index constructor and support for `len`, `shape`, `size`, `empty`, `to_pandas()` and `names`. For `df.index`, Snowpark pandas creates a lazy index object.
- For `df.columns`, Snowpark pandas supports a non-lazy version of an `Index` since the data is already stored locally.

## 1.18.0 (2024-05-28)

### Snowpark Python API Updates

#### Improvements

- Improved error message to remind users set `{"infer_schema": True}` when reading csv file without specifying its schema.
- Improved error handling for `Session.create_dataframe` when called with more than 512 rows and using `format` or `pyformat` `paramstyle`.

### Snowpark pandas API Updates

#### New Features

- Added `DataFrame.cache_result` and `Series.cache_result` methods for users to persist DataFrames and Series to a temporary table lasting the duration of the session to improve latency of subsequent operations.

#### Bug Fixes

#### Improvements

- Added partial support for `DataFrame.pivot_table` with no `index` parameter, as well as for `margins` parameter.
- Updated the signature of `DataFrame.shift`/`Series.shift`/`DataFrameGroupBy.shift`/`SeriesGroupBy.shift` to match pandas 2.2.1. Snowpark pandas does not yet support the newly-added `suffix` argument, or sequence values of `periods`.
- Re-added support for `Series.str.split`.

#### Bug Fixes

- Fixed how we support mixed columns for string methods (`Series.str.*`).

### Snowpark Local Testing Updates

#### New Features

- Added support for the following DataFrameReader read options to file formats `csv` and `json`:
  - PURGE
  - PATTERN
  - INFER_SCHEMA with value being `False`
  - ENCODING with value being `UTF8`
- Added support for `DataFrame.analytics.moving_agg` and `DataFrame.analytics.cumulative_agg_agg`.
- Added support for `if_not_exists` parameter during UDF and stored procedure registration.

#### Bug Fixes

- Fixed a bug that when processing time format, fractional second part is not handled properly.
- Fixed a bug that caused function calls on `*` to fail.
- Fixed a bug that prevented creation of map and struct type objects.
- Fixed a bug that function `date_add` was unable to handle some numeric types.
- Fixed a bug that `TimestampType` casting resulted in incorrect data.
- Fixed a bug that caused `DecimalType` data to have incorrect precision in some cases.
- Fixed a bug where referencing missing table or view raises confusing `IndexError`.
- Fixed a bug that mocked function `to_timestamp_ntz` can not handle None data.
- Fixed a bug that mocked UDFs handles output data of None improperly.
- Fixed a bug where `DataFrame.with_column_renamed` ignores attributes from parent DataFrames after join operations.
- Fixed a bug that integer precision of large value gets lost when converted to pandas DataFrame.
- Fixed a bug that the schema of datetime object is wrong when create DataFrame from a pandas DataFrame.
- Fixed a bug in the implementation of `Column.equal_nan` where null data is handled incorrectly.
- Fixed a bug where `DataFrame.drop` ignore attributes from parent DataFrames after join operations.
- Fixed a bug in mocked function `date_part` where Column type is set wrong.
- Fixed a bug where `DataFrameWriter.save_as_table` does not raise exceptions when inserting null data into non-nullable columns.
- Fixed a bug in the implementation of `DataFrameWriter.save_as_table` where
  - Append or Truncate fails when incoming data has different schema than existing table.
  - Truncate fails when incoming data does not specify columns that are nullable.

#### Improvements

- Removed dependency check for `pyarrow` as it is not used.
- Improved target type coverage of `Column.cast`, adding support for casting to boolean and all integral types.
- Aligned error experience when calling UDFs and stored procedures.
- Added appropriate error messages for `is_permanent` and `anonymous` options in UDFs and stored procedures registration to make it more clear that those features are not yet supported.
- File read operation with unsupported options and values now raises `NotImplementedError` instead of warnings and unclear error information.

## 1.17.0 (2024-05-21)

### Snowpark Python API Updates

#### New Features

- Added support to add a comment on tables and views using the functions listed below:
  - `DataFrameWriter.save_as_table`
  - `DataFrame.create_or_replace_view`
  - `DataFrame.create_or_replace_temp_view`
  - `DataFrame.create_or_replace_dynamic_table`

#### Improvements

- Improved error message to remind users to set `{"infer_schema": True}` when reading CSV file without specifying its schema.

### Snowpark pandas API Updates

#### New Features

- Start of Public Preview of Snowpark pandas API. Refer to the [Snowpark pandas API Docs](https://docs.snowflake.com/developer-guide/snowpark/python/snowpark-pandas) for more details.

### Snowpark Local Testing Updates

#### New Features

- Added support for NumericType and VariantType data conversion in the mocked function `to_timestamp_ltz`, `to_timestamp_ntz`, `to_timestamp_tz` and `to_timestamp`.
- Added support for DecimalType, BinaryType, ArrayType, MapType, TimestampType, DateType and TimeType data conversion in the mocked function `to_char`.
- Added support for the following APIs:
  - snowflake.snowpark.functions:
    - to_varchar
  - snowflake.snowpark.DataFrame:
    - pivot
  - snowflake.snowpark.Session:
    - cancel_all
- Introduced a new exception class `snowflake.snowpark.mock.exceptions.SnowparkLocalTestingException`.
- Added support for casting to FloatType

#### Bug Fixes

- Fixed a bug that stored procedure and UDF should not remove imports already in the `sys.path` during the clean-up step.
- Fixed a bug that when processing datetime format, the fractional second part is not handled properly.
- Fixed a bug that on Windows platform that file operations was unable to properly handle file separator in directory name.
- Fixed a bug that on Windows platform that when reading a pandas dataframe, IntervalType column with integer data can not be processed.
- Fixed a bug that prevented users from being able to select multiple columns with the same alias.
- Fixed a bug that `Session.get_current_[schema|database|role|user|account|warehouse]` returns upper-cased identifiers when identifiers are quoted.
- Fixed a bug that function `substr` and `substring` can not handle 0-based `start_expr`.

#### Improvements

- Standardized the error experience by raising `SnowparkLocalTestingException` in error cases which is on par with `SnowparkSQLException` raised in non-local execution.
- Improved error experience of `Session.write_pandas` method that `NotImplementError` will be raised when called.
- Aligned error experience with reusing a closed session in non-local execution.

## 1.16.0 (2024-05-07)

### New Features

- Support stored procedure register with packages given as Python modules.
- Added snowflake.snowpark.Session.lineage.trace to explore data lineage of snowfake objects.
- Added support for structured type schema parsing.

### Bug Fixes

- Fixed a bug when inferring schema, single quotes are added to stage files already have single quotes.

### Local Testing Updates

#### New Features

- Added support for StringType, TimestampType and VariantType data conversion in the mocked function `to_date`.
- Added support for the following APIs:
  - snowflake.snowpark.functions
    - get
    - concat
    - concat_ws

#### Bug Fixes

- Fixed a bug that caused `NaT` and `NaN` values to not be recognized.
- Fixed a bug where, when inferring a schema, single quotes were added to stage files that already had single quotes.
- Fixed a bug where `DataFrameReader.csv` was unable to handle quoted values containing a delimiter.
- Fixed a bug that when there is `None` value in an arithmetic calculation, the output should remain `None` instead of `math.nan`.
- Fixed a bug in function `sum` and `covar_pop` that when there is `math.nan` in the data, the output should also be `math.nan`.
- Fixed a bug that stage operation can not handle directories.
- Fixed a bug that `DataFrame.to_pandas` should take Snowflake numeric types with precision 38 as `int64`.

## 1.15.0 (2024-04-24)

### New Features

- Added `truncate` save mode in `DataFrameWrite` to overwrite existing tables by truncating the underlying table instead of dropping it.
- Added telemetry to calculate query plan height and number of duplicate nodes during collect operations.
- Added the functions below to unload data from a `DataFrame` into one or more files in a stage:
  - `DataFrame.write.json`
  - `DataFrame.write.csv`
  - `DataFrame.write.parquet`
- Added distributed tracing using open telemetry APIs for action functions in `DataFrame` and `DataFrameWriter`:
  - snowflake.snowpark.DataFrame:
    - collect
    - collect_nowait
    - to_pandas
    - count
    - show
  - snowflake.snowpark.DataFrameWriter:
    - save_as_table
- Added support for snow:// URLs to `snowflake.snowpark.Session.file.get` and `snowflake.snowpark.Session.file.get_stream`
- Added support to register stored procedures and UDxFs with a `comment`.
- UDAF client support is ready for public preview. Please stay tuned for the Snowflake announcement of UDAF public preview.
- Added support for dynamic pivot.  This feature is currently in private preview.

### Improvements

- Improved the generated query performance for both compilation and execution by converting duplicate subqueries to Common Table Expressions (CTEs). It is still an experimental feature not enabled by default, and can be enabled by setting `session.cte_optimization_enabled` to `True`.

### Bug Fixes

- Fixed a bug where `statement_params` was not passed to query executions that register stored procedures and user defined functions.
- Fixed a bug causing `snowflake.snowpark.Session.file.get_stream` to fail for quoted stage locations.
- Fixed a bug that an internal type hint in `utils.py` might raise AttributeError in case the underlying module can not be found.

### Local Testing Updates

#### New Features

- Added support for registering UDFs and stored procedures.
- Added support for the following APIs:
  - snowflake.snowpark.Session:
    - file.put
    - file.put_stream
    - file.get
    - file.get_stream
    - read.json
    - add_import
    - remove_import
    - get_imports
    - clear_imports
    - add_packages
    - add_requirements
    - clear_packages
    - remove_package
    - udf.register
    - udf.register_from_file
    - sproc.register
    - sproc.register_from_file
  - snowflake.snowpark.functions
    - current_database
    - current_session
    - date_trunc
    - object_construct
    - object_construct_keep_null
    - pow
    - sqrt
    - udf
    - sproc
- Added support for StringType, TimestampType and VariantType data conversion in the mocked function `to_time`.

#### Bug Fixes

- Fixed a bug that null filled columns for constant functions.
- Fixed a bug that implementation of to_object, to_array and to_binary to better handle null inputs.
- Fixed a bug that timestamp data comparison can not handle year beyond 2262.
- Fixed a bug that `Session.builder.getOrCreate` should return the created mock session.

## 1.14.0 (2024-03-20)

### New Features

- Added support for creating vectorized UDTFs with `process` method.
- Added support for dataframe functions:
  - to_timestamp_ltz
  - to_timestamp_ntz
  - to_timestamp_tz
  - locate
- Added support for ASOF JOIN type.
- Added support for the following local testing APIs:
  - snowflake.snowpark.functions:
    - to_double
    - to_timestamp
    - to_timestamp_ltz
    - to_timestamp_ntz
    - to_timestamp_tz
    - greatest
    - least
    - convert_timezone
    - dateadd
    - date_part
  - snowflake.snowpark.Session:
    - get_current_account
    - get_current_warehouse
    - get_current_role
    - use_schema
    - use_warehouse
    - use_database
    - use_role

### Bug Fixes

- Fixed a bug in `SnowflakePlanBuilder` that `save_as_table` does not filter column that name start with '$' and follow by number correctly.
- Fixed a bug that statement parameters may have no effect when resolving imports and packages.
- Fixed bugs in local testing:
  - LEFT ANTI and LEFT SEMI joins drop rows with null values.
  - DataFrameReader.csv incorrectly parses data when the optional parameter `field_optionally_enclosed_by` is specified.
  - Column.regexp only considers the first entry when `pattern` is a `Column`.
  - Table.update raises `KeyError` when updating null values in the rows.
  - VARIANT columns raise errors at `DataFrame.collect`.
  - `count_distinct` does not work correctly when counting.
  - Null values in integer columns raise `TypeError`.

### Improvements

- Added telemetry to local testing.
- Improved the error message of `DataFrameReader` to raise `FileNotFound` error when reading a path that does not exist or when there are no files under the path.

## 1.13.0 (2024-02-26)

### New Features

- Added support for an optional `date_part` argument in function `last_day`.
- `SessionBuilder.app_name` will set the query_tag after the session is created.
- Added support for the following local testing functions:
  - current_timestamp
  - current_date
  - current_time
  - strip_null_value
  - upper
  - lower
  - length
  - initcap

### Improvements

- Added cleanup logic at interpreter shutdown to close all active sessions.
- Closing sessions within stored procedures now is a no-op logging a warning instead of raising an error.

### Bug Fixes

- Fixed a bug in `DataFrame.to_local_iterator` where the iterator could yield wrong results if another query is executed before the iterator finishes due to wrong isolation level. For details, please see #945.
- Fixed a bug that truncated table names in error messages while running a plan with local testing enabled.
- Fixed a bug that `Session.range` returns empty result when the range is large.

## 1.12.1 (2024-02-08)

### Improvements

- Use `split_blocks=True` by default during `to_pandas` conversion, for optimal memory allocation. This parameter is passed to `pyarrow.Table.to_pandas`, which enables `PyArrow` to split the memory allocation into smaller, more manageable blocks instead of allocating a single contiguous block. This results in better memory management when dealing with larger datasets.

### Bug Fixes

- Fixed a bug in `DataFrame.to_pandas` that caused an error when evaluating on a Dataframe with an `IntergerType` column with null values.

## 1.12.0 (2024-01-30)

### New Features

- Exposed `statement_params` in `StoredProcedure.__call__`.
- Added two optional arguments to `Session.add_import`.
  - `chunk_size`: The number of bytes to hash per chunk of the uploaded files.
  - `whole_file_hash`: By default only the first chunk of the uploaded import is hashed to save time. When this is set to True each uploaded file is fully hashed instead.
- Added parameters `external_access_integrations` and `secrets` when creating a UDAF from Snowpark Python to allow integration with external access.
- Added a new method `Session.append_query_tag`. Allows an additional tag to be added to the current query tag by appending it as a comma separated value.
- Added a new method `Session.update_query_tag`. Allows updates to a JSON encoded dictionary query tag.
- `SessionBuilder.getOrCreate` will now attempt to replace the singleton it returns when token expiration has been detected.
- Added support for new functions in `snowflake.snowpark.functions`:
  - `array_except`
  - `create_map`
  - `sign`/`signum`
- Added the following functions to `DataFrame.analytics`:
  - Added the `moving_agg` function in `DataFrame.analytics` to enable moving aggregations like sums and averages with multiple window sizes.
  - Added the `cummulative_agg` function in `DataFrame.analytics` to enable commulative aggregations like sums and averages on multiple columns.
  - Added the `compute_lag` and `compute_lead` functions in `DataFrame.analytics` for enabling lead and lag calculations on multiple columns.
  - Added the `time_series_agg` function in `DataFrame.analytics` to enable time series aggregations like sums and averages with multiple time windows.

### Bug Fixes

- Fixed a bug in `DataFrame.na.fill` that caused Boolean values to erroneously override integer values.
- Fixed a bug in `Session.create_dataframe` where the Snowpark DataFrames created using pandas DataFrames were not inferring the type for timestamp columns correctly. The behavior is as follows:
  - Earlier timestamp columns without a timezone would be converted to nanosecond epochs and inferred as `LongType()`, but will now be correctly maintained as timestamp values and be inferred as `TimestampType(TimestampTimeZone.NTZ)`.
  - Earlier timestamp columns with a timezone would be inferred as `TimestampType(TimestampTimeZone.NTZ)` and loose timezone information but will now be correctly inferred as `TimestampType(TimestampTimeZone.LTZ)` and timezone information is retained correctly.
  - Set session parameter `PYTHON_SNOWPARK_USE_LOGICAL_TYPE_FOR_CREATE_DATAFRAME` to revert back to old behavior. It is recommended that you update your code to align with correct behavior because the parameter will be removed in the future.
- Fixed a bug that `DataFrame.to_pandas` gets decimal type when scale is not 0, and creates an object dtype in `pandas`. Instead, we cast the value to a float64 type.
- Fixed bugs that wrongly flattened the generated SQL when one of the following happens:
  - `DataFrame.filter()` is called after `DataFrame.sort().limit()`.
  - `DataFrame.sort()` or `filter()` is called on a DataFrame that already has a window function or sequence-dependent data generator column.
    For instance, `df.select("a", seq1().alias("b")).select("a", "b").sort("a")` won't flatten the sort clause anymore.
  - a window or sequence-dependent data generator column is used after `DataFrame.limit()`. For instance, `df.limit(10).select(row_number().over())` won't flatten the limit and select in the generated SQL.
- Fixed a bug where aliasing a DataFrame column raised an error when the DataFame was copied from another DataFrame with an aliased column. For instance,

  ```python
  df = df.select(col("a").alias("b"))
  df = copy(df)
  df.select(col("b").alias("c"))  # threw an error. Now it's fixed.
  ```

- Fixed a bug in `Session.create_dataframe` that the non-nullable field in a schema is not respected for boolean type. Note that this fix is only effective when the user has the privilege to create a temp table.
- Fixed a bug in SQL simplifier where non-select statements in `session.sql` dropped a SQL query when used with `limit()`.
- Fixed a bug that raised an exception when session parameter `ERROR_ON_NONDETERMINISTIC_UPDATE` is true.

### Behavior Changes (API Compatible)

- When parsing data types during a `to_pandas` operation, we rely on GS precision value to fix precision issues for large integer values. This may affect users where a column that was earlier returned as `int8` gets returned as `int64`. Users can fix this by explicitly specifying precision values for their return column.
- Aligned behavior for `Session.call` in case of table stored procedures where running `Session.call` would not trigger stored procedure unless a `collect()` operation was performed.
- `StoredProcedureRegistration` will now automatically add `snowflake-snowpark-python` as a package dependency. The added dependency will be on the client's local version of the library and an error is thrown if the server cannot support that version.

## 1.11.1 (2023-12-07)

### Bug Fixes

- Fixed a bug that numpy should not be imported at the top level of mock module.
- Added support for these new functions in `snowflake.snowpark.functions`:
  - `from_utc_timestamp`
  - `to_utc_timestamp`

## 1.11.0 (2023-12-05)

### New Features

- Add the `conn_error` attribute to `SnowflakeSQLException` that stores the whole underlying exception from `snowflake-connector-python`.
- Added support for `RelationalGroupedDataframe.pivot()` to access `pivot` in the following pattern `Dataframe.group_by(...).pivot(...)`.
- Added experimental feature: Local Testing Mode, which allows you to create and operate on Snowpark Python DataFrames locally without connecting to a Snowflake account. You can use the local testing framework to test your DataFrame operations locally, on your development machine or in a CI (continuous integration) pipeline, before deploying code changes to your account.

- Added support for `arrays_to_object` new functions in `snowflake.snowpark.functions`.
- Added support for the vector data type.

### Dependency Updates

- Bumped cloudpickle dependency to work with `cloudpickle==2.2.1`
- Updated ``snowflake-connector-python`` to `3.4.0`.

### Bug Fixes

- DataFrame column names quoting check now supports newline characters.
- Fix a bug where a DataFrame generated by `session.read.with_metadata` creates inconsistent table when doing `df.write.save_as_table`.

## 1.10.0 (2023-11-03)

### New Features

- Added support for managing case sensitivity in `DataFrame.to_local_iterator()`.
- Added support for specifying vectorized UDTF's input column names by using the optional parameter `input_names` in `UDTFRegistration.register/register_file` and `functions.pandas_udtf`. By default, `RelationalGroupedDataFrame.applyInPandas` will infer the column names from current dataframe schema.
- Add `sql_error_code` and `raw_message` attributes to `SnowflakeSQLException` when it is caused by a SQL exception.

### Bug Fixes

- Fixed a bug in `DataFrame.to_pandas()` where converting snowpark dataframes to pandas dataframes was losing precision on integers with more than 19 digits.
- Fixed a bug that `session.add_packages` can not handle requirement specifier that contains project name with underscore and version.
- Fixed a bug in `DataFrame.limit()` when `offset` is used and the parent `DataFrame` uses `limit`. Now the `offset` won't impact the parent DataFrame's `limit`.
- Fixed a bug in `DataFrame.write.save_as_table` where dataframes created from read api could not save data into snowflake because of invalid column name `$1`.

### Behavior change

- Changed the behavior of `date_format`:
  - The `format` argument changed from optional to required.
  - The returned result changed from a date object to a date-formatted string.
- When a window function, or a sequence-dependent data generator (`normal`, `zipf`, `uniform`, `seq1`, `seq2`, `seq4`, `seq8`) function is used, the sort and filter operation will no longer be flattened when generating the query.

## 1.9.0 (2023-10-13)

### New Features

- Added support for the Python 3.11 runtime environment.

### Dependency updates

- Added back the dependency of `typing-extensions`.

### Bug Fixes

- Fixed a bug where imports from permanent stage locations were ignored for temporary stored procedures, UDTFs, UDFs, and UDAFs.
- Revert back to using CTAS (create table as select) statement for `Dataframe.writer.save_as_table` which does not need insert permission for writing tables.

### New Features
- Support `PythonObjJSONEncoder` json-serializable objects for `ARRAY` and `OBJECT` literals.

## 1.8.0 (2023-09-14)

### New Features

- Added support for VOLATILE/IMMUTABLE keyword when registering UDFs.
- Added support for specifying clustering keys when saving dataframes using `DataFrame.save_as_table`.
- Accept `Iterable` objects input for `schema` when creating dataframes using `Session.create_dataframe`.
- Added the property `DataFrame.session` to return a `Session` object.
- Added the property `Session.session_id` to return an integer that represents session ID.
- Added the property `Session.connection` to return a `SnowflakeConnection` object .

- Added support for creating a Snowpark session from a configuration file or environment variables.

### Dependency updates

- Updated ``snowflake-connector-python`` to 3.2.0.

### Bug Fixes

- Fixed a bug where automatic package upload would raise `ValueError` even when compatible package version were added in `session.add_packages`.
- Fixed a bug where table stored procedures were not registered correctly when using `register_from_file`.
- Fixed a bug where dataframe joins failed with `invalid_identifier` error.
- Fixed a bug where `DataFrame.copy` disables SQL simplfier for the returned copy.
- Fixed a bug where `session.sql().select()` would fail if any parameters are specified to `session.sql()`

## 1.7.0 (2023-08-28)

### New Features

- Added parameters `external_access_integrations` and `secrets` when creating a UDF, UDTF or Stored Procedure from Snowpark Python to allow integration with external access.
- Added support for these new functions in `snowflake.snowpark.functions`:
  - `array_flatten`
  - `flatten`
- Added support for `apply_in_pandas` in `snowflake.snowpark.relational_grouped_dataframe`.
- Added support for replicating your local Python environment on Snowflake via `Session.replicate_local_environment`.

### Bug Fixes

- Fixed a bug where `session.create_dataframe` fails to properly set nullable columns where nullability was affected by order or data was given.
- Fixed a bug where `DataFrame.select` could not identify and alias columns in presence of table functions when output columns of table function overlapped with columns in dataframe.

### Behavior Changes

- When creating stored procedures, UDFs, UDTFs, UDAFs with parameter `is_permanent=False` will now create temporary objects even when `stage_name` is provided. The default value of `is_permanent` is `False` which is why if this value is not explicitly set to `True` for permanent objects, users will notice a change in behavior.
- `types.StructField` now enquotes column identifier by default.

## 1.6.1 (2023-08-02)

### New Features

- Added support for these new functions in `snowflake.snowpark.functions`:
  - `array_sort`
  - `sort_array`
  - `array_min`
  - `array_max`
  - `explode_outer`
- Added support for pure Python packages specified via `Session.add_requirements` or `Session.add_packages`. They are now usable in stored procedures and UDFs even if packages are not present on the Snowflake Anaconda channel.
  - Added Session parameter `custom_packages_upload_enabled` and `custom_packages_force_upload_enabled` to enable the support for pure Python packages feature mentioned above. Both parameters default to `False`.
- Added support for specifying package requirements by passing a Conda environment yaml file to `Session.add_requirements`.
- Added support for asynchronous execution of multi-query dataframes that contain binding variables.
- Added support for renaming multiple columns in `DataFrame.rename`.
- Added support for Geometry datatypes.
- Added support for `params` in `session.sql()` in stored procedures.
- Added support for user-defined aggregate functions (UDAFs). This feature is currently in private preview.
- Added support for vectorized UDTFs (user-defined table functions). This feature is currently in public preview.
- Added support for Snowflake Timestamp variants (i.e., `TIMESTAMP_NTZ`, `TIMESTAMP_LTZ`, `TIMESTAMP_TZ`)
  - Added `TimestampTimezone` as an argument in `TimestampType` constructor.
  - Added type hints `NTZ`, `LTZ`, `TZ` and `Timestamp` to annotate functions when registering UDFs.

### Improvements

- Removed redundant dependency `typing-extensions`.
- `DataFrame.cache_result` now creates temp table fully qualified names under current database and current schema.

### Bug Fixes

- Fixed a bug where type check happens on pandas before it is imported.
- Fixed a bug when creating a UDF from `numpy.ufunc`.
- Fixed a bug where `DataFrame.union` was not generating the correct `Selectable.schema_query` when SQL simplifier is enabled.

### Behavior Changes

- `DataFrameWriter.save_as_table` now respects the `nullable` field of the schema provided by the user or the inferred schema based on data from user input.

### Dependency updates

- Updated ``snowflake-connector-python`` to 3.0.4.

## 1.5.1 (2023-06-20)

### New Features

- Added support for the Python 3.10 runtime environment.

## 1.5.0 (2023-06-09)

### Behavior Changes

- Aggregation results, from functions such as `DataFrame.agg` and `DataFrame.describe`, no longer strip away non-printing characters from column names.

### New Features

- Added support for the Python 3.9 runtime environment.
- Added support for new functions in `snowflake.snowpark.functions`:
  - `array_generate_range`
  - `array_unique_agg`
  - `collect_set`
  - `sequence`
- Added support for registering and calling stored procedures with `TABLE` return type.
- Added support for parameter `length` in `StringType()` to specify the maximum number of characters that can be stored by the column.
- Added the alias `functions.element_at()` for `functions.get()`.
- Added the alias `Column.contains` for `functions.contains`.
- Added experimental feature `DataFrame.alias`.
- Added support for querying metadata columns from stage when creating `DataFrame` using `DataFrameReader`.
- Added support for `StructType.add` to append more fields to existing `StructType` objects.
- Added support for parameter `execute_as` in `StoredProcedureRegistration.register_from_file()` to specify stored procedure caller rights.

### Bug Fixes

- Fixed a bug where the `Dataframe.join_table_function` did not run all of the necessary queries to set up the join table function when SQL simplifier was enabled.
- Fixed type hint declaration for custom types - `ColumnOrName`, `ColumnOrLiteralStr`, `ColumnOrSqlExpr`, `LiteralType` and `ColumnOrLiteral` that were breaking `mypy` checks.
- Fixed a bug where `DataFrameWriter.save_as_table` and `DataFrame.copy_into_table` failed to parse fully qualified table names.

## 1.4.0 (2023-04-24)

### New Features

- Added support for `session.getOrCreate`.
- Added support for alias `Column.getField`.
- Added support for new functions in `snowflake.snowpark.functions`:
  - `date_add` and `date_sub` to make add and subtract operations easier.
  - `daydiff`
  - `explode`
  - `array_distinct`.
  - `regexp_extract`.
  - `struct`.
  - `format_number`.
  - `bround`.
  - `substring_index`
- Added parameter `skip_upload_on_content_match` when creating UDFs, UDTFs and stored procedures using `register_from_file` to skip uploading files to a stage if the same version of the files are already on the stage.
- Added support for `DataFrameWriter.save_as_table` method to take table names that contain dots.
- Flattened generated SQL when `DataFrame.filter()` or `DataFrame.order_by()` is followed by a projection statement (e.g. `DataFrame.select()`, `DataFrame.with_column()`).
- Added support for creating dynamic tables _(in private preview)_ using `Dataframe.create_or_replace_dynamic_table`.
- Added an optional argument `params` in `session.sql()` to support binding variables. Note that this is not supported in stored procedures yet.

### Bug Fixes

- Fixed a bug in `strtok_to_array` where an exception was thrown when a delimiter was passed in.
- Fixed a bug in `session.add_import` where the module had the same namespace as other dependencies.

## 1.3.0 (2023-03-28)

### New Features

- Added support for `delimiters` parameter in `functions.initcap()`.
- Added support for `functions.hash()` to accept a variable number of input expressions.
- Added API `Session.RuntimeConfig` for getting/setting/checking the mutability of any runtime configuration.
- Added support managing case sensitivity in `Row` results from `DataFrame.collect` using `case_sensitive` parameter.
- Added API `Session.conf` for getting, setting or checking the mutability of any runtime configuration.
- Added support for managing case sensitivity in `Row` results from `DataFrame.collect` using `case_sensitive` parameter.
- Added indexer support for `snowflake.snowpark.types.StructType`.
- Added a keyword argument `log_on_exception` to `Dataframe.collect` and `Dataframe.collect_no_wait` to optionally disable error logging for SQL exceptions.

### Bug Fixes

- Fixed a bug where a DataFrame set operation(`DataFrame.substract`, `DataFrame.union`, etc.) being called after another DataFrame set operation and `DataFrame.select` or `DataFrame.with_column` throws an exception.
- Fixed a bug where chained sort statements are overwritten by the SQL simplifier.

### Improvements

- Simplified JOIN queries to use constant subquery aliases (`SNOWPARK_LEFT`, `SNOWPARK_RIGHT`) by default. Users can disable this at runtime with `session.conf.set('use_constant_subquery_alias', False)` to use randomly generated alias names instead.
- Allowed specifying statement parameters in `session.call()`.
- Enabled the uploading of large pandas DataFrames in stored procedures by defaulting to a chunk size of 100,000 rows.

## 1.2.0 (2023-03-02)

### New Features

- Added support for displaying source code as comments in the generated scripts when registering stored procedures. This
  is enabled by default, turn off by specifying `source_code_display=False` at registration.
- Added a parameter `if_not_exists` when creating a UDF, UDTF or Stored Procedure from Snowpark Python to ignore creating the specified function or procedure if it already exists.
- Accept integers when calling `snowflake.snowpark.functions.get` to extract value from array.
- Added `functions.reverse` in functions to open access to Snowflake built-in function
  [reverse](https://docs.snowflake.com/en/sql-reference/functions/reverse).
- Added parameter `require_scoped_url` in snowflake.snowflake.files.SnowflakeFile.open() `(in Private Preview)` to replace `is_owner_file` is marked for deprecation.

### Bug Fixes

- Fixed a bug that overwrote `paramstyle` to `qmark` when creating a Snowpark session.
- Fixed a bug where `df.join(..., how="cross")` fails with `SnowparkJoinException: (1112): Unsupported using join type 'Cross'`.
- Fixed a bug where querying a `DataFrame` column created from chained function calls used a wrong column name.

## 1.1.0 (2023-01-26)

### New Features:

- Added `asc`, `asc_nulls_first`, `asc_nulls_last`, `desc`, `desc_nulls_first`, `desc_nulls_last`, `date_part` and `unix_timestamp` in functions.
- Added the property `DataFrame.dtypes` to return a list of column name and data type pairs.
- Added the following aliases:
  - `functions.expr()` for `functions.sql_expr()`.
  - `functions.date_format()` for `functions.to_date()`.
  - `functions.monotonically_increasing_id()` for `functions.seq8()`
  - `functions.from_unixtime()` for `functions.to_timestamp()`

### Bug Fixes:

- Fixed a bug in SQL simplifier that didn’t handle Column alias and join well in some cases. See https://github.com/snowflakedb/snowpark-python/issues/658 for details.
- Fixed a bug in SQL simplifier that generated wrong column names for function calls, NaN and INF.

### Improvements

- The session parameter `PYTHON_SNOWPARK_USE_SQL_SIMPLIFIER` is `True` after Snowflake 7.3 was released. In snowpark-python, `session.sql_simplifier_enabled` reads the value of `PYTHON_SNOWPARK_USE_SQL_SIMPLIFIER` by default, meaning that the SQL simplfier is enabled by default after the Snowflake 7.3 release. To turn this off, set `PYTHON_SNOWPARK_USE_SQL_SIMPLIFIER` in Snowflake to `False` or run `session.sql_simplifier_enabled = False` from Snowpark. It is recommended to use the SQL simplifier because it helps to generate more concise SQL.

## 1.0.0 (2022-11-01)

### New Features

- Added `Session.generator()` to create a new `DataFrame` using the Generator table function.
- Added a parameter `secure` to the functions that create a secure UDF or UDTF.

## 0.12.0 (2022-10-14)

### New Features

- Added new APIs for async job:
  - `Session.create_async_job()` to create an `AsyncJob` instance from a query id.
  - `AsyncJob.result()` now accepts argument `result_type` to return the results in different formats.
  - `AsyncJob.to_df()` returns a `DataFrame` built from the result of this asynchronous job.
  - `AsyncJob.query()` returns the SQL text of the executed query.
- `DataFrame.agg()` and `RelationalGroupedDataFrame.agg()` now accept variable-length arguments.
- Added parameters `lsuffix` and `rsuffix` to `DataFram.join()` and `DataFrame.cross_join()` to conveniently rename overlapping columns.
- Added `Table.drop_table()` so you can drop the temp table after `DataFrame.cache_result()`. `Table` is also a context manager so you can use the `with` statement to drop the cache temp table after use.
- Added `Session.use_secondary_roles()`.
- Added functions `first_value()` and `last_value()`. (contributed by @chasleslr)
- Added `on` as an alias for `using_columns` and `how` as an alias for `join_type` in `DataFrame.join()`.

### Bug Fixes

- Fixed a bug in `Session.create_dataframe()` that raised an error when `schema` names had special characters.
- Fixed a bug in which options set in `Session.read.option()` were not passed to `DataFrame.copy_into_table()` as default values.
- Fixed a bug in which `DataFrame.copy_into_table()` raises an error when a copy option has single quotes in the value.

## 0.11.0 (2022-09-28)

### Behavior Changes

- `Session.add_packages()` now raises `ValueError` when the version of a package cannot be found in Snowflake Anaconda channel. Previously, `Session.add_packages()` succeeded, and a `SnowparkSQLException` exception was raised later in the UDF/SP registration step.

### New Features:

- Added method `FileOperation.get_stream()` to support downloading stage files as stream.
- Added support in `functions.ntiles()` to accept int argument.
- Added the following aliases:
  - `functions.call_function()` for `functions.call_builtin()`.
  - `functions.function()` for `functions.builtin()`.
  - `DataFrame.order_by()` for `DataFrame.sort()`
  - `DataFrame.orderBy()` for `DataFrame.sort()`
- Improved `DataFrame.cache_result()` to return a more accurate `Table` class instead of a `DataFrame` class.
- Added support to allow `session` as the first argument when calling `StoredProcedure`.

### Improvements

- Improved nested query generation by flattening queries when applicable.
  - This improvement could be enabled by setting `Session.sql_simplifier_enabled = True`.
  - `DataFrame.select()`, `DataFrame.with_column()`, `DataFrame.drop()` and other select-related APIs have more flattened SQLs.
  - `DataFrame.union()`, `DataFrame.union_all()`, `DataFrame.except_()`, `DataFrame.intersect()`, `DataFrame.union_by_name()` have flattened SQLs generated when multiple set operators are chained.
- Improved type annotations for async job APIs.

### Bug Fixes

- Fixed a bug in which `Table.update()`, `Table.delete()`, `Table.merge()` try to reference a temp table that does not exist.

## 0.10.0 (2022-09-16)

### New Features:

- Added experimental APIs for evaluating Snowpark dataframes with asynchronous queries:
  - Added keyword argument `block` to the following action APIs on Snowpark dataframes (which execute queries) to allow asynchronous evaluations:
    - `DataFrame.collect()`, `DataFrame.to_local_iterator()`, `DataFrame.to_pandas()`, `DataFrame.to_pandas_batches()`, `DataFrame.count()`, `DataFrame.first()`.
    - `DataFrameWriter.save_as_table()`, `DataFrameWriter.copy_into_location()`.
    - `Table.delete()`, `Table.update()`, `Table.merge()`.
  - Added method `DataFrame.collect_nowait()` to allow asynchronous evaluations.
  - Added class `AsyncJob` to retrieve results from asynchronously executed queries and check their status.
- Added support for `table_type` in `Session.write_pandas()`. You can now choose from these `table_type` options: `"temporary"`, `"temp"`, and `"transient"`.
- Added support for using Python structured data (`list`, `tuple` and `dict`) as literal values in Snowpark.
- Added keyword argument `execute_as` to `functions.sproc()` and `session.sproc.register()` to allow registering a stored procedure as a caller or owner.
- Added support for specifying a pre-configured file format when reading files from a stage in Snowflake.

### Improvements:

- Added support for displaying details of a Snowpark session.

### Bug Fixes:

- Fixed a bug in which `DataFrame.copy_into_table()` and `DataFrameWriter.save_as_table()` mistakenly created a new table if the table name is fully qualified, and the table already exists.

### Deprecations:

- Deprecated keyword argument `create_temp_table` in `Session.write_pandas()`.
- Deprecated invoking UDFs using arguments wrapped in a Python list or tuple. You can use variable-length arguments without a list or tuple.

### Dependency updates

- Updated ``snowflake-connector-python`` to 2.7.12.

## 0.9.0 (2022-08-30)

### New Features:

- Added support for displaying source code as comments in the generated scripts when registering UDFs.
  This feature is turned on by default. To turn it off, pass the new keyword argument `source_code_display` as `False` when calling `register()` or `@udf()`.
- Added support for calling table functions from `DataFrame.select()`, `DataFrame.with_column()` and `DataFrame.with_columns()` which now take parameters of type `table_function.TableFunctionCall` for columns.
- Added keyword argument `overwrite` to `session.write_pandas()` to allow overwriting contents of a Snowflake table with that of a pandas DataFrame.
- Added keyword argument `column_order` to `df.write.save_as_table()` to specify the matching rules when inserting data into table in append mode.
- Added method `FileOperation.put_stream()` to upload local files to a stage via file stream.
- Added methods `TableFunctionCall.alias()` and `TableFunctionCall.as_()` to allow aliasing the names of columns that come from the output of table function joins.
- Added function `get_active_session()` in module `snowflake.snowpark.context` to get the current active Snowpark session.

### Bug Fixes:

- Fixed a bug in which batch insert should not raise an error when `statement_params` is not passed to the function.
- Fixed a bug in which column names should be quoted when `session.create_dataframe()` is called with dicts and a given schema.
- Fixed a bug in which creation of table should be skipped if the table already exists and is in append mode when calling `df.write.save_as_table()`.
- Fixed a bug in which third-party packages with underscores cannot be added when registering UDFs.

### Improvements:

- Improved function `function.uniform()` to infer the types of inputs `max_` and `min_` and cast the limits to `IntegerType` or `FloatType` correspondingly.

## 0.8.0 (2022-07-22)

### New Features:

- Added keyword only argument `statement_params` to the following methods to allow for specifying statement level parameters:
  - `collect`, `to_local_iterator`, `to_pandas`, `to_pandas_batches`,
    `count`, `copy_into_table`, `show`, `create_or_replace_view`, `create_or_replace_temp_view`, `first`, `cache_result`
    and `random_split` on class `snowflake.snowpark.Dateframe`.
  - `update`, `delete` and `merge` on class `snowflake.snowpark.Table`.
  - `save_as_table` and `copy_into_location` on class `snowflake.snowpark.DataFrameWriter`.
  - `approx_quantile`, `statement_params`, `cov` and `crosstab` on class `snowflake.snowpark.DataFrameStatFunctions`.
  - `register` and `register_from_file` on class `snowflake.snowpark.udf.UDFRegistration`.
  - `register` and `register_from_file` on class `snowflake.snowpark.udtf.UDTFRegistration`.
  - `register` and `register_from_file` on class `snowflake.snowpark.stored_procedure.StoredProcedureRegistration`.
  - `udf`, `udtf` and `sproc` in `snowflake.snowpark.functions`.
- Added support for `Column` as an input argument to `session.call()`.
- Added support for `table_type` in `df.write.save_as_table()`. You can now choose from these `table_type` options: `"temporary"`, `"temp"`, and `"transient"`.

### Improvements:

- Added validation of object name in `session.use_*` methods.
- Updated the query tag in SQL to escape it when it has special characters.
- Added a check to see if Anaconda terms are acknowledged when adding missing packages.

### Bug Fixes:

- Fixed the limited length of the string column in `session.create_dataframe()`.
- Fixed a bug in which `session.create_dataframe()` mistakenly converted 0 and `False` to `None` when the input data was only a list.
- Fixed a bug in which calling `session.create_dataframe()` using a large local dataset sometimes created a temp table twice.
- Aligned the definition of `function.trim()` with the SQL function definition.
- Fixed an issue where snowpark-python would hang when using the Python system-defined (built-in function) `sum` vs. the Snowpark `function.sum()`.

### Deprecations:

- Deprecated keyword argument `create_temp_table` in `df.write.save_as_table()`.

## 0.7.0 (2022-05-25)

### New Features:

- Added support for user-defined table functions (UDTFs).
  - Use function `snowflake.snowpark.functions.udtf()` to register a UDTF, or use it as a decorator to register the UDTF.
    - You can also use `Session.udtf.register()` to register a UDTF.
  - Use `Session.udtf.register_from_file()` to register a UDTF from a Python file.
- Updated APIs to query a table function, including both Snowflake built-in table functions and UDTFs.
  - Use function `snowflake.snowpark.functions.table_function()` to create a callable representing a table function and use it to call the table function in a query.
  - Alternatively, use function `snowflake.snowpark.functions.call_table_function()` to call a table function.
  - Added support for `over` clause that specifies `partition by` and `order by` when lateral joining a table function.
  - Updated `Session.table_function()` and `DataFrame.join_table_function()` to accept `TableFunctionCall` instances.

### Breaking Changes:

- When creating a function with `functions.udf()` and `functions.sproc()`, you can now specify an empty list for the `imports` or `packages` argument to indicate that no import or package is used for this UDF or stored procedure. Previously, specifying an empty list meant that the function would use session-level imports or packages.
- Improved the `__repr__` implementation of data types in `types.py`. The unused `type_name` property has been removed.
- Added a Snowpark-specific exception class for SQL errors. This replaces the previous `ProgrammingError` from the Python connector.

### Improvements:

- Added a lock to a UDF or UDTF when it is called for the first time per thread.
- Improved the error message for pickling errors that occurred during UDF creation.
- Included the query ID when logging the failed query.

### Bug Fixes:

- Fixed a bug in which non-integral data (such as timestamps) was occasionally converted to integer when calling `DataFrame.to_pandas()`.
- Fixed a bug in which `DataFrameReader.parquet()` failed to read a parquet file when its column contained spaces.
- Fixed a bug in which `DataFrame.copy_into_table()` failed when the dataframe is created by reading a file with inferred schemas.

### Deprecations

`Session.flatten()` and `DataFrame.flatten()`.

### Dependency Updates:

- Restricted the version of `cloudpickle` <= `2.0.0`.

## 0.6.0 (2022-04-27)

### New Features:

- Added support for vectorized UDFs with the input as a pandas DataFrame or pandas Series and the output as a pandas Series. This improves the performance of UDFs in Snowpark.
- Added support for inferring the schema of a DataFrame by default when it is created by reading a Parquet, Avro, or ORC file in the stage.
- Added functions `current_session()`, `current_statement()`, `current_user()`, `current_version()`, `current_warehouse()`, `date_from_parts()`, `date_trunc()`, `dayname()`, `dayofmonth()`, `dayofweek()`, `dayofyear()`, `grouping()`, `grouping_id()`, `hour()`, `last_day()`, `minute()`, `next_day()`, `previous_day()`, `second()`, `month()`, `monthname()`, `quarter()`, `year()`, `current_database()`, `current_role()`, `current_schema()`, `current_schemas()`, `current_region()`, `current_avaliable_roles()`, `add_months()`, `any_value()`, `bitnot()`, `bitshiftleft()`, `bitshiftright()`, `convert_timezone()`, `uniform()`, `strtok_to_array()`, `sysdate()`, `time_from_parts()`,  `timestamp_from_parts()`, `timestamp_ltz_from_parts()`, `timestamp_ntz_from_parts()`, `timestamp_tz_from_parts()`, `weekofyear()`, `percentile_cont()` to `snowflake.snowflake.functions`.

### Breaking Changes:

- Expired deprecations:
  - Removed the following APIs that were deprecated in 0.4.0: `DataFrame.groupByGroupingSets()`, `DataFrame.naturalJoin()`, `DataFrame.joinTableFunction`, `DataFrame.withColumns()`, `Session.getImports()`, `Session.addImport()`, `Session.removeImport()`, `Session.clearImports()`, `Session.getSessionStage()`, `Session.getDefaultDatabase()`, `Session.getDefaultSchema()`, `Session.getCurrentDatabase()`, `Session.getCurrentSchema()`, `Session.getFullyQualifiedCurrentSchema()`.

### Improvements:

- Added support for creating an empty `DataFrame` with a specific schema using the `Session.create_dataframe()` method.
- Changed the logging level from `INFO` to `DEBUG` for several logs (e.g., the executed query) when evaluating a dataframe.
- Improved the error message when failing to create a UDF due to pickle errors.

### Bug Fixes:

- Removed pandas hard dependencies in the `Session.create_dataframe()` method.

### Dependency Updates:

- Added `typing-extension` as a new dependency with the version >= `4.1.0`.

## 0.5.0 (2022-03-22)

### New Features

- Added stored procedures API.
  - Added `Session.sproc` property and `sproc()` to `snowflake.snowpark.functions`, so you can register stored procedures.
  - Added `Session.call` to call stored procedures by name.
- Added `UDFRegistration.register_from_file()` to allow registering UDFs from Python source files or zip files directly.
- Added `UDFRegistration.describe()` to describe a UDF.
- Added `DataFrame.random_split()` to provide a way to randomly split a dataframe.
- Added functions `md5()`, `sha1()`, `sha2()`, `ascii()`, `initcap()`, `length()`, `lower()`, `lpad()`, `ltrim()`, `rpad()`, `rtrim()`, `repeat()`, `soundex()`, `regexp_count()`, `replace()`, `charindex()`, `collate()`, `collation()`, `insert()`, `left()`, `right()`, `endswith()` to `snowflake.snowpark.functions`.
- Allowed `call_udf()` to accept literal values.
- Provided a `distinct` keyword in `array_agg()`.

### Bug Fixes:

- Fixed an issue that caused `DataFrame.to_pandas()` to have a string column if `Column.cast(IntegerType())` was used.
- Fixed a bug in `DataFrame.describe()` when there is more than one string column.

## 0.4.0 (2022-02-15)

### New Features

- You can now specify which Anaconda packages to use when defining UDFs.
  - Added `add_packages()`, `get_packages()`, `clear_packages()`, and `remove_package()`, to class `Session`.
  - Added `add_requirements()` to `Session` so you can use a requirements file to specify which packages this session will use.
  - Added parameter `packages` to function `snowflake.snowpark.functions.udf()` and method `UserDefinedFunction.register()` to indicate UDF-level Anaconda package dependencies when creating a UDF.
  - Added parameter `imports` to `snowflake.snowpark.functions.udf()` and `UserDefinedFunction.register()` to specify UDF-level code imports.
- Added a parameter `session` to function `udf()` and `UserDefinedFunction.register()` so you can specify which session to use to create a UDF if you have multiple sessions.
- Added types `Geography` and `Variant` to `snowflake.snowpark.types` to be used as type hints for Geography and Variant data when defining a UDF.
- Added support for Geography geoJSON data.
- Added `Table`, a subclass of `DataFrame` for table operations:
  - Methods `update` and `delete` update and delete rows of a table in Snowflake.
  - Method `merge` merges data from a `DataFrame` to a `Table`.
  - Override method `DataFrame.sample()` with an additional parameter `seed`, which works on tables but not on view and sub-queries.
- Added `DataFrame.to_local_iterator()` and `DataFrame.to_pandas_batches()` to allow getting results from an iterator when the result set returned from the Snowflake database is too large.
- Added `DataFrame.cache_result()` for caching the operations performed on a `DataFrame` in a temporary table.
  Subsequent operations on the original `DataFrame` have no effect on the cached result `DataFrame`.
- Added property `DataFrame.queries` to get SQL queries that will be executed to evaluate the `DataFrame`.
- Added `Session.query_history()` as a context manager to track SQL queries executed on a session, including all SQL queries to evaluate `DataFrame`s created from a session. Both query ID and query text are recorded.
- You can now create a `Session` instance from an existing established `snowflake.connector.SnowflakeConnection`. Use parameter `connection` in `Session.builder.configs()`.
- Added `use_database()`, `use_schema()`, `use_warehouse()`, and `use_role()` to class `Session` to switch database/schema/warehouse/role after a session is created.
- Added `DataFrameWriter.copy_into_table()` to unload a `DataFrame` to stage files.
- Added `DataFrame.unpivot()`.
- Added `Column.within_group()` for sorting the rows by columns with some aggregation functions.
- Added functions `listagg()`, `mode()`, `div0()`, `acos()`, `asin()`, `atan()`, `atan2()`, `cos()`, `cosh()`, `sin()`, `sinh()`, `tan()`, `tanh()`, `degrees()`, `radians()`, `round()`, `trunc()`, and `factorial()` to `snowflake.snowflake.functions`.
- Added an optional argument `ignore_nulls` in function `lead()` and `lag()`.
- The `condition` parameter of function `when()` and `iff()` now accepts SQL expressions.

### Improvements

- All function and method names have been renamed to use the snake case naming style, which is more Pythonic. For convenience, some camel case names are kept as aliases to the snake case APIs. It is recommended to use the snake case APIs.
  - Deprecated these methods on class `Session` and replaced them with their snake case equivalents: `getImports()`, `addImports()`, `removeImport()`, `clearImports()`, `getSessionStage()`, `getDefaultSchema()`, `getDefaultSchema()`, `getCurrentDatabase()`, `getFullyQualifiedCurrentSchema()`.
  - Deprecated these methods on class `DataFrame` and replaced them with their snake case equivalents: `groupingByGroupingSets()`, `naturalJoin()`, `withColumns()`, `joinTableFunction()`.
- Property `DataFrame.columns` is now consistent with `DataFrame.schema.names` and the Snowflake database `Identifier Requirements`.
- `Column.__bool__()` now raises a `TypeError`. This will ban the use of logical operators `and`, `or`, `not` on `Column` object, for instance `col("a") > 1 and col("b") > 2` will raise the `TypeError`. Use `(col("a") > 1) & (col("b") > 2)` instead.
- Changed `PutResult` and `GetResult` to subclass `NamedTuple`.
- Fixed a bug which raised an error when the local path or stage location has a space or other special characters.
- Changed `DataFrame.describe()` so that non-numeric and non-string columns are ignored instead of raising an exception.

### Dependency updates

- Updated ``snowflake-connector-python`` to 2.7.4.

## 0.3.0 (2022-01-09)

### New Features

- Added `Column.isin()`, with an alias `Column.in_()`.
- Added `Column.try_cast()`, which is a special version of `cast()`. It tries to cast a string expression to other types and returns `null` if the cast is not possible.
- Added `Column.startswith()` and `Column.substr()` to process string columns.
- `Column.cast()` now also accepts a `str` value to indicate the cast type in addition to a `DataType` instance.
- Added `DataFrame.describe()` to summarize stats of a `DataFrame`.
- Added `DataFrame.explain()` to print the query plan of a `DataFrame`.
- `DataFrame.filter()` and `DataFrame.select_expr()` now accepts a sql expression.
- Added a new `bool` parameter `create_temp_table` to methods `DataFrame.saveAsTable()` and `Session.write_pandas()` to optionally create a temp table.
- Added `DataFrame.minus()` and `DataFrame.subtract()` as aliases to `DataFrame.except_()`.
- Added `regexp_replace()`, `concat()`, `concat_ws()`, `to_char()`, `current_timestamp()`, `current_date()`, `current_time()`, `months_between()`, `cast()`, `try_cast()`, `greatest()`, `least()`, and `hash()` to module `snowflake.snowpark.functions`.

### Bug Fixes

- Fixed an issue where `Session.createDataFrame(pandas_df)` and `Session.write_pandas(pandas_df)` raise an exception when the `pandas DataFrame` has spaces in the column name.
- `DataFrame.copy_into_table()` sometimes prints an `error` level log entry while it actually works. It's fixed now.
- Fixed an API docs issue where some `DataFrame` APIs are missing from the docs.

### Dependency updates

- Update ``snowflake-connector-python`` to 2.7.2, which upgrades ``pyarrow`` dependency to 6.0.x. Refer to the [python connector 2.7.2 release notes](https://pypi.org/project/snowflake-connector-python/2.7.2/) for more details.

## 0.2.0 (2021-12-02)

### New Features

- Updated the `Session.createDataFrame()` method for creating a `DataFrame` from a pandas DataFrame.
- Added the `Session.write_pandas()` method for writing a `pandas DataFrame` to a table in Snowflake and getting a `Snowpark DataFrame` object back.
- Added new classes and methods for calling window functions.
- Added the new functions `cume_dist()`, to find the cumulative distribution of a value with regard to other values within a window partition,
  and `row_number()`, which returns a unique row number for each row within a window partition.
- Added functions for computing statistics for DataFrames in the `DataFrameStatFunctions` class.
- Added functions for handling missing values in a DataFrame in the `DataFrameNaFunctions` class.
- Added new methods `rollup()`, `cube()`, and `pivot()` to the `DataFrame` class.
- Added the `GroupingSets` class, which you can use with the DataFrame groupByGroupingSets method to perform a SQL GROUP BY GROUPING SETS.
- Added the new `FileOperation(session)`
  class that you can use to upload and download files to and from a stage.
- Added the `DataFrame.copy_into_table()`
  method for loading data from files in a stage into a table.
- In CASE expressions, the functions `when()` and `otherwise()`
  now accept Python types in addition to `Column` objects.
- When you register a UDF you can now optionally set the `replace` parameter to `True` to overwrite an existing UDF with the same name.

### Improvements

- UDFs are now compressed before they are uploaded to the server. This makes them about 10 times smaller, which can help
  when you are using large ML model files.
- When the size of a UDF is less than 8196 bytes, it will be uploaded as in-line code instead of uploaded to a stage.

### Bug Fixes

- Fixed an issue where the statement `df.select(when(col("a") == 1, 4).otherwise(col("a"))), [Row(4), Row(2), Row(3)]` raised an exception.
- Fixed an issue where `df.toPandas()` raised an exception when a DataFrame was created from large local data.

## 0.1.0 (2021-10-26)

Start of Private Preview<|MERGE_RESOLUTION|>--- conflicted
+++ resolved
@@ -53,11 +53,8 @@
 - Added support for `DataFrame.unstack` and `Series.unstack`.
 - Added support for `DataFrame.asfreq` and `Series.asfreq`.
 - Added support for `Series.dt.is_month_start` and `Series.dt.is_month_end`.
-<<<<<<< HEAD
+- Added support for `Index.all` and `Index.any`.
 - Added support for `Series.dt.is_year_start` and `Series.dt.is_year_end`.
-=======
-- Added support for `Index.all` and `Index.any`.
->>>>>>> 2b67c662
 
 #### Improvements
 - Removed the public preview warning message upon importing Snowpark pandas.

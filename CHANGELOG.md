# Release History

## 1.5.0 (TBD)

### New Features
- Added support for new functions in `snowflake.snowpark.functions`:
  - `array_generate_range`
  - `sequence`
<<<<<<< HEAD
- Added support for registering and calling Stored Procedures with `TABLE` return type.
=======
- Added the alias `functions.element_at()` for `functions.get()`
>>>>>>> 5367161c

## 1.4.0 (2023-04-24)

### New Features

- Added support for `session.getOrCreate`.
- Added support for alias `Column.getField`.
- Added support for new functions in `snowflake.snowpark.functions`:
  - `date_add` and `date_sub` to make add and subtract operations easier.
  - `daydiff`
  - `explode`
  - `array_distinct`.
  - `regexp_extract`.
  - `struct`.
  - `format_number`.
  - `bround`.
  - `substring_index`
- Added parameter `skip_upload_on_content_match` when creating UDFs, UDTFs and stored procedures using `register_from_file` to skip uploading files to a stage if the same version of the files are already on the stage.
- Added support for `DataFrame.save_as_table` method to take table names that contain dots.
- Flattened generated SQL when `DataFrame.filter()` or `DataFrame.order_by()` is followed by a projection statement (e.g. `DataFrame.select()`, `DataFrame.with_column()`).
- Added support for creating dynamic tables _(in private preview)_ using `Dataframe.create_or_replace_dynamic_table`.
- Added an optional argument `params` in `session.sql()` to support binding variables. Note that this is not supported in stored procedures yet.

### Bug Fixes

- Fixed a bug in `strtok_to_array` where an exception was thrown when a delimiter was passed in.
- Fixed a bug in `session.add_import` where the module had the same namespace as other dependencies.

## 1.3.0 (2023-03-28)

### New Features

- Added support for `delimiters` parameter in `functions.initcap()`.
- Added support for `functions.hash()` to accept a variable number of input expressions.
- Added API `Session.RuntimeConfig` for getting/setting/checking the mutability of any runtime configuration.
- Added support managing case sensitivity in `Row` results from `DataFrame.collect` using `case_sensitive` parameter.
- Added API `Session.conf` for getting, setting or checking the mutability of any runtime configuration.
- Added support for managing case sensitivity in `Row` results from `DataFrame.collect` using `case_sensitive` parameter.
- Added indexer support for `snowflake.snowpark.types.StructType`.
- Added a keyword argument `log_on_exception` to `Dataframe.collect` and `Dataframe.collect_no_wait` to optionally disable error logging for SQL exceptions.

### Bug Fixes

- Fixed a bug where a DataFrame set operation(`DataFrame.substract`, `DataFrame.union`, etc.) being called after another DataFrame set operation and `DataFrame.select` or `DataFrame.with_column` throws an exception.
- Fixed a bug where chained sort statements are overwritten by the SQL simplifier.

### Improvements

- Simplified JOIN queries to use constant subquery aliases (`SNOWPARK_LEFT`, `SNOWPARK_RIGHT`) by default. Users can disable this at runtime with `session.conf.set('use_constant_subquery_alias', False)` to use randomly generated alias names instead.
- Allowed specifying statement parameters in `session.call()`.
- Enabled the uploading of large pandas DataFrames in stored procedures by defaulting to a chunk size of 100,000 rows.

## 1.2.0 (2023-03-02)

### New Features

- Added support for displaying source code as comments in the generated scripts when registering stored procedures. This
  is enabled by default, turn off by specifying `source_code_display=False` at registration.
- Added a parameter `if_not_exists` when creating a UDF, UDTF or Stored Procedure from Snowpark Python to ignore creating the specified function or procedure if it already exists.
- Accept integers when calling `snowflake.snowpark.functions.get` to extract value from array.
- Added `functions.reverse` in functions to open access to Snowflake built-in function
  [reverse](https://docs.snowflake.com/en/sql-reference/functions/reverse).
- Added parameter `require_scoped_url` in snowflake.snowflake.files.SnowflakeFile.open() `(in Private Preview)` to replace `is_owner_file` is marked for deprecation.

### Bug Fixes

- Fixed a bug that overwrote `paramstyle` to `qmark` when creating a Snowpark session.
- Fixed a bug where `df.join(..., how="cross")` fails with `SnowparkJoinException: (1112): Unsupported using join type 'Cross'`.
- Fixed a bug where querying a `DataFrame` column created from chained function calls used a wrong column name.

## 1.1.0 (2023-01-26)

### New Features:

- Added `asc`, `asc_nulls_first`, `asc_nulls_last`, `desc`, `desc_nulls_first`, `desc_nulls_last`, `date_part` and `unix_timestamp` in functions.
- Added the property `DataFrame.dtypes` to return a list of column name and data type pairs.
- Added the following aliases:
  - `functions.expr()` for `functions.sql_expr()`.
  - `functions.date_format()` for `functions.to_date()`.
  - `functions.monotonically_increasing_id()` for `functions.seq8()`
  - `functions.from_unixtime()` for `functions.to_timestamp()`

### Bug Fixes:

- Fixed a bug in SQL simplifier that didn’t handle Column alias and join well in some cases. See https://github.com/snowflakedb/snowpark-python/issues/658 for details.
- Fixed a bug in SQL simplifier that generated wrong column names for function calls, NaN and INF.

### Improvements

- The session parameter `PYTHON_SNOWPARK_USE_SQL_SIMPLIFIER` is `True` after Snowflake 7.3 was released. In snowpark-python, `session.sql_simplifier_enabled` reads the value of `PYTHON_SNOWPARK_USE_SQL_SIMPLIFIER` by default, meaning that the SQL simplfier is enabled by default after the Snowflake 7.3 release. To turn this off, set `PYTHON_SNOWPARK_USE_SQL_SIMPLIFIER` in Snowflake to `False` or run `session.sql_simplifier_enabled = False` from Snowpark. It is recommended to use the SQL simplifier because it helps to generate more concise SQL.

## 1.0.0 (2022-11-01)

### New Features

- Added `Session.generator()` to create a new `DataFrame` using the Generator table function.
- Added a parameter `secure` to the functions that create a secure UDF or UDTF.

## 0.12.0 (2022-10-14)

### New Features

- Added new APIs for async job:
  - `Session.create_async_job()` to create an `AsyncJob` instance from a query id.
  - `AsyncJob.result()` now accepts argument `result_type` to return the results in different formats.
  - `AsyncJob.to_df()` returns a `DataFrame` built from the result of this asynchronous job.
  - `AsyncJob.query()` returns the SQL text of the executed query.
- `DataFrame.agg()` and `RelationalGroupedDataFrame.agg()` now accept variable-length arguments.
- Added parameters `lsuffix` and `rsuffix` to `DataFram.join()` and `DataFrame.cross_join()` to conveniently rename overlapping columns.
- Added `Table.drop_table()` so you can drop the temp table after `DataFrame.cache_result()`. `Table` is also a context manager so you can use the `with` statement to drop the cache temp table after use.
- Added `Session.use_secondary_roles()`.
- Added functions `first_value()` and `last_value()`. (contributed by @chasleslr)
- Added `on` as an alias for `using_columns` and `how` as an alias for `join_type` in `DataFrame.join()`.

### Bug Fixes

- Fixed a bug in `Session.create_dataframe()` that raised an error when `schema` names had special characters.
- Fixed a bug in which options set in `Session.read.option()` were not passed to `DataFrame.copy_into_table()` as default values.
- Fixed a bug in which `DataFrame.copy_into_table()` raises an error when a copy option has single quotes in the value.

## 0.11.0 (2022-09-28)

### Behavior Changes

- `Session.add_packages()` now raises `ValueError` when the version of a package cannot be found in Snowflake Anaconda channel. Previously, `Session.add_packages()` succeeded, and a `SnowparkSQLException` exception was raised later in the UDF/SP registration step.

### New Features:

- Added method `FileOperation.get_stream()` to support downloading stage files as stream.
- Added support in `functions.ntiles()` to accept int argument.
- Added the following aliases:
  - `functions.call_function()` for `functions.call_builtin()`.
  - `functions.function()` for `functions.builtin()`.
  - `DataFrame.order_by()` for `DataFrame.sort()`
  - `DataFrame.orderBy()` for `DataFrame.sort()`
- Improved `DataFrame.cache_result()` to return a more accurate `Table` class instead of a `DataFrame` class.
- Added support to allow `session` as the first argument when calling `StoredProcedure`.

### Improvements

- Improved nested query generation by flattening queries when applicable.
  - This improvement could be enabled by setting `Session.sql_simplifier_enabled = True`.
  - `DataFrame.select()`, `DataFrame.with_column()`, `DataFrame.drop()` and other select-related APIs have more flattened SQLs.
  - `DataFrame.union()`, `DataFrame.union_all()`, `DataFrame.except_()`, `DataFrame.intersect()`, `DataFrame.union_by_name()` have flattened SQLs generated when multiple set operators are chained.
- Improved type annotations for async job APIs.

### Bug Fixes

- Fixed a bug in which `Table.update()`, `Table.delete()`, `Table.merge()` try to reference a temp table that does not exist.

## 0.10.0 (2022-09-16)

### New Features:

- Added experimental APIs for evaluating Snowpark dataframes with asynchronous queries:
  - Added keyword argument `block` to the following action APIs on Snowpark dataframes (which execute queries) to allow asynchronous evaluations:
    - `DataFrame.collect()`, `DataFrame.to_local_iterator()`, `DataFrame.to_pandas()`, `DataFrame.to_pandas_batches()`, `DataFrame.count()`, `DataFrame.first()`.
    - `DataFrameWriter.save_as_table()`, `DataFrameWriter.copy_into_location()`.
    - `Table.delete()`, `Table.update()`, `Table.merge()`.
  - Added method `DataFrame.collect_nowait()` to allow asynchronous evaluations.
  - Added class `AsyncJob` to retrieve results from asynchronously executed queries and check their status.
- Added support for `table_type` in `Session.write_pandas()`. You can now choose from these `table_type` options: `"temporary"`, `"temp"`, and `"transient"`.
- Added support for using Python structured data (`list`, `tuple` and `dict`) as literal values in Snowpark.
- Added keyword argument `execute_as` to `functions.sproc()` and `session.sproc.register()` to allow registering a stored procedure as a caller or owner.
- Added support for specifying a pre-configured file format when reading files from a stage in Snowflake.

### Improvements:

- Added support for displaying details of a Snowpark session.

### Bug Fixes:

- Fixed a bug in which `DataFrame.copy_into_table()` and `DataFrameWriter.save_as_table()` mistakenly created a new table if the table name is fully qualified, and the table already exists.

### Deprecations:

- Deprecated keyword argument `create_temp_table` in `Session.write_pandas()`.
- Deprecated invoking UDFs using arguments wrapped in a Python list or tuple. You can use variable-length arguments without a list or tuple.

### Dependency updates

- Updated ``snowflake-connector-python`` to 2.7.12.

## 0.9.0 (2022-08-30)

### New Features:

- Added support for displaying source code as comments in the generated scripts when registering UDFs.
  This feature is turned on by default. To turn it off, pass the new keyword argument `source_code_display` as `False` when calling `register()` or `@udf()`.
- Added support for calling table functions from `DataFrame.select()`, `DataFrame.with_column()` and `DataFrame.with_columns()` which now take parameters of type `table_function.TableFunctionCall` for columns.
- Added keyword argument `overwrite` to `session.write_pandas()` to allow overwriting contents of a Snowflake table with that of a Pandas DataFrame.
- Added keyword argument `column_order` to `df.write.save_as_table()` to specify the matching rules when inserting data into table in append mode.
- Added method `FileOperation.put_stream()` to upload local files to a stage via file stream.
- Added methods `TableFunctionCall.alias()` and `TableFunctionCall.as_()` to allow aliasing the names of columns that come from the output of table function joins.
- Added function `get_active_session()` in module `snowflake.snowpark.context` to get the current active Snowpark session.

### Bug Fixes:

- Fixed a bug in which batch insert should not raise an error when `statement_params` is not passed to the function.
- Fixed a bug in which column names should be quoted when `session.create_dataframe()` is called with dicts and a given schema.
- Fixed a bug in which creation of table should be skipped if the table already exists and is in append mode when calling `df.write.save_as_table()`.
- Fixed a bug in which third-party packages with underscores cannot be added when registering UDFs.

### Improvements:

- Improved function `function.uniform()` to infer the types of inputs `max_` and `min_` and cast the limits to `IntegerType` or `FloatType` correspondingly.

## 0.8.0 (2022-07-22)

### New Features:

- Added keyword only argument `statement_params` to the following methods to allow for specifying statement level parameters:
  - `collect`, `to_local_iterator`, `to_pandas`, `to_pandas_batches`,
    `count`, `copy_into_table`, `show`, `create_or_replace_view`, `create_or_replace_temp_view`, `first`, `cache_result`
    and `random_split` on class `snowflake.snowpark.Dateframe`.
  - `update`, `delete` and `merge` on class `snowflake.snowpark.Table`.
  - `save_as_table` and `copy_into_location` on class `snowflake.snowpark.DataFrameWriter`.
  - `approx_quantile`, `statement_params`, `cov` and `crosstab` on class `snowflake.snowpark.DataFrameStatFunctions`.
  - `register` and `register_from_file` on class `snowflake.snowpark.udf.UDFRegistration`.
  - `register` and `register_from_file` on class `snowflake.snowpark.udtf.UDTFRegistration`.
  - `register` and `register_from_file` on class `snowflake.snowpark.stored_procedure.StoredProcedureRegistration`.
  - `udf`, `udtf` and `sproc` in `snowflake.snowpark.functions`.
- Added support for `Column` as an input argument to `session.call()`.
- Added support for `table_type` in `df.write.save_as_table()`. You can now choose from these `table_type` options: `"temporary"`, `"temp"`, and `"transient"`.

### Improvements:

- Added validation of object name in `session.use_*` methods.
- Updated the query tag in SQL to escape it when it has special characters.
- Added a check to see if Anaconda terms are acknowledged when adding missing packages.

### Bug Fixes:

- Fixed the limited length of the string column in `session.create_dataframe()`.
- Fixed a bug in which `session.create_dataframe()` mistakenly converted 0 and `False` to `None` when the input data was only a list.
- Fixed a bug in which calling `session.create_dataframe()` using a large local dataset sometimes created a temp table twice.
- Aligned the definition of `function.trim()` with the SQL function definition.
- Fixed an issue where snowpark-python would hang when using the Python system-defined (built-in function) `sum` vs. the Snowpark `function.sum()`.

### Deprecations:

- Deprecated keyword argument `create_temp_table` in `df.write.save_as_table()`.

## 0.7.0 (2022-05-25)

### New Features:

- Added support for user-defined table functions (UDTFs).
  - Use function `snowflake.snowpark.functions.udtf()` to register a UDTF, or use it as a decorator to register the UDTF.
    - You can also use `Session.udtf.register()` to register a UDTF.
  - Use `Session.udtf.register_from_file()` to register a UDTF from a Python file.
- Updated APIs to query a table function, including both Snowflake built-in table functions and UDTFs.
  - Use function `snowflake.snowpark.functions.table_function()` to create a callable representing a table function and use it to call the table function in a query.
  - Alternatively, use function `snowflake.snowpark.functions.call_table_function()` to call a table function.
  - Added support for `over` clause that specifies `partition by` and `order by` when lateral joining a table function.
  - Updated `Session.table_function()` and `DataFrame.join_table_function()` to accept `TableFunctionCall` instances.

### Breaking Changes:

- When creating a function with `functions.udf()` and `functions.sproc()`, you can now specify an empty list for the `imports` or `packages` argument to indicate that no import or package is used for this UDF or stored procedure. Previously, specifying an empty list meant that the function would use session-level imports or packages.
- Improved the `__repr__` implementation of data types in `types.py`. The unused `type_name` property has been removed.
- Added a Snowpark-specific exception class for SQL errors. This replaces the previous `ProgrammingError` from the Python connector.

### Improvements:

- Added a lock to a UDF or UDTF when it is called for the first time per thread.
- Improved the error message for pickling errors that occurred during UDF creation.
- Included the query ID when logging the failed query.

### Bug Fixes:

- Fixed a bug in which non-integral data (such as timestamps) was occasionally converted to integer when calling `DataFrame.to_pandas()`.
- Fixed a bug in which `DataFrameReader.parquet()` failed to read a parquet file when its column contained spaces.
- Fixed a bug in which `DataFrame.copy_into_table()` failed when the dataframe is created by reading a file with inferred schemas.

### Deprecations

`Session.flatten()` and `DataFrame.flatten()`.

### Dependency Updates:

- Restricted the version of `cloudpickle` <= `2.0.0`.

## 0.6.0 (2022-04-27)

### New Features:

- Added support for vectorized UDFs with the input as a Pandas DataFrame or Pandas Series and the output as a Pandas Series. This improves the performance of UDFs in Snowpark.
- Added support for inferring the schema of a DataFrame by default when it is created by reading a Parquet, Avro, or ORC file in the stage.
- Added functions `current_session()`, `current_statement()`, `current_user()`, `current_version()`, `current_warehouse()`, `date_from_parts()`, `date_trunc()`, `dayname()`, `dayofmonth()`, `dayofweek()`, `dayofyear()`, `grouping()`, `grouping_id()`, `hour()`, `last_day()`, `minute()`, `next_day()`, `previous_day()`, `second()`, `month()`, `monthname()`, `quarter()`, `year()`, `current_database()`, `current_role()`, `current_schema()`, `current_schemas()`, `current_region()`, `current_avaliable_roles()`, `add_months()`, `any_value()`, `bitnot()`, `bitshiftleft()`, `bitshiftright()`, `convert_timezone()`, `uniform()`, `strtok_to_array()`, `sysdate()`, `time_from_parts()`,  `timestamp_from_parts()`, `timestamp_ltz_from_parts()`, `timestamp_ntz_from_parts()`, `timestamp_tz_from_parts()`, `weekofyear()`, `percentile_cont()` to `snowflake.snowflake.functions`.

### Breaking Changes:

- Expired deprecations:
  - Removed the following APIs that were deprecated in 0.4.0: `DataFrame.groupByGroupingSets()`, `DataFrame.naturalJoin()`, `DataFrame.joinTableFunction`, `DataFrame.withColumns()`, `Session.getImports()`, `Session.addImport()`, `Session.removeImport()`, `Session.clearImports()`, `Session.getSessionStage()`, `Session.getDefaultDatabase()`, `Session.getDefaultSchema()`, `Session.getCurrentDatabase()`, `Session.getCurrentSchema()`, `Session.getFullyQualifiedCurrentSchema()`.

### Improvements:

- Added support for creating an empty `DataFrame` with a specific schema using the `Session.create_dataframe()` method.
- Changed the logging level from `INFO` to `DEBUG` for several logs (e.g., the executed query) when evaluating a dataframe.
- Improved the error message when failing to create a UDF due to pickle errors.

### Bug Fixes:

- Removed pandas hard dependencies in the `Session.create_dataframe()` method.

### Dependency Updates:

- Added `typing-extension` as a new dependency with the version >= `4.1.0`.

## 0.5.0 (2022-03-22)

### New Features

- Added stored procedures API.
  - Added `Session.sproc` property and `sproc()` to `snowflake.snowpark.functions`, so you can register stored procedures.
  - Added `Session.call` to call stored procedures by name.
- Added `UDFRegistration.register_from_file()` to allow registering UDFs from Python source files or zip files directly.
- Added `UDFRegistration.describe()` to describe a UDF.
- Added `DataFrame.random_split()` to provide a way to randomly split a dataframe.
- Added functions `md5()`, `sha1()`, `sha2()`, `ascii()`, `initcap()`, `length()`, `lower()`, `lpad()`, `ltrim()`, `rpad()`, `rtrim()`, `repeat()`, `soundex()`, `regexp_count()`, `replace()`, `charindex()`, `collate()`, `collation()`, `insert()`, `left()`, `right()`, `endswith()` to `snowflake.snowpark.functions`.
- Allowed `call_udf()` to accept literal values.
- Provided a `distinct` keyword in `array_agg()`.

### Bug Fixes:

- Fixed an issue that caused `DataFrame.to_pandas()` to have a string column if `Column.cast(IntegerType())` was used.
- Fixed a bug in `DataFrame.describe()` when there is more than one string column.

## 0.4.0 (2022-02-15)

### New Features

- You can now specify which Anaconda packages to use when defining UDFs.
  - Added `add_packages()`, `get_packages()`, `clear_packages()`, and `remove_package()`, to class `Session`.
  - Added `add_requirements()` to `Session` so you can use a requirements file to specify which packages this session will use.
  - Added parameter `packages` to function `snowflake.snowpark.functions.udf()` and method `UserDefinedFunction.register()` to indicate UDF-level Anaconda package dependencies when creating a UDF.
  - Added parameter `imports` to `snowflake.snowpark.functions.udf()` and `UserDefinedFunction.register()` to specify UDF-level code imports.
- Added a parameter `session` to function `udf()` and `UserDefinedFunction.register()` so you can specify which session to use to create a UDF if you have multiple sessions.
- Added types `Geography` and `Variant` to `snowflake.snowpark.types` to be used as type hints for Geography and Variant data when defining a UDF.
- Added support for Geography geoJSON data.
- Added `Table`, a subclass of `DataFrame` for table operations:
  - Methods `update` and `delete` update and delete rows of a table in Snowflake.
  - Method `merge` merges data from a `DataFrame` to a `Table`.
  - Override method `DataFrame.sample()` with an additional parameter `seed`, which works on tables but not on view and sub-queries.
- Added `DataFrame.to_local_iterator()` and `DataFrame.to_pandas_batches()` to allow getting results from an iterator when the result set returned from the Snowflake database is too large.
- Added `DataFrame.cache_result()` for caching the operations performed on a `DataFrame` in a temporary table.
  Subsequent operations on the original `DataFrame` have no effect on the cached result `DataFrame`.
- Added property `DataFrame.queries` to get SQL queries that will be executed to evaluate the `DataFrame`.
- Added `Session.query_history()` as a context manager to track SQL queries executed on a session, including all SQL queries to evaluate `DataFrame`s created from a session. Both query ID and query text are recorded.
- You can now create a `Session` instance from an existing established `snowflake.connector.SnowflakeConnection`. Use parameter `connection` in `Session.builder.configs()`.
- Added `use_database()`, `use_schema()`, `use_warehouse()`, and `use_role()` to class `Session` to switch database/schema/warehouse/role after a session is created.
- Added `DataFrameWriter.copy_into_table()` to unload a `DataFrame` to stage files.
- Added `DataFrame.unpivot()`.
- Added `Column.within_group()` for sorting the rows by columns with some aggregation functions.
- Added functions `listagg()`, `mode()`, `div0()`, `acos()`, `asin()`, `atan()`, `atan2()`, `cos()`, `cosh()`, `sin()`, `sinh()`, `tan()`, `tanh()`, `degrees()`, `radians()`, `round()`, `trunc()`, and `factorial()` to `snowflake.snowflake.functions`.
- Added an optional argument `ignore_nulls` in function `lead()` and `lag()`.
- The `condition` parameter of function `when()` and `iff()` now accepts SQL expressions.

### Improvements

- All function and method names have been renamed to use the snake case naming style, which is more Pythonic. For convenience, some camel case names are kept as aliases to the snake case APIs. It is recommended to use the snake case APIs.
  - Deprecated these methods on class `Session` and replaced them with their snake case equivalents: `getImports()`, `addImports()`, `removeImport()`, `clearImports()`, `getSessionStage()`, `getDefaultSchema()`, `getDefaultSchema()`, `getCurrentDatabase()`, `getFullyQualifiedCurrentSchema()`.
  - Deprecated these methods on class `DataFrame` and replaced them with their snake case equivalents: `groupingByGroupingSets()`, `naturalJoin()`, `withColumns()`, `joinTableFunction()`.
- Property `DataFrame.columns` is now consistent with `DataFrame.schema.names` and the Snowflake database `Identifier Requirements`.
- `Column.__bool__()` now raises a `TypeError`. This will ban the use of logical operators `and`, `or`, `not` on `Column` object, for instance `col("a") > 1 and col("b") > 2` will raise the `TypeError`. Use `(col("a") > 1) & (col("b") > 2)` instead.
- Changed `PutResult` and `GetResult` to subclass `NamedTuple`.
- Fixed a bug which raised an error when the local path or stage location has a space or other special characters.
- Changed `DataFrame.describe()` so that non-numeric and non-string columns are ignored instead of raising an exception.

### Dependency updates

- Updated ``snowflake-connector-python`` to 2.7.4.

## 0.3.0 (2022-01-09)

### New Features

- Added `Column.isin()`, with an alias `Column.in_()`.
- Added `Column.try_cast()`, which is a special version of `cast()`. It tries to cast a string expression to other types and returns `null` if the cast is not possible.
- Added `Column.startswith()` and `Column.substr()` to process string columns.
- `Column.cast()` now also accepts a `str` value to indicate the cast type in addition to a `DataType` instance.
- Added `DataFrame.describe()` to summarize stats of a `DataFrame`.
- Added `DataFrame.explain()` to print the query plan of a `DataFrame`.
- `DataFrame.filter()` and `DataFrame.select_expr()` now accepts a sql expression.
- Added a new `bool` parameter `create_temp_table` to methods `DataFrame.saveAsTable()` and `Session.write_pandas()` to optionally create a temp table.
- Added `DataFrame.minus()` and `DataFrame.subtract()` as aliases to `DataFrame.except_()`.
- Added `regexp_replace()`, `concat()`, `concat_ws()`, `to_char()`, `current_timestamp()`, `current_date()`, `current_time()`, `months_between()`, `cast()`, `try_cast()`, `greatest()`, `least()`, and `hash()` to module `snowflake.snowpark.functions`.

### Bug Fixes

- Fixed an issue where `Session.createDataFrame(pandas_df)` and `Session.write_pandas(pandas_df)` raise an exception when the `Pandas DataFrame` has spaces in the column name.
- `DataFrame.copy_into_table()` sometimes prints an `error` level log entry while it actually works. It's fixed now.
- Fixed an API docs issue where some `DataFrame` APIs are missing from the docs.

### Dependency updates

- Update ``snowflake-connector-python`` to 2.7.2, which upgrades ``pyarrow`` dependency to 6.0.x. Refer to the [python connector 2.7.2 release notes](https://pypi.org/project/snowflake-connector-python/2.7.2/) for more details.

## 0.2.0 (2021-12-02)

### New Features

- Updated the `Session.createDataFrame()` method for creating a `DataFrame` from a Pandas DataFrame.
- Added the `Session.write_pandas()` method for writing a `Pandas DataFrame` to a table in Snowflake and getting a `Snowpark DataFrame` object back.
- Added new classes and methods for calling window functions.
- Added the new functions `cume_dist()`, to find the cumulative distribution of a value with regard to other values within a window partition,
  and `row_number()`, which returns a unique row number for each row within a window partition.
- Added functions for computing statistics for DataFrames in the `DataFrameStatFunctions` class.
- Added functions for handling missing values in a DataFrame in the `DataFrameNaFunctions` class.
- Added new methods `rollup()`, `cube()`, and `pivot()` to the `DataFrame` class.
- Added the `GroupingSets` class, which you can use with the DataFrame groupByGroupingSets method to perform a SQL GROUP BY GROUPING SETS.
- Added the new `FileOperation(session)`
  class that you can use to upload and download files to and from a stage.
- Added the `DataFrame.copy_into_table()`
  method for loading data from files in a stage into a table.
- In CASE expressions, the functions `when()` and `otherwise()`
  now accept Python types in addition to `Column` objects.
- When you register a UDF you can now optionally set the `replace` parameter to `True` to overwrite an existing UDF with the same name.

### Improvements

- UDFs are now compressed before they are uploaded to the server. This makes them about 10 times smaller, which can help
  when you are using large ML model files.
- When the size of a UDF is less than 8196 bytes, it will be uploaded as in-line code instead of uploaded to a stage.

### Bug Fixes

- Fixed an issue where the statement `df.select(when(col("a") == 1, 4).otherwise(col("a"))), [Row(4), Row(2), Row(3)]` raised an exception.
- Fixed an issue where `df.toPandas()` raised an exception when a DataFrame was created from large local data.

## 0.1.0 (2021-10-26)

Start of Private Preview<|MERGE_RESOLUTION|>--- conflicted
+++ resolved
@@ -6,11 +6,8 @@
 - Added support for new functions in `snowflake.snowpark.functions`:
   - `array_generate_range`
   - `sequence`
-<<<<<<< HEAD
 - Added support for registering and calling Stored Procedures with `TABLE` return type.
-=======
 - Added the alias `functions.element_at()` for `functions.get()`
->>>>>>> 5367161c
 
 ## 1.4.0 (2023-04-24)
 

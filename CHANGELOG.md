# Release History

## 1.26.0 (TBD)

### Snowpark Python API Updates

#### New Features

- Added support for property `version` and class method `get_active_session` for `Session` class.
- Added new methods and variables to enhance data type handling and JSON serialization/deserialization:
  - To `DataType`, its derived classes, and `StructField`:
    - `type_name`: Returns the type name of the data.
    - `simple_string`: Provides a simple string representation of the data.
    - `json_value`: Returns the data as a JSON-compatible value.
    - `json`: Converts the data to a JSON string.
  - To `ArrayType`, `MapType`, `StructField`, `PandasSeriesType`, `PandasDataFrameType` and `StructType`:
    - `from_json`: Enables these types to be created from JSON data.
  - To `MapType`:
    - `keyType`: keys of the map
    - `valueType`: values of the map
<<<<<<< HEAD
- Added support for method `appName` in `SessionBuilder`.
=======
- Added support for `include_nulls` argument in `DataFrame.unpivot`.
>>>>>>> 795f468f

#### Improvements

- Added support for specifying the following to `DataFrame.create_or_replace_dynamic_table`:
  - `iceberg_config` A dictionary that can hold the following iceberg configuration options:
    - `external_volume`
    - `catalog`
    - `base_location`
    - `catalog_sync`
    - `storage_serialization_policy`
- Added support for nested data types to `DataFrame.print_schema`
- Added support for `level` parameter to `DataFrame.print_schema`
- Improved flexibility of `DataFrameReader` and `DataFrameWriter` API by adding support for the following:
  - Added `format` method to `DataFrameReader` and `DataFrameWriter` to specify file format when loading or unloading results.
  - Added `load` method to `DataFrameReader` to work in conjunction with `format`.
  - Added `save` method to `DataFrameWriter` to work in conjunction with `format`.
  - Added support to read keyword arguments to `options` method for `DataFrameReader` and `DataFrameWriter`.

#### Bug Fixes

- Removed warnings that dynamic pivot features were in private preview, because
  dynamic pivot is now generally available.
- Fixed a bug in `session.read.options` where `False` Boolean values were incorrectly parsed as `True` in the generated file format.


#### Dependency Updates


### Snowpark pandas API Updates

#### New Features

- Added partial support for `Series.map` when `arg` is a pandas `Series` or a
  `collections.abc.Mapping`. No support for instances of `dict` that implement
  `__missing__` but are not instances of `collections.defaultdict`.

#### Dependency Updates


#### New Features

- Added support for `DataFrame.align` and `Series.align` for `axis=1` and `axis=None`.
- Added support fot `pd.json_normalize`.
- Added support for `GroupBy.pct_change` with `axis=0`, `freq=None`, and `limit=None`.

#### Bug Fixes


#### Improvements



### Snowpark Local Testing Updates

#### New Features


#### Bug Fixes


## 1.25.0 (2024-11-14)

### Snowpark Python API Updates

#### New Features

- Added the following new functions in `snowflake.snowpark.dataframe`:
  - `map`
- Added support for passing parameter `include_error` to `Session.query_history` to record queries that have error during execution.

#### Improvements

- When target stage is not set in profiler, a default stage from `Session.get_session_stage` is used instead of raising `SnowparkSQLException`.
- Allowed lower case or mixed case input when calling `Session.stored_procedure_profiler.set_active_profiler`.
- Added distributed tracing using open telemetry APIs for action function in `DataFrame`:
  - `cache_result`
- Removed opentelemetry warning from logging.

#### Bug Fixes

- Fixed the pre-action and post-action query propagation when `In` expression were used in selects.
- Fixed a bug that raised error `AttributeError` while calling `Session.stored_procedure_profiler.get_output` when `Session.stored_procedure_profiler` is disabled.

#### Dependency Updates

- Added a dependency on `protobuf>=5.28` and `tzlocal` at runtime.
- Added a dependency on `protoc-wheel-0` for the development profile.
- Require `snowflake-connector-python>=3.12.0, <4.0.0` (was `>=3.10.0`).

### Snowpark pandas API Updates

#### Dependency Updates

- Updated `modin` from 0.28.1 to 0.30.1.
- Added support for all `pandas` 2.2.x versions.

#### New Features

- Added support for `Index.to_numpy`.
- Added support for `DataFrame.align` and `Series.align` for `axis=0`.
- Added support for `size` in `GroupBy.aggregate`, `DataFrame.aggregate`, and `Series.aggregate`.
- Added support for `snowflake.snowpark.functions.window`
- Added support for `pd.read_pickle` (Uses native pandas for processing).
- Added support for `pd.read_html` (Uses native pandas for processing).
- Added support for `pd.read_xml` (Uses native pandas for processing).
- Added support for aggregation functions `"size"` and `len` in `GroupBy.aggregate`, `DataFrame.aggregate`, and `Series.aggregate`.
- Added support for list values in `Series.str.len`.

#### Bug Fixes

- Fixed a bug where aggregating a single-column dataframe with a single callable function (e.g. `pd.DataFrame([0]).agg(np.mean)`) would fail to transpose the result.
- Fixed bugs where `DataFrame.dropna()` would:
  - Treat an empty `subset` (e.g. `[]`) as if it specified all columns instead of no columns.
  - Raise a `TypeError` for a scalar `subset` instead of filtering on just that column.
  - Raise a `ValueError` for a `subset` of type `pandas.Index` instead of filtering on the columns in the index.
- Disable creation of scoped read only table to mitigate Disable creation of scoped read only table to mitigate `TableNotFoundError` when using dynamic pivot in notebook environment.
- Fixed a bug when concat dataframe or series objects are coming from the same dataframe when axis = 1.

#### Improvements

- Improve np.where with scalar x value by eliminating unnecessary join and temp table creation.
- Improve get_dummies performance by flattening the pivot with join.
- Improve align performance when aligning on row position column by removing unnecessary window functions.



### Snowpark Local Testing Updates

#### New Features

- Added support for patching functions that are unavailable in the `snowflake.snowpark.functions` module.
- Added support for `snowflake.snowpark.functions.any_value`

#### Bug Fixes

- Fixed a bug where `Table.update` could not handle `VariantType`, `MapType`, and `ArrayType` data types.
- Fixed a bug where column aliases were incorrectly resolved in `DataFrame.join`, causing errors when selecting columns from a joined DataFrame.
- Fixed a bug where `Table.update` and `Table.merge` could fail if the target table's index was not the default `RangeIndex`.

## 1.24.0 (2024-10-28)

### Snowpark Python API Updates

#### New Features

- Updated `Session` class to be thread-safe. This allows concurrent DataFrame transformations, DataFrame actions, UDF and stored procedure registration, and concurrent file uploads when using the same `Session` object.
  - The feature is disabled by default and can be enabled by setting `FEATURE_THREAD_SAFE_PYTHON_SESSION` to `True` for account.
  - Updating session configurations, like changing database or schema, when multiple threads are using the session may lead to unexpected behavior.
  - When enabled, some internally created temporary table names returned from `DataFrame.queries` API are not deterministic, and may be different when DataFrame actions are executed. This does not affect explicit user-created temporary tables.
- Added support for 'Service' domain to `session.lineage.trace` API.
- Added support for `copy_grants` parameter when registering UDxF and stored procedures.
- Added support for the following methods in `DataFrameWriter` to support daisy-chaining:
  - `option`
  - `options`
  - `partition_by`
- Added support for `snowflake_cortex_summarize`.

#### Improvements

- Improved the following new capability for function `snowflake.snowpark.functions.array_remove` it is now possible to use in python.
- Disables sql simplification when sort is performed after limit.
  - Previously, `df.sort().limit()` and `df.limit().sort()` generates the same query with sort in front of limit. Now, `df.limit().sort()` will generate query that reads `df.limit().sort()`.
  - Improve performance of generated query for `df.limit().sort()`, because limit stops table scanning as soon as the number of records is satisfied.
- Added a client side error message for when an invalid stage location is passed to DataFrame read functions.

#### Bug Fixes

- Fixed a bug where the automatic cleanup of temporary tables could interfere with the results of async query execution.
- Fixed a bug in `DataFrame.analytics.time_series_agg` function to handle multiple data points in same sliding interval.
- Fixed a bug that created inconsistent casing in field names of structured objects in iceberg schemas.

#### Deprecations

- Deprecated warnings will be triggered when using snowpark-python with Python 3.8. For more details, please refer to https://docs.snowflake.com/en/developer-guide/python-runtime-support-policy.

### Snowpark pandas API Updates

#### New Features

- Added support for `np.subtract`, `np.multiply`, `np.divide`, and `np.true_divide`.
- Added support for tracking usages of `__array_ufunc__`.
- Added numpy compatibility support for `np.float_power`, `np.mod`, `np.remainder`, `np.greater`, `np.greater_equal`, `np.less`, `np.less_equal`, `np.not_equal`, and `np.equal`.
- Added numpy compatibility support for `np.log`, `np.log2`, and `np.log10`
- Added support for `DataFrameGroupBy.bfill`, `SeriesGroupBy.bfill`, `DataFrameGroupBy.ffill`, and `SeriesGroupBy.ffill`.
- Added support for `on` parameter with `Resampler`.
- Added support for timedelta inputs in `value_counts()`.
- Added support for applying Snowpark Python function `snowflake_cortex_summarize`.
- Added support for `DataFrame.attrs` and `Series.attrs`.
- Added support for `DataFrame.style`.
- Added numpy compatibility support for `np.full_like`

#### Improvements

- Improved generated SQL query for `head` and `iloc` when the row key is a slice.
- Improved error message when passing an unknown timezone to `tz_convert` and `tz_localize` in `Series`, `DataFrame`, `Series.dt`, and `DatetimeIndex`.
- Improved documentation for `tz_convert` and `tz_localize` in `Series`, `DataFrame`, `Series.dt`, and `DatetimeIndex` to specify the supported timezone formats.
- Added additional kwargs support for `df.apply` and `series.apply` ( as well as `map` and `applymap` ) when using snowpark functions. This allows for some position independent compatibility between apply and functions where the first argument is not a pandas object.
- Improved generated SQL query for `iloc` and `iat` when the row key is a scalar.
- Removed all joins in `iterrows`.
- Improved documentation for `Series.map` to reflect the unsupported features.
- Added support for `np.may_share_memory` which is used internally by many scikit-learn functions. This method will always return false when called with a Snowpark pandas object.

#### Bug Fixes

- Fixed a bug where `DataFrame` and `Series` `pct_change()` would raise `TypeError` when input contained timedelta columns.
- Fixed a bug where `replace()` would sometimes propagate `Timedelta` types incorrectly through `replace()`. Instead raise `NotImplementedError` for `replace()` on `Timedelta`.
- Fixed a bug where `DataFrame` and `Series` `round()` would raise `AssertionError` for `Timedelta` columns. Instead raise `NotImplementedError` for `round()` on `Timedelta`.
- Fixed a bug where `reindex` fails when the new index is a Series with non-overlapping types from the original index.
- Fixed a bug where calling `__getitem__` on a DataFrameGroupBy object always returned a DataFrameGroupBy object if `as_index=False`.
- Fixed a bug where inserting timedelta values into an existing column would silently convert the values to integers instead of raising `NotImplementedError`.
- Fixed a bug where `DataFrame.shift()` on axis=0 and axis=1 would fail to propagate timedelta types.
- `DataFrame.abs()`, `DataFrame.__neg__()`, `DataFrame.stack()`, and `DataFrame.unstack()` now raise `NotImplementedError` for timedelta inputs instead of failing to propagate timedelta types.

### Snowpark Local Testing Updates

#### Bug Fixes

- Fixed a bug where `DataFrame.alias` raises `KeyError` for input column name.
- Fixed a bug where `to_csv` on Snowflake stage fails when data contains empty strings.

## 1.23.0 (2024-10-09)

### Snowpark Python API Updates

#### New Features

- Added the following new functions in `snowflake.snowpark.functions`:
  - `make_interval`
- Added support for using Snowflake Interval constants with `Window.range_between()` when the order by column is TIMESTAMP or DATE type.
- Added support for file writes. This feature is currently in private preview.
- Added `thread_id` to `QueryRecord` to track the thread id submitting the query history.
- Added support for `Session.stored_procedure_profiler`.

#### Improvements

#### Bug Fixes

- Fixed a bug where registering a stored procedure or UDxF with type hints would give a warning `'NoneType' has no len() when trying to read default values from function`.

### Snowpark pandas API Updates

#### New Features

- Added support for `TimedeltaIndex.mean` method.
- Added support for some cases of aggregating `Timedelta` columns on `axis=0` with `agg` or `aggregate`.
- Added support for `by`, `left_by`, `right_by`, `left_index`, and `right_index` for `pd.merge_asof`.
- Added support for passing parameter `include_describe` to `Session.query_history`.
- Added support for `DatetimeIndex.mean` and `DatetimeIndex.std` methods.
- Added support for `Resampler.asfreq`, `Resampler.indices`, `Resampler.nunique`, and `Resampler.quantile`.
- Added support for `resample` frequency `W`, `ME`, `YE` with `closed = "left"`.
- Added support for `DataFrame.rolling.corr` and `Series.rolling.corr` for `pairwise = False` and int `window`.
- Added support for string time-based `window` and `min_periods = None` for `Rolling`.
- Added support for `DataFrameGroupBy.fillna` and `SeriesGroupBy.fillna`.
- Added support for constructing `Series` and `DataFrame` objects with the lazy `Index` object as `data`, `index`, and `columns` arguments.
- Added support for constructing `Series` and `DataFrame` objects with `index` and `column` values not present in `DataFrame`/`Series` `data`.
- Added support for `pd.read_sas` (Uses native pandas for processing).
- Added support for applying `rolling().count()` and `expanding().count()` to `Timedelta` series and columns.
- Added support for `tz` in both `pd.date_range` and `pd.bdate_range`.
- Added support for `Series.items`.
- Added support for `errors="ignore"` in `pd.to_datetime`.
- Added support for `DataFrame.tz_localize` and `Series.tz_localize`.
- Added support for `DataFrame.tz_convert` and `Series.tz_convert`.
- Added support for applying Snowpark Python functions (e.g., `sin`) in `Series.map`, `Series.apply`, `DataFrame.apply` and `DataFrame.applymap`.

#### Improvements

- Improved `to_pandas` to persist the original timezone offset for TIMESTAMP_TZ type.
- Improved `dtype` results for TIMESTAMP_TZ type to show correct timezone offset.
- Improved `dtype` results for TIMESTAMP_LTZ type to show correct timezone.
- Improved error message when passing non-bool value to `numeric_only` for groupby aggregations.
- Removed unnecessary warning about sort algorithm in `sort_values`.
- Use SCOPED object for internal create temp tables. The SCOPED objects will be stored sproc scoped if created within stored sproc, otherwise will be session scoped, and the object will be automatically cleaned at the end of the scope.
- Improved warning messages for operations that lead to materialization with inadvertent slowness.
- Removed unnecessary warning message about `convert_dtype` in `Series.apply`.

#### Bug Fixes

- Fixed a bug where an `Index` object created from a `Series`/`DataFrame` incorrectly updates the `Series`/`DataFrame`'s index name after an inplace update has been applied to the original `Series`/`DataFrame`.
- Suppressed an unhelpful `SettingWithCopyWarning` that sometimes appeared when printing `Timedelta` columns.
- Fixed `inplace` argument for `Series` objects derived from other `Series` objects.
- Fixed a bug where `Series.sort_values` failed if series name overlapped with index column name.
- Fixed a bug where transposing a dataframe would map `Timedelta` index levels to integer column levels.
- Fixed a bug where `Resampler` methods on timedelta columns would produce integer results.
- Fixed a bug where `pd.to_numeric()` would leave `Timedelta` inputs as `Timedelta` instead of converting them to integers.
- Fixed `loc` set when setting a single row, or multiple rows, of a DataFrame with a Series value.

### Snowpark Local Testing Updates

#### Bug Fixes

- Fixed a bug where nullable columns were annotated wrongly.
- Fixed a bug where the `date_add` and `date_sub` functions failed for `NULL` values.
- Fixed a bug where `equal_null` could fail inside a merge statement.
- Fixed a bug where `row_number` could fail inside a Window function.
- Fixed a bug where updates could fail when the source is the result of a join.


## 1.22.1 (2024-09-11)
This is a re-release of 1.22.0. Please refer to the 1.22.0 release notes for detailed release content.


## 1.22.0 (2024-09-10)

### Snowpark Python API Updates

### New Features

- Added the following new functions in `snowflake.snowpark.functions`:
  - `array_remove`
  - `ln`

#### Improvements

- Improved documentation for `Session.write_pandas` by making `use_logical_type` option more explicit.
- Added support for specifying the following to `DataFrameWriter.save_as_table`:
  - `enable_schema_evolution`
  - `data_retention_time`
  - `max_data_extension_time`
  - `change_tracking`
  - `copy_grants`
  - `iceberg_config` A dicitionary that can hold the following iceberg configuration options:
      - `external_volume`
      - `catalog`
      - `base_location`
      - `catalog_sync`
      - `storage_serialization_policy`
- Added support for specifying the following to `DataFrameWriter.copy_into_table`:
  - `iceberg_config` A dicitionary that can hold the following iceberg configuration options:
      - `external_volume`
      - `catalog`
      - `base_location`
      - `catalog_sync`
      - `storage_serialization_policy`
- Added support for specifying the following parameters to `DataFrame.create_or_replace_dynamic_table`:
  - `mode`
  - `refresh_mode`
  - `initialize`
  - `clustering_keys`
  - `is_transient`
  - `data_retention_time`
  - `max_data_extension_time`

#### Bug Fixes

- Fixed a bug in `session.read.csv` that caused an error when setting `PARSE_HEADER = True` in an externally defined file format.
- Fixed a bug in query generation from set operations that allowed generation of duplicate queries when children have common subqueries.
- Fixed a bug in `session.get_session_stage` that referenced a non-existing stage after switching database or schema.
- Fixed a bug where calling `DataFrame.to_snowpark_pandas` without explicitly initializing the Snowpark pandas plugin caused an error.
- Fixed a bug where using the `explode` function in dynamic table creation caused a SQL compilation error due to improper boolean type casting on the `outer` parameter.

### Snowpark Local Testing Updates

#### New Features

- Added support for type coercion when passing columns as input to UDF calls.
- Added support for `Index.identical`.

#### Bug Fixes

- Fixed a bug where the truncate mode in `DataFrameWriter.save_as_table` incorrectly handled DataFrames containing only a subset of columns from the existing table.
- Fixed a bug where function `to_timestamp` does not set the default timezone of the column datatype.

### Snowpark pandas API Updates

#### New Features

- Added limited support for the `Timedelta` type, including the following features. Snowpark pandas will raise `NotImplementedError` for unsupported `Timedelta` use cases.
  - supporting tracking the Timedelta type through `copy`, `cache_result`, `shift`, `sort_index`, `assign`, `bfill`, `ffill`, `fillna`, `compare`, `diff`, `drop`, `dropna`, `duplicated`, `empty`, `equals`, `insert`, `isin`, `isna`, `items`, `iterrows`, `join`, `len`, `mask`, `melt`, `merge`, `nlargest`, `nsmallest`, `to_pandas`.
  - converting non-timedelta to timedelta via `astype`.
  - `NotImplementedError` will be raised for the rest of methods that do not support `Timedelta`.
  - support for subtracting two timestamps to get a Timedelta.
  - support indexing with Timedelta data columns.
  - support for adding or subtracting timestamps and `Timedelta`.
  - support for binary arithmetic between two `Timedelta` values.
  - support for binary arithmetic and comparisons between `Timedelta` values and numeric values.
  - support for lazy `TimedeltaIndex`.
  - support for `pd.to_timedelta`.
  - support for `GroupBy` aggregations `min`, `max`, `mean`, `idxmax`, `idxmin`, `std`, `sum`, `median`, `count`, `any`, `all`, `size`, `nunique`, `head`, `tail`, `aggregate`.
  - support for `GroupBy` filtrations `first` and `last`.
  - support for `TimedeltaIndex` attributes: `days`, `seconds`, `microseconds` and `nanoseconds`.
  - support for `diff` with timestamp columns on `axis=0` and `axis=1`
  - support for `TimedeltaIndex` methods: `ceil`, `floor` and `round`.
  - support for `TimedeltaIndex.total_seconds` method.
- Added support for index's arithmetic and comparison operators.
- Added support for `Series.dt.round`.
- Added documentation pages for `DatetimeIndex`.
- Added support for `Index.name`, `Index.names`, `Index.rename`, and `Index.set_names`.
- Added support for `Index.__repr__`.
- Added support for `DatetimeIndex.month_name` and `DatetimeIndex.day_name`.
- Added support for `Series.dt.weekday`, `Series.dt.time`, and `DatetimeIndex.time`.
- Added support for `Index.min` and `Index.max`.
- Added support for `pd.merge_asof`.
- Added support for `Series.dt.normalize` and `DatetimeIndex.normalize`.
- Added support for `Index.is_boolean`, `Index.is_integer`, `Index.is_floating`, `Index.is_numeric`, and `Index.is_object`.
- Added support for `DatetimeIndex.round`, `DatetimeIndex.floor` and `DatetimeIndex.ceil`.
- Added support for `Series.dt.days_in_month` and `Series.dt.daysinmonth`.
- Added support for `DataFrameGroupBy.value_counts` and `SeriesGroupBy.value_counts`.
- Added support for `Series.is_monotonic_increasing` and `Series.is_monotonic_decreasing`.
- Added support for `Index.is_monotonic_increasing` and `Index.is_monotonic_decreasing`.
- Added support for `pd.crosstab`.
- Added support for `pd.bdate_range` and included business frequency support (B, BME, BMS, BQE, BQS, BYE, BYS) for both `pd.date_range` and `pd.bdate_range`.
- Added support for lazy `Index` objects  as `labels` in `DataFrame.reindex` and `Series.reindex`.
- Added support for `Series.dt.days`, `Series.dt.seconds`, `Series.dt.microseconds`, and `Series.dt.nanoseconds`.
- Added support for creating a `DatetimeIndex` from an `Index` of numeric or string type.
- Added support for string indexing with `Timedelta` objects.
- Added support for `Series.dt.total_seconds` method.
- Added support for `DataFrame.apply(axis=0)`.
- Added support for `Series.dt.tz_convert` and `Series.dt.tz_localize`.
- Added support for `DatetimeIndex.tz_convert` and `DatetimeIndex.tz_localize`.

#### Improvements

- Improve concat, join performance when operations are performed on series coming from the same dataframe by avoiding unnecessary joins.
- Refactored `quoted_identifier_to_snowflake_type` to avoid making metadata queries if the types have been cached locally.
- Improved `pd.to_datetime` to handle all local input cases.
- Create a lazy index from another lazy index without pulling data to client.
- Raised `NotImplementedError` for Index bitwise operators.
- Display a more clear error message when `Index.names` is set to a non-like-like object.
- Raise a warning whenever MultiIndex values are pulled in locally.
- Improve warning message for `pd.read_snowflake` include the creation reason when temp table creation is triggered.
- Improve performance for `DataFrame.set_index`, or setting `DataFrame.index` or `Series.index` by avoiding checks require eager evaluation. As a consequence, when the new index that does not match the current `Series`/`DataFrame` object length, a `ValueError` is no longer raised. Instead, when the `Series`/`DataFrame` object is longer than the provided index, the `Series`/`DataFrame`'s new index is filled with `NaN` values for the "extra" elements. Otherwise, the extra values in the provided index are ignored.
- Properly raise `NotImplementedError` when ambiguous/nonexistent are non-string in `ceil`/`floor`/`round`.

#### Bug Fixes

- Stopped ignoring nanoseconds in `pd.Timedelta` scalars.
- Fixed AssertionError in tree of binary operations.
- Fixed bug in `Series.dt.isocalendar` using a named Series
- Fixed `inplace` argument for Series objects derived from DataFrame columns.
- Fixed a bug where `Series.reindex` and `DataFrame.reindex` did not update the result index's name correctly.
- Fixed a bug where `Series.take` did not error when `axis=1` was specified.


## 1.21.1 (2024-09-05)

### Snowpark Python API Updates

#### Bug Fixes

- Fixed a bug where using `to_pandas_batches` with async jobs caused an error due to improper handling of waiting for asynchronous query completion.

## 1.21.0 (2024-08-19)

### Snowpark Python API Updates

#### New Features

- Added support for `snowflake.snowpark.testing.assert_dataframe_equal` that is a utility function to check the equality of two Snowpark DataFrames.

#### Improvements

- Added support server side string size limitations.
- Added support to create and invoke stored procedures, UDFs and UDTFs with optional arguments.
- Added support for column lineage in the DataFrame.lineage.trace API.
- Added support for passing `INFER_SCHEMA` options to `DataFrameReader` via `INFER_SCHEMA_OPTIONS`.
- Added support for passing `parameters` parameter to `Column.rlike` and `Column.regexp`.
- Added support for automatically cleaning up temporary tables created by `df.cache_result()` in the current session, when the DataFrame is no longer referenced (i.e., gets garbage collected). It is still an experimental feature not enabled by default, and can be enabled by setting `session.auto_clean_up_temp_table_enabled` to `True`.
- Added support for string literals to the `fmt` parameter of `snowflake.snowpark.functions.to_date`.
- Added support for system$reference function.

#### Bug Fixes

- Fixed a bug where SQL generated for selecting `*` column has an incorrect subquery.
- Fixed a bug in `DataFrame.to_pandas_batches` where the iterator could throw an error if certain transformation is made to the pandas dataframe due to wrong isolation level.
- Fixed a bug in `DataFrame.lineage.trace` to split the quoted feature view's name and version correctly.
- Fixed a bug in `Column.isin` that caused invalid sql generation when passed an empty list.
- Fixed a bug that fails to raise NotImplementedError while setting cell with list like item.

### Snowpark Local Testing Updates

#### New Features

- Added support for the following APIs:
  - snowflake.snowpark.functions
    - `rank`
    - `dense_rank`
    - `percent_rank`
    - `cume_dist`
    - `ntile`
    - `datediff`
    - `array_agg`
  - snowflake.snowpark.column.Column.within_group
- Added support for parsing flags in regex statements for mocked plans. This maintains parity with the `rlike` and `regexp` changes above.

#### Bug Fixes

- Fixed a bug where Window Functions LEAD and LAG do not handle option `ignore_nulls` properly.
- Fixed a bug where values were not populated into the result DataFrame during the insertion of table merge operation.

#### Improvements

- Fix pandas FutureWarning about integer indexing.

### Snowpark pandas API Updates

#### New Features

- Added support for `DataFrame.backfill`, `DataFrame.bfill`, `Series.backfill`, and `Series.bfill`.
- Added support for `DataFrame.compare` and `Series.compare` with default parameters.
- Added support for `Series.dt.microsecond` and `Series.dt.nanosecond`.
- Added support for `Index.is_unique` and `Index.has_duplicates`.
- Added support for `Index.equals`.
- Added support for `Index.value_counts`.
- Added support for `Series.dt.day_name` and `Series.dt.month_name`.
- Added support for indexing on Index, e.g., `df.index[:10]`.
- Added support for `DataFrame.unstack` and `Series.unstack`.
- Added support for `DataFrame.asfreq` and `Series.asfreq`.
- Added support for `Series.dt.is_month_start` and `Series.dt.is_month_end`.
- Added support for `Index.all` and `Index.any`.
- Added support for `Series.dt.is_year_start` and `Series.dt.is_year_end`.
- Added support for `Series.dt.is_quarter_start` and `Series.dt.is_quarter_end`.
- Added support for lazy `DatetimeIndex`.
- Added support for `Series.argmax` and `Series.argmin`.
- Added support for `Series.dt.is_leap_year`.
- Added support for `DataFrame.items`.
- Added support for `Series.dt.floor` and `Series.dt.ceil`.
- Added support for `Index.reindex`.
- Added support for `DatetimeIndex` properties: `year`, `month`, `day`, `hour`, `minute`, `second`, `microsecond`,
    `nanosecond`, `date`, `dayofyear`, `day_of_year`, `dayofweek`, `day_of_week`, `weekday`, `quarter`,
    `is_month_start`, `is_month_end`, `is_quarter_start`, `is_quarter_end`, `is_year_start`, `is_year_end`
    and `is_leap_year`.
- Added support for `Resampler.fillna` and `Resampler.bfill`.
- Added limited support for the `Timedelta` type, including creating `Timedelta` columns and `to_pandas`.
- Added support for `Index.argmax` and `Index.argmin`.

#### Improvements

- Removed the public preview warning message when importing Snowpark pandas.
- Removed unnecessary count query from `SnowflakeQueryCompiler.is_series_like` method.
- `Dataframe.columns` now returns native pandas Index object instead of Snowpark Index object.
- Refactor and introduce `query_compiler` argument in `Index` constructor to create `Index` from query compiler.
- `pd.to_datetime` now returns a DatetimeIndex object instead of a Series object.
- `pd.date_range` now returns a DatetimeIndex object instead of a Series object.

#### Bug Fixes

- Made passing an unsupported aggregation function to `pivot_table` raise `NotImplementedError` instead of `KeyError`.
- Removed axis labels and callable names from error messages and telemetry about unsupported aggregations.
- Fixed AssertionError in `Series.drop_duplicates` and `DataFrame.drop_duplicates` when called after `sort_values`.
- Fixed a bug in `Index.to_frame` where the result frame's column name may be wrong where name is unspecified.
- Fixed a bug where some Index docstrings are ignored.
- Fixed a bug in `Series.reset_index(drop=True)` where the result name may be wrong.
- Fixed a bug in `Groupby.first/last` ordering by the correct columns in the underlying window expression.

## 1.20.0 (2024-07-17)

### Snowpark Python API Updates

#### Improvements

- Added distributed tracing using open telemetry APIs for table stored procedure function in `DataFrame`:
  - `_execute_and_get_query_id`
- Added support for the `arrays_zip` function.
- Improves performance for binary column expression and `df._in` by avoiding unnecessary cast for numeric values. You can enable this optimization by setting `session.eliminate_numeric_sql_value_cast_enabled = True`.
- Improved error message for `write_pandas` when the target table does not exist and `auto_create_table=False`.
- Added open telemetry tracing on UDxF functions in Snowpark.
- Added open telemetry tracing on stored procedure registration in Snowpark.
- Added a new optional parameter called `format_json` to the `Session.SessionBuilder.app_name` function that sets the app name in the `Session.query_tag` in JSON format. By default, this parameter is set to `False`.

#### Bug Fixes
- Fixed a bug where SQL generated for `lag(x, 0)` was incorrect and failed with error message `argument 1 to function LAG needs to be constant, found 'SYSTEM$NULL_TO_FIXED(null)'`.

### Snowpark Local Testing Updates

#### New Features

- Added support for the following APIs:
  - snowflake.snowpark.functions
    - random
- Added new parameters to `patch` function when registering a mocked function:
  - `distinct` allows an alternate function to be specified for when a sql function should be distinct.
  - `pass_column_index` passes a named parameter `column_index` to the mocked function that contains the pandas.Index for the input data.
  - `pass_row_index` passes a named parameter `row_index` to the mocked function that is the 0 indexed row number the function is currently operating on.
  - `pass_input_data` passes a named parameter `input_data` to the mocked function that contains the entire input dataframe for the current expression.
  - Added support for the `column_order` parameter to method `DataFrameWriter.save_as_table`.


#### Bug Fixes
- Fixed a bug that caused DecimalType columns to be incorrectly truncated to integer precision when used in BinaryExpressions.

### Snowpark pandas API Updates

#### New Features
- Added support for `DataFrameGroupBy.all`, `SeriesGroupBy.all`, `DataFrameGroupBy.any`, and `SeriesGroupBy.any`.
- Added support for `DataFrame.nlargest`, `DataFrame.nsmallest`, `Series.nlargest` and `Series.nsmallest`.
- Added support for `replace` and `frac > 1` in `DataFrame.sample` and `Series.sample`.
- Added support for `read_excel` (Uses local pandas for processing)
- Added support for `Series.at`, `Series.iat`, `DataFrame.at`, and `DataFrame.iat`.
- Added support for `Series.dt.isocalendar`.
- Added support for `Series.case_when` except when condition or replacement is callable.
- Added documentation pages for `Index` and its APIs.
- Added support for `DataFrame.assign`.
- Added support for `DataFrame.stack`.
- Added support for `DataFrame.pivot` and `pd.pivot`.
- Added support for `DataFrame.to_csv` and `Series.to_csv`.
- Added partial support for `Series.str.translate` where the values in the `table` are single-codepoint strings.
- Added support for `DataFrame.corr`.
- Allow `df.plot()` and `series.plot()` to be called, materializing the data into the local client
- Added support for `DataFrameGroupBy` and `SeriesGroupBy` aggregations `first` and `last`
- Added support for `DataFrameGroupBy.get_group`.
- Added support for `limit` parameter when `method` parameter is used in `fillna`.
- Added partial support for `Series.str.translate` where the values in the `table` are single-codepoint strings.
- Added support for `DataFrame.corr`.
- Added support for `DataFrame.equals` and `Series.equals`.
- Added support for `DataFrame.reindex` and `Series.reindex`.
- Added support for `Index.astype`.
- Added support for `Index.unique` and `Index.nunique`.
- Added support for `Index.sort_values`.

#### Bug Fixes
- Fixed an issue when using np.where and df.where when the scalar 'other' is the literal 0.
- Fixed a bug regarding precision loss when converting to Snowpark pandas `DataFrame` or `Series` with `dtype=np.uint64`.
- Fixed bug where `values` is set to `index` when `index` and `columns` contain all columns in DataFrame during `pivot_table`.

#### Improvements
- Added support for `Index.copy()`
- Added support for Index APIs: `dtype`, `values`, `item()`, `tolist()`, `to_series()` and `to_frame()`
- Expand support for DataFrames with no rows in `pd.pivot_table` and `DataFrame.pivot_table`.
- Added support for `inplace` parameter in `DataFrame.sort_index` and `Series.sort_index`.


## 1.19.0 (2024-06-25)

### Snowpark Python API Updates

#### New Features

- Added support for `to_boolean` function.
- Added documentation pages for Index and its APIs.

#### Bug Fixes

- Fixed a bug where python stored procedure with table return type fails when run in a task.
- Fixed a bug where df.dropna fails due to `RecursionError: maximum recursion depth exceeded` when the DataFrame has more than 500 columns.
- Fixed a bug where `AsyncJob.result("no_result")` doesn't wait for the query to finish execution.


### Snowpark Local Testing Updates

#### New Features

- Added support for the `strict` parameter when registering UDFs and Stored Procedures.

#### Bug Fixes

- Fixed a bug in convert_timezone that made the setting the source_timezone parameter return an error.
- Fixed a bug where creating DataFrame with empty data of type `DateType` raises `AttributeError`.
- Fixed a bug that table merge fails when update clause exists but no update takes place.
- Fixed a bug in mock implementation of `to_char` that raises `IndexError` when incoming column has nonconsecutive row index.
- Fixed a bug in handling of `CaseExpr` expressions that raises `IndexError` when incoming column has nonconsecutive row index.
- Fixed a bug in implementation of `Column.like` that raises `IndexError` when incoming column has nonconsecutive row index.

#### Improvements

- Added support for type coercion in the implementation of DataFrame.replace, DataFrame.dropna and the mock function `iff`.

### Snowpark pandas API Updates

#### New Features

- Added partial support for `DataFrame.pct_change` and `Series.pct_change` without the `freq` and `limit` parameters.
- Added support for `Series.str.get`.
- Added support for `Series.dt.dayofweek`, `Series.dt.day_of_week`, `Series.dt.dayofyear`, and `Series.dt.day_of_year`.
- Added support for `Series.str.__getitem__` (`Series.str[...]`).
- Added support for `Series.str.lstrip` and `Series.str.rstrip`.
- Added support for `DataFrameGroupBy.size` and `SeriesGroupBy.size`.
- Added support for `DataFrame.expanding` and `Series.expanding` for aggregations `count`, `sum`, `min`, `max`, `mean`, `std`, `var`, and `sem` with `axis=0`.
- Added support for `DataFrame.rolling` and `Series.rolling` for aggregation `count` with `axis=0`.
- Added support for `Series.str.match`.
- Added support for `DataFrame.resample` and `Series.resample` for aggregations `size`, `first`, and `last`.
- Added support for `DataFrameGroupBy.all`, `SeriesGroupBy.all`, `DataFrameGroupBy.any`, and `SeriesGroupBy.any`.
- Added support for `DataFrame.nlargest`, `DataFrame.nsmallest`, `Series.nlargest` and `Series.nsmallest`.
- Added support for `replace` and `frac > 1` in `DataFrame.sample` and `Series.sample`.
- Added support for `read_excel` (Uses local pandas for processing)
- Added support for `Series.at`, `Series.iat`, `DataFrame.at`, and `DataFrame.iat`.
- Added support for `Series.dt.isocalendar`.
- Added support for `Series.case_when` except when condition or replacement is callable.
- Added documentation pages for `Index` and its APIs.
- Added support for `DataFrame.assign`.
- Added support for `DataFrame.stack`.
- Added support for `DataFrame.pivot` and `pd.pivot`.
- Added support for `DataFrame.to_csv` and `Series.to_csv`.
- Added support for `Index.T`.

#### Bug Fixes

- Fixed a bug that causes output of GroupBy.aggregate's columns to be ordered incorrectly.
- Fixed a bug where `DataFrame.describe` on a frame with duplicate columns of differing dtypes could cause an error or incorrect results.
- Fixed a bug in `DataFrame.rolling` and `Series.rolling` so `window=0` now throws `NotImplementedError` instead of `ValueError`

#### Improvements

- Added support for named aggregations in `DataFrame.aggregate` and `Series.aggregate` with `axis=0`.
- `pd.read_csv` reads using the native pandas CSV parser, then uploads data to snowflake using parquet. This enables most of the parameters supported by `read_csv` including date parsing and numeric conversions. Uploading via parquet is roughly twice as fast as uploading via CSV.
- Initial work to support an `pd.Index` directly in Snowpark pandas. Support for `pd.Index` as a first-class component of Snowpark pandas is coming soon.
- Added a lazy index constructor and support for `len`, `shape`, `size`, `empty`, `to_pandas()` and `names`. For `df.index`, Snowpark pandas creates a lazy index object.
- For `df.columns`, Snowpark pandas supports a non-lazy version of an `Index` since the data is already stored locally.

## 1.18.0 (2024-05-28)

### Snowpark Python API Updates

#### Improvements

- Improved error message to remind users set `{"infer_schema": True}` when reading csv file without specifying its schema.
- Improved error handling for `Session.create_dataframe` when called with more than 512 rows and using `format` or `pyformat` `paramstyle`.

### Snowpark pandas API Updates

#### New Features

- Added `DataFrame.cache_result` and `Series.cache_result` methods for users to persist DataFrames and Series to a temporary table lasting the duration of the session to improve latency of subsequent operations.

#### Bug Fixes

#### Improvements

- Added partial support for `DataFrame.pivot_table` with no `index` parameter, as well as for `margins` parameter.
- Updated the signature of `DataFrame.shift`/`Series.shift`/`DataFrameGroupBy.shift`/`SeriesGroupBy.shift` to match pandas 2.2.1. Snowpark pandas does not yet support the newly-added `suffix` argument, or sequence values of `periods`.
- Re-added support for `Series.str.split`.

#### Bug Fixes

- Fixed how we support mixed columns for string methods (`Series.str.*`).

### Snowpark Local Testing Updates

#### New Features

- Added support for the following DataFrameReader read options to file formats `csv` and `json`:
  - PURGE
  - PATTERN
  - INFER_SCHEMA with value being `False`
  - ENCODING with value being `UTF8`
- Added support for `DataFrame.analytics.moving_agg` and `DataFrame.analytics.cumulative_agg_agg`.
- Added support for `if_not_exists` parameter during UDF and stored procedure registration.

#### Bug Fixes

- Fixed a bug that when processing time format, fractional second part is not handled properly.
- Fixed a bug that caused function calls on `*` to fail.
- Fixed a bug that prevented creation of map and struct type objects.
- Fixed a bug that function `date_add` was unable to handle some numeric types.
- Fixed a bug that `TimestampType` casting resulted in incorrect data.
- Fixed a bug that caused `DecimalType` data to have incorrect precision in some cases.
- Fixed a bug where referencing missing table or view raises confusing `IndexError`.
- Fixed a bug that mocked function `to_timestamp_ntz` can not handle None data.
- Fixed a bug that mocked UDFs handles output data of None improperly.
- Fixed a bug where `DataFrame.with_column_renamed` ignores attributes from parent DataFrames after join operations.
- Fixed a bug that integer precision of large value gets lost when converted to pandas DataFrame.
- Fixed a bug that the schema of datetime object is wrong when create DataFrame from a pandas DataFrame.
- Fixed a bug in the implementation of `Column.equal_nan` where null data is handled incorrectly.
- Fixed a bug where `DataFrame.drop` ignore attributes from parent DataFrames after join operations.
- Fixed a bug in mocked function `date_part` where Column type is set wrong.
- Fixed a bug where `DataFrameWriter.save_as_table` does not raise exceptions when inserting null data into non-nullable columns.
- Fixed a bug in the implementation of `DataFrameWriter.save_as_table` where
  - Append or Truncate fails when incoming data has different schema than existing table.
  - Truncate fails when incoming data does not specify columns that are nullable.

#### Improvements

- Removed dependency check for `pyarrow` as it is not used.
- Improved target type coverage of `Column.cast`, adding support for casting to boolean and all integral types.
- Aligned error experience when calling UDFs and stored procedures.
- Added appropriate error messages for `is_permanent` and `anonymous` options in UDFs and stored procedures registration to make it more clear that those features are not yet supported.
- File read operation with unsupported options and values now raises `NotImplementedError` instead of warnings and unclear error information.

## 1.17.0 (2024-05-21)

### Snowpark Python API Updates

#### New Features

- Added support to add a comment on tables and views using the functions listed below:
  - `DataFrameWriter.save_as_table`
  - `DataFrame.create_or_replace_view`
  - `DataFrame.create_or_replace_temp_view`
  - `DataFrame.create_or_replace_dynamic_table`

#### Improvements

- Improved error message to remind users to set `{"infer_schema": True}` when reading CSV file without specifying its schema.

### Snowpark pandas API Updates

#### New Features

- Start of Public Preview of Snowpark pandas API. Refer to the [Snowpark pandas API Docs](https://docs.snowflake.com/developer-guide/snowpark/python/snowpark-pandas) for more details.

### Snowpark Local Testing Updates

#### New Features

- Added support for NumericType and VariantType data conversion in the mocked function `to_timestamp_ltz`, `to_timestamp_ntz`, `to_timestamp_tz` and `to_timestamp`.
- Added support for DecimalType, BinaryType, ArrayType, MapType, TimestampType, DateType and TimeType data conversion in the mocked function `to_char`.
- Added support for the following APIs:
  - snowflake.snowpark.functions:
    - to_varchar
  - snowflake.snowpark.DataFrame:
    - pivot
  - snowflake.snowpark.Session:
    - cancel_all
- Introduced a new exception class `snowflake.snowpark.mock.exceptions.SnowparkLocalTestingException`.
- Added support for casting to FloatType

#### Bug Fixes

- Fixed a bug that stored procedure and UDF should not remove imports already in the `sys.path` during the clean-up step.
- Fixed a bug that when processing datetime format, the fractional second part is not handled properly.
- Fixed a bug that on Windows platform that file operations was unable to properly handle file separator in directory name.
- Fixed a bug that on Windows platform that when reading a pandas dataframe, IntervalType column with integer data can not be processed.
- Fixed a bug that prevented users from being able to select multiple columns with the same alias.
- Fixed a bug that `Session.get_current_[schema|database|role|user|account|warehouse]` returns upper-cased identifiers when identifiers are quoted.
- Fixed a bug that function `substr` and `substring` can not handle 0-based `start_expr`.

#### Improvements

- Standardized the error experience by raising `SnowparkLocalTestingException` in error cases which is on par with `SnowparkSQLException` raised in non-local execution.
- Improved error experience of `Session.write_pandas` method that `NotImplementError` will be raised when called.
- Aligned error experience with reusing a closed session in non-local execution.

## 1.16.0 (2024-05-07)

### New Features

- Support stored procedure register with packages given as Python modules.
- Added snowflake.snowpark.Session.lineage.trace to explore data lineage of snowfake objects.
- Added support for structured type schema parsing.

### Bug Fixes

- Fixed a bug when inferring schema, single quotes are added to stage files already have single quotes.

### Local Testing Updates

#### New Features

- Added support for StringType, TimestampType and VariantType data conversion in the mocked function `to_date`.
- Added support for the following APIs:
  - snowflake.snowpark.functions
    - get
    - concat
    - concat_ws

#### Bug Fixes

- Fixed a bug that caused `NaT` and `NaN` values to not be recognized.
- Fixed a bug where, when inferring a schema, single quotes were added to stage files that already had single quotes.
- Fixed a bug where `DataFrameReader.csv` was unable to handle quoted values containing a delimiter.
- Fixed a bug that when there is `None` value in an arithmetic calculation, the output should remain `None` instead of `math.nan`.
- Fixed a bug in function `sum` and `covar_pop` that when there is `math.nan` in the data, the output should also be `math.nan`.
- Fixed a bug that stage operation can not handle directories.
- Fixed a bug that `DataFrame.to_pandas` should take Snowflake numeric types with precision 38 as `int64`.

## 1.15.0 (2024-04-24)

### New Features

- Added `truncate` save mode in `DataFrameWrite` to overwrite existing tables by truncating the underlying table instead of dropping it.
- Added telemetry to calculate query plan height and number of duplicate nodes during collect operations.
- Added the functions below to unload data from a `DataFrame` into one or more files in a stage:
  - `DataFrame.write.json`
  - `DataFrame.write.csv`
  - `DataFrame.write.parquet`
- Added distributed tracing using open telemetry APIs for action functions in `DataFrame` and `DataFrameWriter`:
  - snowflake.snowpark.DataFrame:
    - collect
    - collect_nowait
    - to_pandas
    - count
    - show
  - snowflake.snowpark.DataFrameWriter:
    - save_as_table
- Added support for snow:// URLs to `snowflake.snowpark.Session.file.get` and `snowflake.snowpark.Session.file.get_stream`
- Added support to register stored procedures and UDxFs with a `comment`.
- UDAF client support is ready for public preview. Please stay tuned for the Snowflake announcement of UDAF public preview.
- Added support for dynamic pivot.  This feature is currently in private preview.

### Improvements

- Improved the generated query performance for both compilation and execution by converting duplicate subqueries to Common Table Expressions (CTEs). It is still an experimental feature not enabled by default, and can be enabled by setting `session.cte_optimization_enabled` to `True`.

### Bug Fixes

- Fixed a bug where `statement_params` was not passed to query executions that register stored procedures and user defined functions.
- Fixed a bug causing `snowflake.snowpark.Session.file.get_stream` to fail for quoted stage locations.
- Fixed a bug that an internal type hint in `utils.py` might raise AttributeError in case the underlying module can not be found.

### Local Testing Updates

#### New Features

- Added support for registering UDFs and stored procedures.
- Added support for the following APIs:
  - snowflake.snowpark.Session:
    - file.put
    - file.put_stream
    - file.get
    - file.get_stream
    - read.json
    - add_import
    - remove_import
    - get_imports
    - clear_imports
    - add_packages
    - add_requirements
    - clear_packages
    - remove_package
    - udf.register
    - udf.register_from_file
    - sproc.register
    - sproc.register_from_file
  - snowflake.snowpark.functions
    - current_database
    - current_session
    - date_trunc
    - object_construct
    - object_construct_keep_null
    - pow
    - sqrt
    - udf
    - sproc
- Added support for StringType, TimestampType and VariantType data conversion in the mocked function `to_time`.

#### Bug Fixes

- Fixed a bug that null filled columns for constant functions.
- Fixed a bug that implementation of to_object, to_array and to_binary to better handle null inputs.
- Fixed a bug that timestamp data comparison can not handle year beyond 2262.
- Fixed a bug that `Session.builder.getOrCreate` should return the created mock session.

## 1.14.0 (2024-03-20)

### New Features

- Added support for creating vectorized UDTFs with `process` method.
- Added support for dataframe functions:
  - to_timestamp_ltz
  - to_timestamp_ntz
  - to_timestamp_tz
  - locate
- Added support for ASOF JOIN type.
- Added support for the following local testing APIs:
  - snowflake.snowpark.functions:
    - to_double
    - to_timestamp
    - to_timestamp_ltz
    - to_timestamp_ntz
    - to_timestamp_tz
    - greatest
    - least
    - convert_timezone
    - dateadd
    - date_part
  - snowflake.snowpark.Session:
    - get_current_account
    - get_current_warehouse
    - get_current_role
    - use_schema
    - use_warehouse
    - use_database
    - use_role

### Bug Fixes

- Fixed a bug in `SnowflakePlanBuilder` that `save_as_table` does not filter column that name start with '$' and follow by number correctly.
- Fixed a bug that statement parameters may have no effect when resolving imports and packages.
- Fixed bugs in local testing:
  - LEFT ANTI and LEFT SEMI joins drop rows with null values.
  - DataFrameReader.csv incorrectly parses data when the optional parameter `field_optionally_enclosed_by` is specified.
  - Column.regexp only considers the first entry when `pattern` is a `Column`.
  - Table.update raises `KeyError` when updating null values in the rows.
  - VARIANT columns raise errors at `DataFrame.collect`.
  - `count_distinct` does not work correctly when counting.
  - Null values in integer columns raise `TypeError`.

### Improvements

- Added telemetry to local testing.
- Improved the error message of `DataFrameReader` to raise `FileNotFound` error when reading a path that does not exist or when there are no files under the path.

## 1.13.0 (2024-02-26)

### New Features

- Added support for an optional `date_part` argument in function `last_day`.
- `SessionBuilder.app_name` will set the query_tag after the session is created.
- Added support for the following local testing functions:
  - current_timestamp
  - current_date
  - current_time
  - strip_null_value
  - upper
  - lower
  - length
  - initcap

### Improvements

- Added cleanup logic at interpreter shutdown to close all active sessions.
- Closing sessions within stored procedures now is a no-op logging a warning instead of raising an error.

### Bug Fixes

- Fixed a bug in `DataFrame.to_local_iterator` where the iterator could yield wrong results if another query is executed before the iterator finishes due to wrong isolation level. For details, please see #945.
- Fixed a bug that truncated table names in error messages while running a plan with local testing enabled.
- Fixed a bug that `Session.range` returns empty result when the range is large.

## 1.12.1 (2024-02-08)

### Improvements

- Use `split_blocks=True` by default during `to_pandas` conversion, for optimal memory allocation. This parameter is passed to `pyarrow.Table.to_pandas`, which enables `PyArrow` to split the memory allocation into smaller, more manageable blocks instead of allocating a single contiguous block. This results in better memory management when dealing with larger datasets.

### Bug Fixes

- Fixed a bug in `DataFrame.to_pandas` that caused an error when evaluating on a Dataframe with an `IntergerType` column with null values.

## 1.12.0 (2024-01-30)

### New Features

- Exposed `statement_params` in `StoredProcedure.__call__`.
- Added two optional arguments to `Session.add_import`.
  - `chunk_size`: The number of bytes to hash per chunk of the uploaded files.
  - `whole_file_hash`: By default only the first chunk of the uploaded import is hashed to save time. When this is set to True each uploaded file is fully hashed instead.
- Added parameters `external_access_integrations` and `secrets` when creating a UDAF from Snowpark Python to allow integration with external access.
- Added a new method `Session.append_query_tag`. Allows an additional tag to be added to the current query tag by appending it as a comma separated value.
- Added a new method `Session.update_query_tag`. Allows updates to a JSON encoded dictionary query tag.
- `SessionBuilder.getOrCreate` will now attempt to replace the singleton it returns when token expiration has been detected.
- Added support for new functions in `snowflake.snowpark.functions`:
  - `array_except`
  - `create_map`
  - `sign`/`signum`
- Added the following functions to `DataFrame.analytics`:
  - Added the `moving_agg` function in `DataFrame.analytics` to enable moving aggregations like sums and averages with multiple window sizes.
  - Added the `cummulative_agg` function in `DataFrame.analytics` to enable commulative aggregations like sums and averages on multiple columns.
  - Added the `compute_lag` and `compute_lead` functions in `DataFrame.analytics` for enabling lead and lag calculations on multiple columns.
  - Added the `time_series_agg` function in `DataFrame.analytics` to enable time series aggregations like sums and averages with multiple time windows.

### Bug Fixes

- Fixed a bug in `DataFrame.na.fill` that caused Boolean values to erroneously override integer values.
- Fixed a bug in `Session.create_dataframe` where the Snowpark DataFrames created using pandas DataFrames were not inferring the type for timestamp columns correctly. The behavior is as follows:
  - Earlier timestamp columns without a timezone would be converted to nanosecond epochs and inferred as `LongType()`, but will now be correctly maintained as timestamp values and be inferred as `TimestampType(TimestampTimeZone.NTZ)`.
  - Earlier timestamp columns with a timezone would be inferred as `TimestampType(TimestampTimeZone.NTZ)` and loose timezone information but will now be correctly inferred as `TimestampType(TimestampTimeZone.LTZ)` and timezone information is retained correctly.
  - Set session parameter `PYTHON_SNOWPARK_USE_LOGICAL_TYPE_FOR_CREATE_DATAFRAME` to revert back to old behavior. It is recommended that you update your code to align with correct behavior because the parameter will be removed in the future.
- Fixed a bug that `DataFrame.to_pandas` gets decimal type when scale is not 0, and creates an object dtype in `pandas`. Instead, we cast the value to a float64 type.
- Fixed bugs that wrongly flattened the generated SQL when one of the following happens:
  - `DataFrame.filter()` is called after `DataFrame.sort().limit()`.
  - `DataFrame.sort()` or `filter()` is called on a DataFrame that already has a window function or sequence-dependent data generator column.
    For instance, `df.select("a", seq1().alias("b")).select("a", "b").sort("a")` won't flatten the sort clause anymore.
  - a window or sequence-dependent data generator column is used after `DataFrame.limit()`. For instance, `df.limit(10).select(row_number().over())` won't flatten the limit and select in the generated SQL.
- Fixed a bug where aliasing a DataFrame column raised an error when the DataFame was copied from another DataFrame with an aliased column. For instance,

  ```python
  df = df.select(col("a").alias("b"))
  df = copy(df)
  df.select(col("b").alias("c"))  # threw an error. Now it's fixed.
  ```

- Fixed a bug in `Session.create_dataframe` that the non-nullable field in a schema is not respected for boolean type. Note that this fix is only effective when the user has the privilege to create a temp table.
- Fixed a bug in SQL simplifier where non-select statements in `session.sql` dropped a SQL query when used with `limit()`.
- Fixed a bug that raised an exception when session parameter `ERROR_ON_NONDETERMINISTIC_UPDATE` is true.

### Behavior Changes (API Compatible)

- When parsing data types during a `to_pandas` operation, we rely on GS precision value to fix precision issues for large integer values. This may affect users where a column that was earlier returned as `int8` gets returned as `int64`. Users can fix this by explicitly specifying precision values for their return column.
- Aligned behavior for `Session.call` in case of table stored procedures where running `Session.call` would not trigger stored procedure unless a `collect()` operation was performed.
- `StoredProcedureRegistration` will now automatically add `snowflake-snowpark-python` as a package dependency. The added dependency will be on the client's local version of the library and an error is thrown if the server cannot support that version.

## 1.11.1 (2023-12-07)

### Bug Fixes

- Fixed a bug that numpy should not be imported at the top level of mock module.
- Added support for these new functions in `snowflake.snowpark.functions`:
  - `from_utc_timestamp`
  - `to_utc_timestamp`

## 1.11.0 (2023-12-05)

### New Features

- Add the `conn_error` attribute to `SnowflakeSQLException` that stores the whole underlying exception from `snowflake-connector-python`.
- Added support for `RelationalGroupedDataframe.pivot()` to access `pivot` in the following pattern `Dataframe.group_by(...).pivot(...)`.
- Added experimental feature: Local Testing Mode, which allows you to create and operate on Snowpark Python DataFrames locally without connecting to a Snowflake account. You can use the local testing framework to test your DataFrame operations locally, on your development machine or in a CI (continuous integration) pipeline, before deploying code changes to your account.

- Added support for `arrays_to_object` new functions in `snowflake.snowpark.functions`.
- Added support for the vector data type.

### Dependency Updates

- Bumped cloudpickle dependency to work with `cloudpickle==2.2.1`
- Updated ``snowflake-connector-python`` to `3.4.0`.

### Bug Fixes

- DataFrame column names quoting check now supports newline characters.
- Fix a bug where a DataFrame generated by `session.read.with_metadata` creates inconsistent table when doing `df.write.save_as_table`.

## 1.10.0 (2023-11-03)

### New Features

- Added support for managing case sensitivity in `DataFrame.to_local_iterator()`.
- Added support for specifying vectorized UDTF's input column names by using the optional parameter `input_names` in `UDTFRegistration.register/register_file` and `functions.pandas_udtf`. By default, `RelationalGroupedDataFrame.applyInPandas` will infer the column names from current dataframe schema.
- Add `sql_error_code` and `raw_message` attributes to `SnowflakeSQLException` when it is caused by a SQL exception.

### Bug Fixes

- Fixed a bug in `DataFrame.to_pandas()` where converting snowpark dataframes to pandas dataframes was losing precision on integers with more than 19 digits.
- Fixed a bug that `session.add_packages` can not handle requirement specifier that contains project name with underscore and version.
- Fixed a bug in `DataFrame.limit()` when `offset` is used and the parent `DataFrame` uses `limit`. Now the `offset` won't impact the parent DataFrame's `limit`.
- Fixed a bug in `DataFrame.write.save_as_table` where dataframes created from read api could not save data into snowflake because of invalid column name `$1`.

### Behavior change

- Changed the behavior of `date_format`:
  - The `format` argument changed from optional to required.
  - The returned result changed from a date object to a date-formatted string.
- When a window function, or a sequence-dependent data generator (`normal`, `zipf`, `uniform`, `seq1`, `seq2`, `seq4`, `seq8`) function is used, the sort and filter operation will no longer be flattened when generating the query.

## 1.9.0 (2023-10-13)

### New Features

- Added support for the Python 3.11 runtime environment.

### Dependency updates

- Added back the dependency of `typing-extensions`.

### Bug Fixes

- Fixed a bug where imports from permanent stage locations were ignored for temporary stored procedures, UDTFs, UDFs, and UDAFs.
- Revert back to using CTAS (create table as select) statement for `Dataframe.writer.save_as_table` which does not need insert permission for writing tables.

### New Features
- Support `PythonObjJSONEncoder` json-serializable objects for `ARRAY` and `OBJECT` literals.

## 1.8.0 (2023-09-14)

### New Features

- Added support for VOLATILE/IMMUTABLE keyword when registering UDFs.
- Added support for specifying clustering keys when saving dataframes using `DataFrame.save_as_table`.
- Accept `Iterable` objects input for `schema` when creating dataframes using `Session.create_dataframe`.
- Added the property `DataFrame.session` to return a `Session` object.
- Added the property `Session.session_id` to return an integer that represents session ID.
- Added the property `Session.connection` to return a `SnowflakeConnection` object .

- Added support for creating a Snowpark session from a configuration file or environment variables.

### Dependency updates

- Updated ``snowflake-connector-python`` to 3.2.0.

### Bug Fixes

- Fixed a bug where automatic package upload would raise `ValueError` even when compatible package version were added in `session.add_packages`.
- Fixed a bug where table stored procedures were not registered correctly when using `register_from_file`.
- Fixed a bug where dataframe joins failed with `invalid_identifier` error.
- Fixed a bug where `DataFrame.copy` disables SQL simplfier for the returned copy.
- Fixed a bug where `session.sql().select()` would fail if any parameters are specified to `session.sql()`

## 1.7.0 (2023-08-28)

### New Features

- Added parameters `external_access_integrations` and `secrets` when creating a UDF, UDTF or Stored Procedure from Snowpark Python to allow integration with external access.
- Added support for these new functions in `snowflake.snowpark.functions`:
  - `array_flatten`
  - `flatten`
- Added support for `apply_in_pandas` in `snowflake.snowpark.relational_grouped_dataframe`.
- Added support for replicating your local Python environment on Snowflake via `Session.replicate_local_environment`.

### Bug Fixes

- Fixed a bug where `session.create_dataframe` fails to properly set nullable columns where nullability was affected by order or data was given.
- Fixed a bug where `DataFrame.select` could not identify and alias columns in presence of table functions when output columns of table function overlapped with columns in dataframe.

### Behavior Changes

- When creating stored procedures, UDFs, UDTFs, UDAFs with parameter `is_permanent=False` will now create temporary objects even when `stage_name` is provided. The default value of `is_permanent` is `False` which is why if this value is not explicitly set to `True` for permanent objects, users will notice a change in behavior.
- `types.StructField` now enquotes column identifier by default.

## 1.6.1 (2023-08-02)

### New Features

- Added support for these new functions in `snowflake.snowpark.functions`:
  - `array_sort`
  - `sort_array`
  - `array_min`
  - `array_max`
  - `explode_outer`
- Added support for pure Python packages specified via `Session.add_requirements` or `Session.add_packages`. They are now usable in stored procedures and UDFs even if packages are not present on the Snowflake Anaconda channel.
  - Added Session parameter `custom_packages_upload_enabled` and `custom_packages_force_upload_enabled` to enable the support for pure Python packages feature mentioned above. Both parameters default to `False`.
- Added support for specifying package requirements by passing a Conda environment yaml file to `Session.add_requirements`.
- Added support for asynchronous execution of multi-query dataframes that contain binding variables.
- Added support for renaming multiple columns in `DataFrame.rename`.
- Added support for Geometry datatypes.
- Added support for `params` in `session.sql()` in stored procedures.
- Added support for user-defined aggregate functions (UDAFs). This feature is currently in private preview.
- Added support for vectorized UDTFs (user-defined table functions). This feature is currently in public preview.
- Added support for Snowflake Timestamp variants (i.e., `TIMESTAMP_NTZ`, `TIMESTAMP_LTZ`, `TIMESTAMP_TZ`)
  - Added `TimestampTimezone` as an argument in `TimestampType` constructor.
  - Added type hints `NTZ`, `LTZ`, `TZ` and `Timestamp` to annotate functions when registering UDFs.

### Improvements

- Removed redundant dependency `typing-extensions`.
- `DataFrame.cache_result` now creates temp table fully qualified names under current database and current schema.

### Bug Fixes

- Fixed a bug where type check happens on pandas before it is imported.
- Fixed a bug when creating a UDF from `numpy.ufunc`.
- Fixed a bug where `DataFrame.union` was not generating the correct `Selectable.schema_query` when SQL simplifier is enabled.

### Behavior Changes

- `DataFrameWriter.save_as_table` now respects the `nullable` field of the schema provided by the user or the inferred schema based on data from user input.

### Dependency updates

- Updated ``snowflake-connector-python`` to 3.0.4.

## 1.5.1 (2023-06-20)

### New Features

- Added support for the Python 3.10 runtime environment.

## 1.5.0 (2023-06-09)

### Behavior Changes

- Aggregation results, from functions such as `DataFrame.agg` and `DataFrame.describe`, no longer strip away non-printing characters from column names.

### New Features

- Added support for the Python 3.9 runtime environment.
- Added support for new functions in `snowflake.snowpark.functions`:
  - `array_generate_range`
  - `array_unique_agg`
  - `collect_set`
  - `sequence`
- Added support for registering and calling stored procedures with `TABLE` return type.
- Added support for parameter `length` in `StringType()` to specify the maximum number of characters that can be stored by the column.
- Added the alias `functions.element_at()` for `functions.get()`.
- Added the alias `Column.contains` for `functions.contains`.
- Added experimental feature `DataFrame.alias`.
- Added support for querying metadata columns from stage when creating `DataFrame` using `DataFrameReader`.
- Added support for `StructType.add` to append more fields to existing `StructType` objects.
- Added support for parameter `execute_as` in `StoredProcedureRegistration.register_from_file()` to specify stored procedure caller rights.

### Bug Fixes

- Fixed a bug where the `Dataframe.join_table_function` did not run all of the necessary queries to set up the join table function when SQL simplifier was enabled.
- Fixed type hint declaration for custom types - `ColumnOrName`, `ColumnOrLiteralStr`, `ColumnOrSqlExpr`, `LiteralType` and `ColumnOrLiteral` that were breaking `mypy` checks.
- Fixed a bug where `DataFrameWriter.save_as_table` and `DataFrame.copy_into_table` failed to parse fully qualified table names.

## 1.4.0 (2023-04-24)

### New Features

- Added support for `session.getOrCreate`.
- Added support for alias `Column.getField`.
- Added support for new functions in `snowflake.snowpark.functions`:
  - `date_add` and `date_sub` to make add and subtract operations easier.
  - `daydiff`
  - `explode`
  - `array_distinct`.
  - `regexp_extract`.
  - `struct`.
  - `format_number`.
  - `bround`.
  - `substring_index`
- Added parameter `skip_upload_on_content_match` when creating UDFs, UDTFs and stored procedures using `register_from_file` to skip uploading files to a stage if the same version of the files are already on the stage.
- Added support for `DataFrameWriter.save_as_table` method to take table names that contain dots.
- Flattened generated SQL when `DataFrame.filter()` or `DataFrame.order_by()` is followed by a projection statement (e.g. `DataFrame.select()`, `DataFrame.with_column()`).
- Added support for creating dynamic tables _(in private preview)_ using `Dataframe.create_or_replace_dynamic_table`.
- Added an optional argument `params` in `session.sql()` to support binding variables. Note that this is not supported in stored procedures yet.

### Bug Fixes

- Fixed a bug in `strtok_to_array` where an exception was thrown when a delimiter was passed in.
- Fixed a bug in `session.add_import` where the module had the same namespace as other dependencies.

## 1.3.0 (2023-03-28)

### New Features

- Added support for `delimiters` parameter in `functions.initcap()`.
- Added support for `functions.hash()` to accept a variable number of input expressions.
- Added API `Session.RuntimeConfig` for getting/setting/checking the mutability of any runtime configuration.
- Added support managing case sensitivity in `Row` results from `DataFrame.collect` using `case_sensitive` parameter.
- Added API `Session.conf` for getting, setting or checking the mutability of any runtime configuration.
- Added support for managing case sensitivity in `Row` results from `DataFrame.collect` using `case_sensitive` parameter.
- Added indexer support for `snowflake.snowpark.types.StructType`.
- Added a keyword argument `log_on_exception` to `Dataframe.collect` and `Dataframe.collect_no_wait` to optionally disable error logging for SQL exceptions.

### Bug Fixes

- Fixed a bug where a DataFrame set operation(`DataFrame.substract`, `DataFrame.union`, etc.) being called after another DataFrame set operation and `DataFrame.select` or `DataFrame.with_column` throws an exception.
- Fixed a bug where chained sort statements are overwritten by the SQL simplifier.

### Improvements

- Simplified JOIN queries to use constant subquery aliases (`SNOWPARK_LEFT`, `SNOWPARK_RIGHT`) by default. Users can disable this at runtime with `session.conf.set('use_constant_subquery_alias', False)` to use randomly generated alias names instead.
- Allowed specifying statement parameters in `session.call()`.
- Enabled the uploading of large pandas DataFrames in stored procedures by defaulting to a chunk size of 100,000 rows.

## 1.2.0 (2023-03-02)

### New Features

- Added support for displaying source code as comments in the generated scripts when registering stored procedures. This
  is enabled by default, turn off by specifying `source_code_display=False` at registration.
- Added a parameter `if_not_exists` when creating a UDF, UDTF or Stored Procedure from Snowpark Python to ignore creating the specified function or procedure if it already exists.
- Accept integers when calling `snowflake.snowpark.functions.get` to extract value from array.
- Added `functions.reverse` in functions to open access to Snowflake built-in function
  [reverse](https://docs.snowflake.com/en/sql-reference/functions/reverse).
- Added parameter `require_scoped_url` in snowflake.snowflake.files.SnowflakeFile.open() `(in Private Preview)` to replace `is_owner_file` is marked for deprecation.

### Bug Fixes

- Fixed a bug that overwrote `paramstyle` to `qmark` when creating a Snowpark session.
- Fixed a bug where `df.join(..., how="cross")` fails with `SnowparkJoinException: (1112): Unsupported using join type 'Cross'`.
- Fixed a bug where querying a `DataFrame` column created from chained function calls used a wrong column name.

## 1.1.0 (2023-01-26)

### New Features:

- Added `asc`, `asc_nulls_first`, `asc_nulls_last`, `desc`, `desc_nulls_first`, `desc_nulls_last`, `date_part` and `unix_timestamp` in functions.
- Added the property `DataFrame.dtypes` to return a list of column name and data type pairs.
- Added the following aliases:
  - `functions.expr()` for `functions.sql_expr()`.
  - `functions.date_format()` for `functions.to_date()`.
  - `functions.monotonically_increasing_id()` for `functions.seq8()`
  - `functions.from_unixtime()` for `functions.to_timestamp()`

### Bug Fixes:

- Fixed a bug in SQL simplifier that didn’t handle Column alias and join well in some cases. See https://github.com/snowflakedb/snowpark-python/issues/658 for details.
- Fixed a bug in SQL simplifier that generated wrong column names for function calls, NaN and INF.

### Improvements

- The session parameter `PYTHON_SNOWPARK_USE_SQL_SIMPLIFIER` is `True` after Snowflake 7.3 was released. In snowpark-python, `session.sql_simplifier_enabled` reads the value of `PYTHON_SNOWPARK_USE_SQL_SIMPLIFIER` by default, meaning that the SQL simplfier is enabled by default after the Snowflake 7.3 release. To turn this off, set `PYTHON_SNOWPARK_USE_SQL_SIMPLIFIER` in Snowflake to `False` or run `session.sql_simplifier_enabled = False` from Snowpark. It is recommended to use the SQL simplifier because it helps to generate more concise SQL.

## 1.0.0 (2022-11-01)

### New Features

- Added `Session.generator()` to create a new `DataFrame` using the Generator table function.
- Added a parameter `secure` to the functions that create a secure UDF or UDTF.

## 0.12.0 (2022-10-14)

### New Features

- Added new APIs for async job:
  - `Session.create_async_job()` to create an `AsyncJob` instance from a query id.
  - `AsyncJob.result()` now accepts argument `result_type` to return the results in different formats.
  - `AsyncJob.to_df()` returns a `DataFrame` built from the result of this asynchronous job.
  - `AsyncJob.query()` returns the SQL text of the executed query.
- `DataFrame.agg()` and `RelationalGroupedDataFrame.agg()` now accept variable-length arguments.
- Added parameters `lsuffix` and `rsuffix` to `DataFram.join()` and `DataFrame.cross_join()` to conveniently rename overlapping columns.
- Added `Table.drop_table()` so you can drop the temp table after `DataFrame.cache_result()`. `Table` is also a context manager so you can use the `with` statement to drop the cache temp table after use.
- Added `Session.use_secondary_roles()`.
- Added functions `first_value()` and `last_value()`. (contributed by @chasleslr)
- Added `on` as an alias for `using_columns` and `how` as an alias for `join_type` in `DataFrame.join()`.

### Bug Fixes

- Fixed a bug in `Session.create_dataframe()` that raised an error when `schema` names had special characters.
- Fixed a bug in which options set in `Session.read.option()` were not passed to `DataFrame.copy_into_table()` as default values.
- Fixed a bug in which `DataFrame.copy_into_table()` raises an error when a copy option has single quotes in the value.

## 0.11.0 (2022-09-28)

### Behavior Changes

- `Session.add_packages()` now raises `ValueError` when the version of a package cannot be found in Snowflake Anaconda channel. Previously, `Session.add_packages()` succeeded, and a `SnowparkSQLException` exception was raised later in the UDF/SP registration step.

### New Features:

- Added method `FileOperation.get_stream()` to support downloading stage files as stream.
- Added support in `functions.ntiles()` to accept int argument.
- Added the following aliases:
  - `functions.call_function()` for `functions.call_builtin()`.
  - `functions.function()` for `functions.builtin()`.
  - `DataFrame.order_by()` for `DataFrame.sort()`
  - `DataFrame.orderBy()` for `DataFrame.sort()`
- Improved `DataFrame.cache_result()` to return a more accurate `Table` class instead of a `DataFrame` class.
- Added support to allow `session` as the first argument when calling `StoredProcedure`.

### Improvements

- Improved nested query generation by flattening queries when applicable.
  - This improvement could be enabled by setting `Session.sql_simplifier_enabled = True`.
  - `DataFrame.select()`, `DataFrame.with_column()`, `DataFrame.drop()` and other select-related APIs have more flattened SQLs.
  - `DataFrame.union()`, `DataFrame.union_all()`, `DataFrame.except_()`, `DataFrame.intersect()`, `DataFrame.union_by_name()` have flattened SQLs generated when multiple set operators are chained.
- Improved type annotations for async job APIs.

### Bug Fixes

- Fixed a bug in which `Table.update()`, `Table.delete()`, `Table.merge()` try to reference a temp table that does not exist.

## 0.10.0 (2022-09-16)

### New Features:

- Added experimental APIs for evaluating Snowpark dataframes with asynchronous queries:
  - Added keyword argument `block` to the following action APIs on Snowpark dataframes (which execute queries) to allow asynchronous evaluations:
    - `DataFrame.collect()`, `DataFrame.to_local_iterator()`, `DataFrame.to_pandas()`, `DataFrame.to_pandas_batches()`, `DataFrame.count()`, `DataFrame.first()`.
    - `DataFrameWriter.save_as_table()`, `DataFrameWriter.copy_into_location()`.
    - `Table.delete()`, `Table.update()`, `Table.merge()`.
  - Added method `DataFrame.collect_nowait()` to allow asynchronous evaluations.
  - Added class `AsyncJob` to retrieve results from asynchronously executed queries and check their status.
- Added support for `table_type` in `Session.write_pandas()`. You can now choose from these `table_type` options: `"temporary"`, `"temp"`, and `"transient"`.
- Added support for using Python structured data (`list`, `tuple` and `dict`) as literal values in Snowpark.
- Added keyword argument `execute_as` to `functions.sproc()` and `session.sproc.register()` to allow registering a stored procedure as a caller or owner.
- Added support for specifying a pre-configured file format when reading files from a stage in Snowflake.

### Improvements:

- Added support for displaying details of a Snowpark session.

### Bug Fixes:

- Fixed a bug in which `DataFrame.copy_into_table()` and `DataFrameWriter.save_as_table()` mistakenly created a new table if the table name is fully qualified, and the table already exists.

### Deprecations:

- Deprecated keyword argument `create_temp_table` in `Session.write_pandas()`.
- Deprecated invoking UDFs using arguments wrapped in a Python list or tuple. You can use variable-length arguments without a list or tuple.

### Dependency updates

- Updated ``snowflake-connector-python`` to 2.7.12.

## 0.9.0 (2022-08-30)

### New Features:

- Added support for displaying source code as comments in the generated scripts when registering UDFs.
  This feature is turned on by default. To turn it off, pass the new keyword argument `source_code_display` as `False` when calling `register()` or `@udf()`.
- Added support for calling table functions from `DataFrame.select()`, `DataFrame.with_column()` and `DataFrame.with_columns()` which now take parameters of type `table_function.TableFunctionCall` for columns.
- Added keyword argument `overwrite` to `session.write_pandas()` to allow overwriting contents of a Snowflake table with that of a pandas DataFrame.
- Added keyword argument `column_order` to `df.write.save_as_table()` to specify the matching rules when inserting data into table in append mode.
- Added method `FileOperation.put_stream()` to upload local files to a stage via file stream.
- Added methods `TableFunctionCall.alias()` and `TableFunctionCall.as_()` to allow aliasing the names of columns that come from the output of table function joins.
- Added function `get_active_session()` in module `snowflake.snowpark.context` to get the current active Snowpark session.

### Bug Fixes:

- Fixed a bug in which batch insert should not raise an error when `statement_params` is not passed to the function.
- Fixed a bug in which column names should be quoted when `session.create_dataframe()` is called with dicts and a given schema.
- Fixed a bug in which creation of table should be skipped if the table already exists and is in append mode when calling `df.write.save_as_table()`.
- Fixed a bug in which third-party packages with underscores cannot be added when registering UDFs.

### Improvements:

- Improved function `function.uniform()` to infer the types of inputs `max_` and `min_` and cast the limits to `IntegerType` or `FloatType` correspondingly.

## 0.8.0 (2022-07-22)

### New Features:

- Added keyword only argument `statement_params` to the following methods to allow for specifying statement level parameters:
  - `collect`, `to_local_iterator`, `to_pandas`, `to_pandas_batches`,
    `count`, `copy_into_table`, `show`, `create_or_replace_view`, `create_or_replace_temp_view`, `first`, `cache_result`
    and `random_split` on class `snowflake.snowpark.Dateframe`.
  - `update`, `delete` and `merge` on class `snowflake.snowpark.Table`.
  - `save_as_table` and `copy_into_location` on class `snowflake.snowpark.DataFrameWriter`.
  - `approx_quantile`, `statement_params`, `cov` and `crosstab` on class `snowflake.snowpark.DataFrameStatFunctions`.
  - `register` and `register_from_file` on class `snowflake.snowpark.udf.UDFRegistration`.
  - `register` and `register_from_file` on class `snowflake.snowpark.udtf.UDTFRegistration`.
  - `register` and `register_from_file` on class `snowflake.snowpark.stored_procedure.StoredProcedureRegistration`.
  - `udf`, `udtf` and `sproc` in `snowflake.snowpark.functions`.
- Added support for `Column` as an input argument to `session.call()`.
- Added support for `table_type` in `df.write.save_as_table()`. You can now choose from these `table_type` options: `"temporary"`, `"temp"`, and `"transient"`.

### Improvements:

- Added validation of object name in `session.use_*` methods.
- Updated the query tag in SQL to escape it when it has special characters.
- Added a check to see if Anaconda terms are acknowledged when adding missing packages.

### Bug Fixes:

- Fixed the limited length of the string column in `session.create_dataframe()`.
- Fixed a bug in which `session.create_dataframe()` mistakenly converted 0 and `False` to `None` when the input data was only a list.
- Fixed a bug in which calling `session.create_dataframe()` using a large local dataset sometimes created a temp table twice.
- Aligned the definition of `function.trim()` with the SQL function definition.
- Fixed an issue where snowpark-python would hang when using the Python system-defined (built-in function) `sum` vs. the Snowpark `function.sum()`.

### Deprecations:

- Deprecated keyword argument `create_temp_table` in `df.write.save_as_table()`.

## 0.7.0 (2022-05-25)

### New Features:

- Added support for user-defined table functions (UDTFs).
  - Use function `snowflake.snowpark.functions.udtf()` to register a UDTF, or use it as a decorator to register the UDTF.
    - You can also use `Session.udtf.register()` to register a UDTF.
  - Use `Session.udtf.register_from_file()` to register a UDTF from a Python file.
- Updated APIs to query a table function, including both Snowflake built-in table functions and UDTFs.
  - Use function `snowflake.snowpark.functions.table_function()` to create a callable representing a table function and use it to call the table function in a query.
  - Alternatively, use function `snowflake.snowpark.functions.call_table_function()` to call a table function.
  - Added support for `over` clause that specifies `partition by` and `order by` when lateral joining a table function.
  - Updated `Session.table_function()` and `DataFrame.join_table_function()` to accept `TableFunctionCall` instances.

### Breaking Changes:

- When creating a function with `functions.udf()` and `functions.sproc()`, you can now specify an empty list for the `imports` or `packages` argument to indicate that no import or package is used for this UDF or stored procedure. Previously, specifying an empty list meant that the function would use session-level imports or packages.
- Improved the `__repr__` implementation of data types in `types.py`. The unused `type_name` property has been removed.
- Added a Snowpark-specific exception class for SQL errors. This replaces the previous `ProgrammingError` from the Python connector.

### Improvements:

- Added a lock to a UDF or UDTF when it is called for the first time per thread.
- Improved the error message for pickling errors that occurred during UDF creation.
- Included the query ID when logging the failed query.

### Bug Fixes:

- Fixed a bug in which non-integral data (such as timestamps) was occasionally converted to integer when calling `DataFrame.to_pandas()`.
- Fixed a bug in which `DataFrameReader.parquet()` failed to read a parquet file when its column contained spaces.
- Fixed a bug in which `DataFrame.copy_into_table()` failed when the dataframe is created by reading a file with inferred schemas.

### Deprecations

`Session.flatten()` and `DataFrame.flatten()`.

### Dependency Updates:

- Restricted the version of `cloudpickle` <= `2.0.0`.

## 0.6.0 (2022-04-27)

### New Features:

- Added support for vectorized UDFs with the input as a pandas DataFrame or pandas Series and the output as a pandas Series. This improves the performance of UDFs in Snowpark.
- Added support for inferring the schema of a DataFrame by default when it is created by reading a Parquet, Avro, or ORC file in the stage.
- Added functions `current_session()`, `current_statement()`, `current_user()`, `current_version()`, `current_warehouse()`, `date_from_parts()`, `date_trunc()`, `dayname()`, `dayofmonth()`, `dayofweek()`, `dayofyear()`, `grouping()`, `grouping_id()`, `hour()`, `last_day()`, `minute()`, `next_day()`, `previous_day()`, `second()`, `month()`, `monthname()`, `quarter()`, `year()`, `current_database()`, `current_role()`, `current_schema()`, `current_schemas()`, `current_region()`, `current_avaliable_roles()`, `add_months()`, `any_value()`, `bitnot()`, `bitshiftleft()`, `bitshiftright()`, `convert_timezone()`, `uniform()`, `strtok_to_array()`, `sysdate()`, `time_from_parts()`,  `timestamp_from_parts()`, `timestamp_ltz_from_parts()`, `timestamp_ntz_from_parts()`, `timestamp_tz_from_parts()`, `weekofyear()`, `percentile_cont()` to `snowflake.snowflake.functions`.

### Breaking Changes:

- Expired deprecations:
  - Removed the following APIs that were deprecated in 0.4.0: `DataFrame.groupByGroupingSets()`, `DataFrame.naturalJoin()`, `DataFrame.joinTableFunction`, `DataFrame.withColumns()`, `Session.getImports()`, `Session.addImport()`, `Session.removeImport()`, `Session.clearImports()`, `Session.getSessionStage()`, `Session.getDefaultDatabase()`, `Session.getDefaultSchema()`, `Session.getCurrentDatabase()`, `Session.getCurrentSchema()`, `Session.getFullyQualifiedCurrentSchema()`.

### Improvements:

- Added support for creating an empty `DataFrame` with a specific schema using the `Session.create_dataframe()` method.
- Changed the logging level from `INFO` to `DEBUG` for several logs (e.g., the executed query) when evaluating a dataframe.
- Improved the error message when failing to create a UDF due to pickle errors.

### Bug Fixes:

- Removed pandas hard dependencies in the `Session.create_dataframe()` method.

### Dependency Updates:

- Added `typing-extension` as a new dependency with the version >= `4.1.0`.

## 0.5.0 (2022-03-22)

### New Features

- Added stored procedures API.
  - Added `Session.sproc` property and `sproc()` to `snowflake.snowpark.functions`, so you can register stored procedures.
  - Added `Session.call` to call stored procedures by name.
- Added `UDFRegistration.register_from_file()` to allow registering UDFs from Python source files or zip files directly.
- Added `UDFRegistration.describe()` to describe a UDF.
- Added `DataFrame.random_split()` to provide a way to randomly split a dataframe.
- Added functions `md5()`, `sha1()`, `sha2()`, `ascii()`, `initcap()`, `length()`, `lower()`, `lpad()`, `ltrim()`, `rpad()`, `rtrim()`, `repeat()`, `soundex()`, `regexp_count()`, `replace()`, `charindex()`, `collate()`, `collation()`, `insert()`, `left()`, `right()`, `endswith()` to `snowflake.snowpark.functions`.
- Allowed `call_udf()` to accept literal values.
- Provided a `distinct` keyword in `array_agg()`.

### Bug Fixes:

- Fixed an issue that caused `DataFrame.to_pandas()` to have a string column if `Column.cast(IntegerType())` was used.
- Fixed a bug in `DataFrame.describe()` when there is more than one string column.

## 0.4.0 (2022-02-15)

### New Features

- You can now specify which Anaconda packages to use when defining UDFs.
  - Added `add_packages()`, `get_packages()`, `clear_packages()`, and `remove_package()`, to class `Session`.
  - Added `add_requirements()` to `Session` so you can use a requirements file to specify which packages this session will use.
  - Added parameter `packages` to function `snowflake.snowpark.functions.udf()` and method `UserDefinedFunction.register()` to indicate UDF-level Anaconda package dependencies when creating a UDF.
  - Added parameter `imports` to `snowflake.snowpark.functions.udf()` and `UserDefinedFunction.register()` to specify UDF-level code imports.
- Added a parameter `session` to function `udf()` and `UserDefinedFunction.register()` so you can specify which session to use to create a UDF if you have multiple sessions.
- Added types `Geography` and `Variant` to `snowflake.snowpark.types` to be used as type hints for Geography and Variant data when defining a UDF.
- Added support for Geography geoJSON data.
- Added `Table`, a subclass of `DataFrame` for table operations:
  - Methods `update` and `delete` update and delete rows of a table in Snowflake.
  - Method `merge` merges data from a `DataFrame` to a `Table`.
  - Override method `DataFrame.sample()` with an additional parameter `seed`, which works on tables but not on view and sub-queries.
- Added `DataFrame.to_local_iterator()` and `DataFrame.to_pandas_batches()` to allow getting results from an iterator when the result set returned from the Snowflake database is too large.
- Added `DataFrame.cache_result()` for caching the operations performed on a `DataFrame` in a temporary table.
  Subsequent operations on the original `DataFrame` have no effect on the cached result `DataFrame`.
- Added property `DataFrame.queries` to get SQL queries that will be executed to evaluate the `DataFrame`.
- Added `Session.query_history()` as a context manager to track SQL queries executed on a session, including all SQL queries to evaluate `DataFrame`s created from a session. Both query ID and query text are recorded.
- You can now create a `Session` instance from an existing established `snowflake.connector.SnowflakeConnection`. Use parameter `connection` in `Session.builder.configs()`.
- Added `use_database()`, `use_schema()`, `use_warehouse()`, and `use_role()` to class `Session` to switch database/schema/warehouse/role after a session is created.
- Added `DataFrameWriter.copy_into_table()` to unload a `DataFrame` to stage files.
- Added `DataFrame.unpivot()`.
- Added `Column.within_group()` for sorting the rows by columns with some aggregation functions.
- Added functions `listagg()`, `mode()`, `div0()`, `acos()`, `asin()`, `atan()`, `atan2()`, `cos()`, `cosh()`, `sin()`, `sinh()`, `tan()`, `tanh()`, `degrees()`, `radians()`, `round()`, `trunc()`, and `factorial()` to `snowflake.snowflake.functions`.
- Added an optional argument `ignore_nulls` in function `lead()` and `lag()`.
- The `condition` parameter of function `when()` and `iff()` now accepts SQL expressions.

### Improvements

- All function and method names have been renamed to use the snake case naming style, which is more Pythonic. For convenience, some camel case names are kept as aliases to the snake case APIs. It is recommended to use the snake case APIs.
  - Deprecated these methods on class `Session` and replaced them with their snake case equivalents: `getImports()`, `addImports()`, `removeImport()`, `clearImports()`, `getSessionStage()`, `getDefaultSchema()`, `getDefaultSchema()`, `getCurrentDatabase()`, `getFullyQualifiedCurrentSchema()`.
  - Deprecated these methods on class `DataFrame` and replaced them with their snake case equivalents: `groupingByGroupingSets()`, `naturalJoin()`, `withColumns()`, `joinTableFunction()`.
- Property `DataFrame.columns` is now consistent with `DataFrame.schema.names` and the Snowflake database `Identifier Requirements`.
- `Column.__bool__()` now raises a `TypeError`. This will ban the use of logical operators `and`, `or`, `not` on `Column` object, for instance `col("a") > 1 and col("b") > 2` will raise the `TypeError`. Use `(col("a") > 1) & (col("b") > 2)` instead.
- Changed `PutResult` and `GetResult` to subclass `NamedTuple`.
- Fixed a bug which raised an error when the local path or stage location has a space or other special characters.
- Changed `DataFrame.describe()` so that non-numeric and non-string columns are ignored instead of raising an exception.

### Dependency updates

- Updated ``snowflake-connector-python`` to 2.7.4.

## 0.3.0 (2022-01-09)

### New Features

- Added `Column.isin()`, with an alias `Column.in_()`.
- Added `Column.try_cast()`, which is a special version of `cast()`. It tries to cast a string expression to other types and returns `null` if the cast is not possible.
- Added `Column.startswith()` and `Column.substr()` to process string columns.
- `Column.cast()` now also accepts a `str` value to indicate the cast type in addition to a `DataType` instance.
- Added `DataFrame.describe()` to summarize stats of a `DataFrame`.
- Added `DataFrame.explain()` to print the query plan of a `DataFrame`.
- `DataFrame.filter()` and `DataFrame.select_expr()` now accepts a sql expression.
- Added a new `bool` parameter `create_temp_table` to methods `DataFrame.saveAsTable()` and `Session.write_pandas()` to optionally create a temp table.
- Added `DataFrame.minus()` and `DataFrame.subtract()` as aliases to `DataFrame.except_()`.
- Added `regexp_replace()`, `concat()`, `concat_ws()`, `to_char()`, `current_timestamp()`, `current_date()`, `current_time()`, `months_between()`, `cast()`, `try_cast()`, `greatest()`, `least()`, and `hash()` to module `snowflake.snowpark.functions`.

### Bug Fixes

- Fixed an issue where `Session.createDataFrame(pandas_df)` and `Session.write_pandas(pandas_df)` raise an exception when the `pandas DataFrame` has spaces in the column name.
- `DataFrame.copy_into_table()` sometimes prints an `error` level log entry while it actually works. It's fixed now.
- Fixed an API docs issue where some `DataFrame` APIs are missing from the docs.

### Dependency updates

- Update ``snowflake-connector-python`` to 2.7.2, which upgrades ``pyarrow`` dependency to 6.0.x. Refer to the [python connector 2.7.2 release notes](https://pypi.org/project/snowflake-connector-python/2.7.2/) for more details.

## 0.2.0 (2021-12-02)

### New Features

- Updated the `Session.createDataFrame()` method for creating a `DataFrame` from a pandas DataFrame.
- Added the `Session.write_pandas()` method for writing a `pandas DataFrame` to a table in Snowflake and getting a `Snowpark DataFrame` object back.
- Added new classes and methods for calling window functions.
- Added the new functions `cume_dist()`, to find the cumulative distribution of a value with regard to other values within a window partition,
  and `row_number()`, which returns a unique row number for each row within a window partition.
- Added functions for computing statistics for DataFrames in the `DataFrameStatFunctions` class.
- Added functions for handling missing values in a DataFrame in the `DataFrameNaFunctions` class.
- Added new methods `rollup()`, `cube()`, and `pivot()` to the `DataFrame` class.
- Added the `GroupingSets` class, which you can use with the DataFrame groupByGroupingSets method to perform a SQL GROUP BY GROUPING SETS.
- Added the new `FileOperation(session)`
  class that you can use to upload and download files to and from a stage.
- Added the `DataFrame.copy_into_table()`
  method for loading data from files in a stage into a table.
- In CASE expressions, the functions `when()` and `otherwise()`
  now accept Python types in addition to `Column` objects.
- When you register a UDF you can now optionally set the `replace` parameter to `True` to overwrite an existing UDF with the same name.

### Improvements

- UDFs are now compressed before they are uploaded to the server. This makes them about 10 times smaller, which can help
  when you are using large ML model files.
- When the size of a UDF is less than 8196 bytes, it will be uploaded as in-line code instead of uploaded to a stage.

### Bug Fixes

- Fixed an issue where the statement `df.select(when(col("a") == 1, 4).otherwise(col("a"))), [Row(4), Row(2), Row(3)]` raised an exception.
- Fixed an issue where `df.toPandas()` raised an exception when a DataFrame was created from large local data.

## 0.1.0 (2021-10-26)

Start of Private Preview<|MERGE_RESOLUTION|>--- conflicted
+++ resolved
@@ -18,11 +18,8 @@
   - To `MapType`:
     - `keyType`: keys of the map
     - `valueType`: values of the map
-<<<<<<< HEAD
 - Added support for method `appName` in `SessionBuilder`.
-=======
 - Added support for `include_nulls` argument in `DataFrame.unpivot`.
->>>>>>> 795f468f
 
 #### Improvements
 

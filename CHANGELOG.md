--- conflicted
+++ resolved
@@ -1,10 +1,6 @@
 # Release History
 
-<<<<<<< HEAD
-## 1.18.1 (TBD)
-=======
 ## 1.19.0 (TBD)
->>>>>>> 9bac9028
 
 ### Snowpark Python API Updates
 
@@ -13,7 +9,7 @@
 ### Snowpark pandas API Updates
 
 #### New Features
-<<<<<<< HEAD
+
 - Initial work to support an Index directly in Snowpark pandas. Currently, this class is a simple wrapper for a pandas index. Support for Index as a first-class component of Snowpark pandas is coming soon.
 
 #### Improvements
@@ -26,19 +22,12 @@
 
 #### Bug Fixes
 
+- Fixed a bug that causes output of GroupBy.aggregate's columns to be ordered incorrectly.
+
 #### Improvements
 
-=======
-
-#### Bug Fixes
-
-- Fixed a bug that causes output of GroupBy.aggregate's columns to be ordered incorrectly.
-
-#### Improvements
-
 - Added support for named aggregations in `DataFrame.aggregate` and `Series.aggregate` with `axis=0`.
 
->>>>>>> 9bac9028
 ## 1.18.0 (2024-05-28)
 
 ### Snowpark Python API Updates

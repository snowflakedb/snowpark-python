# Release History

## 1.43.0 (YYYY-MM-DD)

### Snowpark Python API Updates

#### New Features

- Added support for `Session.client_telemetry`.
- Added support for `Session.udf_profiler`.
- Added support for `functions.ai_translate`.
- Added support for the following functions in `functions.py`:
    - String and Binary functions:
      - `base64_decode_binary`
      - `compress`
      - `decompress_binary`
      - `decompress_string`
      - `md5_binary`
      - `md5_number_lower64`
      - `md5_number_upper64`
      - `sha1_binary`
      - `sha2_binary`
      - `soundex_p123`
<<<<<<< HEAD
      
    - Conditional expressions:
      - `booland_agg`
      - `boolxor_agg`
      - `regr_valy`
      - `zeroifnull`
    
    - Numeric expressions:
      - `cot`
      - `mod`
      - `pi`
      - `square`
      - `width_bucket`
=======
      - `strtok`
      - `try_base64_decode_binary`
      - `try_base64_decode_string`
      - `try_hex_decode_binary`
      - `try_hex_decode_string`
      - `unicode`
      - `uuid_string`
>>>>>>> 4727d26d

#### Improvements

- Enhanced `DataFrame.sort()` to support `ORDER BY ALL` when no columns are specified.
- Catalog API now uses SQL commands instead of SnowAPI calls. This new implementation is more reliable now.

#### Dependency Updates

- Catalog API no longer uses types declared in `snowflake.core` and therefore this dependency was removed.

### Snowpark pandas API Updates

#### New Features

- Added support for `Dataframe.groupby.rolling()`.
- Added support for mapping `np.percentile` with DataFrame and Series inputs to `Series.quantile`.
- Added support for setting the `random_state` parameter to an integer when calling `DataFrame.sample` or `Series.sample`.

#### Improvements

- Enhanced autoswitching functionality from Snowflake to native pandas for methods with unsupported argument combinations:
  - `shift()` with `suffix` or non-integer `periods` parameters
  - `sort_index()` with `axis=1` or `key` parameters
  - `sort_values()` with `axis=1`
  - `melt()` with `col_level` parameter
  - `apply()` with `result_type` parameter for DataFrame
  - `pivot_table()` with `sort=True`, non-string `index` list, non-string `columns` list, non-string `values` list, or `aggfunc` dict with non-string values
  - `fillna()` with `downcast` parameter or using `limit` together with `value`
  - `dropna()` with `axis=1`
  - `asfreq()` with `how` parameter, `fill_value` parameter, `normalize=True`, or `freq` parameter being week, month, quarter, or year
  - `groupby()` with `axis=1`, `by!=None and level!=None`, or by containing any non-pandas hashable labels.
  - `groupby_fillna()` with `downcast` parameter
  - `groupby_first()` with `min_count>1`
  - `groupby_last()` with `min_count>1`
  - `groupby_shift()` with `freq` parameter
- Slightly improved the performance of `agg`, `nunique`, `describe`, and related methods on 1-column DataFrame and Series objects.

#### Bug Fixes

- Fixed a bug in `DataFrameGroupBy.agg` where func is a list of tuples used to set the names of the output columns.
- Fixed a bug where converting a modin datetime index with a timezone to a numpy array with `np.asarray` would cause a `TypeError`.
- Fixed a bug where `Series.isin` with a Series argument matched index labels instead of the row position.

#### Improvements

- Add support for the following in faster pandas:
  - `groupby.apply`
  - `groupby.nunique`
  - `groupby.size`
  - `concat`
  - `copy`
  - `str.isdigit`
  - `str.islower`
  - `str.isupper`
  - `str.istitle`
  - `str.lower`
  - `str.upper`
  - `str.title`
  - `str.match`
  - `str.capitalize`
  - `str.__getitem__`
  - `str.center`
  - `str.count`
  - `str.get`
  - `str.pad`
  - `str.len`
  - `str.ljust`
  - `str.rjust`  
  - `str.split`  
  - `str.replace`  
  - `str.strip`  
  - `str.lstrip`  
  - `str.rstrip`  
  - `str.translate`  
  - `dt.tz_localize`
  - `dt.tz_convert`
  - `dt.ceil`
  - `dt.round`
  - `dt.floor`
  - `dt.normalize`
  - `dt.month_name`
  - `dt.day_name`
  - `dt.strftime`  
  - `rolling.min`
  - `rolling.max`
  - `rolling.count`
  - `rolling.sum`
  - `rolling.mean`
  - `rolling.std`
  - `rolling.var`
  - `rolling.sem`
  - `rolling.corr`
  - `expanding.min`
  - `expanding.max`
  - `expanding.count`
  - `expanding.sum`
  - `expanding.mean`
  - `expanding.std`
  - `expanding.var`
  - `expanding.sem`
  - `cumsum`
  - `cummin`
  - `cummax`
- Make faster pandas disabled by default (opt-in instead of opt-out).
- Improve performance of `drop_duplicates` by avoiding joins when `keep!=False` in faster pandas.

## 1.42.0 (2025-10-28)

### Snowpark Python API Updates

#### New Features

- Snowpark python DB-api is now generally available. Access this feature with `DataFrameReader.dbapi()` to read data from a database table or query into a DataFrame using a DBAPI connection.

## 1.41.0 (2025-10-23)

### Snowpark Python API Updates

#### New Features

- Added a new function `service` in `snowflake.snowpark.functions` that allows users to create a callable representing a Snowpark Container Services (SPCS) service.
- Added `connection_parameters` parameter to `DataFrameReader.dbapi()` (PuPr) method to allow passing keyword arguments to the `create_connection` callable.
- Added support for `Session.begin_transaction`, `Session.commit` and `Session.rollback`.
- Added support for the following functions in `functions.py`:
  - Geospatial functions:
    - `st_interpolate`
    - `st_intersection`
    - `st_intersection_agg`
    - `st_intersects`
    - `st_isvalid`
    - `st_length`
    - `st_makegeompoint`
    - `st_makeline`
    - `st_makepolygon`
    - `st_makepolygonoriented`
    - `st_disjoint`
    - `st_distance`
    - `st_dwithin`
    - `st_endpoint`
    - `st_envelope`
    - `st_geohash`
    - `st_geomfromgeohash`
    - `st_geompointfromgeohash`
    - `st_hausdorffdistance`
    - `st_makepoint`
    - `st_npoints`
    - `st_perimeter`
    - `st_pointn`
    - `st_setsrid`
    - `st_simplify`
    - `st_srid`
    - `st_startpoint`
    - `st_symdifference`
    - `st_transform`
    - `st_union`
    - `st_union_agg`
    - `st_within`
    - `st_x`
    - `st_xmax`
    - `st_xmin`
    - `st_y`
    - `st_ymax`
    - `st_ymin`
    - `st_geogfromgeohash`
    - `st_geogpointfromgeohash`
    - `st_geographyfromwkb`
    - `st_geographyfromwkt`
    - `st_geometryfromwkb`
    - `st_geometryfromwkt`
    - `try_to_geography`
    - `try_to_geometry`

#### Improvements

- Added a parameter to enable and disable automatic column name aliasing for `interval_day_time_from_parts` and `interval_year_month_from_parts` functions.

#### Bug Fixes

- Fixed a bug that `DataFrameReader.xml` fails to parse XML files with undeclared namespaces when `ignoreNamespace` is `True`.
- Added a fix for floating point precision discrepancies in `interval_day_time_from_parts`.
- Fixed a bug where writing Snowpark pandas dataframes on the pandas backend with a column multiindex to Snowflake with `to_snowflake` would raise `KeyError`.
- Fixed a bug that `DataFrameReader.dbapi` (PuPr) is not compatible with oracledb 3.4.0.
- Fixed a bug where `modin` would unintentionally be imported during session initialization in some scenarios.
- Fixed a bug where `session.udf|udtf|udaf|sproc.register` failed when an extra session argument was passed. These methods do not expect a session argument; please remove it if provided.

#### Improvements

- The default maximum length for inferred StringType columns during schema inference in `DataFrameReader.dbapi` is now increased from 16MB to 128MB in parquet file based ingestion.

#### Dependency Updates

- Updated dependency of `snowflake-connector-python>=3.17,<5.0.0`.

### Snowpark pandas API Updates

#### New Features

- Added support for the `dtypes` parameter of `pd.get_dummies`
- Added support for `nunique` in `df.pivot_table`, `df.agg` and other places where aggregate functions can be used.
- Added support for `DataFrame.interpolate` and `Series.interpolate` with the "linear", "ffill"/"pad", and "backfill"/bfill" methods. These use the SQL `INTERPOLATE_LINEAR`, `INTERPOLATE_FFILL`, and `INTERPOLATE_BFILL` functions (PuPr).

#### Improvements

- Improved performance of `Series.to_snowflake` and `pd.to_snowflake(series)` for large data by uploading data via a parquet file. You can control the dataset size at which Snowpark pandas switches to parquet with the variable `modin.config.PandasToSnowflakeParquetThresholdBytes`.
- Enhanced autoswitching functionality from Snowflake to native Pandas for methods with unsupported argument combinations:
  - `get_dummies()` with `dummy_na=True`, `drop_first=True`, or custom `dtype` parameters
  - `cumsum()`, `cummin()`, `cummax()` with `axis=1` (column-wise operations)
  - `skew()` with `axis=1` or `numeric_only=False` parameters
  - `round()` with `decimals` parameter as a Series
  - `corr()` with `method!=pearson` parameter
- Set `cte_optimization_enabled` to True for all Snowpark pandas sessions.
- Add support for the following in faster pandas:
  - `isin`
  - `isna`
  - `isnull`
  - `notna`
  - `notnull`
  - `str.contains`
  - `str.startswith`
  - `str.endswith`
  - `str.slice`
  - `dt.date`
  - `dt.time`
  - `dt.hour`
  - `dt.minute`
  - `dt.second`
  - `dt.microsecond`
  - `dt.nanosecond`
  - `dt.year`
  - `dt.month`
  - `dt.day`
  - `dt.quarter`
  - `dt.is_month_start`
  - `dt.is_month_end`
  - `dt.is_quarter_start`
  - `dt.is_quarter_end`
  - `dt.is_year_start`
  - `dt.is_year_end`
  - `dt.is_leap_year`
  - `dt.days_in_month`
  - `dt.daysinmonth`
  - `sort_values`
  - `loc` (setting columns)
  - `to_datetime`
  - `rename`
  - `drop`
  - `invert`
  - `duplicated`
  - `iloc`
  - `head`
  - `columns` (e.g., df.columns = ["A", "B"])
  - `agg`
  - `min`
  - `max`
  - `count`
  - `sum`
  - `mean`
  - `median`
  - `std`
  - `var`
  - `groupby.agg`
  - `groupby.min`
  - `groupby.max`
  - `groupby.count`
  - `groupby.sum`
  - `groupby.mean`
  - `groupby.median`
  - `groupby.std`
  - `groupby.var`
  - `drop_duplicates`
- Reuse row count from the relaxed query compiler in `get_axis_len`.

#### Bug Fixes

- Fixed a bug where the row count was not getting cached in the ordered dataframe each time count_rows() is called.

## 1.40.0 (2025-10-02)

### Snowpark Python API Updates

#### New Features

- Added a new module `snowflake.snowpark.secrets` that provides Python wrappers for accessing Snowflake Secrets within Python UDFs and stored procedures that execute inside Snowflake.
  - `get_generic_secret_string`
  - `get_oauth_access_token`
  - `get_secret_type`
  - `get_username_password`
  - `get_cloud_provider_token`

- Added support for the following scalar functions in `functions.py`:
    - Conditional expression functions:
      - `booland`
      - `boolnot`
      - `boolor`
      - `boolxor`
      - `boolor_agg`
      - `decode`
      - `greatest_ignore_nulls`
      - `least_ignore_nulls`
      - `nullif`
      - `nvl2`
      - `regr_valx`

    - Semi-structured and structured date functions:
      - `array_remove_at`
      - `as_boolean`
      - `map_delete`
      - `map_insert`
      - `map_pick`
      - `map_size`

    - String & binary functions:
      - `chr`
      - `hex_decode_binary`

    - Numeric functions:
      - `div0null`

    - Differential privacy functions:
      - `dp_interval_high`
      - `dp_interval_low`

    - Context functions:
      - `last_query_id`
      - `last_transaction`

    - Geospatial functions:
      - `h3_cell_to_boundary`
      - `h3_cell_to_children`
      - `h3_cell_to_children_string`
      - `h3_cell_to_parent`
      - `h3_cell_to_point`
      - `h3_compact_cells`
      - `h3_compact_cells_strings`
      - `h3_coverage`
      - `h3_coverage_strings`
      - `h3_get_resolution`
      - `h3_grid_disk`
      - `h3_grid_distance`
      - `h3_int_to_string`
      - `h3_polygon_to_cells`
      - `h3_polygon_to_cells_strings`
      - `h3_string_to_int`
      - `h3_try_grid_path`
      - `h3_try_polygon_to_cells`
      - `h3_try_polygon_to_cells_strings`
      - `h3_uncompact_cells`
      - `h3_uncompact_cells_strings`
      - `haversine`
      - `h3_grid_path`
      - `h3_is_pentagon`
      - `h3_is_valid_cell`
      - `h3_latlng_to_cell`
      - `h3_latlng_to_cell_string`
      - `h3_point_to_cell`
      - `h3_point_to_cell_string`
      - `h3_try_coverage`
      - `h3_try_coverage_strings`
      - `h3_try_grid_distance`
      - `st_area`
      - `st_asewkb`
      - `st_asewkt`
      - `st_asgeojson`
      - `st_aswkb`
      - `st_aswkt`
      - `st_azimuth`
      - `st_buffer`
      - `st_centroid`
      - `st_collect`
      - `st_contains`
      - `st_coveredby`
      - `st_covers`
      - `st_difference`
      - `st_dimension`

#### Bug Fixes

- Fixed a bug that `DataFrame.limit()` fail if there is parameter binding in the executed SQL when used in non-stored-procedure/udxf environment.
- Added an experimental fix for a bug in schema query generation that could cause invalid sql to be generated when using nested structured types.
- Fixed multiple bugs in `DataFrameReader.dbapi` (PuPr):
  - Fixed UDTF ingestion failure with `pyodbc` driver caused by unprocessed row data.
  - Fixed SQL Server query input failure due to incorrect select query generation.
  - Fixed UDTF ingestion not preserving column nullability in the output schema.
  - Fixed an issue that caused the program to hang during multithreaded Parquet based ingestion when a data fetching error occurred.
  - Fixed a bug in schema parsing when custom schema strings used upper-cased data type names (NUMERIC, NUMBER, DECIMAL, VARCHAR, STRING, TEXT).
- Fixed a bug in `Session.create_dataframe` where schema string parsing failed when using upper-cased data type names (e.g., NUMERIC, NUMBER, DECIMAL, VARCHAR, STRING, TEXT).

#### Improvements

- Improved `DataFrameReader.dbapi`(PuPr) that dbapi will not retry on non-retryable error such as SQL syntax error on external data source query.
- Removed unnecessary warnings about local package version mismatch when using `session.read.option('rowTag', <tag_name>).xml(<stage_file_path>)` or `xpath` functions.
- Improved `DataFrameReader.dbapi` (PuPr) reading performance by setting the default `fetch_size` parameter value to 100000.
- Improved error message for XSD validation failure when reading XML files using `session.read.option('rowValidationXSDPath', <xsd_path>).xml(<stage_file_path>)`.

### Snowpark pandas API Updates

#### Dependency Updates

- Updated the supported `modin` versions to >=0.36.0 and <0.38.0 (was previously >= 0.35.0 and <0.37.0).

#### New Features
- Added support for `DataFrame.query` for dataframes with single-level indexes.
- Added support for `DataFrameGroupby.__len__` and `SeriesGroupBy.__len__`.

#### Improvements

- Hybrid execution mode is now enabled by default. Certain operations on smaller data will now automatically execute in native pandas in-memory. Use `from modin.config import AutoSwitchBackend; AutoSwitchBackend.disable()` to turn this off and force all execution to occur in Snowflake.
- Added a session parameter `pandas_hybrid_execution_enabled` to enable/disable hybrid execution as an alternative to using `AutoSwitchBackend`.
- Removed an unnecessary `SHOW OBJECTS` query issued from `read_snowflake` under certain conditions.
- When hybrid execution is enabled, `pd.merge`, `pd.concat`, `DataFrame.merge`, and `DataFrame.join` may now move arguments to backends other than those among the function arguments.
- Improved performance of `DataFrame.to_snowflake` and `pd.to_snowflake(dataframe)` for large data by uploading data via a parquet file. You can control the dataset size at which Snowpark pandas switches to parquet with the variable `modin.config.PandasToSnowflakeParquetThresholdBytes`.

## 1.39.1 (2025-09-25)

### Snowpark Python API Updates

#### Bug Fixes


- Added an experimental fix for a bug in schema query generation that could cause invalid sql to be generated when using nested structured types.


## 1.39.0 (2025-09-17)

### Snowpark Python API Updates

#### New Features

- Added support for unstructured data engineering in Snowpark, powered by Snowflake AISQL and Cortex functions:
  - `DataFrame.ai.complete`: Generate per-row LLM completions from prompts built over columns and files.
  - `DataFrame.ai.filter`: Keep rows where an AI classifier returns TRUE for the given predicate.
  - `DataFrame.ai.agg`: Reduce a text column into one result using a natural-language task description.
  - `RelationalGroupedDataFrame.ai_agg`: Perform the same natural-language aggregation per group.
  - `DataFrame.ai.classify`: Assign single or multiple labels from given categories to text or images.
  - `DataFrame.ai.similarity`: Compute cosine-based similarity scores between two columns via embeddings.
  - `DataFrame.ai.sentiment`: Extract overall and aspect-level sentiment from text into JSON.
  - `DataFrame.ai.embed`: Generate VECTOR embeddings for text or images using configurable models.
  - `DataFrame.ai.summarize_agg`: Aggregate and produce a single comprehensive summary over many rows.
  - `DataFrame.ai.transcribe`: Transcribe audio files to text with optional timestamps and speaker labels.
  - `DataFrame.ai.parse_document`: OCR/layout-parse documents or images into structured JSON.
  - `DataFrame.ai.extract`: Pull structured fields from text or files using a response schema.
  - `DataFrame.ai.count_tokens`: Estimate token usage for a given model and input text per row.
  - `DataFrame.ai.split_text_markdown_header`: Split Markdown into hierarchical header-aware chunks.
  - `DataFrame.ai.split_text_recursive_character`: Split text into size-bounded chunks using recursive separators.
  - `DataFrameReader.file`: Create a DataFrame containing all files from a stage as FILE data type for downstream unstructured data processing.
- Added a new datatype `YearMonthIntervalType` that allows users to create intervals for datetime operations.
- Added a new function `interval_year_month_from_parts` that allows users to easily create `YearMonthIntervalType` without using SQL.
- Added a new datatype `DayTimeIntervalType` that allows users to create intervals for datetime operations.
- Added a new function `interval_day_time_from_parts` that allows users to easily create `DayTimeIntervalType` without using SQL.
- Added support for `FileOperation.list` to list files in a stage with metadata.
- Added support for `FileOperation.remove` to remove files in a stage.
- Added an option to specify `copy_grants` for the following `DataFrame` APIs:
  - `create_or_replace_view`
  - `create_or_replace_temp_view`
  - `create_or_replace_dynamic_table`
- Added a new function `snowflake.snowpark.functions.vectorized` that allows users to mark a function as vectorized UDF.
- Added support for parameter `use_vectorized_scanner` in function `Session.write_pandas()`.
- Added support for parameter `session_init_statement` in udtf ingestion of `DataFrameReader.jdbc`(PrPr).
- Added support for the following scalar functions in `functions.py`:
  - `getdate`
  - `getvariable`
  - `invoker_role`
  - `invoker_share`
  - `is_application_role_in_session`
  - `is_database_role_in_session`
  - `is_granted_to_invoker_role`
  - `is_role_in_session`
  - `localtime`
  - `systimestamp`

#### Bug Fixes

- Fixed a bug that `query_timeout` does not work in udtf ingestion of `DataFrameReader.jdbc`(PrPr).

#### Deprecations

- Deprecated warnings will be triggered when using snowpark-python with Python 3.9. For more details, please refer to https://docs.snowflake.com/en/developer-guide/python-runtime-support-policy.

#### Dependency Updates

#### Improvements

- Unsupported types in `DataFrameReader.dbapi`(PuPr) are ingested as `StringType` now.
- Improved error message to list available columns when dataframe cannot resolve given column name.
- Added a new option `cacheResult` to `DataFrameReader.xml` that allows users to cache the result of the XML reader to a temporary table after calling `xml`. It helps improve performance when subsequent operations are performed on the same DataFrame.

### Snowpark pandas API Updates
- Added support for `DataFrame.eval()` for dataframes with single-level indexes.

#### New Features

#### Improvements

- Downgraded to level `logging.DEBUG - 1` the log message saying that the
  Snowpark `DataFrame` reference of an internal `DataFrameReference` object
  has changed.
- Eliminate duplicate parameter check queries for casing status when retrieving the session.
- Retrieve dataframe row counts through object metadata to avoid a COUNT(\*) query (performance)
- Added support for applying Snowflake Cortex function `Complete`.
- Introduce faster pandas: Improved performance by deferring row position computation.
  - The following operations are currently supported and can benefit from the optimization: `read_snowflake`, `repr`, `loc`, `reset_index`, `merge`, and binary operations.
  - If a lazy object (e.g., DataFrame or Series) depends on a mix of supported and unsupported operations, the optimization will not be used.
- Updated the error message for when Snowpark pandas is referenced within apply.
- Added a session parameter `dummy_row_pos_optimization_enabled` to enable/disable dummy row position optimization in faster pandas.

#### Dependency Updates

- Updated the supported `modin` versions to >=0.35.0 and <0.37.0 (was previously >= 0.34.0 and <0.36.0).

#### Bug Fixes

- Fixed an issue with drop_duplicates where the same data source could be read multiple times in the same query but in a different order each time, resulting in missing rows in the final result. The fix ensures that the data source is read only once.
- Fixed a bug with hybrid execution mode where an `AssertionError` was unexpectedly raised by certain indexing operations.

### Snowpark Local Testing Updates

#### New Features

- Added support to allow patching `functions.ai_complete`.

## 1.38.0 (2025-09-04)

### Snowpark Python API Updates

#### New Features

- Added support for the following AI-powered functions in `functions.py`:
  - `ai_extract`
  - `ai_parse_document`
  - `ai_transcribe`
- Added time travel support for querying historical data:
  - `Session.table()` now supports time travel parameters: `time_travel_mode`, `statement`, `offset`, `timestamp`, `timestamp_type`, and `stream`.
  - `DataFrameReader.table()` supports the same time travel parameters as direct arguments.
  - `DataFrameReader` supports time travel via option chaining (e.g., `session.read.option("time_travel_mode", "at").option("offset", -60).table("my_table")`).
- Added support for specifying the following parameters to `DataFrameWriter.copy_into_location` for validation and writing data to external locations:
    - `validation_mode`
    - `storage_integration`
    - `credentials`
    - `encryption`
- Added support for `Session.directory` and `Session.read.directory` to retrieve the list of all files on a stage with metadata.
- Added support for `DataFrameReader.jdbc`(PrPr) that allows ingesting external data source with jdbc driver.
- Added support for `FileOperation.copy_files` to copy files from a source location to an output stage.
- Added support for the following scalar functions in `functions.py`:
  - `all_user_names`
  - `bitand`
  - `bitand_agg`
  - `bitor`
  - `bitor_agg`
  - `bitxor`
  - `bitxor_agg`
  - `current_account_name`
  - `current_client`
  - `current_ip_address`
  - `current_role_type`
  - `current_organization_name`
  - `current_organization_user`
  - `current_secondary_roles`
  - `current_transaction`
  - `getbit`

#### Bug Fixes

- Fixed the repr of TimestampType to match the actual subtype it represents.
- Fixed a bug in `DataFrameReader.dbapi` that udtf ingestion does not work in stored procedure.
- Fixed a bug in schema inference that caused incorrect stage prefixes to be used.

#### Improvements

- Enhanced error handling in `DataFrameReader.dbapi` thread-based ingestion to prevent unnecessary operations, which improves resource efficiency.
- Bumped cloudpickle dependency to also support `cloudpickle==3.1.1` in addition to previous versions.
- Improved `DataFrameReader.dbapi` (PuPr) ingestion performance for PostgreSQL and MySQL by using server side cursor to fetch data.

### Snowpark pandas API Updates

#### New Features
- Completed support for `pd.read_snowflake()`, `pd.to_iceberg()`,
  `pd.to_pandas()`, `pd.to_snowpark()`, `pd.to_snowflake()`,
  `DataFrame.to_iceberg()`, `DataFrame.to_pandas()`, `DataFrame.to_snowpark()`,
  `DataFrame.to_snowflake()`, `Series.to_iceberg()`, `Series.to_pandas()`,
  `Series.to_snowpark()`, and `Series.to_snowflake()` on the "Pandas" and "Ray"
  backends. Previously, only some of these functions and methods were supported
  on the Pandas backend.
- Added support for `Index.get_level_values()`.

#### Improvements
- Set the default transfer limit in hybrid execution for data leaving Snowflake to 100k, which can be overridden with the SnowflakePandasTransferThreshold environment variable. This configuration is appropriate for scenarios with two available engines, "Pandas" and "Snowflake" on relational workloads.
- Improve import error message by adding `--upgrade` to `pip install "snowflake-snowpark-python[modin]"` in the error message.
- Reduce the telemetry messages from the modin client by pre-aggregating into 5 second windows and only keeping a narrow band of metrics which are useful for tracking hybrid execution and native pandas performance.
- Set the initial row count only when hybrid execution is enabled. This reduces the number of queries issued for many workloads.
- Add a new test parameter for integration tests to enable hybrid execution.

#### Bug Fixes
- Raised `NotImplementedError` instead of `AttributeError` on attempting to call
  Snowflake extension functions/methods `to_dynamic_table()`, `cache_result()`,
  `to_view()`, `create_or_replace_dynamic_table()`, and
  `create_or_replace_view()` on dataframes or series using the pandas or ray
  backends.

## 1.37.0 (2025-08-18)

### Snowpark Python API Updates

#### New Features

- Added support for the following `xpath` functions in `functions.py`:
  - `xpath`
  - `xpath_string`
  - `xpath_boolean`
  - `xpath_int`
  - `xpath_float`
  - `xpath_double`
  - `xpath_long`
  - `xpath_short`
- Added support for parameter `use_vectorized_scanner` in function `Session.write_arrow()`.
- Dataframe profiler adds the following information about each query: describe query time, execution time, and sql query text. To view this information, call session.dataframe_profiler.enable() and call get_execution_profile on a dataframe.
- Added support for `DataFrame.col_ilike`.
- Added support for non-blocking stored procedure calls that return `AsyncJob` objects.
  - Added `block: bool = True` parameter to `Session.call()`. When `block=False`, returns an `AsyncJob` instead of blocking until completion.
  - Added `block: bool = True` parameter to `StoredProcedure.__call__()` for async support across both named and anonymous stored procedures.
  - Added `Session.call_nowait()` that is equivalent to `Session.call(block=False)`.

#### Bug Fixes

- Fixed a bug in CTE optimization stage where `deepcopy` of internal plans would cause a memory spike when a dataframe is created locally using `session.create_dataframe()` using a large input data.
- Fixed a bug in `DataFrameReader.parquet` where the `ignore_case` option in the `infer_schema_options` was not respected.
- Fixed a bug that `to_pandas()` has different format of column name when query result format is set to 'JSON' and 'ARROW'.

#### Deprecations
- Deprecated `pkg_resources`.

#### Dependency Updates

- Added a dependency on `protobuf<6.32`

### Snowpark pandas API Updates

#### New Features

- Added support for efficient transfer of data between Snowflake and Ray with the `DataFrame.set_backend` method. The installed version of `modin` must be at least 0.35.0, and `ray` must be installed.

#### Improvements

#### Dependency Updates

- Updated the supported `modin` versions to >=0.34.0 and <0.36.0 (was previously >= 0.33.0 and <0.35.0).
- Added support for pandas 2.3 when the installed `modin` version is at least 0.35.0.

#### Bug Fixes

- Fixed an issue in hybrid execution mode (PrPr) where `pd.to_datetime` and `pd.to_timedelta` would unexpectedly raise `IndexError`.
- Fixed a bug where `pd.explain_switch` would raise `IndexError` or return `None` if called before any potential switch operations were performed.
- Fixed a bug where calling `pd.concat(axis=0)` on a dataframe with the default, positional index and a dataframe with a different index would produce invalid SQL.

## 1.36.0 (2025-08-05)

### Snowpark Python API Updates

#### New Features

- `Session.create_dataframe` now accepts keyword arguments that are forwarded to the internal call to `Session.write_pandas` or `Session.write_arrow` when creating a DataFrame from a pandas DataFrame or a pyarrow Table.
- Added new APIs for `AsyncJob`:
  - `AsyncJob.is_failed()` returns a `bool` indicating if a job has failed. Can be used in combination with `AsyncJob.is_done()` to determine if a job is finished and errored.
  - `AsyncJob.status()` returns a string representing the current query status (e.g., "RUNNING", "SUCCESS", "FAILED_WITH_ERROR") for detailed monitoring without calling `result()`.
- Added a dataframe profiler. To use, you can call get_execution_profile() on your desired dataframe. This profiler reports the queries executed to evaluate a dataframe, and statistics about each of the query operators. Currently an experimental feature
- Added support for the following functions in `functions.py`:
  - `ai_sentiment`
- Updated the interface for experimental feature `context.configure_development_features`. All development features are disabled by default unless explicitly enabled by the user.

### Snowpark pandas API Updates

#### New Features

#### Improvements
- Hybrid execution row estimate improvements and a reduction of eager calls.
- Add a new configuration variable to control transfer costs out of Snowflake when using hybrid execution.
- Added support for creating permanent and immutable UDFs/UDTFs with `DataFrame/Series/GroupBy.apply`, `map`, and `transform` by passing the `snowflake_udf_params` keyword argument. See documentation for details.
- Added support for mapping np.unique to DataFrame and Series inputs using pd.unique.

#### Bug Fixes

- Fixed an issue where Snowpark pandas plugin would unconditionally disable `AutoSwitchBackend` even when users had explicitly configured it via environment variables or programmatically.

## 1.35.0 (2025-07-24)

### Snowpark Python API Updates

#### New Features

- Added support for the following functions in `functions.py`:
  - `ai_embed`
  - `try_parse_json`

#### Bug Fixes

- Fixed a bug in `DataFrameReader.dbapi` (PrPr) that `dbapi` fail in python stored procedure with process exit with code 1.
- Fixed a bug in `DataFrameReader.dbapi` (PrPr) that `custom_schema` accept illegal schema.
- Fixed a bug in `DataFrameReader.dbapi` (PrPr) that `custom_schema` does not work when connecting to Postgres and Mysql.
- Fixed a bug in schema inference that would cause it to fail for external stages.

#### Improvements

- Improved `query` parameter in `DataFrameReader.dbapi` (PrPr) so that parentheses are not needed around the query.
- Improved error experience in `DataFrameReader.dbapi` (PrPr) when exception happen during inferring schema of target data source.


### Snowpark Local Testing Updates

#### New Features

- Added local testing support for reading files with `SnowflakeFile` using local file paths, the Snow URL semantic (snow://...), local testing framework stages, and Snowflake stages (@stage/file_path).

### Snowpark pandas API Updates

#### New Features

- Added support for `DataFrame.boxplot`.

#### Improvements

- Reduced the number of UDFs/UDTFs created by repeated calls to `apply` or `map` with the same arguments on Snowpark pandas objects.
- Added an example for reading a file from a stage in the docstring for `pd.read_excel`.
- Implemented more efficient data transfer between the Snowflake and Ray backends of Modin (requires modin>=0.35.0 to use).

#### Bug Fixes

- Added an upper bound to the row estimation when the cartesian product from an align or join results in a very large number. This mitigates a performance regression.
- Fix a `pd.read_excel` bug when reading files inside stage inner directory.

## 1.34.0 (2025-07-15)

### Snowpark Python API Updates

#### New Features

- Added a new option `TRY_CAST` to `DataFrameReader`. When `TRY_CAST` is True columns are wrapped in a `TRY_CAST` statement rather than a hard cast when loading data.
- Added a new option `USE_RELAXED_TYPES` to the `INFER_SCHEMA_OPTIONS` of `DataFrameReader`. When set to True this option casts all strings to max length strings and all numeric types to `DoubleType`.
- Added debuggability improvements to eagerly validate dataframe schema metadata. Enable it using `snowflake.snowpark.context.configure_development_features()`.
- Added a new function `snowflake.snowpark.dataframe.map_in_pandas` that allows users map a function across a dataframe. The mapping function takes an iterator of pandas dataframes as input and provides one as output.
- Added a ttl cache to describe queries. Repeated queries in a 15 second interval will use the cached value rather than requery Snowflake.
- Added a parameter `fetch_with_process` to `DataFrameReader.dbapi` (PrPr) to enable multiprocessing for parallel data fetching in local ingestion. By default, local ingestion uses multithreading. Multiprocessing may improve performance for CPU-bound tasks like Parquet file generation.
- Added a new function `snowflake.snowpark.functions.model` that allows users to call methods of a model.

#### Improvements

- Added support for row validation using XSD schema using `rowValidationXSDPath` option when reading XML files with a row tag using `rowTag` option.
- Improved SQL generation for `session.table().sample()` to generate a flat SQL statement.
- Added support for complex column expression as input for `functions.explode`.
- Added debuggability improvements to show which Python lines an SQL compilation error corresponds to. Enable it using `snowflake.snowpark.context.configure_development_features()`. This feature also depends on AST collection to be enabled in the session which can be done using `session.ast_enabled = True`.
- Set enforce_ordering=True when calling `to_snowpark_pandas()` from a snowpark dataframe containing DML/DDL queries instead of throwing a NotImplementedError.

#### Bug Fixes

- Fixed a bug caused by redundant validation when creating an iceberg table.
- Fixed a bug in `DataFrameReader.dbapi` (PrPr) where closing the cursor or connection could unexpectedly raise an error and terminate the program.
- Fixed ambiguous column errors when using table functions in `DataFrame.select()` that have output columns matching the input DataFrame's columns. This improvement works when dataframe columns are provided as `Column` objects.
- Fixed a bug where having a NULL in a column with DecimalTypes would cast the column to FloatTypes instead and lead to precision loss.

### Snowpark Local Testing Updates

#### Bug Fixes

- Fixed a bug when processing windowed functions that lead to incorrect indexing in results.
- When a scalar numeric is passed to fillna we will ignore non-numeric columns instead of producing an error.

### Snowpark pandas API Updates

#### New Features

- Added support for `DataFrame.to_excel` and `Series.to_excel`.
- Added support for `pd.read_feather`, `pd.read_orc`, and `pd.read_stata`.
- Added support for `pd.explain_switch()` to return debugging information on hybrid execution decisions.
- Support `pd.read_snowflake` when the global modin backend is `Pandas`.
- Added support for `pd.to_dynamic_table`, `pd.to_iceberg`, and `pd.to_view`.

#### Improvements

- Added modin telemetry on API calls and hybrid engine switches.
- Show more helpful error messages to Snowflake Notebook users when the `modin` or `pandas` version does not match our requirements.
- Added a data type guard to the cost functions for hybrid execution mode (PrPr) which checks for data type compatibility.
- Added automatic switching to the pandas backend in hybrid execution mode (PrPr) for many methods that are not directly implemented in Snowpark pandas.
- Set the 'type' and other standard fields for Snowpark pandas telemetry.

#### Dependency Updates

- Added tqdm and ipywidgets as dependencies so that progress bars appear when switching between modin backends.
- Updated the supported `modin` versions to >=0.33.0 and <0.35.0 (was previously >= 0.32.0 and <0.34.0).

#### Bug Fixes

- Fixed a bug in hybrid execution mode (PrPr) where certain Series operations would raise `TypeError: numpy.ndarray object is not callable`.
- Fixed a bug in hybrid execution mode (PrPr) where calling numpy operations like `np.where` on modin objects with the Pandas backend would raise an `AttributeError`. This fix requires `modin` version 0.34.0 or newer.
- Fixed issue in `df.melt` where the resulting values have an additional suffix applied.

## 1.33.0 (2025-06-19)

### Snowpark Python API Updates

#### New Features

- Added support for MySQL in `DataFrameWriter.dbapi` (PrPr) for both Parquet and UDTF-based ingestion.
- Added support for PostgreSQL in `DataFrameReader.dbapi` (PrPr) for both Parquet and UDTF-based ingestion.
- Added support for Databricks in `DataFrameWriter.dbapi` (PrPr) for UDTF-based ingestion.
- Added support to `DataFrameReader` to enable use of `PATTERN` when reading files with `INFER_SCHEMA` enabled.
- Added support for the following AI-powered functions in `functions.py`:
  - `ai_complete`
  - `ai_similarity`
  - `ai_summarize_agg` (originally `summarize_agg`)
  - different config options for `ai_classify`
- Added support for more options when reading XML files with a row tag using `rowTag` option:
  - Added support for removing namespace prefixes from col names using `ignoreNamespace` option.
  - Added support for specifying the prefix for the attribute column in the result table using `attributePrefix` option.
  - Added support for excluding attributes from the XML element using `excludeAttributes` option.
  - Added support for specifying the column name for the value when there are attributes in an element that has no child elements using `valueTag` option.
  - Added support for specifying the value to treat as a ``null`` value using `nullValue` option.
  - Added support for specifying the character encoding of the XML file using `charset` option.
  - Added support for ignoring surrounding whitespace in the XML element using `ignoreSurroundingWhitespace` option.
- Added support for parameter `return_dataframe` in `Session.call`, which can be used to set the return type of the functions to a `DataFrame` object.
- Added a new argument to `Dataframe.describe` called `strings_include_math_stats` that triggers `stddev` and `mean` to be calculated for String columns.
- Added support for retrieving `Edge.properties` when retrieving lineage from `DGQL` in `DataFrame.lineage.trace`.
- Added a parameter `table_exists` to `DataFrameWriter.save_as_table` that allows specifying if a table already exists. This allows skipping a table lookup that can be expensive.

#### Bug Fixes

- Fixed a bug in `DataFrameReader.dbapi` (PrPr) where the `create_connection` defined as local function was incompatible with multiprocessing.
- Fixed a bug in `DataFrameReader.dbapi` (PrPr) where databricks `TIMESTAMP` type was converted to Snowflake `TIMESTAMP_NTZ` type which should be `TIMESTAMP_LTZ` type.
- Fixed a bug in `DataFrameReader.json` where repeated reads with the same reader object would create incorrectly quoted columns.
- Fixed a bug in `DataFrame.to_pandas()` that would drop column names when converting a dataframe that did not originate from a select statement.
- Fixed a bug that `DataFrame.create_or_replace_dynamic_table` raises error when the dataframe contains a UDTF and `SELECT *` in UDTF not being parsed correctly.
- Fixed a bug where casted columns could not be used in the values-clause of in functions.

#### Improvements

- Improved the error message for `Session.write_pandas()` and `Session.create_dataframe()` when the input pandas DataFrame does not have a column.
- Improved `DataFrame.select` when the arguments contain a table function with output columns that collide with columns of current dataframe. With the improvement, if user provides non-colliding columns in `df.select("col1", "col2", table_func(...))` as string arguments, then the query generated by snowpark client will not raise ambiguous column error.
- Improved `DataFrameReader.dbapi` (PrPr) to use in-memory Parquet-based ingestion for better performance and security.
- Improved `DataFrameReader.dbapi` (PrPr) to use `MATCH_BY_COLUMN_NAME=CASE_SENSITIVE` in copy into table operation.

### Snowpark Local Testing Updates

#### New Features

- Added support for snow urls (snow://) in local file testing.

#### Bug Fixes

- Fixed a bug in `Column.isin` that would cause incorrect filtering on joined or previously filtered data.
- Fixed a bug in `snowflake.snowpark.functions.concat_ws` that would cause results to have an incorrect index.

### Snowpark pandas API Updates

#### Dependency Updates

- Updated `modin` dependency constraint from 0.32.0 to >=0.32.0, <0.34.0. The latest version tested with Snowpark pandas is `modin` 0.33.1.

#### New Features

- Added support for **Hybrid Execution (PrPr)**. By running `from modin.config import AutoSwitchBackend; AutoSwitchBackend.enable()`, Snowpark pandas will automatically choose whether to run certain pandas operations locally or on Snowflake. This feature is disabled by default.

#### Improvements

- Set the default value of the `index` parameter to `False` for `DataFrame.to_view`, `Series.to_view`, `DataFrame.to_dynamic_table`, and `Series.to_dynamic_table`.
- Added `iceberg_version` option to table creation functions.
- Reduced query count for many operations, including `insert`, `repr`, and `groupby`, that previously issued a query to retrieve the input data's size.

#### Bug Fixes

- Fixed a bug in `Series.where` when the `other` parameter is an unnamed `Series`.


## 1.32.0 (2025-05-15)

### Snowpark Python API Updates

#### Improvements

- Invoking snowflake system procedures does not invoke an additional `describe procedure` call to check the return type of the procedure.
- Added support for `Session.create_dataframe()` with the stage URL and FILE data type.
- Added support for different modes for dealing with corrupt XML records when reading an XML file using `session.read.option('mode', <mode>), option('rowTag', <tag_name>).xml(<stage_file_path>)`. Currently `PERMISSIVE`, `DROPMALFORMED` and `FAILFAST` are supported.
- Improved the error message of the XML reader when the specified row tag is not found in the file.
- Improved query generation for `Dataframe.drop` to use `SELECT * EXCLUDE ()` to exclude the dropped columns. To enable this feature, set `session.conf.set("use_simplified_query_generation", True)`.
- Added support for `VariantType` to `StructType.from_json`

#### Bug Fixes

- Fixed a bug in `DataFrameWriter.dbapi` (PrPr) that unicode or double-quoted column name in external database causes error because not quoted correctly.
- Fixed a bug where named fields in nested OBJECT data could cause errors when containing spaces.
- Fixed a bug duplicated `native_app_params` parameters in register udaf function.

### Snowpark Local Testing Updates

#### Bug Fixes

- Fixed a bug in `snowflake.snowpark.functions.rank` that would cause sort direction to not be respected.
- Fixed a bug in `snowflake.snowpark.functions.to_timestamp_*` that would cause incorrect results on filtered data.

### Snowpark pandas API Updates

#### New Features

- Added support for dict values in `Series.str.get`, `Series.str.slice`, and `Series.str.__getitem__` (`Series.str[...]`).
- Added support for `DataFrame.to_html`.
- Added support for `DataFrame.to_string` and `Series.to_string`.
- Added support for reading files from S3 buckets using `pd.read_csv`.
- Added `ENFORCE_EXISTING_FILE_FORMAT` option to the `DataFrameReader`, which allows to read a dataframe only based on an existing file format object when used together with `FORMAT_NAME`.

#### Improvements

- Make `iceberg_config` a required parameter for `DataFrame.to_iceberg` and `Series.to_iceberg`.

## 1.31.1 (2025-05-05)

### Snowpark Python API Updates

#### Bug Fixes

- Updated conda build configuration to deprecate Python 3.8 support, preventing installation in incompatible environments.

## 1.31.0 (2025-04-24)

### Snowpark Python API Updates

#### New Features

- Added support for `restricted caller` permission of `execute_as` argument in `StoredProcedure.register()`.
- Added support for non-select statement in `DataFrame.to_pandas()`.
- Added support for `artifact_repository` parameter to `Session.add_packages`, `Session.add_requirements`, `Session.get_packages`, `Session.remove_package`, and `Session.clear_packages`.
- Added support for reading an XML file using a row tag by `session.read.option('rowTag', <tag_name>).xml(<stage_file_path>)` (experimental).
  - Each XML record is extracted as a separate row.
  - Each field within that record becomes a separate column of type VARIANT, which can be further queried using dot notation, e.g., `col(a.b.c)`.
- Added updates to `DataFrameReader.dbapi` (PrPr):
  - Added `fetch_merge_count` parameter for optimizing performance by merging multiple fetched data into a single Parquet file.
  - Added support for Databricks.
  - Added support for ingestion with Snowflake UDTF.
- Added support for the following AI-powered functions in `functions.py` (Private Preview):
  - `prompt`
  - `ai_filter` (added support for `prompt()` function and image files, and changed the second argument name from `expr` to `file`)
  - `ai_classify`

#### Improvements

- Renamed the `relaxed_ordering` param into `enforce_ordering` for `DataFrame.to_snowpark_pandas`. Also the new default values is `enforce_ordering=False` which has the opposite effect of the previous default value, `relaxed_ordering=False`.
- Improved `DataFrameReader.dbapi` (PrPr) reading performance by setting the default `fetch_size` parameter value to 1000.
- Improve the error message for invalid identifier SQL error by suggesting the potentially matching identifiers.
- Reduced the number of describe queries issued when creating a DataFrame from a Snowflake table using `session.table`.
- Improved performance and accuracy of `DataFrameAnalyticsFunctions.time_series_agg()`.

#### Bug Fixes

- Fixed a bug in `DataFrame.group_by().pivot().agg` when the pivot column and aggregate column are the same.
- Fixed a bug in `DataFrameReader.dbapi` (PrPr) where a `TypeError` was raised when `create_connection` returned a connection object of an unsupported driver type.
- Fixed a bug where `df.limit(0)` call would not properly apply.
- Fixed a bug in `DataFrameWriter.save_as_table` that caused reserved names to throw errors when using append mode.

#### Deprecations

- Deprecated support for Python3.8.
- Deprecated argument `sliding_interval` in `DataFrameAnalyticsFunctions.time_series_agg()`.

### Snowpark Local Testing Updates

#### New Features

- Added support for Interval expression to `Window.range_between`.
- Added support for `array_construct` function.

#### Bug Fixes

- Fixed a bug in local testing where transient `__pycache__` directory was unintentionally copied during stored procedure execution via import.
- Fixed a bug in local testing that created incorrect result for `Column.like` calls.
- Fixed a bug in local testing that caused `Column.getItem` and `snowpark.snowflake.functions.get` to raise `IndexError` rather than return null.
- Fixed a bug in local testing where `df.limit(0)` call would not properly apply.
- Fixed a bug in local testing where a `Table.merge` into an empty table would cause an exception.

### Snowpark pandas API Updates

#### Dependency Updates

- Updated `modin` from 0.30.1 to 0.32.0.
- Added support for `numpy` 2.0 and above.

#### New Features

- Added support for `DataFrame.create_or_replace_view` and `Series.create_or_replace_view`.
- Added support for `DataFrame.create_or_replace_dynamic_table` and `Series.create_or_replace_dynamic_table`.
- Added support for `DataFrame.to_view` and `Series.to_view`.
- Added support for `DataFrame.to_dynamic_table` and `Series.to_dynamic_table`.
- Added support for `DataFrame.groupby.resample` for aggregations `max`, `mean`, `median`, `min`, and `sum`.
- Added support for reading stage files using:
  - `pd.read_excel`
  - `pd.read_html`
  - `pd.read_pickle`
  - `pd.read_sas`
  - `pd.read_xml`
- Added support for `DataFrame.to_iceberg` and `Series.to_iceberg`.
- Added support for dict values in `Series.str.len`.

#### Improvements

- Improve performance of `DataFrame.groupby.apply` and `Series.groupby.apply` by avoiding expensive pivot step.
- Added estimate for row count upper bound to `OrderedDataFrame` to enable better engine switching. This could potentially result in increased query counts.
- Renamed the `relaxed_ordering` param into `enforce_ordering` for `pd.read_snowflake`. Also the new default value is `enforce_ordering=False` which has the opposite effect of the previous default value, `relaxed_ordering=False`.

#### Bug Fixes

- Fixed a bug for `pd.read_snowflake` when reading iceberg tables and `enforce_ordering=True`.

## 1.30.0 (2025-03-27)

### Snowpark Python API Updates

#### New Features

- Added Support for relaxed consistency and ordering guarantees in `Dataframe.to_snowpark_pandas` by introducing the new parameter `relaxed_ordering`.
- `DataFrameReader.dbapi` (PrPr) now accepts a list of strings for the session_init_statement parameter, allowing multiple SQL statements to be executed during session initialization.

#### Improvements

- Improved query generation for `Dataframe.stat.sample_by` to generate a single flat query that scales well with large `fractions` dictionary compared to older method of creating a UNION ALL subquery for each key in `fractions`. To enable this feature, set `session.conf.set("use_simplified_query_generation", True)`.
- Improved performance of `DataFrameReader.dbapi` by enable vectorized option when copy parquet file into table.
- Improved query generation for `DataFrame.random_split` in the following ways. They can be enabled by setting `session.conf.set("use_simplified_query_generation", True)`:
  - Removed the need to `cache_result` in the internal implementation of the input dataframe resulting in a pure lazy dataframe operation.
  - The `seed` argument now behaves as expected with repeatable results across multiple calls and sessions.
- `DataFrame.fillna` and `DataFrame.replace` now both support fitting `int` and `float` into `Decimal` columns if `include_decimal` is set to True.
- Added documentation for the following UDF and stored procedure functions in `files.py` as a result of their General Availability.
  - `SnowflakeFile.write`
  - `SnowflakeFile.writelines`
  - `SnowflakeFile.writeable`
- Minor documentation changes for `SnowflakeFile` and `SnowflakeFile.open()`

#### Bug Fixes

- Fixed a bug for the following functions that raised errors `.cast()` is applied to their output
  - `from_json`
  - `size`

### Snowpark Local Testing Updates

#### Bug Fixes

- Fixed a bug in aggregation that caused empty groups to still produce rows.
- Fixed a bug in `Dataframe.except_` that would cause rows to be incorrectly dropped.
- Fixed a bug that caused `to_timestamp` to fail when casting filtered columns.

### Snowpark pandas API Updates

#### New Features

- Added support for list values in `Series.str.__getitem__` (`Series.str[...]`).
- Added support for `pd.Grouper` objects in group by operations. When `freq` is specified, the default values of the `sort`, `closed`, `label`, and `convention` arguments are supported; `origin` is supported when it is `start` or `start_day`.
- Added support for relaxed consistency and ordering guarantees in `pd.read_snowflake` for both named data sources (e.g., tables and views) and query data sources by introducing the new parameter `relaxed_ordering`.

#### Improvements

- Raise a warning whenever `QUOTED_IDENTIFIERS_IGNORE_CASE` is found to be set, ask user to unset it.
- Improved how a missing `index_label` in `DataFrame.to_snowflake` and `Series.to_snowflake` is handled when `index=True`. Instead of raising a `ValueError`, system-defined labels are used for the index columns.
- Improved error message for `groupby or DataFrame or Series.agg` when the function name is not supported.

## 1.29.1 (2025-03-12)

### Snowpark Python API Updates

#### Bug Fixes

- Fixed a bug in `DataFrameReader.dbapi` (PrPr) that prevents usage in stored procedure and snowbooks.

## 1.29.0 (2025-03-05)

### Snowpark Python API Updates

#### New Features

- Added support for the following AI-powered functions in `functions.py` (Private Preview):
  - `ai_filter`
  - `ai_agg`
  - `summarize_agg`
- Added support for the new FILE SQL type support, with the following related functions in `functions.py` (Private Preview):
  - `fl_get_content_type`
  - `fl_get_etag`
  - `fl_get_file_type`
  - `fl_get_last_modified`
  - `fl_get_relative_path`
  - `fl_get_scoped_file_url`
  - `fl_get_size`
  - `fl_get_stage`
  - `fl_get_stage_file_url`
  - `fl_is_audio`
  - `fl_is_compressed`
  - `fl_is_document`
  - `fl_is_image`
  - `fl_is_video`
- Added support for importing third-party packages from PyPi using Artifact Repository (Private Preview):
  - Use keyword arguments `artifact_repository` and `artifact_repository_packages` to specify your artifact repository and packages respectively when registering stored procedures or user defined functions.
  - Supported APIs are:
    - `Session.sproc.register`
    - `Session.udf.register`
    - `Session.udaf.register`
    - `Session.udtf.register`
    - `functions.sproc`
    - `functions.udf`
    - `functions.udaf`
    - `functions.udtf`
    - `functions.pandas_udf`
    - `functions.pandas_udtf`

#### Bug Fixes

- Fixed a bug where creating a Dataframe with large number of values raised `Unsupported feature 'SCOPED_TEMPORARY'.` error if thread-safe session was disabled.
- Fixed a bug where `df.describe` raised internal SQL execution error when the dataframe is created from reading a stage file and CTE optimization is enabled.
- Fixed a bug where `df.order_by(A).select(B).distinct()` would generate invalid SQL when simplified query generation was enabled using `session.conf.set("use_simplified_query_generation", True)`.
- Disabled simplified query generation by default.

#### Improvements

- Improved version validation warnings for `snowflake-snowpark-python` package compatibility when registering stored procedures. Now, warnings are only triggered if the major or minor version does not match, while bugfix version differences no longer generate warnings.
- Bumped cloudpickle dependency to also support `cloudpickle==3.0.0` in addition to previous versions.

### Snowpark Local Testing Updates

#### New Features

- Added support for literal values to `range_between` window function.

### Snowpark pandas API Updates

#### New Features

- Added support for list values in `Series.str.slice`.
- Added support for applying Snowflake Cortex functions `ClassifyText`, `Translate`, and `ExtractAnswer`.
- Added support for `Series.hist`.

#### Improvements

- Improved performance of `DataFrame.groupby.transform` and `Series.groupby.transform` by avoiding expensive pivot step.
- Improve error message for `pd.to_snowflake`, `DataFrame.to_snowflake`, and `Series.to_snowflake` when the table does not exist.
- Improve readability of docstring for the `if_exists` parameter in `pd.to_snowflake`, `DataFrame.to_snowflake`, and `Series.to_snowflake`.
- Improve error message for all pandas functions that use UDFs with Snowpark objects.

#### Bug Fixes

- Fixed a bug in `Series.rename_axis` where an `AttributeError` was being raised.
- Fixed a bug where `pd.get_dummies` didn't ignore NULL/NaN values by default.
- Fixed a bug where repeated calls to `pd.get_dummies` results in 'Duplicated column name error'.
- Fixed a bug in `pd.get_dummies` where passing list of columns generated incorrect column labels in output DataFrame.
- Update `pd.get_dummies` to return bool values instead of int.

## 1.28.0 (2025-02-20)

### Snowpark Python API Updates

#### New Features

- Added support for the following functions in `functions.py`
  - `normal`
  - `randn`
- Added support for `allow_missing_columns` parameter to `Dataframe.union_by_name` and `Dataframe.union_all_by_name`.

#### Improvements

- Improved query generation for `Dataframe.distinct` to generate `SELECT DISTINCT` instead of `SELECT` with `GROUP BY` all columns. To disable this feature, set `session.conf.set("use_simplified_query_generation", False)`.

#### Deprecations

- Deprecated Snowpark Python function `snowflake_cortex_summarize`. Users can install snowflake-ml-python and use the snowflake.cortex.summarize function instead.
- Deprecated Snowpark Python function `snowflake_cortex_sentiment`. Users can install snowflake-ml-python and use the snowflake.cortex.sentiment function instead.

#### Bug Fixes

- Fixed a bug where session-level query tag was overwritten by a stacktrace for dataframes that generate multiple queries. Now, the query tag will only be set to the stacktrace if `session.conf.set("collect_stacktrace_in_query_tag", True)`.
- Fixed a bug in `Session._write_pandas` where it was erroneously passing `use_logical_type` parameter to `Session._write_modin_pandas_helper` when writing a Snowpark pandas object.
- Fixed a bug in options sql generation that could cause multiple values to be formatted incorrectly.
- Fixed a bug in `Session.catalog` where empty strings for database or schema were not handled correctly and were generating erroneous sql statements.

#### Experimental Features

- Added support for writing pyarrow Tables to Snowflake tables.

### Snowpark pandas API Updates

#### New Features

- Added support for applying Snowflake Cortex functions `Summarize` and `Sentiment`.
- Added support for list values in `Series.str.get`.

#### Bug Fixes

- Fixed a bug in `apply` where kwargs were not being correctly passed into the applied function.

### Snowpark Local Testing Updates

#### New Features
- Added support for the following functions
    - `hour`
    - `minute`
- Added support for NULL_IF parameter to csv reader.
- Added support for `date_format`, `datetime_format`, and `timestamp_format` options when loading csvs.

#### Bug Fixes

- Fixed a bug in Dataframe.join that caused columns to have incorrect typing.
- Fixed a bug in when statements that caused incorrect results in the otherwise clause.


## 1.27.0 (2025-02-03)

### Snowpark Python API Updates

#### New Features

- Added support for the following functions in `functions.py`
  - `array_reverse`
  - `divnull`
  - `map_cat`
  - `map_contains_key`
  - `map_keys`
  - `nullifzero`
  - `snowflake_cortex_sentiment`
  - `acosh`
  - `asinh`
  - `atanh`
  - `bit_length`
  - `bitmap_bit_position`
  - `bitmap_bucket_number`
  - `bitmap_construct_agg`
  - `bitshiftright_unsigned`
  - `cbrt`
  - `equal_null`
  - `from_json`
  - `ifnull`
  - `localtimestamp`
  - `max_by`
  - `min_by`
  - `nth_value`
  - `nvl`
  - `octet_length`
  - `position`
  - `regr_avgx`
  - `regr_avgy`
  - `regr_count`
  - `regr_intercept`
  - `regr_r2`
  - `regr_slope`
  - `regr_sxx`
  - `regr_sxy`
  - `regr_syy`
  - `try_to_binary`
  - `base64`
  - `base64_decode_string`
  - `base64_encode`
  - `editdistance`
  - `hex`
  - `hex_encode`
  - `instr`
  - `log1p`
  - `log2`
  - `log10`
  - `percentile_approx`
  - `unbase64`
- Added support for `seed` argument in `DataFrame.stat.sample_by`. Note that it only supports a `Table` object, and will be ignored for a `DataFrame` object.
- Added support for specifying a schema string (including implicit struct syntax) when calling `DataFrame.create_dataframe`.
- Added support for `DataFrameWriter.insert_into/insertInto`. This method also supports local testing mode.
- Added support for `DataFrame.create_temp_view` to create a temporary view. It will fail if the view already exists.
- Added support for multiple columns in the functions `map_cat` and `map_concat`.
- Added an option `keep_column_order` for keeping original column order in `DataFrame.with_column` and `DataFrame.with_columns`.
- Added options to column casts that allow renaming or adding fields in StructType columns.
- Added support for `contains_null` parameter to ArrayType.
- Added support for creating a temporary view via `DataFrame.create_or_replace_temp_view` from a DataFrame created by reading a file from a stage.
- Added support for `value_contains_null` parameter to MapType.
- Added support for using `Column` object in `Column.in_` and `functions.in_`.
- Added `interactive` to telemetry that indicates whether the current environment is an interactive one.
- Allow `session.file.get` in a Native App to read file paths starting with `/` from the current version
- Added support for multiple aggregation functions after `DataFrame.pivot`.

#### Experimental Features

- Added `Catalog` class to manage snowflake objects. It can be accessed via `Session.catalog`.
  - `snowflake.core` is a dependency required for this feature.
- Allow user input schema when reading JSON file on stage.
- Added support for specifying a schema string (including implicit struct syntax) when calling `DataFrame.create_dataframe`.

#### Improvements

- Updated README.md to include instructions on how to verify package signatures using `cosign`.

#### Bug Fixes

- Fixed a bug in local testing mode that caused a column to contain None when it should contain 0.
- Fixed a bug in `StructField.from_json` that prevented TimestampTypes with `tzinfo` from being parsed correctly.
- Fixed a bug in function `date_format` that caused an error when the input column was date type or timestamp type.
- Fixed a bug in dataframe that null value can be inserted in a non-nullable column.
- Fixed a bug in `replace` and `lit` which raised type hint assertion error when passing `Column` expression objects.
- Fixed a bug in `pandas_udf` and `pandas_udtf` where `session` parameter was erroneously ignored.
- Fixed a bug that raised incorrect type conversion error for system function called through `session.call`.

### Snowpark pandas API Updates

#### New Features

- Added support for `Series.str.ljust` and `Series.str.rjust`.
- Added support for `Series.str.center`.
- Added support for `Series.str.pad`.
- Added support for applying Snowpark Python function `snowflake_cortex_sentiment`.
- Added support for `DataFrame.map`.
- Added support for `DataFrame.from_dict` and `DataFrame.from_records`.
- Added support for mixed case field names in struct type columns.
- Added support for `SeriesGroupBy.unique`
- Added support for `Series.dt.strftime` with the following directives:
  - %d: Day of the month as a zero-padded decimal number.
  - %m: Month as a zero-padded decimal number.
  - %Y: Year with century as a decimal number.
  - %H: Hour (24-hour clock) as a zero-padded decimal number.
  - %M: Minute as a zero-padded decimal number.
  - %S: Second as a zero-padded decimal number.
  - %f: Microsecond as a decimal number, zero-padded to 6 digits.
  - %j: Day of the year as a zero-padded decimal number.
  - %X: Locale’s appropriate time representation.
  - %%: A literal '%' character.
- Added support for `Series.between`.
- Added support for `include_groups=False` in `DataFrameGroupBy.apply`.
- Added support for `expand=True` in `Series.str.split`.
- Added support for `DataFrame.pop` and `Series.pop`.
- Added support for `first` and `last` in `DataFrameGroupBy.agg` and `SeriesGroupBy.agg`.
- Added support for `Index.drop_duplicates`.
- Added support for aggregations `"count"`, `"median"`, `np.median`,
  `"skew"`, `"std"`, `np.std` `"var"`, and `np.var` in
  `pd.pivot_table()`, `DataFrame.pivot_table()`, and `pd.crosstab()`.

#### Improvements
- Improve performance of `DataFrame.map`, `Series.apply` and `Series.map` methods by mapping numpy functions to snowpark functions if possible.
- Added documentation for `DataFrame.map`.
- Improve performance of `DataFrame.apply` by mapping numpy functions to snowpark functions if possible.
- Added documentation on the extent of Snowpark pandas interoperability with scikit-learn.
- Infer return type of functions in `Series.map`, `Series.apply` and `DataFrame.map` if type-hint is not provided.
- Added `call_count` to telemetry that counts method calls including interchange protocol calls.

## 1.26.0 (2024-12-05)

### Snowpark Python API Updates

#### New Features

- Added support for property `version` and class method `get_active_session` for `Session` class.
- Added new methods and variables to enhance data type handling and JSON serialization/deserialization:
  - To `DataType`, its derived classes, and `StructField`:
    - `type_name`: Returns the type name of the data.
    - `simple_string`: Provides a simple string representation of the data.
    - `json_value`: Returns the data as a JSON-compatible value.
    - `json`: Converts the data to a JSON string.
  - To `ArrayType`, `MapType`, `StructField`, `PandasSeriesType`, `PandasDataFrameType` and `StructType`:
    - `from_json`: Enables these types to be created from JSON data.
  - To `MapType`:
    - `keyType`: keys of the map
    - `valueType`: values of the map
- Added support for method `appName` in `SessionBuilder`.
- Added support for `include_nulls` argument in `DataFrame.unpivot`.
- Added support for following functions in `functions.py`:
  - `size` to get size of array, object, or map columns.
  - `collect_list` an alias of `array_agg`.
  - `substring` makes `len` argument optional.
- Added parameter `ast_enabled` to session for internal usage (default: `False`).

#### Improvements

- Added support for specifying the following to `DataFrame.create_or_replace_dynamic_table`:
  - `iceberg_config` A dictionary that can hold the following iceberg configuration options:
    - `external_volume`
    - `catalog`
    - `base_location`
    - `catalog_sync`
    - `storage_serialization_policy`
- Added support for nested data types to `DataFrame.print_schema`
- Added support for `level` parameter to `DataFrame.print_schema`
- Improved flexibility of `DataFrameReader` and `DataFrameWriter` API by adding support for the following:
  - Added `format` method to `DataFrameReader` and `DataFrameWriter` to specify file format when loading or unloading results.
  - Added `load` method to `DataFrameReader` to work in conjunction with `format`.
  - Added `save` method to `DataFrameWriter` to work in conjunction with `format`.
  - Added support to read keyword arguments to `options` method for `DataFrameReader` and `DataFrameWriter`.
- Relaxed the cloudpickle dependency for Python 3.11 to simplify build requirements. However, for Python 3.11, `cloudpickle==2.2.1` remains the only supported version.

#### Bug Fixes

- Removed warnings that dynamic pivot features were in private preview, because
  dynamic pivot is now generally available.
- Fixed a bug in `session.read.options` where `False` Boolean values were incorrectly parsed as `True` in the generated file format.

#### Dependency Updates

- Added a runtime dependency on `python-dateutil`.

### Snowpark pandas API Updates

#### New Features

- Added partial support for `Series.map` when `arg` is a pandas `Series` or a
  `collections.abc.Mapping`. No support for instances of `dict` that implement
  `__missing__` but are not instances of `collections.defaultdict`.
- Added support for `DataFrame.align` and `Series.align` for `axis=1` and `axis=None`.
- Added support for `pd.json_normalize`.
- Added support for `GroupBy.pct_change` with `axis=0`, `freq=None`, and `limit=None`.
- Added support for `DataFrameGroupBy.__iter__` and `SeriesGroupBy.__iter__`.
- Added support for `np.sqrt`, `np.trunc`, `np.floor`, numpy trig functions, `np.exp`, `np.abs`, `np.positive` and `np.negative`.
- Added partial support for the dataframe interchange protocol method
  `DataFrame.__dataframe__()`.

#### Bug Fixes

- Fixed a bug in `df.loc` where setting a single column from a series results in unexpected `None` values.

#### Improvements

- Use UNPIVOT INCLUDE NULLS for unpivot operations in pandas instead of sentinel values.
- Improved documentation for pd.read_excel.

## 1.25.0 (2024-11-14)

### Snowpark Python API Updates

#### New Features

- Added the following new functions in `snowflake.snowpark.dataframe`:
  - `map`
- Added support for passing parameter `include_error` to `Session.query_history` to record queries that have error during execution.

#### Improvements

- When target stage is not set in profiler, a default stage from `Session.get_session_stage` is used instead of raising `SnowparkSQLException`.
- Allowed lower case or mixed case input when calling `Session.stored_procedure_profiler.set_active_profiler`.
- Added distributed tracing using open telemetry APIs for action function in `DataFrame`:
  - `cache_result`
- Removed opentelemetry warning from logging.

#### Bug Fixes

- Fixed the pre-action and post-action query propagation when `In` expression were used in selects.
- Fixed a bug that raised error `AttributeError` while calling `Session.stored_procedure_profiler.get_output` when `Session.stored_procedure_profiler` is disabled.

#### Dependency Updates

- Added a dependency on `protobuf>=5.28` and `tzlocal` at runtime.
- Added a dependency on `protoc-wheel-0` for the development profile.
- Require `snowflake-connector-python>=3.12.0, <4.0.0` (was `>=3.10.0`).

### Snowpark pandas API Updates

#### Dependency Updates

- Updated `modin` from 0.28.1 to 0.30.1.
- Added support for all `pandas` 2.2.x versions.

#### New Features

- Added support for `Index.to_numpy`.
- Added support for `DataFrame.align` and `Series.align` for `axis=0`.
- Added support for `size` in `GroupBy.aggregate`, `DataFrame.aggregate`, and `Series.aggregate`.
- Added support for `snowflake.snowpark.functions.window`
- Added support for `pd.read_pickle` (Uses native pandas for processing).
- Added support for `pd.read_html` (Uses native pandas for processing).
- Added support for `pd.read_xml` (Uses native pandas for processing).
- Added support for aggregation functions `"size"` and `len` in `GroupBy.aggregate`, `DataFrame.aggregate`, and `Series.aggregate`.
- Added support for list values in `Series.str.len`.

#### Bug Fixes

- Fixed a bug where aggregating a single-column dataframe with a single callable function (e.g. `pd.DataFrame([0]).agg(np.mean)`) would fail to transpose the result.
- Fixed bugs where `DataFrame.dropna()` would:
  - Treat an empty `subset` (e.g. `[]`) as if it specified all columns instead of no columns.
  - Raise a `TypeError` for a scalar `subset` instead of filtering on just that column.
  - Raise a `ValueError` for a `subset` of type `pandas.Index` instead of filtering on the columns in the index.
- Disable creation of scoped read only table to mitigate Disable creation of scoped read only table to mitigate `TableNotFoundError` when using dynamic pivot in notebook environment.
- Fixed a bug when concat dataframe or series objects are coming from the same dataframe when axis = 1.

#### Improvements

- Improve np.where with scalar x value by eliminating unnecessary join and temp table creation.
- Improve get_dummies performance by flattening the pivot with join.
- Improve align performance when aligning on row position column by removing unnecessary window functions.



### Snowpark Local Testing Updates

#### New Features

- Added support for patching functions that are unavailable in the `snowflake.snowpark.functions` module.
- Added support for `snowflake.snowpark.functions.any_value`

#### Bug Fixes

- Fixed a bug where `Table.update` could not handle `VariantType`, `MapType`, and `ArrayType` data types.
- Fixed a bug where column aliases were incorrectly resolved in `DataFrame.join`, causing errors when selecting columns from a joined DataFrame.
- Fixed a bug where `Table.update` and `Table.merge` could fail if the target table's index was not the default `RangeIndex`.

## 1.24.0 (2024-10-28)

### Snowpark Python API Updates

#### New Features

- Updated `Session` class to be thread-safe. This allows concurrent DataFrame transformations, DataFrame actions, UDF and stored procedure registration, and concurrent file uploads when using the same `Session` object.
  - The feature is disabled by default and can be enabled by setting `FEATURE_THREAD_SAFE_PYTHON_SESSION` to `True` for account.
  - Updating session configurations, like changing database or schema, when multiple threads are using the session may lead to unexpected behavior.
  - When enabled, some internally created temporary table names returned from `DataFrame.queries` API are not deterministic, and may be different when DataFrame actions are executed. This does not affect explicit user-created temporary tables.
- Added support for 'Service' domain to `session.lineage.trace` API.
- Added support for `copy_grants` parameter when registering UDxF and stored procedures.
- Added support for the following methods in `DataFrameWriter` to support daisy-chaining:
  - `option`
  - `options`
  - `partition_by`
- Added support for `snowflake_cortex_summarize`.

#### Improvements

- Improved the following new capability for function `snowflake.snowpark.functions.array_remove` it is now possible to use in python.
- Disables sql simplification when sort is performed after limit.
  - Previously, `df.sort().limit()` and `df.limit().sort()` generates the same query with sort in front of limit. Now, `df.limit().sort()` will generate query that reads `df.limit().sort()`.
  - Improve performance of generated query for `df.limit().sort()`, because limit stops table scanning as soon as the number of records is satisfied.
- Added a client side error message for when an invalid stage location is passed to DataFrame read functions.

#### Bug Fixes

- Fixed a bug where the automatic cleanup of temporary tables could interfere with the results of async query execution.
- Fixed a bug in `DataFrame.analytics.time_series_agg` function to handle multiple data points in same sliding interval.
- Fixed a bug that created inconsistent casing in field names of structured objects in iceberg schemas.

#### Deprecations

- Deprecated warnings will be triggered when using snowpark-python with Python 3.8. For more details, please refer to https://docs.snowflake.com/en/developer-guide/python-runtime-support-policy.

### Snowpark pandas API Updates

#### New Features

- Added support for `np.subtract`, `np.multiply`, `np.divide`, and `np.true_divide`.
- Added support for tracking usages of `__array_ufunc__`.
- Added numpy compatibility support for `np.float_power`, `np.mod`, `np.remainder`, `np.greater`, `np.greater_equal`, `np.less`, `np.less_equal`, `np.not_equal`, and `np.equal`.
- Added numpy compatibility support for `np.log`, `np.log2`, and `np.log10`
- Added support for `DataFrameGroupBy.bfill`, `SeriesGroupBy.bfill`, `DataFrameGroupBy.ffill`, and `SeriesGroupBy.ffill`.
- Added support for `on` parameter with `Resampler`.
- Added support for timedelta inputs in `value_counts()`.
- Added support for applying Snowpark Python function `snowflake_cortex_summarize`.
- Added support for `DataFrame.attrs` and `Series.attrs`.
- Added support for `DataFrame.style`.
- Added numpy compatibility support for `np.full_like`

#### Improvements

- Improved generated SQL query for `head` and `iloc` when the row key is a slice.
- Improved error message when passing an unknown timezone to `tz_convert` and `tz_localize` in `Series`, `DataFrame`, `Series.dt`, and `DatetimeIndex`.
- Improved documentation for `tz_convert` and `tz_localize` in `Series`, `DataFrame`, `Series.dt`, and `DatetimeIndex` to specify the supported timezone formats.
- Added additional kwargs support for `df.apply` and `series.apply` ( as well as `map` and `applymap` ) when using snowpark functions. This allows for some position independent compatibility between apply and functions where the first argument is not a pandas object.
- Improved generated SQL query for `iloc` and `iat` when the row key is a scalar.
- Removed all joins in `iterrows`.
- Improved documentation for `Series.map` to reflect the unsupported features.
- Added support for `np.may_share_memory` which is used internally by many scikit-learn functions. This method will always return false when called with a Snowpark pandas object.

#### Bug Fixes

- Fixed a bug where `DataFrame` and `Series` `pct_change()` would raise `TypeError` when input contained timedelta columns.
- Fixed a bug where `replace()` would sometimes propagate `Timedelta` types incorrectly through `replace()`. Instead raise `NotImplementedError` for `replace()` on `Timedelta`.
- Fixed a bug where `DataFrame` and `Series` `round()` would raise `AssertionError` for `Timedelta` columns. Instead raise `NotImplementedError` for `round()` on `Timedelta`.
- Fixed a bug where `reindex` fails when the new index is a Series with non-overlapping types from the original index.
- Fixed a bug where calling `__getitem__` on a DataFrameGroupBy object always returned a DataFrameGroupBy object if `as_index=False`.
- Fixed a bug where inserting timedelta values into an existing column would silently convert the values to integers instead of raising `NotImplementedError`.
- Fixed a bug where `DataFrame.shift()` on axis=0 and axis=1 would fail to propagate timedelta types.
- `DataFrame.abs()`, `DataFrame.__neg__()`, `DataFrame.stack()`, and `DataFrame.unstack()` now raise `NotImplementedError` for timedelta inputs instead of failing to propagate timedelta types.

### Snowpark Local Testing Updates

#### Bug Fixes

- Fixed a bug where `DataFrame.alias` raises `KeyError` for input column name.
- Fixed a bug where `to_csv` on Snowflake stage fails when data contains empty strings.

## 1.23.0 (2024-10-09)

### Snowpark Python API Updates

#### New Features

- Added the following new functions in `snowflake.snowpark.functions`:
  - `make_interval`
- Added support for using Snowflake Interval constants with `Window.range_between()` when the order by column is TIMESTAMP or DATE type.
- Added support for file writes. This feature is currently in private preview.
- Added `thread_id` to `QueryRecord` to track the thread id submitting the query history.
- Added support for `Session.stored_procedure_profiler`.

#### Improvements

#### Bug Fixes

- Fixed a bug where registering a stored procedure or UDxF with type hints would give a warning `'NoneType' has no len() when trying to read default values from function`.

### Snowpark pandas API Updates

#### New Features

- Added support for `TimedeltaIndex.mean` method.
- Added support for some cases of aggregating `Timedelta` columns on `axis=0` with `agg` or `aggregate`.
- Added support for `by`, `left_by`, `right_by`, `left_index`, and `right_index` for `pd.merge_asof`.
- Added support for passing parameter `include_describe` to `Session.query_history`.
- Added support for `DatetimeIndex.mean` and `DatetimeIndex.std` methods.
- Added support for `Resampler.asfreq`, `Resampler.indices`, `Resampler.nunique`, and `Resampler.quantile`.
- Added support for `resample` frequency `W`, `ME`, `YE` with `closed = "left"`.
- Added support for `DataFrame.rolling.corr` and `Series.rolling.corr` for `pairwise = False` and int `window`.
- Added support for string time-based `window` and `min_periods = None` for `Rolling`.
- Added support for `DataFrameGroupBy.fillna` and `SeriesGroupBy.fillna`.
- Added support for constructing `Series` and `DataFrame` objects with the lazy `Index` object as `data`, `index`, and `columns` arguments.
- Added support for constructing `Series` and `DataFrame` objects with `index` and `column` values not present in `DataFrame`/`Series` `data`.
- Added support for `pd.read_sas` (Uses native pandas for processing).
- Added support for applying `rolling().count()` and `expanding().count()` to `Timedelta` series and columns.
- Added support for `tz` in both `pd.date_range` and `pd.bdate_range`.
- Added support for `Series.items`.
- Added support for `errors="ignore"` in `pd.to_datetime`.
- Added support for `DataFrame.tz_localize` and `Series.tz_localize`.
- Added support for `DataFrame.tz_convert` and `Series.tz_convert`.
- Added support for applying Snowpark Python functions (e.g., `sin`) in `Series.map`, `Series.apply`, `DataFrame.apply` and `DataFrame.applymap`.

#### Improvements

- Improved `to_pandas` to persist the original timezone offset for TIMESTAMP_TZ type.
- Improved `dtype` results for TIMESTAMP_TZ type to show correct timezone offset.
- Improved `dtype` results for TIMESTAMP_LTZ type to show correct timezone.
- Improved error message when passing non-bool value to `numeric_only` for groupby aggregations.
- Removed unnecessary warning about sort algorithm in `sort_values`.
- Use SCOPED object for internal create temp tables. The SCOPED objects will be stored sproc scoped if created within stored sproc, otherwise will be session scoped, and the object will be automatically cleaned at the end of the scope.
- Improved warning messages for operations that lead to materialization with inadvertent slowness.
- Removed unnecessary warning message about `convert_dtype` in `Series.apply`.

#### Bug Fixes

- Fixed a bug where an `Index` object created from a `Series`/`DataFrame` incorrectly updates the `Series`/`DataFrame`'s index name after an inplace update has been applied to the original `Series`/`DataFrame`.
- Suppressed an unhelpful `SettingWithCopyWarning` that sometimes appeared when printing `Timedelta` columns.
- Fixed `inplace` argument for `Series` objects derived from other `Series` objects.
- Fixed a bug where `Series.sort_values` failed if series name overlapped with index column name.
- Fixed a bug where transposing a dataframe would map `Timedelta` index levels to integer column levels.
- Fixed a bug where `Resampler` methods on timedelta columns would produce integer results.
- Fixed a bug where `pd.to_numeric()` would leave `Timedelta` inputs as `Timedelta` instead of converting them to integers.
- Fixed `loc` set when setting a single row, or multiple rows, of a DataFrame with a Series value.

### Snowpark Local Testing Updates

#### Bug Fixes

- Fixed a bug where nullable columns were annotated wrongly.
- Fixed a bug where the `date_add` and `date_sub` functions failed for `NULL` values.
- Fixed a bug where `equal_null` could fail inside a merge statement.
- Fixed a bug where `row_number` could fail inside a Window function.
- Fixed a bug where updates could fail when the source is the result of a join.


## 1.22.1 (2024-09-11)
This is a re-release of 1.22.0. Please refer to the 1.22.0 release notes for detailed release content.


## 1.22.0 (2024-09-10)

### Snowpark Python API Updates

### New Features

- Added the following new functions in `snowflake.snowpark.functions`:
  - `array_remove`
  - `ln`

#### Improvements

- Improved documentation for `Session.write_pandas` by making `use_logical_type` option more explicit.
- Added support for specifying the following to `DataFrameWriter.save_as_table`:
  - `enable_schema_evolution`
  - `data_retention_time`
  - `max_data_extension_time`
  - `change_tracking`
  - `copy_grants`
  - `iceberg_config` A dicitionary that can hold the following iceberg configuration options:
      - `external_volume`
      - `catalog`
      - `base_location`
      - `catalog_sync`
      - `storage_serialization_policy`
- Added support for specifying the following to `DataFrameWriter.copy_into_table`:
  - `iceberg_config` A dicitionary that can hold the following iceberg configuration options:
      - `external_volume`
      - `catalog`
      - `base_location`
      - `catalog_sync`
      - `storage_serialization_policy`
- Added support for specifying the following parameters to `DataFrame.create_or_replace_dynamic_table`:
  - `mode`
  - `refresh_mode`
  - `initialize`
  - `clustering_keys`
  - `is_transient`
  - `data_retention_time`
  - `max_data_extension_time`

#### Bug Fixes

- Fixed a bug in `session.read.csv` that caused an error when setting `PARSE_HEADER = True` in an externally defined file format.
- Fixed a bug in query generation from set operations that allowed generation of duplicate queries when children have common subqueries.
- Fixed a bug in `session.get_session_stage` that referenced a non-existing stage after switching database or schema.
- Fixed a bug where calling `DataFrame.to_snowpark_pandas` without explicitly initializing the Snowpark pandas plugin caused an error.
- Fixed a bug where using the `explode` function in dynamic table creation caused a SQL compilation error due to improper boolean type casting on the `outer` parameter.

### Snowpark Local Testing Updates

#### New Features

- Added support for type coercion when passing columns as input to UDF calls.
- Added support for `Index.identical`.

#### Bug Fixes

- Fixed a bug where the truncate mode in `DataFrameWriter.save_as_table` incorrectly handled DataFrames containing only a subset of columns from the existing table.
- Fixed a bug where function `to_timestamp` does not set the default timezone of the column datatype.

### Snowpark pandas API Updates

#### New Features

- Added limited support for the `Timedelta` type, including the following features. Snowpark pandas will raise `NotImplementedError` for unsupported `Timedelta` use cases.
  - supporting tracking the Timedelta type through `copy`, `cache_result`, `shift`, `sort_index`, `assign`, `bfill`, `ffill`, `fillna`, `compare`, `diff`, `drop`, `dropna`, `duplicated`, `empty`, `equals`, `insert`, `isin`, `isna`, `items`, `iterrows`, `join`, `len`, `mask`, `melt`, `merge`, `nlargest`, `nsmallest`, `to_pandas`.
  - converting non-timedelta to timedelta via `astype`.
  - `NotImplementedError` will be raised for the rest of methods that do not support `Timedelta`.
  - support for subtracting two timestamps to get a Timedelta.
  - support indexing with Timedelta data columns.
  - support for adding or subtracting timestamps and `Timedelta`.
  - support for binary arithmetic between two `Timedelta` values.
  - support for binary arithmetic and comparisons between `Timedelta` values and numeric values.
  - support for lazy `TimedeltaIndex`.
  - support for `pd.to_timedelta`.
  - support for `GroupBy` aggregations `min`, `max`, `mean`, `idxmax`, `idxmin`, `std`, `sum`, `median`, `count`, `any`, `all`, `size`, `nunique`, `head`, `tail`, `aggregate`.
  - support for `GroupBy` filtrations `first` and `last`.
  - support for `TimedeltaIndex` attributes: `days`, `seconds`, `microseconds` and `nanoseconds`.
  - support for `diff` with timestamp columns on `axis=0` and `axis=1`
  - support for `TimedeltaIndex` methods: `ceil`, `floor` and `round`.
  - support for `TimedeltaIndex.total_seconds` method.
- Added support for index's arithmetic and comparison operators.
- Added support for `Series.dt.round`.
- Added documentation pages for `DatetimeIndex`.
- Added support for `Index.name`, `Index.names`, `Index.rename`, and `Index.set_names`.
- Added support for `Index.__repr__`.
- Added support for `DatetimeIndex.month_name` and `DatetimeIndex.day_name`.
- Added support for `Series.dt.weekday`, `Series.dt.time`, and `DatetimeIndex.time`.
- Added support for `Index.min` and `Index.max`.
- Added support for `pd.merge_asof`.
- Added support for `Series.dt.normalize` and `DatetimeIndex.normalize`.
- Added support for `Index.is_boolean`, `Index.is_integer`, `Index.is_floating`, `Index.is_numeric`, and `Index.is_object`.
- Added support for `DatetimeIndex.round`, `DatetimeIndex.floor` and `DatetimeIndex.ceil`.
- Added support for `Series.dt.days_in_month` and `Series.dt.daysinmonth`.
- Added support for `DataFrameGroupBy.value_counts` and `SeriesGroupBy.value_counts`.
- Added support for `Series.is_monotonic_increasing` and `Series.is_monotonic_decreasing`.
- Added support for `Index.is_monotonic_increasing` and `Index.is_monotonic_decreasing`.
- Added support for `pd.crosstab`.
- Added support for `pd.bdate_range` and included business frequency support (B, BME, BMS, BQE, BQS, BYE, BYS) for both `pd.date_range` and `pd.bdate_range`.
- Added support for lazy `Index` objects  as `labels` in `DataFrame.reindex` and `Series.reindex`.
- Added support for `Series.dt.days`, `Series.dt.seconds`, `Series.dt.microseconds`, and `Series.dt.nanoseconds`.
- Added support for creating a `DatetimeIndex` from an `Index` of numeric or string type.
- Added support for string indexing with `Timedelta` objects.
- Added support for `Series.dt.total_seconds` method.
- Added support for `DataFrame.apply(axis=0)`.
- Added support for `Series.dt.tz_convert` and `Series.dt.tz_localize`.
- Added support for `DatetimeIndex.tz_convert` and `DatetimeIndex.tz_localize`.

#### Improvements

- Improve concat, join performance when operations are performed on series coming from the same dataframe by avoiding unnecessary joins.
- Refactored `quoted_identifier_to_snowflake_type` to avoid making metadata queries if the types have been cached locally.
- Improved `pd.to_datetime` to handle all local input cases.
- Create a lazy index from another lazy index without pulling data to client.
- Raised `NotImplementedError` for Index bitwise operators.
- Display a more clear error message when `Index.names` is set to a non-like-like object.
- Raise a warning whenever MultiIndex values are pulled in locally.
- Improve warning message for `pd.read_snowflake` include the creation reason when temp table creation is triggered.
- Improve performance for `DataFrame.set_index`, or setting `DataFrame.index` or `Series.index` by avoiding checks require eager evaluation. As a consequence, when the new index that does not match the current `Series`/`DataFrame` object length, a `ValueError` is no longer raised. Instead, when the `Series`/`DataFrame` object is longer than the provided index, the `Series`/`DataFrame`'s new index is filled with `NaN` values for the "extra" elements. Otherwise, the extra values in the provided index are ignored.
- Properly raise `NotImplementedError` when ambiguous/nonexistent are non-string in `ceil`/`floor`/`round`.

#### Bug Fixes

- Stopped ignoring nanoseconds in `pd.Timedelta` scalars.
- Fixed AssertionError in tree of binary operations.
- Fixed bug in `Series.dt.isocalendar` using a named Series
- Fixed `inplace` argument for Series objects derived from DataFrame columns.
- Fixed a bug where `Series.reindex` and `DataFrame.reindex` did not update the result index's name correctly.
- Fixed a bug where `Series.take` did not error when `axis=1` was specified.


## 1.21.1 (2024-09-05)

### Snowpark Python API Updates

#### Bug Fixes

- Fixed a bug where using `to_pandas_batches` with async jobs caused an error due to improper handling of waiting for asynchronous query completion.

## 1.21.0 (2024-08-19)

### Snowpark Python API Updates

#### New Features

- Added support for `snowflake.snowpark.testing.assert_dataframe_equal` that is a utility function to check the equality of two Snowpark DataFrames.

#### Improvements

- Added support server side string size limitations.
- Added support to create and invoke stored procedures, UDFs and UDTFs with optional arguments.
- Added support for column lineage in the DataFrame.lineage.trace API.
- Added support for passing `INFER_SCHEMA` options to `DataFrameReader` via `INFER_SCHEMA_OPTIONS`.
- Added support for passing `parameters` parameter to `Column.rlike` and `Column.regexp`.
- Added support for automatically cleaning up temporary tables created by `df.cache_result()` in the current session, when the DataFrame is no longer referenced (i.e., gets garbage collected). It is still an experimental feature not enabled by default, and can be enabled by setting `session.auto_clean_up_temp_table_enabled` to `True`.
- Added support for string literals to the `fmt` parameter of `snowflake.snowpark.functions.to_date`.
- Added support for system$reference function.

#### Bug Fixes

- Fixed a bug where SQL generated for selecting `*` column has an incorrect subquery.
- Fixed a bug in `DataFrame.to_pandas_batches` where the iterator could throw an error if certain transformation is made to the pandas dataframe due to wrong isolation level.
- Fixed a bug in `DataFrame.lineage.trace` to split the quoted feature view's name and version correctly.
- Fixed a bug in `Column.isin` that caused invalid sql generation when passed an empty list.
- Fixed a bug that fails to raise NotImplementedError while setting cell with list like item.

### Snowpark Local Testing Updates

#### New Features

- Added support for the following APIs:
  - snowflake.snowpark.functions
    - `rank`
    - `dense_rank`
    - `percent_rank`
    - `cume_dist`
    - `ntile`
    - `datediff`
    - `array_agg`
  - snowflake.snowpark.column.Column.within_group
- Added support for parsing flags in regex statements for mocked plans. This maintains parity with the `rlike` and `regexp` changes above.

#### Bug Fixes

- Fixed a bug where Window Functions LEAD and LAG do not handle option `ignore_nulls` properly.
- Fixed a bug where values were not populated into the result DataFrame during the insertion of table merge operation.

#### Improvements

- Fix pandas FutureWarning about integer indexing.

### Snowpark pandas API Updates

#### New Features

- Added support for `DataFrame.backfill`, `DataFrame.bfill`, `Series.backfill`, and `Series.bfill`.
- Added support for `DataFrame.compare` and `Series.compare` with default parameters.
- Added support for `Series.dt.microsecond` and `Series.dt.nanosecond`.
- Added support for `Index.is_unique` and `Index.has_duplicates`.
- Added support for `Index.equals`.
- Added support for `Index.value_counts`.
- Added support for `Series.dt.day_name` and `Series.dt.month_name`.
- Added support for indexing on Index, e.g., `df.index[:10]`.
- Added support for `DataFrame.unstack` and `Series.unstack`.
- Added support for `DataFrame.asfreq` and `Series.asfreq`.
- Added support for `Series.dt.is_month_start` and `Series.dt.is_month_end`.
- Added support for `Index.all` and `Index.any`.
- Added support for `Series.dt.is_year_start` and `Series.dt.is_year_end`.
- Added support for `Series.dt.is_quarter_start` and `Series.dt.is_quarter_end`.
- Added support for lazy `DatetimeIndex`.
- Added support for `Series.argmax` and `Series.argmin`.
- Added support for `Series.dt.is_leap_year`.
- Added support for `DataFrame.items`.
- Added support for `Series.dt.floor` and `Series.dt.ceil`.
- Added support for `Index.reindex`.
- Added support for `DatetimeIndex` properties: `year`, `month`, `day`, `hour`, `minute`, `second`, `microsecond`,
    `nanosecond`, `date`, `dayofyear`, `day_of_year`, `dayofweek`, `day_of_week`, `weekday`, `quarter`,
    `is_month_start`, `is_month_end`, `is_quarter_start`, `is_quarter_end`, `is_year_start`, `is_year_end`
    and `is_leap_year`.
- Added support for `Resampler.fillna` and `Resampler.bfill`.
- Added limited support for the `Timedelta` type, including creating `Timedelta` columns and `to_pandas`.
- Added support for `Index.argmax` and `Index.argmin`.

#### Improvements

- Removed the public preview warning message when importing Snowpark pandas.
- Removed unnecessary count query from `SnowflakeQueryCompiler.is_series_like` method.
- `Dataframe.columns` now returns native pandas Index object instead of Snowpark Index object.
- Refactor and introduce `query_compiler` argument in `Index` constructor to create `Index` from query compiler.
- `pd.to_datetime` now returns a DatetimeIndex object instead of a Series object.
- `pd.date_range` now returns a DatetimeIndex object instead of a Series object.

#### Bug Fixes

- Made passing an unsupported aggregation function to `pivot_table` raise `NotImplementedError` instead of `KeyError`.
- Removed axis labels and callable names from error messages and telemetry about unsupported aggregations.
- Fixed AssertionError in `Series.drop_duplicates` and `DataFrame.drop_duplicates` when called after `sort_values`.
- Fixed a bug in `Index.to_frame` where the result frame's column name may be wrong where name is unspecified.
- Fixed a bug where some Index docstrings are ignored.
- Fixed a bug in `Series.reset_index(drop=True)` where the result name may be wrong.
- Fixed a bug in `Groupby.first/last` ordering by the correct columns in the underlying window expression.

## 1.20.0 (2024-07-17)

### Snowpark Python API Updates

#### Improvements

- Added distributed tracing using open telemetry APIs for table stored procedure function in `DataFrame`:
  - `_execute_and_get_query_id`
- Added support for the `arrays_zip` function.
- Improves performance for binary column expression and `df._in` by avoiding unnecessary cast for numeric values. You can enable this optimization by setting `session.eliminate_numeric_sql_value_cast_enabled = True`.
- Improved error message for `write_pandas` when the target table does not exist and `auto_create_table=False`.
- Added open telemetry tracing on UDxF functions in Snowpark.
- Added open telemetry tracing on stored procedure registration in Snowpark.
- Added a new optional parameter called `format_json` to the `Session.SessionBuilder.app_name` function that sets the app name in the `Session.query_tag` in JSON format. By default, this parameter is set to `False`.

#### Bug Fixes
- Fixed a bug where SQL generated for `lag(x, 0)` was incorrect and failed with error message `argument 1 to function LAG needs to be constant, found 'SYSTEM$NULL_TO_FIXED(null)'`.

### Snowpark Local Testing Updates

#### New Features

- Added support for the following APIs:
  - snowflake.snowpark.functions
    - random
- Added new parameters to `patch` function when registering a mocked function:
  - `distinct` allows an alternate function to be specified for when a sql function should be distinct.
  - `pass_column_index` passes a named parameter `column_index` to the mocked function that contains the pandas.Index for the input data.
  - `pass_row_index` passes a named parameter `row_index` to the mocked function that is the 0 indexed row number the function is currently operating on.
  - `pass_input_data` passes a named parameter `input_data` to the mocked function that contains the entire input dataframe for the current expression.
  - Added support for the `column_order` parameter to method `DataFrameWriter.save_as_table`.


#### Bug Fixes
- Fixed a bug that caused DecimalType columns to be incorrectly truncated to integer precision when used in BinaryExpressions.

### Snowpark pandas API Updates

#### New Features
- Added support for `DataFrameGroupBy.all`, `SeriesGroupBy.all`, `DataFrameGroupBy.any`, and `SeriesGroupBy.any`.
- Added support for `DataFrame.nlargest`, `DataFrame.nsmallest`, `Series.nlargest` and `Series.nsmallest`.
- Added support for `replace` and `frac > 1` in `DataFrame.sample` and `Series.sample`.
- Added support for `read_excel` (Uses local pandas for processing)
- Added support for `Series.at`, `Series.iat`, `DataFrame.at`, and `DataFrame.iat`.
- Added support for `Series.dt.isocalendar`.
- Added support for `Series.case_when` except when condition or replacement is callable.
- Added documentation pages for `Index` and its APIs.
- Added support for `DataFrame.assign`.
- Added support for `DataFrame.stack`.
- Added support for `DataFrame.pivot` and `pd.pivot`.
- Added support for `DataFrame.to_csv` and `Series.to_csv`.
- Added partial support for `Series.str.translate` where the values in the `table` are single-codepoint strings.
- Added support for `DataFrame.corr`.
- Allow `df.plot()` and `series.plot()` to be called, materializing the data into the local client
- Added support for `DataFrameGroupBy` and `SeriesGroupBy` aggregations `first` and `last`
- Added support for `DataFrameGroupBy.get_group`.
- Added support for `limit` parameter when `method` parameter is used in `fillna`.
- Added partial support for `Series.str.translate` where the values in the `table` are single-codepoint strings.
- Added support for `DataFrame.corr`.
- Added support for `DataFrame.equals` and `Series.equals`.
- Added support for `DataFrame.reindex` and `Series.reindex`.
- Added support for `Index.astype`.
- Added support for `Index.unique` and `Index.nunique`.
- Added support for `Index.sort_values`.

#### Bug Fixes
- Fixed an issue when using np.where and df.where when the scalar 'other' is the literal 0.
- Fixed a bug regarding precision loss when converting to Snowpark pandas `DataFrame` or `Series` with `dtype=np.uint64`.
- Fixed bug where `values` is set to `index` when `index` and `columns` contain all columns in DataFrame during `pivot_table`.

#### Improvements
- Added support for `Index.copy()`
- Added support for Index APIs: `dtype`, `values`, `item()`, `tolist()`, `to_series()` and `to_frame()`
- Expand support for DataFrames with no rows in `pd.pivot_table` and `DataFrame.pivot_table`.
- Added support for `inplace` parameter in `DataFrame.sort_index` and `Series.sort_index`.


## 1.19.0 (2024-06-25)

### Snowpark Python API Updates

#### New Features

- Added support for `to_boolean` function.
- Added documentation pages for Index and its APIs.

#### Bug Fixes

- Fixed a bug where python stored procedure with table return type fails when run in a task.
- Fixed a bug where df.dropna fails due to `RecursionError: maximum recursion depth exceeded` when the DataFrame has more than 500 columns.
- Fixed a bug where `AsyncJob.result("no_result")` doesn't wait for the query to finish execution.


### Snowpark Local Testing Updates

#### New Features

- Added support for the `strict` parameter when registering UDFs and Stored Procedures.

#### Bug Fixes

- Fixed a bug in convert_timezone that made the setting the source_timezone parameter return an error.
- Fixed a bug where creating DataFrame with empty data of type `DateType` raises `AttributeError`.
- Fixed a bug that table merge fails when update clause exists but no update takes place.
- Fixed a bug in mock implementation of `to_char` that raises `IndexError` when incoming column has nonconsecutive row index.
- Fixed a bug in handling of `CaseExpr` expressions that raises `IndexError` when incoming column has nonconsecutive row index.
- Fixed a bug in implementation of `Column.like` that raises `IndexError` when incoming column has nonconsecutive row index.

#### Improvements

- Added support for type coercion in the implementation of DataFrame.replace, DataFrame.dropna and the mock function `iff`.

### Snowpark pandas API Updates

#### New Features

- Added partial support for `DataFrame.pct_change` and `Series.pct_change` without the `freq` and `limit` parameters.
- Added support for `Series.str.get`.
- Added support for `Series.dt.dayofweek`, `Series.dt.day_of_week`, `Series.dt.dayofyear`, and `Series.dt.day_of_year`.
- Added support for `Series.str.__getitem__` (`Series.str[...]`).
- Added support for `Series.str.lstrip` and `Series.str.rstrip`.
- Added support for `DataFrameGroupBy.size` and `SeriesGroupBy.size`.
- Added support for `DataFrame.expanding` and `Series.expanding` for aggregations `count`, `sum`, `min`, `max`, `mean`, `std`, `var`, and `sem` with `axis=0`.
- Added support for `DataFrame.rolling` and `Series.rolling` for aggregation `count` with `axis=0`.
- Added support for `Series.str.match`.
- Added support for `DataFrame.resample` and `Series.resample` for aggregations `size`, `first`, and `last`.
- Added support for `DataFrameGroupBy.all`, `SeriesGroupBy.all`, `DataFrameGroupBy.any`, and `SeriesGroupBy.any`.
- Added support for `DataFrame.nlargest`, `DataFrame.nsmallest`, `Series.nlargest` and `Series.nsmallest`.
- Added support for `replace` and `frac > 1` in `DataFrame.sample` and `Series.sample`.
- Added support for `read_excel` (Uses local pandas for processing)
- Added support for `Series.at`, `Series.iat`, `DataFrame.at`, and `DataFrame.iat`.
- Added support for `Series.dt.isocalendar`.
- Added support for `Series.case_when` except when condition or replacement is callable.
- Added documentation pages for `Index` and its APIs.
- Added support for `DataFrame.assign`.
- Added support for `DataFrame.stack`.
- Added support for `DataFrame.pivot` and `pd.pivot`.
- Added support for `DataFrame.to_csv` and `Series.to_csv`.
- Added support for `Index.T`.

#### Bug Fixes

- Fixed a bug that causes output of GroupBy.aggregate's columns to be ordered incorrectly.
- Fixed a bug where `DataFrame.describe` on a frame with duplicate columns of differing dtypes could cause an error or incorrect results.
- Fixed a bug in `DataFrame.rolling` and `Series.rolling` so `window=0` now throws `NotImplementedError` instead of `ValueError`

#### Improvements

- Added support for named aggregations in `DataFrame.aggregate` and `Series.aggregate` with `axis=0`.
- `pd.read_csv` reads using the native pandas CSV parser, then uploads data to snowflake using parquet. This enables most of the parameters supported by `read_csv` including date parsing and numeric conversions. Uploading via parquet is roughly twice as fast as uploading via CSV.
- Initial work to support an `pd.Index` directly in Snowpark pandas. Support for `pd.Index` as a first-class component of Snowpark pandas is coming soon.
- Added a lazy index constructor and support for `len`, `shape`, `size`, `empty`, `to_pandas()` and `names`. For `df.index`, Snowpark pandas creates a lazy index object.
- For `df.columns`, Snowpark pandas supports a non-lazy version of an `Index` since the data is already stored locally.

## 1.18.0 (2024-05-28)

### Snowpark Python API Updates

#### Improvements

- Improved error message to remind users set `{"infer_schema": True}` when reading csv file without specifying its schema.
- Improved error handling for `Session.create_dataframe` when called with more than 512 rows and using `format` or `pyformat` `paramstyle`.

### Snowpark pandas API Updates

#### New Features

- Added `DataFrame.cache_result` and `Series.cache_result` methods for users to persist DataFrames and Series to a temporary table lasting the duration of the session to improve latency of subsequent operations.

#### Bug Fixes

#### Improvements

- Added partial support for `DataFrame.pivot_table` with no `index` parameter, as well as for `margins` parameter.
- Updated the signature of `DataFrame.shift`/`Series.shift`/`DataFrameGroupBy.shift`/`SeriesGroupBy.shift` to match pandas 2.2.1. Snowpark pandas does not yet support the newly-added `suffix` argument, or sequence values of `periods`.
- Re-added support for `Series.str.split`.

#### Bug Fixes

- Fixed how we support mixed columns for string methods (`Series.str.*`).

### Snowpark Local Testing Updates

#### New Features

- Added support for the following DataFrameReader read options to file formats `csv` and `json`:
  - PURGE
  - PATTERN
  - INFER_SCHEMA with value being `False`
  - ENCODING with value being `UTF8`
- Added support for `DataFrame.analytics.moving_agg` and `DataFrame.analytics.cumulative_agg_agg`.
- Added support for `if_not_exists` parameter during UDF and stored procedure registration.

#### Bug Fixes

- Fixed a bug that when processing time format, fractional second part is not handled properly.
- Fixed a bug that caused function calls on `*` to fail.
- Fixed a bug that prevented creation of map and struct type objects.
- Fixed a bug that function `date_add` was unable to handle some numeric types.
- Fixed a bug that `TimestampType` casting resulted in incorrect data.
- Fixed a bug that caused `DecimalType` data to have incorrect precision in some cases.
- Fixed a bug where referencing missing table or view raises confusing `IndexError`.
- Fixed a bug that mocked function `to_timestamp_ntz` can not handle None data.
- Fixed a bug that mocked UDFs handles output data of None improperly.
- Fixed a bug where `DataFrame.with_column_renamed` ignores attributes from parent DataFrames after join operations.
- Fixed a bug that integer precision of large value gets lost when converted to pandas DataFrame.
- Fixed a bug that the schema of datetime object is wrong when create DataFrame from a pandas DataFrame.
- Fixed a bug in the implementation of `Column.equal_nan` where null data is handled incorrectly.
- Fixed a bug where `DataFrame.drop` ignore attributes from parent DataFrames after join operations.
- Fixed a bug in mocked function `date_part` where Column type is set wrong.
- Fixed a bug where `DataFrameWriter.save_as_table` does not raise exceptions when inserting null data into non-nullable columns.
- Fixed a bug in the implementation of `DataFrameWriter.save_as_table` where
  - Append or Truncate fails when incoming data has different schema than existing table.
  - Truncate fails when incoming data does not specify columns that are nullable.

#### Improvements

- Removed dependency check for `pyarrow` as it is not used.
- Improved target type coverage of `Column.cast`, adding support for casting to boolean and all integral types.
- Aligned error experience when calling UDFs and stored procedures.
- Added appropriate error messages for `is_permanent` and `anonymous` options in UDFs and stored procedures registration to make it more clear that those features are not yet supported.
- File read operation with unsupported options and values now raises `NotImplementedError` instead of warnings and unclear error information.

## 1.17.0 (2024-05-21)

### Snowpark Python API Updates

#### New Features

- Added support to add a comment on tables and views using the functions listed below:
  - `DataFrameWriter.save_as_table`
  - `DataFrame.create_or_replace_view`
  - `DataFrame.create_or_replace_temp_view`
  - `DataFrame.create_or_replace_dynamic_table`

#### Improvements

- Improved error message to remind users to set `{"infer_schema": True}` when reading CSV file without specifying its schema.

### Snowpark pandas API Updates

#### New Features

- Start of Public Preview of Snowpark pandas API. Refer to the [Snowpark pandas API Docs](https://docs.snowflake.com/developer-guide/snowpark/python/snowpark-pandas) for more details.

### Snowpark Local Testing Updates

#### New Features

- Added support for NumericType and VariantType data conversion in the mocked function `to_timestamp_ltz`, `to_timestamp_ntz`, `to_timestamp_tz` and `to_timestamp`.
- Added support for DecimalType, BinaryType, ArrayType, MapType, TimestampType, DateType and TimeType data conversion in the mocked function `to_char`.
- Added support for the following APIs:
  - snowflake.snowpark.functions:
    - to_varchar
  - snowflake.snowpark.DataFrame:
    - pivot
  - snowflake.snowpark.Session:
    - cancel_all
- Introduced a new exception class `snowflake.snowpark.mock.exceptions.SnowparkLocalTestingException`.
- Added support for casting to FloatType

#### Bug Fixes

- Fixed a bug that stored procedure and UDF should not remove imports already in the `sys.path` during the clean-up step.
- Fixed a bug that when processing datetime format, the fractional second part is not handled properly.
- Fixed a bug that on Windows platform that file operations was unable to properly handle file separator in directory name.
- Fixed a bug that on Windows platform that when reading a pandas dataframe, IntervalType column with integer data can not be processed.
- Fixed a bug that prevented users from being able to select multiple columns with the same alias.
- Fixed a bug that `Session.get_current_[schema|database|role|user|account|warehouse]` returns upper-cased identifiers when identifiers are quoted.
- Fixed a bug that function `substr` and `substring` can not handle 0-based `start_expr`.

#### Improvements

- Standardized the error experience by raising `SnowparkLocalTestingException` in error cases which is on par with `SnowparkSQLException` raised in non-local execution.
- Improved error experience of `Session.write_pandas` method that `NotImplementError` will be raised when called.
- Aligned error experience with reusing a closed session in non-local execution.

## 1.16.0 (2024-05-07)

### New Features

- Support stored procedure register with packages given as Python modules.
- Added snowflake.snowpark.Session.lineage.trace to explore data lineage of snowfake objects.
- Added support for structured type schema parsing.

### Bug Fixes

- Fixed a bug when inferring schema, single quotes are added to stage files already have single quotes.

### Local Testing Updates

#### New Features

- Added support for StringType, TimestampType and VariantType data conversion in the mocked function `to_date`.
- Added support for the following APIs:
  - snowflake.snowpark.functions
    - get
    - concat
    - concat_ws

#### Bug Fixes

- Fixed a bug that caused `NaT` and `NaN` values to not be recognized.
- Fixed a bug where, when inferring a schema, single quotes were added to stage files that already had single quotes.
- Fixed a bug where `DataFrameReader.csv` was unable to handle quoted values containing a delimiter.
- Fixed a bug that when there is `None` value in an arithmetic calculation, the output should remain `None` instead of `math.nan`.
- Fixed a bug in function `sum` and `covar_pop` that when there is `math.nan` in the data, the output should also be `math.nan`.
- Fixed a bug that stage operation can not handle directories.
- Fixed a bug that `DataFrame.to_pandas` should take Snowflake numeric types with precision 38 as `int64`.

## 1.15.0 (2024-04-24)

### New Features

- Added `truncate` save mode in `DataFrameWrite` to overwrite existing tables by truncating the underlying table instead of dropping it.
- Added telemetry to calculate query plan height and number of duplicate nodes during collect operations.
- Added the functions below to unload data from a `DataFrame` into one or more files in a stage:
  - `DataFrame.write.json`
  - `DataFrame.write.csv`
  - `DataFrame.write.parquet`
- Added distributed tracing using open telemetry APIs for action functions in `DataFrame` and `DataFrameWriter`:
  - snowflake.snowpark.DataFrame:
    - collect
    - collect_nowait
    - to_pandas
    - count
    - show
  - snowflake.snowpark.DataFrameWriter:
    - save_as_table
- Added support for snow:// URLs to `snowflake.snowpark.Session.file.get` and `snowflake.snowpark.Session.file.get_stream`
- Added support to register stored procedures and UDxFs with a `comment`.
- UDAF client support is ready for public preview. Please stay tuned for the Snowflake announcement of UDAF public preview.
- Added support for dynamic pivot.  This feature is currently in private preview.

### Improvements

- Improved the generated query performance for both compilation and execution by converting duplicate subqueries to Common Table Expressions (CTEs). It is still an experimental feature not enabled by default, and can be enabled by setting `session.cte_optimization_enabled` to `True`.

### Bug Fixes

- Fixed a bug where `statement_params` was not passed to query executions that register stored procedures and user defined functions.
- Fixed a bug causing `snowflake.snowpark.Session.file.get_stream` to fail for quoted stage locations.
- Fixed a bug that an internal type hint in `utils.py` might raise AttributeError in case the underlying module can not be found.

### Local Testing Updates

#### New Features

- Added support for registering UDFs and stored procedures.
- Added support for the following APIs:
  - snowflake.snowpark.Session:
    - file.put
    - file.put_stream
    - file.get
    - file.get_stream
    - read.json
    - add_import
    - remove_import
    - get_imports
    - clear_imports
    - add_packages
    - add_requirements
    - clear_packages
    - remove_package
    - udf.register
    - udf.register_from_file
    - sproc.register
    - sproc.register_from_file
  - snowflake.snowpark.functions
    - current_database
    - current_session
    - date_trunc
    - object_construct
    - object_construct_keep_null
    - pow
    - sqrt
    - udf
    - sproc
- Added support for StringType, TimestampType and VariantType data conversion in the mocked function `to_time`.

#### Bug Fixes

- Fixed a bug that null filled columns for constant functions.
- Fixed a bug that implementation of to_object, to_array and to_binary to better handle null inputs.
- Fixed a bug that timestamp data comparison can not handle year beyond 2262.
- Fixed a bug that `Session.builder.getOrCreate` should return the created mock session.

## 1.14.0 (2024-03-20)

### New Features

- Added support for creating vectorized UDTFs with `process` method.
- Added support for dataframe functions:
  - to_timestamp_ltz
  - to_timestamp_ntz
  - to_timestamp_tz
  - locate
- Added support for ASOF JOIN type.
- Added support for the following local testing APIs:
  - snowflake.snowpark.functions:
    - to_double
    - to_timestamp
    - to_timestamp_ltz
    - to_timestamp_ntz
    - to_timestamp_tz
    - greatest
    - least
    - convert_timezone
    - dateadd
    - date_part
  - snowflake.snowpark.Session:
    - get_current_account
    - get_current_warehouse
    - get_current_role
    - use_schema
    - use_warehouse
    - use_database
    - use_role

### Bug Fixes

- Fixed a bug in `SnowflakePlanBuilder` that `save_as_table` does not filter column that name start with '$' and follow by number correctly.
- Fixed a bug that statement parameters may have no effect when resolving imports and packages.
- Fixed bugs in local testing:
  - LEFT ANTI and LEFT SEMI joins drop rows with null values.
  - DataFrameReader.csv incorrectly parses data when the optional parameter `field_optionally_enclosed_by` is specified.
  - Column.regexp only considers the first entry when `pattern` is a `Column`.
  - Table.update raises `KeyError` when updating null values in the rows.
  - VARIANT columns raise errors at `DataFrame.collect`.
  - `count_distinct` does not work correctly when counting.
  - Null values in integer columns raise `TypeError`.

### Improvements

- Added telemetry to local testing.
- Improved the error message of `DataFrameReader` to raise `FileNotFound` error when reading a path that does not exist or when there are no files under the path.

## 1.13.0 (2024-02-26)

### New Features

- Added support for an optional `date_part` argument in function `last_day`.
- `SessionBuilder.app_name` will set the query_tag after the session is created.
- Added support for the following local testing functions:
  - current_timestamp
  - current_date
  - current_time
  - strip_null_value
  - upper
  - lower
  - length
  - initcap

### Improvements

- Added cleanup logic at interpreter shutdown to close all active sessions.
- Closing sessions within stored procedures now is a no-op logging a warning instead of raising an error.

### Bug Fixes

- Fixed a bug in `DataFrame.to_local_iterator` where the iterator could yield wrong results if another query is executed before the iterator finishes due to wrong isolation level. For details, please see #945.
- Fixed a bug that truncated table names in error messages while running a plan with local testing enabled.
- Fixed a bug that `Session.range` returns empty result when the range is large.

## 1.12.1 (2024-02-08)

### Improvements

- Use `split_blocks=True` by default during `to_pandas` conversion, for optimal memory allocation. This parameter is passed to `pyarrow.Table.to_pandas`, which enables `PyArrow` to split the memory allocation into smaller, more manageable blocks instead of allocating a single contiguous block. This results in better memory management when dealing with larger datasets.

### Bug Fixes

- Fixed a bug in `DataFrame.to_pandas` that caused an error when evaluating on a Dataframe with an `IntergerType` column with null values.

## 1.12.0 (2024-01-30)

### New Features

- Exposed `statement_params` in `StoredProcedure.__call__`.
- Added two optional arguments to `Session.add_import`.
  - `chunk_size`: The number of bytes to hash per chunk of the uploaded files.
  - `whole_file_hash`: By default only the first chunk of the uploaded import is hashed to save time. When this is set to True each uploaded file is fully hashed instead.
- Added parameters `external_access_integrations` and `secrets` when creating a UDAF from Snowpark Python to allow integration with external access.
- Added a new method `Session.append_query_tag`. Allows an additional tag to be added to the current query tag by appending it as a comma separated value.
- Added a new method `Session.update_query_tag`. Allows updates to a JSON encoded dictionary query tag.
- `SessionBuilder.getOrCreate` will now attempt to replace the singleton it returns when token expiration has been detected.
- Added support for new functions in `snowflake.snowpark.functions`:
  - `array_except`
  - `create_map`
  - `sign`/`signum`
- Added the following functions to `DataFrame.analytics`:
  - Added the `moving_agg` function in `DataFrame.analytics` to enable moving aggregations like sums and averages with multiple window sizes.
  - Added the `cummulative_agg` function in `DataFrame.analytics` to enable commulative aggregations like sums and averages on multiple columns.
  - Added the `compute_lag` and `compute_lead` functions in `DataFrame.analytics` for enabling lead and lag calculations on multiple columns.
  - Added the `time_series_agg` function in `DataFrame.analytics` to enable time series aggregations like sums and averages with multiple time windows.

### Bug Fixes

- Fixed a bug in `DataFrame.na.fill` that caused Boolean values to erroneously override integer values.
- Fixed a bug in `Session.create_dataframe` where the Snowpark DataFrames created using pandas DataFrames were not inferring the type for timestamp columns correctly. The behavior is as follows:
  - Earlier timestamp columns without a timezone would be converted to nanosecond epochs and inferred as `LongType()`, but will now be correctly maintained as timestamp values and be inferred as `TimestampType(TimestampTimeZone.NTZ)`.
  - Earlier timestamp columns with a timezone would be inferred as `TimestampType(TimestampTimeZone.NTZ)` and loose timezone information but will now be correctly inferred as `TimestampType(TimestampTimeZone.LTZ)` and timezone information is retained correctly.
  - Set session parameter `PYTHON_SNOWPARK_USE_LOGICAL_TYPE_FOR_CREATE_DATAFRAME` to revert back to old behavior. It is recommended that you update your code to align with correct behavior because the parameter will be removed in the future.
- Fixed a bug that `DataFrame.to_pandas` gets decimal type when scale is not 0, and creates an object dtype in `pandas`. Instead, we cast the value to a float64 type.
- Fixed bugs that wrongly flattened the generated SQL when one of the following happens:
  - `DataFrame.filter()` is called after `DataFrame.sort().limit()`.
  - `DataFrame.sort()` or `filter()` is called on a DataFrame that already has a window function or sequence-dependent data generator column.
    For instance, `df.select("a", seq1().alias("b")).select("a", "b").sort("a")` won't flatten the sort clause anymore.
  - a window or sequence-dependent data generator column is used after `DataFrame.limit()`. For instance, `df.limit(10).select(row_number().over())` won't flatten the limit and select in the generated SQL.
- Fixed a bug where aliasing a DataFrame column raised an error when the DataFame was copied from another DataFrame with an aliased column. For instance,

  ```python
  df = df.select(col("a").alias("b"))
  df = copy(df)
  df.select(col("b").alias("c"))  # threw an error. Now it's fixed.
  ```

- Fixed a bug in `Session.create_dataframe` that the non-nullable field in a schema is not respected for boolean type. Note that this fix is only effective when the user has the privilege to create a temp table.
- Fixed a bug in SQL simplifier where non-select statements in `session.sql` dropped a SQL query when used with `limit()`.
- Fixed a bug that raised an exception when session parameter `ERROR_ON_NONDETERMINISTIC_UPDATE` is true.

### Behavior Changes (API Compatible)

- When parsing data types during a `to_pandas` operation, we rely on GS precision value to fix precision issues for large integer values. This may affect users where a column that was earlier returned as `int8` gets returned as `int64`. Users can fix this by explicitly specifying precision values for their return column.
- Aligned behavior for `Session.call` in case of table stored procedures where running `Session.call` would not trigger stored procedure unless a `collect()` operation was performed.
- `StoredProcedureRegistration` will now automatically add `snowflake-snowpark-python` as a package dependency. The added dependency will be on the client's local version of the library and an error is thrown if the server cannot support that version.

## 1.11.1 (2023-12-07)

### Bug Fixes

- Fixed a bug that numpy should not be imported at the top level of mock module.
- Added support for these new functions in `snowflake.snowpark.functions`:
  - `from_utc_timestamp`
  - `to_utc_timestamp`

## 1.11.0 (2023-12-05)

### New Features

- Add the `conn_error` attribute to `SnowflakeSQLException` that stores the whole underlying exception from `snowflake-connector-python`.
- Added support for `RelationalGroupedDataframe.pivot()` to access `pivot` in the following pattern `Dataframe.group_by(...).pivot(...)`.
- Added experimental feature: Local Testing Mode, which allows you to create and operate on Snowpark Python DataFrames locally without connecting to a Snowflake account. You can use the local testing framework to test your DataFrame operations locally, on your development machine or in a CI (continuous integration) pipeline, before deploying code changes to your account.

- Added support for `arrays_to_object` new functions in `snowflake.snowpark.functions`.
- Added support for the vector data type.

### Dependency Updates

- Bumped cloudpickle dependency to work with `cloudpickle==2.2.1`
- Updated ``snowflake-connector-python`` to `3.4.0`.

### Bug Fixes

- DataFrame column names quoting check now supports newline characters.
- Fix a bug where a DataFrame generated by `session.read.with_metadata` creates inconsistent table when doing `df.write.save_as_table`.

## 1.10.0 (2023-11-03)

### New Features

- Added support for managing case sensitivity in `DataFrame.to_local_iterator()`.
- Added support for specifying vectorized UDTF's input column names by using the optional parameter `input_names` in `UDTFRegistration.register/register_file` and `functions.pandas_udtf`. By default, `RelationalGroupedDataFrame.applyInPandas` will infer the column names from current dataframe schema.
- Add `sql_error_code` and `raw_message` attributes to `SnowflakeSQLException` when it is caused by a SQL exception.

### Bug Fixes

- Fixed a bug in `DataFrame.to_pandas()` where converting snowpark dataframes to pandas dataframes was losing precision on integers with more than 19 digits.
- Fixed a bug that `session.add_packages` can not handle requirement specifier that contains project name with underscore and version.
- Fixed a bug in `DataFrame.limit()` when `offset` is used and the parent `DataFrame` uses `limit`. Now the `offset` won't impact the parent DataFrame's `limit`.
- Fixed a bug in `DataFrame.write.save_as_table` where dataframes created from read api could not save data into snowflake because of invalid column name `$1`.

### Behavior change

- Changed the behavior of `date_format`:
  - The `format` argument changed from optional to required.
  - The returned result changed from a date object to a date-formatted string.
- When a window function, or a sequence-dependent data generator (`normal`, `zipf`, `uniform`, `seq1`, `seq2`, `seq4`, `seq8`) function is used, the sort and filter operation will no longer be flattened when generating the query.

## 1.9.0 (2023-10-13)

### New Features

- Added support for the Python 3.11 runtime environment.

### Dependency updates

- Added back the dependency of `typing-extensions`.

### Bug Fixes

- Fixed a bug where imports from permanent stage locations were ignored for temporary stored procedures, UDTFs, UDFs, and UDAFs.
- Revert back to using CTAS (create table as select) statement for `Dataframe.writer.save_as_table` which does not need insert permission for writing tables.

### New Features
- Support `PythonObjJSONEncoder` json-serializable objects for `ARRAY` and `OBJECT` literals.

## 1.8.0 (2023-09-14)

### New Features

- Added support for VOLATILE/IMMUTABLE keyword when registering UDFs.
- Added support for specifying clustering keys when saving dataframes using `DataFrame.save_as_table`.
- Accept `Iterable` objects input for `schema` when creating dataframes using `Session.create_dataframe`.
- Added the property `DataFrame.session` to return a `Session` object.
- Added the property `Session.session_id` to return an integer that represents session ID.
- Added the property `Session.connection` to return a `SnowflakeConnection` object .

- Added support for creating a Snowpark session from a configuration file or environment variables.

### Dependency updates

- Updated ``snowflake-connector-python`` to 3.2.0.

### Bug Fixes

- Fixed a bug where automatic package upload would raise `ValueError` even when compatible package version were added in `session.add_packages`.
- Fixed a bug where table stored procedures were not registered correctly when using `register_from_file`.
- Fixed a bug where dataframe joins failed with `invalid_identifier` error.
- Fixed a bug where `DataFrame.copy` disables SQL simplfier for the returned copy.
- Fixed a bug where `session.sql().select()` would fail if any parameters are specified to `session.sql()`

## 1.7.0 (2023-08-28)

### New Features

- Added parameters `external_access_integrations` and `secrets` when creating a UDF, UDTF or Stored Procedure from Snowpark Python to allow integration with external access.
- Added support for these new functions in `snowflake.snowpark.functions`:
  - `array_flatten`
  - `flatten`
- Added support for `apply_in_pandas` in `snowflake.snowpark.relational_grouped_dataframe`.
- Added support for replicating your local Python environment on Snowflake via `Session.replicate_local_environment`.

### Bug Fixes

- Fixed a bug where `session.create_dataframe` fails to properly set nullable columns where nullability was affected by order or data was given.
- Fixed a bug where `DataFrame.select` could not identify and alias columns in presence of table functions when output columns of table function overlapped with columns in dataframe.

### Behavior Changes

- When creating stored procedures, UDFs, UDTFs, UDAFs with parameter `is_permanent=False` will now create temporary objects even when `stage_name` is provided. The default value of `is_permanent` is `False` which is why if this value is not explicitly set to `True` for permanent objects, users will notice a change in behavior.
- `types.StructField` now enquotes column identifier by default.

## 1.6.1 (2023-08-02)

### New Features

- Added support for these new functions in `snowflake.snowpark.functions`:
  - `array_sort`
  - `sort_array`
  - `array_min`
  - `array_max`
  - `explode_outer`
- Added support for pure Python packages specified via `Session.add_requirements` or `Session.add_packages`. They are now usable in stored procedures and UDFs even if packages are not present on the Snowflake Anaconda channel.
  - Added Session parameter `custom_packages_upload_enabled` and `custom_packages_force_upload_enabled` to enable the support for pure Python packages feature mentioned above. Both parameters default to `False`.
- Added support for specifying package requirements by passing a Conda environment yaml file to `Session.add_requirements`.
- Added support for asynchronous execution of multi-query dataframes that contain binding variables.
- Added support for renaming multiple columns in `DataFrame.rename`.
- Added support for Geometry datatypes.
- Added support for `params` in `session.sql()` in stored procedures.
- Added support for user-defined aggregate functions (UDAFs). This feature is currently in private preview.
- Added support for vectorized UDTFs (user-defined table functions). This feature is currently in public preview.
- Added support for Snowflake Timestamp variants (i.e., `TIMESTAMP_NTZ`, `TIMESTAMP_LTZ`, `TIMESTAMP_TZ`)
  - Added `TimestampTimezone` as an argument in `TimestampType` constructor.
  - Added type hints `NTZ`, `LTZ`, `TZ` and `Timestamp` to annotate functions when registering UDFs.

### Improvements

- Removed redundant dependency `typing-extensions`.
- `DataFrame.cache_result` now creates temp table fully qualified names under current database and current schema.

### Bug Fixes

- Fixed a bug where type check happens on pandas before it is imported.
- Fixed a bug when creating a UDF from `numpy.ufunc`.
- Fixed a bug where `DataFrame.union` was not generating the correct `Selectable.schema_query` when SQL simplifier is enabled.

### Behavior Changes

- `DataFrameWriter.save_as_table` now respects the `nullable` field of the schema provided by the user or the inferred schema based on data from user input.

### Dependency updates

- Updated ``snowflake-connector-python`` to 3.0.4.

## 1.5.1 (2023-06-20)

### New Features

- Added support for the Python 3.10 runtime environment.

## 1.5.0 (2023-06-09)

### Behavior Changes

- Aggregation results, from functions such as `DataFrame.agg` and `DataFrame.describe`, no longer strip away non-printing characters from column names.

### New Features

- Added support for the Python 3.9 runtime environment.
- Added support for new functions in `snowflake.snowpark.functions`:
  - `array_generate_range`
  - `array_unique_agg`
  - `collect_set`
  - `sequence`
- Added support for registering and calling stored procedures with `TABLE` return type.
- Added support for parameter `length` in `StringType()` to specify the maximum number of characters that can be stored by the column.
- Added the alias `functions.element_at()` for `functions.get()`.
- Added the alias `Column.contains` for `functions.contains`.
- Added experimental feature `DataFrame.alias`.
- Added support for querying metadata columns from stage when creating `DataFrame` using `DataFrameReader`.
- Added support for `StructType.add` to append more fields to existing `StructType` objects.
- Added support for parameter `execute_as` in `StoredProcedureRegistration.register_from_file()` to specify stored procedure caller rights.

### Bug Fixes

- Fixed a bug where the `Dataframe.join_table_function` did not run all of the necessary queries to set up the join table function when SQL simplifier was enabled.
- Fixed type hint declaration for custom types - `ColumnOrName`, `ColumnOrLiteralStr`, `ColumnOrSqlExpr`, `LiteralType` and `ColumnOrLiteral` that were breaking `mypy` checks.
- Fixed a bug where `DataFrameWriter.save_as_table` and `DataFrame.copy_into_table` failed to parse fully qualified table names.

## 1.4.0 (2023-04-24)

### New Features

- Added support for `session.getOrCreate`.
- Added support for alias `Column.getField`.
- Added support for new functions in `snowflake.snowpark.functions`:
  - `date_add` and `date_sub` to make add and subtract operations easier.
  - `daydiff`
  - `explode`
  - `array_distinct`.
  - `regexp_extract`.
  - `struct`.
  - `format_number`.
  - `bround`.
  - `substring_index`
- Added parameter `skip_upload_on_content_match` when creating UDFs, UDTFs and stored procedures using `register_from_file` to skip uploading files to a stage if the same version of the files are already on the stage.
- Added support for `DataFrameWriter.save_as_table` method to take table names that contain dots.
- Flattened generated SQL when `DataFrame.filter()` or `DataFrame.order_by()` is followed by a projection statement (e.g. `DataFrame.select()`, `DataFrame.with_column()`).
- Added support for creating dynamic tables _(in private preview)_ using `Dataframe.create_or_replace_dynamic_table`.
- Added an optional argument `params` in `session.sql()` to support binding variables. Note that this is not supported in stored procedures yet.

### Bug Fixes

- Fixed a bug in `strtok_to_array` where an exception was thrown when a delimiter was passed in.
- Fixed a bug in `session.add_import` where the module had the same namespace as other dependencies.

## 1.3.0 (2023-03-28)

### New Features

- Added support for `delimiters` parameter in `functions.initcap()`.
- Added support for `functions.hash()` to accept a variable number of input expressions.
- Added API `Session.RuntimeConfig` for getting/setting/checking the mutability of any runtime configuration.
- Added support managing case sensitivity in `Row` results from `DataFrame.collect` using `case_sensitive` parameter.
- Added API `Session.conf` for getting, setting or checking the mutability of any runtime configuration.
- Added support for managing case sensitivity in `Row` results from `DataFrame.collect` using `case_sensitive` parameter.
- Added indexer support for `snowflake.snowpark.types.StructType`.
- Added a keyword argument `log_on_exception` to `Dataframe.collect` and `Dataframe.collect_no_wait` to optionally disable error logging for SQL exceptions.

### Bug Fixes

- Fixed a bug where a DataFrame set operation(`DataFrame.substract`, `DataFrame.union`, etc.) being called after another DataFrame set operation and `DataFrame.select` or `DataFrame.with_column` throws an exception.
- Fixed a bug where chained sort statements are overwritten by the SQL simplifier.

### Improvements

- Simplified JOIN queries to use constant subquery aliases (`SNOWPARK_LEFT`, `SNOWPARK_RIGHT`) by default. Users can disable this at runtime with `session.conf.set('use_constant_subquery_alias', False)` to use randomly generated alias names instead.
- Allowed specifying statement parameters in `session.call()`.
- Enabled the uploading of large pandas DataFrames in stored procedures by defaulting to a chunk size of 100,000 rows.

## 1.2.0 (2023-03-02)

### New Features

- Added support for displaying source code as comments in the generated scripts when registering stored procedures. This
  is enabled by default, turn off by specifying `source_code_display=False` at registration.
- Added a parameter `if_not_exists` when creating a UDF, UDTF or Stored Procedure from Snowpark Python to ignore creating the specified function or procedure if it already exists.
- Accept integers when calling `snowflake.snowpark.functions.get` to extract value from array.
- Added `functions.reverse` in functions to open access to Snowflake built-in function
  [reverse](https://docs.snowflake.com/en/sql-reference/functions/reverse).
- Added parameter `require_scoped_url` in snowflake.snowflake.files.SnowflakeFile.open() `(in Private Preview)` to replace `is_owner_file` is marked for deprecation.

### Bug Fixes

- Fixed a bug that overwrote `paramstyle` to `qmark` when creating a Snowpark session.
- Fixed a bug where `df.join(..., how="cross")` fails with `SnowparkJoinException: (1112): Unsupported using join type 'Cross'`.
- Fixed a bug where querying a `DataFrame` column created from chained function calls used a wrong column name.

## 1.1.0 (2023-01-26)

### New Features:

- Added `asc`, `asc_nulls_first`, `asc_nulls_last`, `desc`, `desc_nulls_first`, `desc_nulls_last`, `date_part` and `unix_timestamp` in functions.
- Added the property `DataFrame.dtypes` to return a list of column name and data type pairs.
- Added the following aliases:
  - `functions.expr()` for `functions.sql_expr()`.
  - `functions.date_format()` for `functions.to_date()`.
  - `functions.monotonically_increasing_id()` for `functions.seq8()`
  - `functions.from_unixtime()` for `functions.to_timestamp()`

### Bug Fixes:

- Fixed a bug in SQL simplifier that didn’t handle Column alias and join well in some cases. See https://github.com/snowflakedb/snowpark-python/issues/658 for details.
- Fixed a bug in SQL simplifier that generated wrong column names for function calls, NaN and INF.

### Improvements

- The session parameter `PYTHON_SNOWPARK_USE_SQL_SIMPLIFIER` is `True` after Snowflake 7.3 was released. In snowpark-python, `session.sql_simplifier_enabled` reads the value of `PYTHON_SNOWPARK_USE_SQL_SIMPLIFIER` by default, meaning that the SQL simplfier is enabled by default after the Snowflake 7.3 release. To turn this off, set `PYTHON_SNOWPARK_USE_SQL_SIMPLIFIER` in Snowflake to `False` or run `session.sql_simplifier_enabled = False` from Snowpark. It is recommended to use the SQL simplifier because it helps to generate more concise SQL.

## 1.0.0 (2022-11-01)

### New Features

- Added `Session.generator()` to create a new `DataFrame` using the Generator table function.
- Added a parameter `secure` to the functions that create a secure UDF or UDTF.

## 0.12.0 (2022-10-14)

### New Features

- Added new APIs for async job:
  - `Session.create_async_job()` to create an `AsyncJob` instance from a query id.
  - `AsyncJob.result()` now accepts argument `result_type` to return the results in different formats.
  - `AsyncJob.to_df()` returns a `DataFrame` built from the result of this asynchronous job.
  - `AsyncJob.query()` returns the SQL text of the executed query.
- `DataFrame.agg()` and `RelationalGroupedDataFrame.agg()` now accept variable-length arguments.
- Added parameters `lsuffix` and `rsuffix` to `DataFram.join()` and `DataFrame.cross_join()` to conveniently rename overlapping columns.
- Added `Table.drop_table()` so you can drop the temp table after `DataFrame.cache_result()`. `Table` is also a context manager so you can use the `with` statement to drop the cache temp table after use.
- Added `Session.use_secondary_roles()`.
- Added functions `first_value()` and `last_value()`. (contributed by @chasleslr)
- Added `on` as an alias for `using_columns` and `how` as an alias for `join_type` in `DataFrame.join()`.

### Bug Fixes

- Fixed a bug in `Session.create_dataframe()` that raised an error when `schema` names had special characters.
- Fixed a bug in which options set in `Session.read.option()` were not passed to `DataFrame.copy_into_table()` as default values.
- Fixed a bug in which `DataFrame.copy_into_table()` raises an error when a copy option has single quotes in the value.

## 0.11.0 (2022-09-28)

### Behavior Changes

- `Session.add_packages()` now raises `ValueError` when the version of a package cannot be found in Snowflake Anaconda channel. Previously, `Session.add_packages()` succeeded, and a `SnowparkSQLException` exception was raised later in the UDF/SP registration step.

### New Features:

- Added method `FileOperation.get_stream()` to support downloading stage files as stream.
- Added support in `functions.ntiles()` to accept int argument.
- Added the following aliases:
  - `functions.call_function()` for `functions.call_builtin()`.
  - `functions.function()` for `functions.builtin()`.
  - `DataFrame.order_by()` for `DataFrame.sort()`
  - `DataFrame.orderBy()` for `DataFrame.sort()`
- Improved `DataFrame.cache_result()` to return a more accurate `Table` class instead of a `DataFrame` class.
- Added support to allow `session` as the first argument when calling `StoredProcedure`.

### Improvements

- Improved nested query generation by flattening queries when applicable.
  - This improvement could be enabled by setting `Session.sql_simplifier_enabled = True`.
  - `DataFrame.select()`, `DataFrame.with_column()`, `DataFrame.drop()` and other select-related APIs have more flattened SQLs.
  - `DataFrame.union()`, `DataFrame.union_all()`, `DataFrame.except_()`, `DataFrame.intersect()`, `DataFrame.union_by_name()` have flattened SQLs generated when multiple set operators are chained.
- Improved type annotations for async job APIs.

### Bug Fixes

- Fixed a bug in which `Table.update()`, `Table.delete()`, `Table.merge()` try to reference a temp table that does not exist.

## 0.10.0 (2022-09-16)

### New Features:

- Added experimental APIs for evaluating Snowpark dataframes with asynchronous queries:
  - Added keyword argument `block` to the following action APIs on Snowpark dataframes (which execute queries) to allow asynchronous evaluations:
    - `DataFrame.collect()`, `DataFrame.to_local_iterator()`, `DataFrame.to_pandas()`, `DataFrame.to_pandas_batches()`, `DataFrame.count()`, `DataFrame.first()`.
    - `DataFrameWriter.save_as_table()`, `DataFrameWriter.copy_into_location()`.
    - `Table.delete()`, `Table.update()`, `Table.merge()`.
  - Added method `DataFrame.collect_nowait()` to allow asynchronous evaluations.
  - Added class `AsyncJob` to retrieve results from asynchronously executed queries and check their status.
- Added support for `table_type` in `Session.write_pandas()`. You can now choose from these `table_type` options: `"temporary"`, `"temp"`, and `"transient"`.
- Added support for using Python structured data (`list`, `tuple` and `dict`) as literal values in Snowpark.
- Added keyword argument `execute_as` to `functions.sproc()` and `session.sproc.register()` to allow registering a stored procedure as a caller or owner.
- Added support for specifying a pre-configured file format when reading files from a stage in Snowflake.

### Improvements:

- Added support for displaying details of a Snowpark session.

### Bug Fixes:

- Fixed a bug in which `DataFrame.copy_into_table()` and `DataFrameWriter.save_as_table()` mistakenly created a new table if the table name is fully qualified, and the table already exists.

### Deprecations:

- Deprecated keyword argument `create_temp_table` in `Session.write_pandas()`.
- Deprecated invoking UDFs using arguments wrapped in a Python list or tuple. You can use variable-length arguments without a list or tuple.

### Dependency updates

- Updated ``snowflake-connector-python`` to 2.7.12.

## 0.9.0 (2022-08-30)

### New Features:

- Added support for displaying source code as comments in the generated scripts when registering UDFs.
  This feature is turned on by default. To turn it off, pass the new keyword argument `source_code_display` as `False` when calling `register()` or `@udf()`.
- Added support for calling table functions from `DataFrame.select()`, `DataFrame.with_column()` and `DataFrame.with_columns()` which now take parameters of type `table_function.TableFunctionCall` for columns.
- Added keyword argument `overwrite` to `session.write_pandas()` to allow overwriting contents of a Snowflake table with that of a pandas DataFrame.
- Added keyword argument `column_order` to `df.write.save_as_table()` to specify the matching rules when inserting data into table in append mode.
- Added method `FileOperation.put_stream()` to upload local files to a stage via file stream.
- Added methods `TableFunctionCall.alias()` and `TableFunctionCall.as_()` to allow aliasing the names of columns that come from the output of table function joins.
- Added function `get_active_session()` in module `snowflake.snowpark.context` to get the current active Snowpark session.

### Bug Fixes:

- Fixed a bug in which batch insert should not raise an error when `statement_params` is not passed to the function.
- Fixed a bug in which column names should be quoted when `session.create_dataframe()` is called with dicts and a given schema.
- Fixed a bug in which creation of table should be skipped if the table already exists and is in append mode when calling `df.write.save_as_table()`.
- Fixed a bug in which third-party packages with underscores cannot be added when registering UDFs.

### Improvements:

- Improved function `function.uniform()` to infer the types of inputs `max_` and `min_` and cast the limits to `IntegerType` or `FloatType` correspondingly.

## 0.8.0 (2022-07-22)

### New Features:

- Added keyword only argument `statement_params` to the following methods to allow for specifying statement level parameters:
  - `collect`, `to_local_iterator`, `to_pandas`, `to_pandas_batches`,
    `count`, `copy_into_table`, `show`, `create_or_replace_view`, `create_or_replace_temp_view`, `first`, `cache_result`
    and `random_split` on class `snowflake.snowpark.Dateframe`.
  - `update`, `delete` and `merge` on class `snowflake.snowpark.Table`.
  - `save_as_table` and `copy_into_location` on class `snowflake.snowpark.DataFrameWriter`.
  - `approx_quantile`, `statement_params`, `cov` and `crosstab` on class `snowflake.snowpark.DataFrameStatFunctions`.
  - `register` and `register_from_file` on class `snowflake.snowpark.udf.UDFRegistration`.
  - `register` and `register_from_file` on class `snowflake.snowpark.udtf.UDTFRegistration`.
  - `register` and `register_from_file` on class `snowflake.snowpark.stored_procedure.StoredProcedureRegistration`.
  - `udf`, `udtf` and `sproc` in `snowflake.snowpark.functions`.
- Added support for `Column` as an input argument to `session.call()`.
- Added support for `table_type` in `df.write.save_as_table()`. You can now choose from these `table_type` options: `"temporary"`, `"temp"`, and `"transient"`.

### Improvements:

- Added validation of object name in `session.use_*` methods.
- Updated the query tag in SQL to escape it when it has special characters.
- Added a check to see if Anaconda terms are acknowledged when adding missing packages.

### Bug Fixes:

- Fixed the limited length of the string column in `session.create_dataframe()`.
- Fixed a bug in which `session.create_dataframe()` mistakenly converted 0 and `False` to `None` when the input data was only a list.
- Fixed a bug in which calling `session.create_dataframe()` using a large local dataset sometimes created a temp table twice.
- Aligned the definition of `function.trim()` with the SQL function definition.
- Fixed an issue where snowpark-python would hang when using the Python system-defined (built-in function) `sum` vs. the Snowpark `function.sum()`.

### Deprecations:

- Deprecated keyword argument `create_temp_table` in `df.write.save_as_table()`.

## 0.7.0 (2022-05-25)

### New Features:

- Added support for user-defined table functions (UDTFs).
  - Use function `snowflake.snowpark.functions.udtf()` to register a UDTF, or use it as a decorator to register the UDTF.
    - You can also use `Session.udtf.register()` to register a UDTF.
  - Use `Session.udtf.register_from_file()` to register a UDTF from a Python file.
- Updated APIs to query a table function, including both Snowflake built-in table functions and UDTFs.
  - Use function `snowflake.snowpark.functions.table_function()` to create a callable representing a table function and use it to call the table function in a query.
  - Alternatively, use function `snowflake.snowpark.functions.call_table_function()` to call a table function.
  - Added support for `over` clause that specifies `partition by` and `order by` when lateral joining a table function.
  - Updated `Session.table_function()` and `DataFrame.join_table_function()` to accept `TableFunctionCall` instances.

### Breaking Changes:

- When creating a function with `functions.udf()` and `functions.sproc()`, you can now specify an empty list for the `imports` or `packages` argument to indicate that no import or package is used for this UDF or stored procedure. Previously, specifying an empty list meant that the function would use session-level imports or packages.
- Improved the `__repr__` implementation of data types in `types.py`. The unused `type_name` property has been removed.
- Added a Snowpark-specific exception class for SQL errors. This replaces the previous `ProgrammingError` from the Python connector.

### Improvements:

- Added a lock to a UDF or UDTF when it is called for the first time per thread.
- Improved the error message for pickling errors that occurred during UDF creation.
- Included the query ID when logging the failed query.

### Bug Fixes:

- Fixed a bug in which non-integral data (such as timestamps) was occasionally converted to integer when calling `DataFrame.to_pandas()`.
- Fixed a bug in which `DataFrameReader.parquet()` failed to read a parquet file when its column contained spaces.
- Fixed a bug in which `DataFrame.copy_into_table()` failed when the dataframe is created by reading a file with inferred schemas.

### Deprecations

`Session.flatten()` and `DataFrame.flatten()`.

### Dependency Updates:

- Restricted the version of `cloudpickle` <= `2.0.0`.

## 0.6.0 (2022-04-27)

### New Features:

- Added support for vectorized UDFs with the input as a pandas DataFrame or pandas Series and the output as a pandas Series. This improves the performance of UDFs in Snowpark.
- Added support for inferring the schema of a DataFrame by default when it is created by reading a Parquet, Avro, or ORC file in the stage.
- Added functions `current_session()`, `current_statement()`, `current_user()`, `current_version()`, `current_warehouse()`, `date_from_parts()`, `date_trunc()`, `dayname()`, `dayofmonth()`, `dayofweek()`, `dayofyear()`, `grouping()`, `grouping_id()`, `hour()`, `last_day()`, `minute()`, `next_day()`, `previous_day()`, `second()`, `month()`, `monthname()`, `quarter()`, `year()`, `current_database()`, `current_role()`, `current_schema()`, `current_schemas()`, `current_region()`, `current_avaliable_roles()`, `add_months()`, `any_value()`, `bitnot()`, `bitshiftleft()`, `bitshiftright()`, `convert_timezone()`, `uniform()`, `strtok_to_array()`, `sysdate()`, `time_from_parts()`,  `timestamp_from_parts()`, `timestamp_ltz_from_parts()`, `timestamp_ntz_from_parts()`, `timestamp_tz_from_parts()`, `weekofyear()`, `percentile_cont()` to `snowflake.snowflake.functions`.

### Breaking Changes:

- Expired deprecations:
  - Removed the following APIs that were deprecated in 0.4.0: `DataFrame.groupByGroupingSets()`, `DataFrame.naturalJoin()`, `DataFrame.joinTableFunction`, `DataFrame.withColumns()`, `Session.getImports()`, `Session.addImport()`, `Session.removeImport()`, `Session.clearImports()`, `Session.getSessionStage()`, `Session.getDefaultDatabase()`, `Session.getDefaultSchema()`, `Session.getCurrentDatabase()`, `Session.getCurrentSchema()`, `Session.getFullyQualifiedCurrentSchema()`.

### Improvements:

- Added support for creating an empty `DataFrame` with a specific schema using the `Session.create_dataframe()` method.
- Changed the logging level from `INFO` to `DEBUG` for several logs (e.g., the executed query) when evaluating a dataframe.
- Improved the error message when failing to create a UDF due to pickle errors.

### Bug Fixes:

- Removed pandas hard dependencies in the `Session.create_dataframe()` method.

### Dependency Updates:

- Added `typing-extension` as a new dependency with the version >= `4.1.0`.

## 0.5.0 (2022-03-22)

### New Features

- Added stored procedures API.
  - Added `Session.sproc` property and `sproc()` to `snowflake.snowpark.functions`, so you can register stored procedures.
  - Added `Session.call` to call stored procedures by name.
- Added `UDFRegistration.register_from_file()` to allow registering UDFs from Python source files or zip files directly.
- Added `UDFRegistration.describe()` to describe a UDF.
- Added `DataFrame.random_split()` to provide a way to randomly split a dataframe.
- Added functions `md5()`, `sha1()`, `sha2()`, `ascii()`, `initcap()`, `length()`, `lower()`, `lpad()`, `ltrim()`, `rpad()`, `rtrim()`, `repeat()`, `soundex()`, `regexp_count()`, `replace()`, `charindex()`, `collate()`, `collation()`, `insert()`, `left()`, `right()`, `endswith()` to `snowflake.snowpark.functions`.
- Allowed `call_udf()` to accept literal values.
- Provided a `distinct` keyword in `array_agg()`.

### Bug Fixes:

- Fixed an issue that caused `DataFrame.to_pandas()` to have a string column if `Column.cast(IntegerType())` was used.
- Fixed a bug in `DataFrame.describe()` when there is more than one string column.

## 0.4.0 (2022-02-15)

### New Features

- You can now specify which Anaconda packages to use when defining UDFs.
  - Added `add_packages()`, `get_packages()`, `clear_packages()`, and `remove_package()`, to class `Session`.
  - Added `add_requirements()` to `Session` so you can use a requirements file to specify which packages this session will use.
  - Added parameter `packages` to function `snowflake.snowpark.functions.udf()` and method `UserDefinedFunction.register()` to indicate UDF-level Anaconda package dependencies when creating a UDF.
  - Added parameter `imports` to `snowflake.snowpark.functions.udf()` and `UserDefinedFunction.register()` to specify UDF-level code imports.
- Added a parameter `session` to function `udf()` and `UserDefinedFunction.register()` so you can specify which session to use to create a UDF if you have multiple sessions.
- Added types `Geography` and `Variant` to `snowflake.snowpark.types` to be used as type hints for Geography and Variant data when defining a UDF.
- Added support for Geography geoJSON data.
- Added `Table`, a subclass of `DataFrame` for table operations:
  - Methods `update` and `delete` update and delete rows of a table in Snowflake.
  - Method `merge` merges data from a `DataFrame` to a `Table`.
  - Override method `DataFrame.sample()` with an additional parameter `seed`, which works on tables but not on view and sub-queries.
- Added `DataFrame.to_local_iterator()` and `DataFrame.to_pandas_batches()` to allow getting results from an iterator when the result set returned from the Snowflake database is too large.
- Added `DataFrame.cache_result()` for caching the operations performed on a `DataFrame` in a temporary table.
  Subsequent operations on the original `DataFrame` have no effect on the cached result `DataFrame`.
- Added property `DataFrame.queries` to get SQL queries that will be executed to evaluate the `DataFrame`.
- Added `Session.query_history()` as a context manager to track SQL queries executed on a session, including all SQL queries to evaluate `DataFrame`s created from a session. Both query ID and query text are recorded.
- You can now create a `Session` instance from an existing established `snowflake.connector.SnowflakeConnection`. Use parameter `connection` in `Session.builder.configs()`.
- Added `use_database()`, `use_schema()`, `use_warehouse()`, and `use_role()` to class `Session` to switch database/schema/warehouse/role after a session is created.
- Added `DataFrameWriter.copy_into_table()` to unload a `DataFrame` to stage files.
- Added `DataFrame.unpivot()`.
- Added `Column.within_group()` for sorting the rows by columns with some aggregation functions.
- Added functions `listagg()`, `mode()`, `div0()`, `acos()`, `asin()`, `atan()`, `atan2()`, `cos()`, `cosh()`, `sin()`, `sinh()`, `tan()`, `tanh()`, `degrees()`, `radians()`, `round()`, `trunc()`, and `factorial()` to `snowflake.snowflake.functions`.
- Added an optional argument `ignore_nulls` in function `lead()` and `lag()`.
- The `condition` parameter of function `when()` and `iff()` now accepts SQL expressions.

### Improvements

- All function and method names have been renamed to use the snake case naming style, which is more Pythonic. For convenience, some camel case names are kept as aliases to the snake case APIs. It is recommended to use the snake case APIs.
  - Deprecated these methods on class `Session` and replaced them with their snake case equivalents: `getImports()`, `addImports()`, `removeImport()`, `clearImports()`, `getSessionStage()`, `getDefaultSchema()`, `getDefaultSchema()`, `getCurrentDatabase()`, `getFullyQualifiedCurrentSchema()`.
  - Deprecated these methods on class `DataFrame` and replaced them with their snake case equivalents: `groupingByGroupingSets()`, `naturalJoin()`, `withColumns()`, `joinTableFunction()`.
- Property `DataFrame.columns` is now consistent with `DataFrame.schema.names` and the Snowflake database `Identifier Requirements`.
- `Column.__bool__()` now raises a `TypeError`. This will ban the use of logical operators `and`, `or`, `not` on `Column` object, for instance `col("a") > 1 and col("b") > 2` will raise the `TypeError`. Use `(col("a") > 1) & (col("b") > 2)` instead.
- Changed `PutResult` and `GetResult` to subclass `NamedTuple`.
- Fixed a bug which raised an error when the local path or stage location has a space or other special characters.
- Changed `DataFrame.describe()` so that non-numeric and non-string columns are ignored instead of raising an exception.

### Dependency updates

- Updated ``snowflake-connector-python`` to 2.7.4.

## 0.3.0 (2022-01-09)

### New Features

- Added `Column.isin()`, with an alias `Column.in_()`.
- Added `Column.try_cast()`, which is a special version of `cast()`. It tries to cast a string expression to other types and returns `null` if the cast is not possible.
- Added `Column.startswith()` and `Column.substr()` to process string columns.
- `Column.cast()` now also accepts a `str` value to indicate the cast type in addition to a `DataType` instance.
- Added `DataFrame.describe()` to summarize stats of a `DataFrame`.
- Added `DataFrame.explain()` to print the query plan of a `DataFrame`.
- `DataFrame.filter()` and `DataFrame.select_expr()` now accepts a sql expression.
- Added a new `bool` parameter `create_temp_table` to methods `DataFrame.saveAsTable()` and `Session.write_pandas()` to optionally create a temp table.
- Added `DataFrame.minus()` and `DataFrame.subtract()` as aliases to `DataFrame.except_()`.
- Added `regexp_replace()`, `concat()`, `concat_ws()`, `to_char()`, `current_timestamp()`, `current_date()`, `current_time()`, `months_between()`, `cast()`, `try_cast()`, `greatest()`, `least()`, and `hash()` to module `snowflake.snowpark.functions`.

### Bug Fixes

- Fixed an issue where `Session.createDataFrame(pandas_df)` and `Session.write_pandas(pandas_df)` raise an exception when the `pandas DataFrame` has spaces in the column name.
- `DataFrame.copy_into_table()` sometimes prints an `error` level log entry while it actually works. It's fixed now.
- Fixed an API docs issue where some `DataFrame` APIs are missing from the docs.

### Dependency updates

- Update ``snowflake-connector-python`` to 2.7.2, which upgrades ``pyarrow`` dependency to 6.0.x. Refer to the [python connector 2.7.2 release notes](https://pypi.org/project/snowflake-connector-python/2.7.2/) for more details.

## 0.2.0 (2021-12-02)

### New Features

- Updated the `Session.createDataFrame()` method for creating a `DataFrame` from a pandas DataFrame.
- Added the `Session.write_pandas()` method for writing a `pandas DataFrame` to a table in Snowflake and getting a `Snowpark DataFrame` object back.
- Added new classes and methods for calling window functions.
- Added the new functions `cume_dist()`, to find the cumulative distribution of a value with regard to other values within a window partition,
  and `row_number()`, which returns a unique row number for each row within a window partition.
- Added functions for computing statistics for DataFrames in the `DataFrameStatFunctions` class.
- Added functions for handling missing values in a DataFrame in the `DataFrameNaFunctions` class.
- Added new methods `rollup()`, `cube()`, and `pivot()` to the `DataFrame` class.
- Added the `GroupingSets` class, which you can use with the DataFrame groupByGroupingSets method to perform a SQL GROUP BY GROUPING SETS.
- Added the new `FileOperation(session)`
  class that you can use to upload and download files to and from a stage.
- Added the `DataFrame.copy_into_table()`
  method for loading data from files in a stage into a table.
- In CASE expressions, the functions `when()` and `otherwise()`
  now accept Python types in addition to `Column` objects.
- When you register a UDF you can now optionally set the `replace` parameter to `True` to overwrite an existing UDF with the same name.

### Improvements

- UDFs are now compressed before they are uploaded to the server. This makes them about 10 times smaller, which can help
  when you are using large ML model files.
- When the size of a UDF is less than 8196 bytes, it will be uploaded as in-line code instead of uploaded to a stage.

### Bug Fixes

- Fixed an issue where the statement `df.select(when(col("a") == 1, 4).otherwise(col("a"))), [Row(4), Row(2), Row(3)]` raised an exception.
- Fixed an issue where `df.toPandas()` raised an exception when a DataFrame was created from large local data.

## 0.1.0 (2021-10-26)

Start of Private Preview<|MERGE_RESOLUTION|>--- conflicted
+++ resolved
@@ -21,7 +21,13 @@
       - `sha1_binary`
       - `sha2_binary`
       - `soundex_p123`
-<<<<<<< HEAD
+      - `strtok`
+      - `try_base64_decode_binary`
+      - `try_base64_decode_string`
+      - `try_hex_decode_binary`
+      - `try_hex_decode_string`
+      - `unicode`
+      - `uuid_string`
       
     - Conditional expressions:
       - `booland_agg`
@@ -35,15 +41,6 @@
       - `pi`
       - `square`
       - `width_bucket`
-=======
-      - `strtok`
-      - `try_base64_decode_binary`
-      - `try_base64_decode_string`
-      - `try_hex_decode_binary`
-      - `try_hex_decode_string`
-      - `unicode`
-      - `uuid_string`
->>>>>>> 4727d26d
 
 #### Improvements
 

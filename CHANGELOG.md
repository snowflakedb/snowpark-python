--- conflicted
+++ resolved
@@ -59,10 +59,7 @@
 - Fixed a bug in the implementation of `Column.equal_nan` where null data is handled incorrectly.
 - Fixed a bug where DataFrame.drop ignore attributes from parent DataFrames after join operations.
 - Fixed a bug in mocked function `date_part` where Column type is set wrong.
-<<<<<<< HEAD
 - Fixed a bug where `DataFrameWriter.save_as_table` does not raise exceptions when inserting null data into non-nullable columns.
-=======
->>>>>>> 9ec40bd4
 
 #### Improvements
 

# Release History

## 1.16.0 (TBD)

### New Features

- Support stored procedure register with packages given as Python modules.

### Local Testing Updates

#### New Features

- Added support for StringType, TimestampType and VariantType data conversion in the mocked function `to_date`.


## 1.15.0 (2024-04-24)

### New Features

<<<<<<< HEAD
- Added support for registering udfs and stored procedure to local testing.
- Added support for the following local testing APIs:
  - snowflake.snowpark.Session:
    - file.put
    - file.put_stream
    - file.get
    - file.get_stream
    - read.json
    - add_import
    - remove_import
    - get_imports
    - clear_imports
    - add_packages
    - add_requirements
    - clear_packages
    - remove_package
    - udf.register
    - udf.register_from_file
  - snowflake.snowpark.functions
    - current_database
    - current_session
    - concat
    - concat_ws
    - date_trunc
    - object_construct
    - object_construct_keep_null
    - pow
    - sqrt
=======
>>>>>>> e8270b2c
- Added `truncate` save mode in `DataFrameWrite` to overwrite existing tables by truncating the underlying table instead of dropping it.
- Added telemetry to calculate query plan height and number of duplicate nodes during collect operations.
- Added the functions below to unload data from a `DataFrame` into one or more files in a stage:
  - `DataFrame.write.json`
  - `DataFrame.write.csv`
  - `DataFrame.write.parquet`
- Added distributed tracing using open telemetry APIs for action functions in `DataFrame` and `DataFrameWriter`:
  - snowflake.snowpark.DataFrame:
    - collect
    - collect_nowait
    - to_pandas
    - count
    - show
  - snowflake.snowpark.DataFrameWriter:
    - save_as_table
- Added support for snow:// URLs to `snowflake.snowpark.Session.file.get` and `snowflake.snowpark.Session.file.get_stream`
- Added support to register stored procedures and UDxFs with a `comment`.
- UDAF client support is ready for public preview. Please stay tuned for the Snowflake announcement of UDAF public preview.
- Added support for dynamic pivot.  This feature is currently in private preview.

### Improvements

- Improved the generated query performance for both compilation and execution by converting duplicate subqueries to Common Table Expressions (CTEs). It is still an experimental feature not enabled by default, and can be enabled by setting `session.cte_optimization_enabled` to `True`.

### Bug Fixes

- Fixed a bug where `statement_params` was not passed to query executions that register stored procedures and user defined functions.
- Fixed a bug causing `snowflake.snowpark.Session.file.get_stream` to fail for quoted stage locations.
- Fixed a bug that an internal type hint in `utils.py` might raise AttributeError in case the underlying module can not be found.

### Local Testing Updates

#### New Features

- Added support for registering UDFs and stored procedures.
- Added support for the following APIs:
  - snowflake.snowpark.Session:
    - file.put
    - file.put_stream
    - file.get
    - file.get_stream
    - read.json
    - add_import
    - remove_import
    - get_imports
    - clear_imports
    - add_packages
    - add_requirements
    - clear_packages
    - remove_package
    - udf.register
    - udf.register_from_file
    - sproc.register
    - sproc.register_from_file
  - snowflake.snowpark.functions
    - current_database
    - current_session
    - date_trunc
    - object_construct
    - object_construct_keep_null
    - pow
    - sqrt
    - udf
    - sproc
- Added support for StringType, TimestampType and VariantType data conversion in the mocked function `to_time`.

#### Bug Fixes

- Fixed a bug that null filled columns for constant functions.
- Fixed a bug that implementation of to_object, to_array and to_binary to better handle null inputs.
- Fixed a bug that timestamp data comparison can not handle year beyond 2262.
- Fixed a bug that `Session.builder.getOrCreate` should return the created mock session.

## 1.14.0 (2024-03-20)

### New Features

- Added support for creating vectorized UDTFs with `process` method.
- Added support for dataframe functions:
  - to_timestamp_ltz
  - to_timestamp_ntz
  - to_timestamp_tz
  - locate
- Added support for ASOF JOIN type.
- Added support for the following local testing APIs:
  - snowflake.snowpark.functions:
    - to_double
    - to_timestamp
    - to_timestamp_ltz
    - to_timestamp_ntz
    - to_timestamp_tz
    - greatest
    - least
    - convert_timezone
    - dateadd
    - date_part
  - snowflake.snowpark.Session:
    - get_current_account
    - get_current_warehouse
    - get_current_role
    - use_schema
    - use_warehouse
    - use_database
    - use_role

### Bug Fixes

- Fixed a bug in `SnowflakePlanBuilder` that `save_as_table` does not filter column that name start with '$' and follow by number correctly.
- Fixed a bug that statement parameters may have no effect when resolving imports and packages.
- Fixed bugs in local testing:
  - LEFT ANTI and LEFT SEMI joins drop rows with null values.
  - DataFrameReader.csv incorrectly parses data when the optional parameter `field_optionally_enclosed_by` is specified.
  - Column.regexp only considers the first entry when `pattern` is a `Column`.
  - Table.update raises `KeyError` when updating null values in the rows.
  - VARIANT columns raise errors at `DataFrame.collect`.
  - `count_distinct` does not work correctly when counting.
  - Null values in integer columns raise `TypeError`.

### Improvements

- Added telemetry to local testing.
- Improved the error message of `DataFrameReader` to raise `FileNotFound` error when reading a path that does not exist or when there are no files under the path.

## 1.13.0 (2024-02-26)

### New Features

- Added support for an optional `date_part` argument in function `last_day`.
- `SessionBuilder.app_name` will set the query_tag after the session is created.
- Added support for the following local testing functions:
  - current_timestamp
  - current_date
  - current_time
  - strip_null_value
  - upper
  - lower
  - length
  - initcap

### Improvements

- Added cleanup logic at interpreter shutdown to close all active sessions.
- Closing sessions within stored procedures now is a no-op logging a warning instead of raising an error.

### Bug Fixes

- Fixed a bug in `DataFrame.to_local_iterator` where the iterator could yield wrong results if another query is executed before the iterator finishes due to wrong isolation level. For details, please see #945.
- Fixed a bug that truncated table names in error messages while running a plan with local testing enabled.
- Fixed a bug that `Session.range` returns empty result when the range is large.

## 1.12.1 (2024-02-08)

### Improvements

- Use `split_blocks=True` by default during `to_pandas` conversion, for optimal memory allocation. This parameter is passed to `pyarrow.Table.to_pandas`, which enables `PyArrow` to split the memory allocation into smaller, more manageable blocks instead of allocating a single contiguous block. This results in better memory management when dealing with larger datasets.

### Bug Fixes

- Fixed a bug in `DataFrame.to_pandas` that caused an error when evaluating on a Dataframe with an `IntergerType` column with null values.

## 1.12.0 (2024-01-30)

### New Features

- Exposed `statement_params` in `StoredProcedure.__call__`.
- Added two optional arguments to `Session.add_import`.
  - `chunk_size`: The number of bytes to hash per chunk of the uploaded files.
  - `whole_file_hash`: By default only the first chunk of the uploaded import is hashed to save time. When this is set to True each uploaded file is fully hashed instead.
- Added parameters `external_access_integrations` and `secrets` when creating a UDAF from Snowpark Python to allow integration with external access.
- Added a new method `Session.append_query_tag`. Allows an additional tag to be added to the current query tag by appending it as a comma separated value.
- Added a new method `Session.update_query_tag`. Allows updates to a JSON encoded dictionary query tag.
- `SessionBuilder.getOrCreate` will now attempt to replace the singleton it returns when token expiration has been detected.
- Added support for new functions in `snowflake.snowpark.functions`:
  - `array_except`
  - `create_map`
  - `sign`/`signum`
- Added the following functions to `DataFrame.analytics`:
  - Added the `moving_agg` function in `DataFrame.analytics` to enable moving aggregations like sums and averages with multiple window sizes.
  - Added the `cummulative_agg` function in `DataFrame.analytics` to enable commulative aggregations like sums and averages on multiple columns.
  - Added the `compute_lag` and `compute_lead` functions in `DataFrame.analytics` for enabling lead and lag calculations on multiple columns.
  - Added the `time_series_agg` function in `DataFrame.analytics` to enable time series aggregations like sums and averages with multiple time windows.

### Bug Fixes

- Fixed a bug in `DataFrame.na.fill` that caused Boolean values to erroneously override integer values.
- Fixed a bug in `Session.create_dataframe` where the Snowpark DataFrames created using pandas DataFrames were not inferring the type for timestamp columns correctly. The behavior is as follows:
  - Earlier timestamp columns without a timezone would be converted to nanosecond epochs and inferred as `LongType()`, but will now be correctly maintained as timestamp values and be inferred as `TimestampType(TimestampTimeZone.NTZ)`.
  - Earlier timestamp columns with a timezone would be inferred as `TimestampType(TimestampTimeZone.NTZ)` and loose timezone information but will now be correctly inferred as `TimestampType(TimestampTimeZone.LTZ)` and timezone information is retained correctly.
  - Set session parameter `PYTHON_SNOWPARK_USE_LOGICAL_TYPE_FOR_CREATE_DATAFRAME` to revert back to old behavior. It is recommended that you update your code to align with correct behavior because the parameter will be removed in the future.
- Fixed a bug that `DataFrame.to_pandas` gets decimal type when scale is not 0, and creates an object dtype in `pandas`. Instead, we cast the value to a float64 type.
- Fixed bugs that wrongly flattened the generated SQL when one of the following happens:
  - `DataFrame.filter()` is called after `DataFrame.sort().limit()`.
  - `DataFrame.sort()` or `filter()` is called on a DataFrame that already has a window function or sequence-dependent data generator column.
    For instance, `df.select("a", seq1().alias("b")).select("a", "b").sort("a")` won't flatten the sort clause anymore.
  - a window or sequence-dependent data generator column is used after `DataFrame.limit()`. For instance, `df.limit(10).select(row_number().over())` won't flatten the limit and select in the generated SQL.
- Fixed a bug where aliasing a DataFrame column raised an error when the DataFame was copied from another DataFrame with an aliased column. For instance,

  ```python
  df = df.select(col("a").alias("b"))
  df = copy(df)
  df.select(col("b").alias("c"))  # threw an error. Now it's fixed.
  ```

- Fixed a bug in `Session.create_dataframe` that the non-nullable field in a schema is not respected for boolean type. Note that this fix is only effective when the user has the privilege to create a temp table.
- Fixed a bug in SQL simplifier where non-select statements in `session.sql` dropped a SQL query when used with `limit()`.
- Fixed a bug that raised an exception when session parameter `ERROR_ON_NONDETERMINISTIC_UPDATE` is true.

### Behavior Changes (API Compatible)

- When parsing data types during a `to_pandas` operation, we rely on GS precision value to fix precision issues for large integer values. This may affect users where a column that was earlier returned as `int8` gets returned as `int64`. Users can fix this by explicitly specifying precision values for their return column.
- Aligned behavior for `Session.call` in case of table stored procedures where running `Session.call` would not trigger stored procedure unless a `collect()` operation was performed.
- `StoredProcedureRegistration` will now automatically add `snowflake-snowpark-python` as a package dependency. The added dependency will be on the client's local version of the library and an error is thrown if the server cannot support that version.

## 1.11.1 (2023-12-07)

### Bug Fixes

- Fixed a bug that numpy should not be imported at the top level of mock module.
- Added support for these new functions in `snowflake.snowpark.functions`:
  - `from_utc_timestamp`
  - `to_utc_timestamp`

## 1.11.0 (2023-12-05)

### New Features

- Add the `conn_error` attribute to `SnowflakeSQLException` that stores the whole underlying exception from `snowflake-connector-python`.
- Added support for `RelationalGroupedDataframe.pivot()` to access `pivot` in the following pattern `Dataframe.group_by(...).pivot(...)`.
- Added experimental feature: Local Testing Mode, which allows you to create and operate on Snowpark Python DataFrames locally without connecting to a Snowflake account. You can use the local testing framework to test your DataFrame operations locally, on your development machine or in a CI (continuous integration) pipeline, before deploying code changes to your account.

- Added support for `arrays_to_object` new functions in `snowflake.snowpark.functions`.
- Added support for the vector data type.

### Dependency Updates

- Bumped cloudpickle dependency to work with `cloudpickle==2.2.1`
- Updated ``snowflake-connector-python`` to `3.4.0`.

### Bug Fixes

- DataFrame column names quoting check now supports newline characters.
- Fix a bug where a DataFrame generated by `session.read.with_metadata` creates inconsistent table when doing `df.write.save_as_table`.

## 1.10.0 (2023-11-03)

### New Features

- Added support for managing case sensitivity in `DataFrame.to_local_iterator()`.
- Added support for specifying vectorized UDTF's input column names by using the optional parameter `input_names` in `UDTFRegistration.register/register_file` and `functions.pandas_udtf`. By default, `RelationalGroupedDataFrame.applyInPandas` will infer the column names from current dataframe schema.
- Add `sql_error_code` and `raw_message` attributes to `SnowflakeSQLException` when it is caused by a SQL exception.

### Bug Fixes

- Fixed a bug in `DataFrame.to_pandas()` where converting snowpark dataframes to pandas dataframes was losing precision on integers with more than 19 digits.
- Fixed a bug that `session.add_packages` can not handle requirement specifier that contains project name with underscore and version.
- Fixed a bug in `DataFrame.limit()` when `offset` is used and the parent `DataFrame` uses `limit`. Now the `offset` won't impact the parent DataFrame's `limit`.
- Fixed a bug in `DataFrame.write.save_as_table` where dataframes created from read api could not save data into snowflake because of invalid column name `$1`.

### Behavior change

- Changed the behavior of `date_format`:
  - The `format` argument changed from optional to required.
  - The returned result changed from a date object to a date-formatted string.
- When a window function, or a sequence-dependent data generator (`normal`, `zipf`, `uniform`, `seq1`, `seq2`, `seq4`, `seq8`) function is used, the sort and filter operation will no longer be flattened when generating the query.

## 1.9.0 (2023-10-13)

### New Features

- Added support for the Python 3.11 runtime environment.

### Dependency updates

- Added back the dependency of `typing-extensions`.

### Bug Fixes

- Fixed a bug where imports from permanent stage locations were ignored for temporary stored procedures, UDTFs, UDFs, and UDAFs.
- Revert back to using CTAS (create table as select) statement for `Dataframe.writer.save_as_table` which does not need insert permission for writing tables.

### New Features
- Support `PythonObjJSONEncoder` json-serializable objects for `ARRAY` and `OBJECT` literals.

## 1.8.0 (2023-09-14)

### New Features

- Added support for VOLATILE/IMMUTABLE keyword when registering UDFs.
- Added support for specifying clustering keys when saving dataframes using `DataFrame.save_as_table`.
- Accept `Iterable` objects input for `schema` when creating dataframes using `Session.create_dataframe`.
- Added the property `DataFrame.session` to return a `Session` object.
- Added the property `Session.session_id` to return an integer that represents session ID.
- Added the property `Session.connection` to return a `SnowflakeConnection` object .

- Added support for creating a Snowpark session from a configuration file or environment variables.

### Dependency updates

- Updated ``snowflake-connector-python`` to 3.2.0.

### Bug Fixes

- Fixed a bug where automatic package upload would raise `ValueError` even when compatible package version were added in `session.add_packages`.
- Fixed a bug where table stored procedures were not registered correctly when using `register_from_file`.
- Fixed a bug where dataframe joins failed with `invalid_identifier` error.
- Fixed a bug where `DataFrame.copy` disables SQL simplfier for the returned copy.
- Fixed a bug where `session.sql().select()` would fail if any parameters are specified to `session.sql()`

## 1.7.0 (2023-08-28)

### New Features

- Added parameters `external_access_integrations` and `secrets` when creating a UDF, UDTF or Stored Procedure from Snowpark Python to allow integration with external access.
- Added support for these new functions in `snowflake.snowpark.functions`:
  - `array_flatten`
  - `flatten`
- Added support for `apply_in_pandas` in `snowflake.snowpark.relational_grouped_dataframe`.
- Added support for replicating your local Python environment on Snowflake via `Session.replicate_local_environment`.

### Bug Fixes

- Fixed a bug where `session.create_dataframe` fails to properly set nullable columns where nullability was affected by order or data was given.
- Fixed a bug where `DataFrame.select` could not identify and alias columns in presence of table functions when output columns of table function overlapped with columns in dataframe.

### Behavior Changes

- When creating stored procedures, UDFs, UDTFs, UDAFs with parameter `is_permanent=False` will now create temporary objects even when `stage_name` is provided. The default value of `is_permanent` is `False` which is why if this value is not explicitly set to `True` for permanent objects, users will notice a change in behavior.
- `types.StructField` now enquotes column identifier by default.

## 1.6.1 (2023-08-02)

### New Features

- Added support for these new functions in `snowflake.snowpark.functions`:
  - `array_sort`
  - `sort_array`
  - `array_min`
  - `array_max`
  - `explode_outer`
- Added support for pure Python packages specified via `Session.add_requirements` or `Session.add_packages`. They are now usable in stored procedures and UDFs even if packages are not present on the Snowflake Anaconda channel.
  - Added Session parameter `custom_packages_upload_enabled` and `custom_packages_force_upload_enabled` to enable the support for pure Python packages feature mentioned above. Both parameters default to `False`.
- Added support for specifying package requirements by passing a Conda environment yaml file to `Session.add_requirements`.
- Added support for asynchronous execution of multi-query dataframes that contain binding variables.
- Added support for renaming multiple columns in `DataFrame.rename`.
- Added support for Geometry datatypes.
- Added support for `params` in `session.sql()` in stored procedures.
- Added support for user-defined aggregate functions (UDAFs). This feature is currently in private preview.
- Added support for vectorized UDTFs (user-defined table functions). This feature is currently in public preview.
- Added support for Snowflake Timestamp variants (i.e., `TIMESTAMP_NTZ`, `TIMESTAMP_LTZ`, `TIMESTAMP_TZ`)
  - Added `TimestampTimezone` as an argument in `TimestampType` constructor.
  - Added type hints `NTZ`, `LTZ`, `TZ` and `Timestamp` to annotate functions when registering UDFs.

### Improvements

- Removed redundant dependency `typing-extensions`.
- `DataFrame.cache_result` now creates temp table fully qualified names under current database and current schema.

### Bug Fixes

- Fixed a bug where type check happens on pandas before it is imported.
- Fixed a bug when creating a UDF from `numpy.ufunc`.
- Fixed a bug where `DataFrame.union` was not generating the correct `Selectable.schema_query` when SQL simplifier is enabled.

### Behavior Changes

- `DataFrameWriter.save_as_table` now respects the `nullable` field of the schema provided by the user or the inferred schema based on data from user input.

### Dependency updates

- Updated ``snowflake-connector-python`` to 3.0.4.

## 1.5.1 (2023-06-20)

### New Features

- Added support for the Python 3.10 runtime environment.

## 1.5.0 (2023-06-09)

### Behavior Changes

- Aggregation results, from functions such as `DataFrame.agg` and `DataFrame.describe`, no longer strip away non-printing characters from column names.

### New Features

- Added support for the Python 3.9 runtime environment.
- Added support for new functions in `snowflake.snowpark.functions`:
  - `array_generate_range`
  - `array_unique_agg`
  - `collect_set`
  - `sequence`
- Added support for registering and calling stored procedures with `TABLE` return type.
- Added support for parameter `length` in `StringType()` to specify the maximum number of characters that can be stored by the column.
- Added the alias `functions.element_at()` for `functions.get()`.
- Added the alias `Column.contains` for `functions.contains`.
- Added experimental feature `DataFrame.alias`.
- Added support for querying metadata columns from stage when creating `DataFrame` using `DataFrameReader`.
- Added support for `StructType.add` to append more fields to existing `StructType` objects.
- Added support for parameter `execute_as` in `StoredProcedureRegistration.register_from_file()` to specify stored procedure caller rights.

### Bug Fixes

- Fixed a bug where the `Dataframe.join_table_function` did not run all of the necessary queries to set up the join table function when SQL simplifier was enabled.
- Fixed type hint declaration for custom types - `ColumnOrName`, `ColumnOrLiteralStr`, `ColumnOrSqlExpr`, `LiteralType` and `ColumnOrLiteral` that were breaking `mypy` checks.
- Fixed a bug where `DataFrameWriter.save_as_table` and `DataFrame.copy_into_table` failed to parse fully qualified table names.

## 1.4.0 (2023-04-24)

### New Features

- Added support for `session.getOrCreate`.
- Added support for alias `Column.getField`.
- Added support for new functions in `snowflake.snowpark.functions`:
  - `date_add` and `date_sub` to make add and subtract operations easier.
  - `daydiff`
  - `explode`
  - `array_distinct`.
  - `regexp_extract`.
  - `struct`.
  - `format_number`.
  - `bround`.
  - `substring_index`
- Added parameter `skip_upload_on_content_match` when creating UDFs, UDTFs and stored procedures using `register_from_file` to skip uploading files to a stage if the same version of the files are already on the stage.
- Added support for `DataFrameWriter.save_as_table` method to take table names that contain dots.
- Flattened generated SQL when `DataFrame.filter()` or `DataFrame.order_by()` is followed by a projection statement (e.g. `DataFrame.select()`, `DataFrame.with_column()`).
- Added support for creating dynamic tables _(in private preview)_ using `Dataframe.create_or_replace_dynamic_table`.
- Added an optional argument `params` in `session.sql()` to support binding variables. Note that this is not supported in stored procedures yet.

### Bug Fixes

- Fixed a bug in `strtok_to_array` where an exception was thrown when a delimiter was passed in.
- Fixed a bug in `session.add_import` where the module had the same namespace as other dependencies.

## 1.3.0 (2023-03-28)

### New Features

- Added support for `delimiters` parameter in `functions.initcap()`.
- Added support for `functions.hash()` to accept a variable number of input expressions.
- Added API `Session.RuntimeConfig` for getting/setting/checking the mutability of any runtime configuration.
- Added support managing case sensitivity in `Row` results from `DataFrame.collect` using `case_sensitive` parameter.
- Added API `Session.conf` for getting, setting or checking the mutability of any runtime configuration.
- Added support for managing case sensitivity in `Row` results from `DataFrame.collect` using `case_sensitive` parameter.
- Added indexer support for `snowflake.snowpark.types.StructType`.
- Added a keyword argument `log_on_exception` to `Dataframe.collect` and `Dataframe.collect_no_wait` to optionally disable error logging for SQL exceptions.

### Bug Fixes

- Fixed a bug where a DataFrame set operation(`DataFrame.substract`, `DataFrame.union`, etc.) being called after another DataFrame set operation and `DataFrame.select` or `DataFrame.with_column` throws an exception.
- Fixed a bug where chained sort statements are overwritten by the SQL simplifier.

### Improvements

- Simplified JOIN queries to use constant subquery aliases (`SNOWPARK_LEFT`, `SNOWPARK_RIGHT`) by default. Users can disable this at runtime with `session.conf.set('use_constant_subquery_alias', False)` to use randomly generated alias names instead.
- Allowed specifying statement parameters in `session.call()`.
- Enabled the uploading of large pandas DataFrames in stored procedures by defaulting to a chunk size of 100,000 rows.

## 1.2.0 (2023-03-02)

### New Features

- Added support for displaying source code as comments in the generated scripts when registering stored procedures. This
  is enabled by default, turn off by specifying `source_code_display=False` at registration.
- Added a parameter `if_not_exists` when creating a UDF, UDTF or Stored Procedure from Snowpark Python to ignore creating the specified function or procedure if it already exists.
- Accept integers when calling `snowflake.snowpark.functions.get` to extract value from array.
- Added `functions.reverse` in functions to open access to Snowflake built-in function
  [reverse](https://docs.snowflake.com/en/sql-reference/functions/reverse).
- Added parameter `require_scoped_url` in snowflake.snowflake.files.SnowflakeFile.open() `(in Private Preview)` to replace `is_owner_file` is marked for deprecation.

### Bug Fixes

- Fixed a bug that overwrote `paramstyle` to `qmark` when creating a Snowpark session.
- Fixed a bug where `df.join(..., how="cross")` fails with `SnowparkJoinException: (1112): Unsupported using join type 'Cross'`.
- Fixed a bug where querying a `DataFrame` column created from chained function calls used a wrong column name.

## 1.1.0 (2023-01-26)

### New Features:

- Added `asc`, `asc_nulls_first`, `asc_nulls_last`, `desc`, `desc_nulls_first`, `desc_nulls_last`, `date_part` and `unix_timestamp` in functions.
- Added the property `DataFrame.dtypes` to return a list of column name and data type pairs.
- Added the following aliases:
  - `functions.expr()` for `functions.sql_expr()`.
  - `functions.date_format()` for `functions.to_date()`.
  - `functions.monotonically_increasing_id()` for `functions.seq8()`
  - `functions.from_unixtime()` for `functions.to_timestamp()`

### Bug Fixes:

- Fixed a bug in SQL simplifier that didn’t handle Column alias and join well in some cases. See https://github.com/snowflakedb/snowpark-python/issues/658 for details.
- Fixed a bug in SQL simplifier that generated wrong column names for function calls, NaN and INF.

### Improvements

- The session parameter `PYTHON_SNOWPARK_USE_SQL_SIMPLIFIER` is `True` after Snowflake 7.3 was released. In snowpark-python, `session.sql_simplifier_enabled` reads the value of `PYTHON_SNOWPARK_USE_SQL_SIMPLIFIER` by default, meaning that the SQL simplfier is enabled by default after the Snowflake 7.3 release. To turn this off, set `PYTHON_SNOWPARK_USE_SQL_SIMPLIFIER` in Snowflake to `False` or run `session.sql_simplifier_enabled = False` from Snowpark. It is recommended to use the SQL simplifier because it helps to generate more concise SQL.

## 1.0.0 (2022-11-01)

### New Features

- Added `Session.generator()` to create a new `DataFrame` using the Generator table function.
- Added a parameter `secure` to the functions that create a secure UDF or UDTF.

## 0.12.0 (2022-10-14)

### New Features

- Added new APIs for async job:
  - `Session.create_async_job()` to create an `AsyncJob` instance from a query id.
  - `AsyncJob.result()` now accepts argument `result_type` to return the results in different formats.
  - `AsyncJob.to_df()` returns a `DataFrame` built from the result of this asynchronous job.
  - `AsyncJob.query()` returns the SQL text of the executed query.
- `DataFrame.agg()` and `RelationalGroupedDataFrame.agg()` now accept variable-length arguments.
- Added parameters `lsuffix` and `rsuffix` to `DataFram.join()` and `DataFrame.cross_join()` to conveniently rename overlapping columns.
- Added `Table.drop_table()` so you can drop the temp table after `DataFrame.cache_result()`. `Table` is also a context manager so you can use the `with` statement to drop the cache temp table after use.
- Added `Session.use_secondary_roles()`.
- Added functions `first_value()` and `last_value()`. (contributed by @chasleslr)
- Added `on` as an alias for `using_columns` and `how` as an alias for `join_type` in `DataFrame.join()`.

### Bug Fixes

- Fixed a bug in `Session.create_dataframe()` that raised an error when `schema` names had special characters.
- Fixed a bug in which options set in `Session.read.option()` were not passed to `DataFrame.copy_into_table()` as default values.
- Fixed a bug in which `DataFrame.copy_into_table()` raises an error when a copy option has single quotes in the value.

## 0.11.0 (2022-09-28)

### Behavior Changes

- `Session.add_packages()` now raises `ValueError` when the version of a package cannot be found in Snowflake Anaconda channel. Previously, `Session.add_packages()` succeeded, and a `SnowparkSQLException` exception was raised later in the UDF/SP registration step.

### New Features:

- Added method `FileOperation.get_stream()` to support downloading stage files as stream.
- Added support in `functions.ntiles()` to accept int argument.
- Added the following aliases:
  - `functions.call_function()` for `functions.call_builtin()`.
  - `functions.function()` for `functions.builtin()`.
  - `DataFrame.order_by()` for `DataFrame.sort()`
  - `DataFrame.orderBy()` for `DataFrame.sort()`
- Improved `DataFrame.cache_result()` to return a more accurate `Table` class instead of a `DataFrame` class.
- Added support to allow `session` as the first argument when calling `StoredProcedure`.

### Improvements

- Improved nested query generation by flattening queries when applicable.
  - This improvement could be enabled by setting `Session.sql_simplifier_enabled = True`.
  - `DataFrame.select()`, `DataFrame.with_column()`, `DataFrame.drop()` and other select-related APIs have more flattened SQLs.
  - `DataFrame.union()`, `DataFrame.union_all()`, `DataFrame.except_()`, `DataFrame.intersect()`, `DataFrame.union_by_name()` have flattened SQLs generated when multiple set operators are chained.
- Improved type annotations for async job APIs.

### Bug Fixes

- Fixed a bug in which `Table.update()`, `Table.delete()`, `Table.merge()` try to reference a temp table that does not exist.

## 0.10.0 (2022-09-16)

### New Features:

- Added experimental APIs for evaluating Snowpark dataframes with asynchronous queries:
  - Added keyword argument `block` to the following action APIs on Snowpark dataframes (which execute queries) to allow asynchronous evaluations:
    - `DataFrame.collect()`, `DataFrame.to_local_iterator()`, `DataFrame.to_pandas()`, `DataFrame.to_pandas_batches()`, `DataFrame.count()`, `DataFrame.first()`.
    - `DataFrameWriter.save_as_table()`, `DataFrameWriter.copy_into_location()`.
    - `Table.delete()`, `Table.update()`, `Table.merge()`.
  - Added method `DataFrame.collect_nowait()` to allow asynchronous evaluations.
  - Added class `AsyncJob` to retrieve results from asynchronously executed queries and check their status.
- Added support for `table_type` in `Session.write_pandas()`. You can now choose from these `table_type` options: `"temporary"`, `"temp"`, and `"transient"`.
- Added support for using Python structured data (`list`, `tuple` and `dict`) as literal values in Snowpark.
- Added keyword argument `execute_as` to `functions.sproc()` and `session.sproc.register()` to allow registering a stored procedure as a caller or owner.
- Added support for specifying a pre-configured file format when reading files from a stage in Snowflake.

### Improvements:

- Added support for displaying details of a Snowpark session.

### Bug Fixes:

- Fixed a bug in which `DataFrame.copy_into_table()` and `DataFrameWriter.save_as_table()` mistakenly created a new table if the table name is fully qualified, and the table already exists.

### Deprecations:

- Deprecated keyword argument `create_temp_table` in `Session.write_pandas()`.
- Deprecated invoking UDFs using arguments wrapped in a Python list or tuple. You can use variable-length arguments without a list or tuple.

### Dependency updates

- Updated ``snowflake-connector-python`` to 2.7.12.

## 0.9.0 (2022-08-30)

### New Features:

- Added support for displaying source code as comments in the generated scripts when registering UDFs.
  This feature is turned on by default. To turn it off, pass the new keyword argument `source_code_display` as `False` when calling `register()` or `@udf()`.
- Added support for calling table functions from `DataFrame.select()`, `DataFrame.with_column()` and `DataFrame.with_columns()` which now take parameters of type `table_function.TableFunctionCall` for columns.
- Added keyword argument `overwrite` to `session.write_pandas()` to allow overwriting contents of a Snowflake table with that of a pandas DataFrame.
- Added keyword argument `column_order` to `df.write.save_as_table()` to specify the matching rules when inserting data into table in append mode.
- Added method `FileOperation.put_stream()` to upload local files to a stage via file stream.
- Added methods `TableFunctionCall.alias()` and `TableFunctionCall.as_()` to allow aliasing the names of columns that come from the output of table function joins.
- Added function `get_active_session()` in module `snowflake.snowpark.context` to get the current active Snowpark session.

### Bug Fixes:

- Fixed a bug in which batch insert should not raise an error when `statement_params` is not passed to the function.
- Fixed a bug in which column names should be quoted when `session.create_dataframe()` is called with dicts and a given schema.
- Fixed a bug in which creation of table should be skipped if the table already exists and is in append mode when calling `df.write.save_as_table()`.
- Fixed a bug in which third-party packages with underscores cannot be added when registering UDFs.

### Improvements:

- Improved function `function.uniform()` to infer the types of inputs `max_` and `min_` and cast the limits to `IntegerType` or `FloatType` correspondingly.

## 0.8.0 (2022-07-22)

### New Features:

- Added keyword only argument `statement_params` to the following methods to allow for specifying statement level parameters:
  - `collect`, `to_local_iterator`, `to_pandas`, `to_pandas_batches`,
    `count`, `copy_into_table`, `show`, `create_or_replace_view`, `create_or_replace_temp_view`, `first`, `cache_result`
    and `random_split` on class `snowflake.snowpark.Dateframe`.
  - `update`, `delete` and `merge` on class `snowflake.snowpark.Table`.
  - `save_as_table` and `copy_into_location` on class `snowflake.snowpark.DataFrameWriter`.
  - `approx_quantile`, `statement_params`, `cov` and `crosstab` on class `snowflake.snowpark.DataFrameStatFunctions`.
  - `register` and `register_from_file` on class `snowflake.snowpark.udf.UDFRegistration`.
  - `register` and `register_from_file` on class `snowflake.snowpark.udtf.UDTFRegistration`.
  - `register` and `register_from_file` on class `snowflake.snowpark.stored_procedure.StoredProcedureRegistration`.
  - `udf`, `udtf` and `sproc` in `snowflake.snowpark.functions`.
- Added support for `Column` as an input argument to `session.call()`.
- Added support for `table_type` in `df.write.save_as_table()`. You can now choose from these `table_type` options: `"temporary"`, `"temp"`, and `"transient"`.

### Improvements:

- Added validation of object name in `session.use_*` methods.
- Updated the query tag in SQL to escape it when it has special characters.
- Added a check to see if Anaconda terms are acknowledged when adding missing packages.

### Bug Fixes:

- Fixed the limited length of the string column in `session.create_dataframe()`.
- Fixed a bug in which `session.create_dataframe()` mistakenly converted 0 and `False` to `None` when the input data was only a list.
- Fixed a bug in which calling `session.create_dataframe()` using a large local dataset sometimes created a temp table twice.
- Aligned the definition of `function.trim()` with the SQL function definition.
- Fixed an issue where snowpark-python would hang when using the Python system-defined (built-in function) `sum` vs. the Snowpark `function.sum()`.

### Deprecations:

- Deprecated keyword argument `create_temp_table` in `df.write.save_as_table()`.

## 0.7.0 (2022-05-25)

### New Features:

- Added support for user-defined table functions (UDTFs).
  - Use function `snowflake.snowpark.functions.udtf()` to register a UDTF, or use it as a decorator to register the UDTF.
    - You can also use `Session.udtf.register()` to register a UDTF.
  - Use `Session.udtf.register_from_file()` to register a UDTF from a Python file.
- Updated APIs to query a table function, including both Snowflake built-in table functions and UDTFs.
  - Use function `snowflake.snowpark.functions.table_function()` to create a callable representing a table function and use it to call the table function in a query.
  - Alternatively, use function `snowflake.snowpark.functions.call_table_function()` to call a table function.
  - Added support for `over` clause that specifies `partition by` and `order by` when lateral joining a table function.
  - Updated `Session.table_function()` and `DataFrame.join_table_function()` to accept `TableFunctionCall` instances.

### Breaking Changes:

- When creating a function with `functions.udf()` and `functions.sproc()`, you can now specify an empty list for the `imports` or `packages` argument to indicate that no import or package is used for this UDF or stored procedure. Previously, specifying an empty list meant that the function would use session-level imports or packages.
- Improved the `__repr__` implementation of data types in `types.py`. The unused `type_name` property has been removed.
- Added a Snowpark-specific exception class for SQL errors. This replaces the previous `ProgrammingError` from the Python connector.

### Improvements:

- Added a lock to a UDF or UDTF when it is called for the first time per thread.
- Improved the error message for pickling errors that occurred during UDF creation.
- Included the query ID when logging the failed query.

### Bug Fixes:

- Fixed a bug in which non-integral data (such as timestamps) was occasionally converted to integer when calling `DataFrame.to_pandas()`.
- Fixed a bug in which `DataFrameReader.parquet()` failed to read a parquet file when its column contained spaces.
- Fixed a bug in which `DataFrame.copy_into_table()` failed when the dataframe is created by reading a file with inferred schemas.

### Deprecations

`Session.flatten()` and `DataFrame.flatten()`.

### Dependency Updates:

- Restricted the version of `cloudpickle` <= `2.0.0`.

## 0.6.0 (2022-04-27)

### New Features:

- Added support for vectorized UDFs with the input as a pandas DataFrame or pandas Series and the output as a pandas Series. This improves the performance of UDFs in Snowpark.
- Added support for inferring the schema of a DataFrame by default when it is created by reading a Parquet, Avro, or ORC file in the stage.
- Added functions `current_session()`, `current_statement()`, `current_user()`, `current_version()`, `current_warehouse()`, `date_from_parts()`, `date_trunc()`, `dayname()`, `dayofmonth()`, `dayofweek()`, `dayofyear()`, `grouping()`, `grouping_id()`, `hour()`, `last_day()`, `minute()`, `next_day()`, `previous_day()`, `second()`, `month()`, `monthname()`, `quarter()`, `year()`, `current_database()`, `current_role()`, `current_schema()`, `current_schemas()`, `current_region()`, `current_avaliable_roles()`, `add_months()`, `any_value()`, `bitnot()`, `bitshiftleft()`, `bitshiftright()`, `convert_timezone()`, `uniform()`, `strtok_to_array()`, `sysdate()`, `time_from_parts()`,  `timestamp_from_parts()`, `timestamp_ltz_from_parts()`, `timestamp_ntz_from_parts()`, `timestamp_tz_from_parts()`, `weekofyear()`, `percentile_cont()` to `snowflake.snowflake.functions`.

### Breaking Changes:

- Expired deprecations:
  - Removed the following APIs that were deprecated in 0.4.0: `DataFrame.groupByGroupingSets()`, `DataFrame.naturalJoin()`, `DataFrame.joinTableFunction`, `DataFrame.withColumns()`, `Session.getImports()`, `Session.addImport()`, `Session.removeImport()`, `Session.clearImports()`, `Session.getSessionStage()`, `Session.getDefaultDatabase()`, `Session.getDefaultSchema()`, `Session.getCurrentDatabase()`, `Session.getCurrentSchema()`, `Session.getFullyQualifiedCurrentSchema()`.

### Improvements:

- Added support for creating an empty `DataFrame` with a specific schema using the `Session.create_dataframe()` method.
- Changed the logging level from `INFO` to `DEBUG` for several logs (e.g., the executed query) when evaluating a dataframe.
- Improved the error message when failing to create a UDF due to pickle errors.

### Bug Fixes:

- Removed pandas hard dependencies in the `Session.create_dataframe()` method.

### Dependency Updates:

- Added `typing-extension` as a new dependency with the version >= `4.1.0`.

## 0.5.0 (2022-03-22)

### New Features

- Added stored procedures API.
  - Added `Session.sproc` property and `sproc()` to `snowflake.snowpark.functions`, so you can register stored procedures.
  - Added `Session.call` to call stored procedures by name.
- Added `UDFRegistration.register_from_file()` to allow registering UDFs from Python source files or zip files directly.
- Added `UDFRegistration.describe()` to describe a UDF.
- Added `DataFrame.random_split()` to provide a way to randomly split a dataframe.
- Added functions `md5()`, `sha1()`, `sha2()`, `ascii()`, `initcap()`, `length()`, `lower()`, `lpad()`, `ltrim()`, `rpad()`, `rtrim()`, `repeat()`, `soundex()`, `regexp_count()`, `replace()`, `charindex()`, `collate()`, `collation()`, `insert()`, `left()`, `right()`, `endswith()` to `snowflake.snowpark.functions`.
- Allowed `call_udf()` to accept literal values.
- Provided a `distinct` keyword in `array_agg()`.

### Bug Fixes:

- Fixed an issue that caused `DataFrame.to_pandas()` to have a string column if `Column.cast(IntegerType())` was used.
- Fixed a bug in `DataFrame.describe()` when there is more than one string column.

## 0.4.0 (2022-02-15)

### New Features

- You can now specify which Anaconda packages to use when defining UDFs.
  - Added `add_packages()`, `get_packages()`, `clear_packages()`, and `remove_package()`, to class `Session`.
  - Added `add_requirements()` to `Session` so you can use a requirements file to specify which packages this session will use.
  - Added parameter `packages` to function `snowflake.snowpark.functions.udf()` and method `UserDefinedFunction.register()` to indicate UDF-level Anaconda package dependencies when creating a UDF.
  - Added parameter `imports` to `snowflake.snowpark.functions.udf()` and `UserDefinedFunction.register()` to specify UDF-level code imports.
- Added a parameter `session` to function `udf()` and `UserDefinedFunction.register()` so you can specify which session to use to create a UDF if you have multiple sessions.
- Added types `Geography` and `Variant` to `snowflake.snowpark.types` to be used as type hints for Geography and Variant data when defining a UDF.
- Added support for Geography geoJSON data.
- Added `Table`, a subclass of `DataFrame` for table operations:
  - Methods `update` and `delete` update and delete rows of a table in Snowflake.
  - Method `merge` merges data from a `DataFrame` to a `Table`.
  - Override method `DataFrame.sample()` with an additional parameter `seed`, which works on tables but not on view and sub-queries.
- Added `DataFrame.to_local_iterator()` and `DataFrame.to_pandas_batches()` to allow getting results from an iterator when the result set returned from the Snowflake database is too large.
- Added `DataFrame.cache_result()` for caching the operations performed on a `DataFrame` in a temporary table.
  Subsequent operations on the original `DataFrame` have no effect on the cached result `DataFrame`.
- Added property `DataFrame.queries` to get SQL queries that will be executed to evaluate the `DataFrame`.
- Added `Session.query_history()` as a context manager to track SQL queries executed on a session, including all SQL queries to evaluate `DataFrame`s created from a session. Both query ID and query text are recorded.
- You can now create a `Session` instance from an existing established `snowflake.connector.SnowflakeConnection`. Use parameter `connection` in `Session.builder.configs()`.
- Added `use_database()`, `use_schema()`, `use_warehouse()`, and `use_role()` to class `Session` to switch database/schema/warehouse/role after a session is created.
- Added `DataFrameWriter.copy_into_table()` to unload a `DataFrame` to stage files.
- Added `DataFrame.unpivot()`.
- Added `Column.within_group()` for sorting the rows by columns with some aggregation functions.
- Added functions `listagg()`, `mode()`, `div0()`, `acos()`, `asin()`, `atan()`, `atan2()`, `cos()`, `cosh()`, `sin()`, `sinh()`, `tan()`, `tanh()`, `degrees()`, `radians()`, `round()`, `trunc()`, and `factorial()` to `snowflake.snowflake.functions`.
- Added an optional argument `ignore_nulls` in function `lead()` and `lag()`.
- The `condition` parameter of function `when()` and `iff()` now accepts SQL expressions.

### Improvements

- All function and method names have been renamed to use the snake case naming style, which is more Pythonic. For convenience, some camel case names are kept as aliases to the snake case APIs. It is recommended to use the snake case APIs.
  - Deprecated these methods on class `Session` and replaced them with their snake case equivalents: `getImports()`, `addImports()`, `removeImport()`, `clearImports()`, `getSessionStage()`, `getDefaultSchema()`, `getDefaultSchema()`, `getCurrentDatabase()`, `getFullyQualifiedCurrentSchema()`.
  - Deprecated these methods on class `DataFrame` and replaced them with their snake case equivalents: `groupingByGroupingSets()`, `naturalJoin()`, `withColumns()`, `joinTableFunction()`.
- Property `DataFrame.columns` is now consistent with `DataFrame.schema.names` and the Snowflake database `Identifier Requirements`.
- `Column.__bool__()` now raises a `TypeError`. This will ban the use of logical operators `and`, `or`, `not` on `Column` object, for instance `col("a") > 1 and col("b") > 2` will raise the `TypeError`. Use `(col("a") > 1) & (col("b") > 2)` instead.
- Changed `PutResult` and `GetResult` to subclass `NamedTuple`.
- Fixed a bug which raised an error when the local path or stage location has a space or other special characters.
- Changed `DataFrame.describe()` so that non-numeric and non-string columns are ignored instead of raising an exception.

### Dependency updates

- Updated ``snowflake-connector-python`` to 2.7.4.

## 0.3.0 (2022-01-09)

### New Features

- Added `Column.isin()`, with an alias `Column.in_()`.
- Added `Column.try_cast()`, which is a special version of `cast()`. It tries to cast a string expression to other types and returns `null` if the cast is not possible.
- Added `Column.startswith()` and `Column.substr()` to process string columns.
- `Column.cast()` now also accepts a `str` value to indicate the cast type in addition to a `DataType` instance.
- Added `DataFrame.describe()` to summarize stats of a `DataFrame`.
- Added `DataFrame.explain()` to print the query plan of a `DataFrame`.
- `DataFrame.filter()` and `DataFrame.select_expr()` now accepts a sql expression.
- Added a new `bool` parameter `create_temp_table` to methods `DataFrame.saveAsTable()` and `Session.write_pandas()` to optionally create a temp table.
- Added `DataFrame.minus()` and `DataFrame.subtract()` as aliases to `DataFrame.except_()`.
- Added `regexp_replace()`, `concat()`, `concat_ws()`, `to_char()`, `current_timestamp()`, `current_date()`, `current_time()`, `months_between()`, `cast()`, `try_cast()`, `greatest()`, `least()`, and `hash()` to module `snowflake.snowpark.functions`.

### Bug Fixes

- Fixed an issue where `Session.createDataFrame(pandas_df)` and `Session.write_pandas(pandas_df)` raise an exception when the `pandas DataFrame` has spaces in the column name.
- `DataFrame.copy_into_table()` sometimes prints an `error` level log entry while it actually works. It's fixed now.
- Fixed an API docs issue where some `DataFrame` APIs are missing from the docs.

### Dependency updates

- Update ``snowflake-connector-python`` to 2.7.2, which upgrades ``pyarrow`` dependency to 6.0.x. Refer to the [python connector 2.7.2 release notes](https://pypi.org/project/snowflake-connector-python/2.7.2/) for more details.

## 0.2.0 (2021-12-02)

### New Features

- Updated the `Session.createDataFrame()` method for creating a `DataFrame` from a pandas DataFrame.
- Added the `Session.write_pandas()` method for writing a `pandas DataFrame` to a table in Snowflake and getting a `Snowpark DataFrame` object back.
- Added new classes and methods for calling window functions.
- Added the new functions `cume_dist()`, to find the cumulative distribution of a value with regard to other values within a window partition,
  and `row_number()`, which returns a unique row number for each row within a window partition.
- Added functions for computing statistics for DataFrames in the `DataFrameStatFunctions` class.
- Added functions for handling missing values in a DataFrame in the `DataFrameNaFunctions` class.
- Added new methods `rollup()`, `cube()`, and `pivot()` to the `DataFrame` class.
- Added the `GroupingSets` class, which you can use with the DataFrame groupByGroupingSets method to perform a SQL GROUP BY GROUPING SETS.
- Added the new `FileOperation(session)`
  class that you can use to upload and download files to and from a stage.
- Added the `DataFrame.copy_into_table()`
  method for loading data from files in a stage into a table.
- In CASE expressions, the functions `when()` and `otherwise()`
  now accept Python types in addition to `Column` objects.
- When you register a UDF you can now optionally set the `replace` parameter to `True` to overwrite an existing UDF with the same name.

### Improvements

- UDFs are now compressed before they are uploaded to the server. This makes them about 10 times smaller, which can help
  when you are using large ML model files.
- When the size of a UDF is less than 8196 bytes, it will be uploaded as in-line code instead of uploaded to a stage.

### Bug Fixes

- Fixed an issue where the statement `df.select(when(col("a") == 1, 4).otherwise(col("a"))), [Row(4), Row(2), Row(3)]` raised an exception.
- Fixed an issue where `df.toPandas()` raised an exception when a DataFrame was created from large local data.

## 0.1.0 (2021-10-26)

Start of Private Preview<|MERGE_RESOLUTION|>--- conflicted
+++ resolved
@@ -17,37 +17,6 @@
 
 ### New Features
 
-<<<<<<< HEAD
-- Added support for registering udfs and stored procedure to local testing.
-- Added support for the following local testing APIs:
-  - snowflake.snowpark.Session:
-    - file.put
-    - file.put_stream
-    - file.get
-    - file.get_stream
-    - read.json
-    - add_import
-    - remove_import
-    - get_imports
-    - clear_imports
-    - add_packages
-    - add_requirements
-    - clear_packages
-    - remove_package
-    - udf.register
-    - udf.register_from_file
-  - snowflake.snowpark.functions
-    - current_database
-    - current_session
-    - concat
-    - concat_ws
-    - date_trunc
-    - object_construct
-    - object_construct_keep_null
-    - pow
-    - sqrt
-=======
->>>>>>> e8270b2c
 - Added `truncate` save mode in `DataFrameWrite` to overwrite existing tables by truncating the underlying table instead of dropping it.
 - Added telemetry to calculate query plan height and number of duplicate nodes during collect operations.
 - Added the functions below to unload data from a `DataFrame` into one or more files in a stage:
@@ -105,6 +74,8 @@
   - snowflake.snowpark.functions
     - current_database
     - current_session
+    - concat
+    - concat_ws
     - date_trunc
     - object_construct
     - object_construct_keep_null

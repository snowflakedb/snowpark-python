--- conflicted
+++ resolved
@@ -2,7 +2,6 @@
 
 ## 1.18.0 (TBD)
 
-<<<<<<< HEAD
 ### Snowpark Python API Updates
 
 #### New Features
@@ -14,13 +13,12 @@
 #### New Features
 
 - Added `DataFrame.cache_result` and `Series.cache_result` methods for users to persist DataFrames' and Series' to a temporary table lasting the duration of the session to improve latency of subsequent operations.
-=======
+
 ### Snowpark Local Testing Updates
 
 #### Bug Fixes
 
 - Fixed a bug that when processing time format, fractional second part is not handled properly.
->>>>>>> 28cc3245
 
 ## 1.17.0 (2024-05-21)
 

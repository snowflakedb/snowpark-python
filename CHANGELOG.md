--- conflicted
+++ resolved
@@ -36,15 +36,12 @@
   Snowpark `DataFrame` reference of an internal `DataFrameReference` object
   has changed.
 - Eliminate duplicate parameter check queries for casing status when retrieving the session.
-- Retrieve dataframe row counts through object metadata to avoid a COUNT(\*) query (performance).
+- Retrieve dataframe row counts through object metadata to avoid a COUNT(\*) query (performance)
 - Added support for applying Snowflake Cortex function `Complete`.
-<<<<<<< HEAD
-- Updated the error message for when Snowpark pandas is referenced within apply.
-=======
 - Introduce faster pandas: Improved performance by deferring row position computation. 
   - The following operations are currently supported and can benefit from the optimization: `read_snowflake`, `repr`, `loc`, `reset_index`, `merge`, and binary operations.
   - If a lazy object (e.g., DataFrame or Series) depends on a mix of supported and unsupported operations, the optimization will not be used.
->>>>>>> 137c7b5f
+- Updated the error message for when Snowpark pandas is referenced within apply.
 
 #### Dependency Updates
 

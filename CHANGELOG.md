# Release History

## 1.18.0 (TBD)

### Snowpark Python API Updates

#### New Features

#### Improvements

### Snowpark pandas API Updates

#### New Features

- Added support for `if_not_exists` parameter during udf and sproc registration.

#### Improvements

- Added partial support for `DataFrame.pivot_table` with no `index` parameter, as well as for `margins` parameter.
- Aligned error experience when calling udf and sprocs.
- Added appropriate error messages for is_permanent/anonymous udf/sproc registration to make it more clear that those features are not yet supported.
- Updated the signature of `DataFrame.shift`/`Series.shift`/`DataFrameGroupBy.shift`/`SeriesGroupBy.shift` to match pandas 2.2.1. Snowpark pandas does not yet support the newly-added `suffix` argument, or sequence values of `periods`.

### Snowpark Local Testing Updates

#### Breaking changes

- File read operation with unsupported options and values now raises `NotImplementedError` instead of warnings.

### New Features

- Added support for the following DataFrameReader read options to file formats `csv` and `json`:
  - PURGE
  - PATTERN
  - INFER_SCHEMA with value being `False`
  - ENCODING with value being `UTF8`

#### Bug Fixes

- Fixed a bug that when processing time format, fractional second part is not handled properly.
- Fixed bugs in TimestampType casting that resulted in incorrect data.
- Fixed a bug that caused DecimalType data to have incorrect precision in some cases.
- Fixed a bug where referencing missing table or view raises confusing `IndexError`.
- Fixed a bug that mocked function `to_timestamp_ntz` can not handle None data.
- Fixed a bug that mocked UDFs handles output data of None improperly.
<<<<<<< HEAD
- Removed dependency check for `pyarrow` as it is not used.
=======
- Fixed a bug that integer precision of large value gets lost when converted to pandas DataFrame.
- Fixed a bug that the schema of datetime object is wrong when create DataFrame from a pandas DataFrame.
>>>>>>> 911491f6

#### Improvements

- Improved error experience of `DataFrameAnalyticsFunctions.moving_agg` and `DataFrameAnalyticsFunctions.cumulative_agg` methods that `NotImplementError` will be raised when called.

## 1.17.0 (2024-05-21)

### Snowpark Python API Updates

#### New Features

- Added support to add a comment on tables and views using the functions listed below:
  - `DataFrameWriter.save_as_table`
  - `DataFrame.create_or_replace_view`
  - `DataFrame.create_or_replace_temp_view`
  - `DataFrame.create_or_replace_dynamic_table`

#### Improvements

- Improved error message to remind users to set `{"infer_schema": True}` when reading CSV file without specifying its schema.

### Snowpark pandas API Updates

#### New Features

- Start of Public Preview of Snowpark pandas API. Refer to the [Snowpark pandas API Docs](https://docs.snowflake.com/LIMITEDACCESS/snowpark-pandas) for more details.

### Snowpark Local Testing Updates

#### New Features

- Added support for NumericType and VariantType data conversion in the mocked function `to_timestamp_ltz`, `to_timestamp_ntz`, `to_timestamp_tz` and `to_timestamp`.
- Added support for DecimalType, BinaryType, ArrayType, MapType, TimestampType, DateType and TimeType data conversion in the mocked function `to_char`.
- Added support for the following APIs:
  - snowflake.snowpark.functions:
    - to_varchar
  - snowflake.snowpark.DataFrame:
    - pivot
  - snowflake.snowpark.Session:
    - cancel_all
- Introduced a new exception class `snowflake.snowpark.mock.exceptions.SnowparkLocalTestingException`.
- Added support for casting to FloatType

#### Bug Fixes

- Fixed a bug that stored procedure and UDF should not remove imports already in the `sys.path` during the clean-up step.
- Fixed a bug that when processing datetime format, the fractional second part is not handled properly.
- Fixed a bug that on Windows platform that file operations was unable to properly handle file separator in directory name.
- Fixed a bug that on Windows platform that when reading a pandas dataframe, IntervalType column with integer data can not be processed.
- Fixed a bug that prevented users from being able to select multiple columns with the same alias.
- Fixed a bug that `Session.get_current_[schema|database|role|user|account|warehouse]` returns upper-cased identifiers when identifiers are quoted.
- Fixed a bug that function `substr` and `substring` can not handle 0-based `start_expr`.

#### Improvements

- Standardized the error experience by raising `SnowparkLocalTestingException` in error cases which is on par with `SnowparkSQLException` raised in non-local execution.
- Improved error experience of `Session.write_pandas` method that `NotImplementError` will be raised when called.
- Aligned error experience with reusing a closed session in non-local execution.

## 1.16.0 (2024-05-07)

### New Features

- Support stored procedure register with packages given as Python modules.
- Added snowflake.snowpark.Session.lineage.trace to explore data lineage of snowfake objects.
- Added support for structured type schema parsing.

### Bug Fixes

- Fixed a bug when inferring schema, single quotes are added to stage files already have single quotes.

### Local Testing Updates

#### New Features

- Added support for StringType, TimestampType and VariantType data conversion in the mocked function `to_date`.
- Added support for the following APIs:
  - snowflake.snowpark.functions
    - get
    - concat
    - concat_ws

#### Bug Fixes

- Fixed a bug that caused `NaT` and `NaN` values to not be recognized.
- Fixed a bug where, when inferring a schema, single quotes were added to stage files that already had single quotes.
- Fixed a bug where `DataFrameReader.csv` was unable to handle quoted values containing a delimiter.
- Fixed a bug that when there is `None` value in an arithmetic calculation, the output should remain `None` instead of `math.nan`.
- Fixed a bug in function `sum` and `covar_pop` that when there is `math.nan` in the data, the output should also be `math.nan`.
- Fixed a bug that stage operation can not handle directories.
- Fixed a bug that `DataFrame.to_pandas` should take Snowflake numeric types with precision 38 as `int64`.

## 1.15.0 (2024-04-24)

### New Features

- Added `truncate` save mode in `DataFrameWrite` to overwrite existing tables by truncating the underlying table instead of dropping it.
- Added telemetry to calculate query plan height and number of duplicate nodes during collect operations.
- Added the functions below to unload data from a `DataFrame` into one or more files in a stage:
  - `DataFrame.write.json`
  - `DataFrame.write.csv`
  - `DataFrame.write.parquet`
- Added distributed tracing using open telemetry APIs for action functions in `DataFrame` and `DataFrameWriter`:
  - snowflake.snowpark.DataFrame:
    - collect
    - collect_nowait
    - to_pandas
    - count
    - show
  - snowflake.snowpark.DataFrameWriter:
    - save_as_table
- Added support for snow:// URLs to `snowflake.snowpark.Session.file.get` and `snowflake.snowpark.Session.file.get_stream`
- Added support to register stored procedures and UDxFs with a `comment`.
- UDAF client support is ready for public preview. Please stay tuned for the Snowflake announcement of UDAF public preview.
- Added support for dynamic pivot.  This feature is currently in private preview.

### Improvements

- Improved the generated query performance for both compilation and execution by converting duplicate subqueries to Common Table Expressions (CTEs). It is still an experimental feature not enabled by default, and can be enabled by setting `session.cte_optimization_enabled` to `True`.

### Bug Fixes

- Fixed a bug where `statement_params` was not passed to query executions that register stored procedures and user defined functions.
- Fixed a bug causing `snowflake.snowpark.Session.file.get_stream` to fail for quoted stage locations.
- Fixed a bug that an internal type hint in `utils.py` might raise AttributeError in case the underlying module can not be found.

### Local Testing Updates

#### New Features

- Added support for registering UDFs and stored procedures.
- Added support for the following APIs:
  - snowflake.snowpark.Session:
    - file.put
    - file.put_stream
    - file.get
    - file.get_stream
    - read.json
    - add_import
    - remove_import
    - get_imports
    - clear_imports
    - add_packages
    - add_requirements
    - clear_packages
    - remove_package
    - udf.register
    - udf.register_from_file
    - sproc.register
    - sproc.register_from_file
  - snowflake.snowpark.functions
    - current_database
    - current_session
    - date_trunc
    - object_construct
    - object_construct_keep_null
    - pow
    - sqrt
    - udf
    - sproc
- Added support for StringType, TimestampType and VariantType data conversion in the mocked function `to_time`.

#### Bug Fixes

- Fixed a bug that null filled columns for constant functions.
- Fixed a bug that implementation of to_object, to_array and to_binary to better handle null inputs.
- Fixed a bug that timestamp data comparison can not handle year beyond 2262.
- Fixed a bug that `Session.builder.getOrCreate` should return the created mock session.

## 1.14.0 (2024-03-20)

### New Features

- Added support for creating vectorized UDTFs with `process` method.
- Added support for dataframe functions:
  - to_timestamp_ltz
  - to_timestamp_ntz
  - to_timestamp_tz
  - locate
- Added support for ASOF JOIN type.
- Added support for the following local testing APIs:
  - snowflake.snowpark.functions:
    - to_double
    - to_timestamp
    - to_timestamp_ltz
    - to_timestamp_ntz
    - to_timestamp_tz
    - greatest
    - least
    - convert_timezone
    - dateadd
    - date_part
  - snowflake.snowpark.Session:
    - get_current_account
    - get_current_warehouse
    - get_current_role
    - use_schema
    - use_warehouse
    - use_database
    - use_role

### Bug Fixes

- Fixed a bug in `SnowflakePlanBuilder` that `save_as_table` does not filter column that name start with '$' and follow by number correctly.
- Fixed a bug that statement parameters may have no effect when resolving imports and packages.
- Fixed bugs in local testing:
  - LEFT ANTI and LEFT SEMI joins drop rows with null values.
  - DataFrameReader.csv incorrectly parses data when the optional parameter `field_optionally_enclosed_by` is specified.
  - Column.regexp only considers the first entry when `pattern` is a `Column`.
  - Table.update raises `KeyError` when updating null values in the rows.
  - VARIANT columns raise errors at `DataFrame.collect`.
  - `count_distinct` does not work correctly when counting.
  - Null values in integer columns raise `TypeError`.

### Improvements

- Added telemetry to local testing.
- Improved the error message of `DataFrameReader` to raise `FileNotFound` error when reading a path that does not exist or when there are no files under the path.

## 1.13.0 (2024-02-26)

### New Features

- Added support for an optional `date_part` argument in function `last_day`.
- `SessionBuilder.app_name` will set the query_tag after the session is created.
- Added support for the following local testing functions:
  - current_timestamp
  - current_date
  - current_time
  - strip_null_value
  - upper
  - lower
  - length
  - initcap

### Improvements

- Added cleanup logic at interpreter shutdown to close all active sessions.
- Closing sessions within stored procedures now is a no-op logging a warning instead of raising an error.

### Bug Fixes

- Fixed a bug in `DataFrame.to_local_iterator` where the iterator could yield wrong results if another query is executed before the iterator finishes due to wrong isolation level. For details, please see #945.
- Fixed a bug that truncated table names in error messages while running a plan with local testing enabled.
- Fixed a bug that `Session.range` returns empty result when the range is large.

## 1.12.1 (2024-02-08)

### Improvements

- Use `split_blocks=True` by default during `to_pandas` conversion, for optimal memory allocation. This parameter is passed to `pyarrow.Table.to_pandas`, which enables `PyArrow` to split the memory allocation into smaller, more manageable blocks instead of allocating a single contiguous block. This results in better memory management when dealing with larger datasets.

### Bug Fixes

- Fixed a bug in `DataFrame.to_pandas` that caused an error when evaluating on a Dataframe with an `IntergerType` column with null values.

## 1.12.0 (2024-01-30)

### New Features

- Exposed `statement_params` in `StoredProcedure.__call__`.
- Added two optional arguments to `Session.add_import`.
  - `chunk_size`: The number of bytes to hash per chunk of the uploaded files.
  - `whole_file_hash`: By default only the first chunk of the uploaded import is hashed to save time. When this is set to True each uploaded file is fully hashed instead.
- Added parameters `external_access_integrations` and `secrets` when creating a UDAF from Snowpark Python to allow integration with external access.
- Added a new method `Session.append_query_tag`. Allows an additional tag to be added to the current query tag by appending it as a comma separated value.
- Added a new method `Session.update_query_tag`. Allows updates to a JSON encoded dictionary query tag.
- `SessionBuilder.getOrCreate` will now attempt to replace the singleton it returns when token expiration has been detected.
- Added support for new functions in `snowflake.snowpark.functions`:
  - `array_except`
  - `create_map`
  - `sign`/`signum`
- Added the following functions to `DataFrame.analytics`:
  - Added the `moving_agg` function in `DataFrame.analytics` to enable moving aggregations like sums and averages with multiple window sizes.
  - Added the `cummulative_agg` function in `DataFrame.analytics` to enable commulative aggregations like sums and averages on multiple columns.
  - Added the `compute_lag` and `compute_lead` functions in `DataFrame.analytics` for enabling lead and lag calculations on multiple columns.
  - Added the `time_series_agg` function in `DataFrame.analytics` to enable time series aggregations like sums and averages with multiple time windows.

### Bug Fixes

- Fixed a bug in `DataFrame.na.fill` that caused Boolean values to erroneously override integer values.
- Fixed a bug in `Session.create_dataframe` where the Snowpark DataFrames created using pandas DataFrames were not inferring the type for timestamp columns correctly. The behavior is as follows:
  - Earlier timestamp columns without a timezone would be converted to nanosecond epochs and inferred as `LongType()`, but will now be correctly maintained as timestamp values and be inferred as `TimestampType(TimestampTimeZone.NTZ)`.
  - Earlier timestamp columns with a timezone would be inferred as `TimestampType(TimestampTimeZone.NTZ)` and loose timezone information but will now be correctly inferred as `TimestampType(TimestampTimeZone.LTZ)` and timezone information is retained correctly.
  - Set session parameter `PYTHON_SNOWPARK_USE_LOGICAL_TYPE_FOR_CREATE_DATAFRAME` to revert back to old behavior. It is recommended that you update your code to align with correct behavior because the parameter will be removed in the future.
- Fixed a bug that `DataFrame.to_pandas` gets decimal type when scale is not 0, and creates an object dtype in `pandas`. Instead, we cast the value to a float64 type.
- Fixed bugs that wrongly flattened the generated SQL when one of the following happens:
  - `DataFrame.filter()` is called after `DataFrame.sort().limit()`.
  - `DataFrame.sort()` or `filter()` is called on a DataFrame that already has a window function or sequence-dependent data generator column.
    For instance, `df.select("a", seq1().alias("b")).select("a", "b").sort("a")` won't flatten the sort clause anymore.
  - a window or sequence-dependent data generator column is used after `DataFrame.limit()`. For instance, `df.limit(10).select(row_number().over())` won't flatten the limit and select in the generated SQL.
- Fixed a bug where aliasing a DataFrame column raised an error when the DataFame was copied from another DataFrame with an aliased column. For instance,

  ```python
  df = df.select(col("a").alias("b"))
  df = copy(df)
  df.select(col("b").alias("c"))  # threw an error. Now it's fixed.
  ```

- Fixed a bug in `Session.create_dataframe` that the non-nullable field in a schema is not respected for boolean type. Note that this fix is only effective when the user has the privilege to create a temp table.
- Fixed a bug in SQL simplifier where non-select statements in `session.sql` dropped a SQL query when used with `limit()`.
- Fixed a bug that raised an exception when session parameter `ERROR_ON_NONDETERMINISTIC_UPDATE` is true.

### Behavior Changes (API Compatible)

- When parsing data types during a `to_pandas` operation, we rely on GS precision value to fix precision issues for large integer values. This may affect users where a column that was earlier returned as `int8` gets returned as `int64`. Users can fix this by explicitly specifying precision values for their return column.
- Aligned behavior for `Session.call` in case of table stored procedures where running `Session.call` would not trigger stored procedure unless a `collect()` operation was performed.
- `StoredProcedureRegistration` will now automatically add `snowflake-snowpark-python` as a package dependency. The added dependency will be on the client's local version of the library and an error is thrown if the server cannot support that version.

## 1.11.1 (2023-12-07)

### Bug Fixes

- Fixed a bug that numpy should not be imported at the top level of mock module.
- Added support for these new functions in `snowflake.snowpark.functions`:
  - `from_utc_timestamp`
  - `to_utc_timestamp`

## 1.11.0 (2023-12-05)

### New Features

- Add the `conn_error` attribute to `SnowflakeSQLException` that stores the whole underlying exception from `snowflake-connector-python`.
- Added support for `RelationalGroupedDataframe.pivot()` to access `pivot` in the following pattern `Dataframe.group_by(...).pivot(...)`.
- Added experimental feature: Local Testing Mode, which allows you to create and operate on Snowpark Python DataFrames locally without connecting to a Snowflake account. You can use the local testing framework to test your DataFrame operations locally, on your development machine or in a CI (continuous integration) pipeline, before deploying code changes to your account.

- Added support for `arrays_to_object` new functions in `snowflake.snowpark.functions`.
- Added support for the vector data type.

### Dependency Updates

- Bumped cloudpickle dependency to work with `cloudpickle==2.2.1`
- Updated ``snowflake-connector-python`` to `3.4.0`.

### Bug Fixes

- DataFrame column names quoting check now supports newline characters.
- Fix a bug where a DataFrame generated by `session.read.with_metadata` creates inconsistent table when doing `df.write.save_as_table`.

## 1.10.0 (2023-11-03)

### New Features

- Added support for managing case sensitivity in `DataFrame.to_local_iterator()`.
- Added support for specifying vectorized UDTF's input column names by using the optional parameter `input_names` in `UDTFRegistration.register/register_file` and `functions.pandas_udtf`. By default, `RelationalGroupedDataFrame.applyInPandas` will infer the column names from current dataframe schema.
- Add `sql_error_code` and `raw_message` attributes to `SnowflakeSQLException` when it is caused by a SQL exception.

### Bug Fixes

- Fixed a bug in `DataFrame.to_pandas()` where converting snowpark dataframes to pandas dataframes was losing precision on integers with more than 19 digits.
- Fixed a bug that `session.add_packages` can not handle requirement specifier that contains project name with underscore and version.
- Fixed a bug in `DataFrame.limit()` when `offset` is used and the parent `DataFrame` uses `limit`. Now the `offset` won't impact the parent DataFrame's `limit`.
- Fixed a bug in `DataFrame.write.save_as_table` where dataframes created from read api could not save data into snowflake because of invalid column name `$1`.

### Behavior change

- Changed the behavior of `date_format`:
  - The `format` argument changed from optional to required.
  - The returned result changed from a date object to a date-formatted string.
- When a window function, or a sequence-dependent data generator (`normal`, `zipf`, `uniform`, `seq1`, `seq2`, `seq4`, `seq8`) function is used, the sort and filter operation will no longer be flattened when generating the query.

## 1.9.0 (2023-10-13)

### New Features

- Added support for the Python 3.11 runtime environment.

### Dependency updates

- Added back the dependency of `typing-extensions`.

### Bug Fixes

- Fixed a bug where imports from permanent stage locations were ignored for temporary stored procedures, UDTFs, UDFs, and UDAFs.
- Revert back to using CTAS (create table as select) statement for `Dataframe.writer.save_as_table` which does not need insert permission for writing tables.

### New Features
- Support `PythonObjJSONEncoder` json-serializable objects for `ARRAY` and `OBJECT` literals.

## 1.8.0 (2023-09-14)

### New Features

- Added support for VOLATILE/IMMUTABLE keyword when registering UDFs.
- Added support for specifying clustering keys when saving dataframes using `DataFrame.save_as_table`.
- Accept `Iterable` objects input for `schema` when creating dataframes using `Session.create_dataframe`.
- Added the property `DataFrame.session` to return a `Session` object.
- Added the property `Session.session_id` to return an integer that represents session ID.
- Added the property `Session.connection` to return a `SnowflakeConnection` object .

- Added support for creating a Snowpark session from a configuration file or environment variables.

### Dependency updates

- Updated ``snowflake-connector-python`` to 3.2.0.

### Bug Fixes

- Fixed a bug where automatic package upload would raise `ValueError` even when compatible package version were added in `session.add_packages`.
- Fixed a bug where table stored procedures were not registered correctly when using `register_from_file`.
- Fixed a bug where dataframe joins failed with `invalid_identifier` error.
- Fixed a bug where `DataFrame.copy` disables SQL simplfier for the returned copy.
- Fixed a bug where `session.sql().select()` would fail if any parameters are specified to `session.sql()`

## 1.7.0 (2023-08-28)

### New Features

- Added parameters `external_access_integrations` and `secrets` when creating a UDF, UDTF or Stored Procedure from Snowpark Python to allow integration with external access.
- Added support for these new functions in `snowflake.snowpark.functions`:
  - `array_flatten`
  - `flatten`
- Added support for `apply_in_pandas` in `snowflake.snowpark.relational_grouped_dataframe`.
- Added support for replicating your local Python environment on Snowflake via `Session.replicate_local_environment`.

### Bug Fixes

- Fixed a bug where `session.create_dataframe` fails to properly set nullable columns where nullability was affected by order or data was given.
- Fixed a bug where `DataFrame.select` could not identify and alias columns in presence of table functions when output columns of table function overlapped with columns in dataframe.

### Behavior Changes

- When creating stored procedures, UDFs, UDTFs, UDAFs with parameter `is_permanent=False` will now create temporary objects even when `stage_name` is provided. The default value of `is_permanent` is `False` which is why if this value is not explicitly set to `True` for permanent objects, users will notice a change in behavior.
- `types.StructField` now enquotes column identifier by default.

## 1.6.1 (2023-08-02)

### New Features

- Added support for these new functions in `snowflake.snowpark.functions`:
  - `array_sort`
  - `sort_array`
  - `array_min`
  - `array_max`
  - `explode_outer`
- Added support for pure Python packages specified via `Session.add_requirements` or `Session.add_packages`. They are now usable in stored procedures and UDFs even if packages are not present on the Snowflake Anaconda channel.
  - Added Session parameter `custom_packages_upload_enabled` and `custom_packages_force_upload_enabled` to enable the support for pure Python packages feature mentioned above. Both parameters default to `False`.
- Added support for specifying package requirements by passing a Conda environment yaml file to `Session.add_requirements`.
- Added support for asynchronous execution of multi-query dataframes that contain binding variables.
- Added support for renaming multiple columns in `DataFrame.rename`.
- Added support for Geometry datatypes.
- Added support for `params` in `session.sql()` in stored procedures.
- Added support for user-defined aggregate functions (UDAFs). This feature is currently in private preview.
- Added support for vectorized UDTFs (user-defined table functions). This feature is currently in public preview.
- Added support for Snowflake Timestamp variants (i.e., `TIMESTAMP_NTZ`, `TIMESTAMP_LTZ`, `TIMESTAMP_TZ`)
  - Added `TimestampTimezone` as an argument in `TimestampType` constructor.
  - Added type hints `NTZ`, `LTZ`, `TZ` and `Timestamp` to annotate functions when registering UDFs.

### Improvements

- Removed redundant dependency `typing-extensions`.
- `DataFrame.cache_result` now creates temp table fully qualified names under current database and current schema.

### Bug Fixes

- Fixed a bug where type check happens on pandas before it is imported.
- Fixed a bug when creating a UDF from `numpy.ufunc`.
- Fixed a bug where `DataFrame.union` was not generating the correct `Selectable.schema_query` when SQL simplifier is enabled.

### Behavior Changes

- `DataFrameWriter.save_as_table` now respects the `nullable` field of the schema provided by the user or the inferred schema based on data from user input.

### Dependency updates

- Updated ``snowflake-connector-python`` to 3.0.4.

## 1.5.1 (2023-06-20)

### New Features

- Added support for the Python 3.10 runtime environment.

## 1.5.0 (2023-06-09)

### Behavior Changes

- Aggregation results, from functions such as `DataFrame.agg` and `DataFrame.describe`, no longer strip away non-printing characters from column names.

### New Features

- Added support for the Python 3.9 runtime environment.
- Added support for new functions in `snowflake.snowpark.functions`:
  - `array_generate_range`
  - `array_unique_agg`
  - `collect_set`
  - `sequence`
- Added support for registering and calling stored procedures with `TABLE` return type.
- Added support for parameter `length` in `StringType()` to specify the maximum number of characters that can be stored by the column.
- Added the alias `functions.element_at()` for `functions.get()`.
- Added the alias `Column.contains` for `functions.contains`.
- Added experimental feature `DataFrame.alias`.
- Added support for querying metadata columns from stage when creating `DataFrame` using `DataFrameReader`.
- Added support for `StructType.add` to append more fields to existing `StructType` objects.
- Added support for parameter `execute_as` in `StoredProcedureRegistration.register_from_file()` to specify stored procedure caller rights.

### Bug Fixes

- Fixed a bug where the `Dataframe.join_table_function` did not run all of the necessary queries to set up the join table function when SQL simplifier was enabled.
- Fixed type hint declaration for custom types - `ColumnOrName`, `ColumnOrLiteralStr`, `ColumnOrSqlExpr`, `LiteralType` and `ColumnOrLiteral` that were breaking `mypy` checks.
- Fixed a bug where `DataFrameWriter.save_as_table` and `DataFrame.copy_into_table` failed to parse fully qualified table names.

## 1.4.0 (2023-04-24)

### New Features

- Added support for `session.getOrCreate`.
- Added support for alias `Column.getField`.
- Added support for new functions in `snowflake.snowpark.functions`:
  - `date_add` and `date_sub` to make add and subtract operations easier.
  - `daydiff`
  - `explode`
  - `array_distinct`.
  - `regexp_extract`.
  - `struct`.
  - `format_number`.
  - `bround`.
  - `substring_index`
- Added parameter `skip_upload_on_content_match` when creating UDFs, UDTFs and stored procedures using `register_from_file` to skip uploading files to a stage if the same version of the files are already on the stage.
- Added support for `DataFrameWriter.save_as_table` method to take table names that contain dots.
- Flattened generated SQL when `DataFrame.filter()` or `DataFrame.order_by()` is followed by a projection statement (e.g. `DataFrame.select()`, `DataFrame.with_column()`).
- Added support for creating dynamic tables _(in private preview)_ using `Dataframe.create_or_replace_dynamic_table`.
- Added an optional argument `params` in `session.sql()` to support binding variables. Note that this is not supported in stored procedures yet.

### Bug Fixes

- Fixed a bug in `strtok_to_array` where an exception was thrown when a delimiter was passed in.
- Fixed a bug in `session.add_import` where the module had the same namespace as other dependencies.

## 1.3.0 (2023-03-28)

### New Features

- Added support for `delimiters` parameter in `functions.initcap()`.
- Added support for `functions.hash()` to accept a variable number of input expressions.
- Added API `Session.RuntimeConfig` for getting/setting/checking the mutability of any runtime configuration.
- Added support managing case sensitivity in `Row` results from `DataFrame.collect` using `case_sensitive` parameter.
- Added API `Session.conf` for getting, setting or checking the mutability of any runtime configuration.
- Added support for managing case sensitivity in `Row` results from `DataFrame.collect` using `case_sensitive` parameter.
- Added indexer support for `snowflake.snowpark.types.StructType`.
- Added a keyword argument `log_on_exception` to `Dataframe.collect` and `Dataframe.collect_no_wait` to optionally disable error logging for SQL exceptions.

### Bug Fixes

- Fixed a bug where a DataFrame set operation(`DataFrame.substract`, `DataFrame.union`, etc.) being called after another DataFrame set operation and `DataFrame.select` or `DataFrame.with_column` throws an exception.
- Fixed a bug where chained sort statements are overwritten by the SQL simplifier.

### Improvements

- Simplified JOIN queries to use constant subquery aliases (`SNOWPARK_LEFT`, `SNOWPARK_RIGHT`) by default. Users can disable this at runtime with `session.conf.set('use_constant_subquery_alias', False)` to use randomly generated alias names instead.
- Allowed specifying statement parameters in `session.call()`.
- Enabled the uploading of large pandas DataFrames in stored procedures by defaulting to a chunk size of 100,000 rows.

## 1.2.0 (2023-03-02)

### New Features

- Added support for displaying source code as comments in the generated scripts when registering stored procedures. This
  is enabled by default, turn off by specifying `source_code_display=False` at registration.
- Added a parameter `if_not_exists` when creating a UDF, UDTF or Stored Procedure from Snowpark Python to ignore creating the specified function or procedure if it already exists.
- Accept integers when calling `snowflake.snowpark.functions.get` to extract value from array.
- Added `functions.reverse` in functions to open access to Snowflake built-in function
  [reverse](https://docs.snowflake.com/en/sql-reference/functions/reverse).
- Added parameter `require_scoped_url` in snowflake.snowflake.files.SnowflakeFile.open() `(in Private Preview)` to replace `is_owner_file` is marked for deprecation.

### Bug Fixes

- Fixed a bug that overwrote `paramstyle` to `qmark` when creating a Snowpark session.
- Fixed a bug where `df.join(..., how="cross")` fails with `SnowparkJoinException: (1112): Unsupported using join type 'Cross'`.
- Fixed a bug where querying a `DataFrame` column created from chained function calls used a wrong column name.

## 1.1.0 (2023-01-26)

### New Features:

- Added `asc`, `asc_nulls_first`, `asc_nulls_last`, `desc`, `desc_nulls_first`, `desc_nulls_last`, `date_part` and `unix_timestamp` in functions.
- Added the property `DataFrame.dtypes` to return a list of column name and data type pairs.
- Added the following aliases:
  - `functions.expr()` for `functions.sql_expr()`.
  - `functions.date_format()` for `functions.to_date()`.
  - `functions.monotonically_increasing_id()` for `functions.seq8()`
  - `functions.from_unixtime()` for `functions.to_timestamp()`

### Bug Fixes:

- Fixed a bug in SQL simplifier that didn’t handle Column alias and join well in some cases. See https://github.com/snowflakedb/snowpark-python/issues/658 for details.
- Fixed a bug in SQL simplifier that generated wrong column names for function calls, NaN and INF.

### Improvements

- The session parameter `PYTHON_SNOWPARK_USE_SQL_SIMPLIFIER` is `True` after Snowflake 7.3 was released. In snowpark-python, `session.sql_simplifier_enabled` reads the value of `PYTHON_SNOWPARK_USE_SQL_SIMPLIFIER` by default, meaning that the SQL simplfier is enabled by default after the Snowflake 7.3 release. To turn this off, set `PYTHON_SNOWPARK_USE_SQL_SIMPLIFIER` in Snowflake to `False` or run `session.sql_simplifier_enabled = False` from Snowpark. It is recommended to use the SQL simplifier because it helps to generate more concise SQL.

## 1.0.0 (2022-11-01)

### New Features

- Added `Session.generator()` to create a new `DataFrame` using the Generator table function.
- Added a parameter `secure` to the functions that create a secure UDF or UDTF.

## 0.12.0 (2022-10-14)

### New Features

- Added new APIs for async job:
  - `Session.create_async_job()` to create an `AsyncJob` instance from a query id.
  - `AsyncJob.result()` now accepts argument `result_type` to return the results in different formats.
  - `AsyncJob.to_df()` returns a `DataFrame` built from the result of this asynchronous job.
  - `AsyncJob.query()` returns the SQL text of the executed query.
- `DataFrame.agg()` and `RelationalGroupedDataFrame.agg()` now accept variable-length arguments.
- Added parameters `lsuffix` and `rsuffix` to `DataFram.join()` and `DataFrame.cross_join()` to conveniently rename overlapping columns.
- Added `Table.drop_table()` so you can drop the temp table after `DataFrame.cache_result()`. `Table` is also a context manager so you can use the `with` statement to drop the cache temp table after use.
- Added `Session.use_secondary_roles()`.
- Added functions `first_value()` and `last_value()`. (contributed by @chasleslr)
- Added `on` as an alias for `using_columns` and `how` as an alias for `join_type` in `DataFrame.join()`.

### Bug Fixes

- Fixed a bug in `Session.create_dataframe()` that raised an error when `schema` names had special characters.
- Fixed a bug in which options set in `Session.read.option()` were not passed to `DataFrame.copy_into_table()` as default values.
- Fixed a bug in which `DataFrame.copy_into_table()` raises an error when a copy option has single quotes in the value.

## 0.11.0 (2022-09-28)

### Behavior Changes

- `Session.add_packages()` now raises `ValueError` when the version of a package cannot be found in Snowflake Anaconda channel. Previously, `Session.add_packages()` succeeded, and a `SnowparkSQLException` exception was raised later in the UDF/SP registration step.

### New Features:

- Added method `FileOperation.get_stream()` to support downloading stage files as stream.
- Added support in `functions.ntiles()` to accept int argument.
- Added the following aliases:
  - `functions.call_function()` for `functions.call_builtin()`.
  - `functions.function()` for `functions.builtin()`.
  - `DataFrame.order_by()` for `DataFrame.sort()`
  - `DataFrame.orderBy()` for `DataFrame.sort()`
- Improved `DataFrame.cache_result()` to return a more accurate `Table` class instead of a `DataFrame` class.
- Added support to allow `session` as the first argument when calling `StoredProcedure`.

### Improvements

- Improved nested query generation by flattening queries when applicable.
  - This improvement could be enabled by setting `Session.sql_simplifier_enabled = True`.
  - `DataFrame.select()`, `DataFrame.with_column()`, `DataFrame.drop()` and other select-related APIs have more flattened SQLs.
  - `DataFrame.union()`, `DataFrame.union_all()`, `DataFrame.except_()`, `DataFrame.intersect()`, `DataFrame.union_by_name()` have flattened SQLs generated when multiple set operators are chained.
- Improved type annotations for async job APIs.

### Bug Fixes

- Fixed a bug in which `Table.update()`, `Table.delete()`, `Table.merge()` try to reference a temp table that does not exist.

## 0.10.0 (2022-09-16)

### New Features:

- Added experimental APIs for evaluating Snowpark dataframes with asynchronous queries:
  - Added keyword argument `block` to the following action APIs on Snowpark dataframes (which execute queries) to allow asynchronous evaluations:
    - `DataFrame.collect()`, `DataFrame.to_local_iterator()`, `DataFrame.to_pandas()`, `DataFrame.to_pandas_batches()`, `DataFrame.count()`, `DataFrame.first()`.
    - `DataFrameWriter.save_as_table()`, `DataFrameWriter.copy_into_location()`.
    - `Table.delete()`, `Table.update()`, `Table.merge()`.
  - Added method `DataFrame.collect_nowait()` to allow asynchronous evaluations.
  - Added class `AsyncJob` to retrieve results from asynchronously executed queries and check their status.
- Added support for `table_type` in `Session.write_pandas()`. You can now choose from these `table_type` options: `"temporary"`, `"temp"`, and `"transient"`.
- Added support for using Python structured data (`list`, `tuple` and `dict`) as literal values in Snowpark.
- Added keyword argument `execute_as` to `functions.sproc()` and `session.sproc.register()` to allow registering a stored procedure as a caller or owner.
- Added support for specifying a pre-configured file format when reading files from a stage in Snowflake.

### Improvements:

- Added support for displaying details of a Snowpark session.

### Bug Fixes:

- Fixed a bug in which `DataFrame.copy_into_table()` and `DataFrameWriter.save_as_table()` mistakenly created a new table if the table name is fully qualified, and the table already exists.

### Deprecations:

- Deprecated keyword argument `create_temp_table` in `Session.write_pandas()`.
- Deprecated invoking UDFs using arguments wrapped in a Python list or tuple. You can use variable-length arguments without a list or tuple.

### Dependency updates

- Updated ``snowflake-connector-python`` to 2.7.12.

## 0.9.0 (2022-08-30)

### New Features:

- Added support for displaying source code as comments in the generated scripts when registering UDFs.
  This feature is turned on by default. To turn it off, pass the new keyword argument `source_code_display` as `False` when calling `register()` or `@udf()`.
- Added support for calling table functions from `DataFrame.select()`, `DataFrame.with_column()` and `DataFrame.with_columns()` which now take parameters of type `table_function.TableFunctionCall` for columns.
- Added keyword argument `overwrite` to `session.write_pandas()` to allow overwriting contents of a Snowflake table with that of a pandas DataFrame.
- Added keyword argument `column_order` to `df.write.save_as_table()` to specify the matching rules when inserting data into table in append mode.
- Added method `FileOperation.put_stream()` to upload local files to a stage via file stream.
- Added methods `TableFunctionCall.alias()` and `TableFunctionCall.as_()` to allow aliasing the names of columns that come from the output of table function joins.
- Added function `get_active_session()` in module `snowflake.snowpark.context` to get the current active Snowpark session.

### Bug Fixes:

- Fixed a bug in which batch insert should not raise an error when `statement_params` is not passed to the function.
- Fixed a bug in which column names should be quoted when `session.create_dataframe()` is called with dicts and a given schema.
- Fixed a bug in which creation of table should be skipped if the table already exists and is in append mode when calling `df.write.save_as_table()`.
- Fixed a bug in which third-party packages with underscores cannot be added when registering UDFs.

### Improvements:

- Improved function `function.uniform()` to infer the types of inputs `max_` and `min_` and cast the limits to `IntegerType` or `FloatType` correspondingly.

## 0.8.0 (2022-07-22)

### New Features:

- Added keyword only argument `statement_params` to the following methods to allow for specifying statement level parameters:
  - `collect`, `to_local_iterator`, `to_pandas`, `to_pandas_batches`,
    `count`, `copy_into_table`, `show`, `create_or_replace_view`, `create_or_replace_temp_view`, `first`, `cache_result`
    and `random_split` on class `snowflake.snowpark.Dateframe`.
  - `update`, `delete` and `merge` on class `snowflake.snowpark.Table`.
  - `save_as_table` and `copy_into_location` on class `snowflake.snowpark.DataFrameWriter`.
  - `approx_quantile`, `statement_params`, `cov` and `crosstab` on class `snowflake.snowpark.DataFrameStatFunctions`.
  - `register` and `register_from_file` on class `snowflake.snowpark.udf.UDFRegistration`.
  - `register` and `register_from_file` on class `snowflake.snowpark.udtf.UDTFRegistration`.
  - `register` and `register_from_file` on class `snowflake.snowpark.stored_procedure.StoredProcedureRegistration`.
  - `udf`, `udtf` and `sproc` in `snowflake.snowpark.functions`.
- Added support for `Column` as an input argument to `session.call()`.
- Added support for `table_type` in `df.write.save_as_table()`. You can now choose from these `table_type` options: `"temporary"`, `"temp"`, and `"transient"`.

### Improvements:

- Added validation of object name in `session.use_*` methods.
- Updated the query tag in SQL to escape it when it has special characters.
- Added a check to see if Anaconda terms are acknowledged when adding missing packages.

### Bug Fixes:

- Fixed the limited length of the string column in `session.create_dataframe()`.
- Fixed a bug in which `session.create_dataframe()` mistakenly converted 0 and `False` to `None` when the input data was only a list.
- Fixed a bug in which calling `session.create_dataframe()` using a large local dataset sometimes created a temp table twice.
- Aligned the definition of `function.trim()` with the SQL function definition.
- Fixed an issue where snowpark-python would hang when using the Python system-defined (built-in function) `sum` vs. the Snowpark `function.sum()`.

### Deprecations:

- Deprecated keyword argument `create_temp_table` in `df.write.save_as_table()`.

## 0.7.0 (2022-05-25)

### New Features:

- Added support for user-defined table functions (UDTFs).
  - Use function `snowflake.snowpark.functions.udtf()` to register a UDTF, or use it as a decorator to register the UDTF.
    - You can also use `Session.udtf.register()` to register a UDTF.
  - Use `Session.udtf.register_from_file()` to register a UDTF from a Python file.
- Updated APIs to query a table function, including both Snowflake built-in table functions and UDTFs.
  - Use function `snowflake.snowpark.functions.table_function()` to create a callable representing a table function and use it to call the table function in a query.
  - Alternatively, use function `snowflake.snowpark.functions.call_table_function()` to call a table function.
  - Added support for `over` clause that specifies `partition by` and `order by` when lateral joining a table function.
  - Updated `Session.table_function()` and `DataFrame.join_table_function()` to accept `TableFunctionCall` instances.

### Breaking Changes:

- When creating a function with `functions.udf()` and `functions.sproc()`, you can now specify an empty list for the `imports` or `packages` argument to indicate that no import or package is used for this UDF or stored procedure. Previously, specifying an empty list meant that the function would use session-level imports or packages.
- Improved the `__repr__` implementation of data types in `types.py`. The unused `type_name` property has been removed.
- Added a Snowpark-specific exception class for SQL errors. This replaces the previous `ProgrammingError` from the Python connector.

### Improvements:

- Added a lock to a UDF or UDTF when it is called for the first time per thread.
- Improved the error message for pickling errors that occurred during UDF creation.
- Included the query ID when logging the failed query.

### Bug Fixes:

- Fixed a bug in which non-integral data (such as timestamps) was occasionally converted to integer when calling `DataFrame.to_pandas()`.
- Fixed a bug in which `DataFrameReader.parquet()` failed to read a parquet file when its column contained spaces.
- Fixed a bug in which `DataFrame.copy_into_table()` failed when the dataframe is created by reading a file with inferred schemas.

### Deprecations

`Session.flatten()` and `DataFrame.flatten()`.

### Dependency Updates:

- Restricted the version of `cloudpickle` <= `2.0.0`.

## 0.6.0 (2022-04-27)

### New Features:

- Added support for vectorized UDFs with the input as a pandas DataFrame or pandas Series and the output as a pandas Series. This improves the performance of UDFs in Snowpark.
- Added support for inferring the schema of a DataFrame by default when it is created by reading a Parquet, Avro, or ORC file in the stage.
- Added functions `current_session()`, `current_statement()`, `current_user()`, `current_version()`, `current_warehouse()`, `date_from_parts()`, `date_trunc()`, `dayname()`, `dayofmonth()`, `dayofweek()`, `dayofyear()`, `grouping()`, `grouping_id()`, `hour()`, `last_day()`, `minute()`, `next_day()`, `previous_day()`, `second()`, `month()`, `monthname()`, `quarter()`, `year()`, `current_database()`, `current_role()`, `current_schema()`, `current_schemas()`, `current_region()`, `current_avaliable_roles()`, `add_months()`, `any_value()`, `bitnot()`, `bitshiftleft()`, `bitshiftright()`, `convert_timezone()`, `uniform()`, `strtok_to_array()`, `sysdate()`, `time_from_parts()`,  `timestamp_from_parts()`, `timestamp_ltz_from_parts()`, `timestamp_ntz_from_parts()`, `timestamp_tz_from_parts()`, `weekofyear()`, `percentile_cont()` to `snowflake.snowflake.functions`.

### Breaking Changes:

- Expired deprecations:
  - Removed the following APIs that were deprecated in 0.4.0: `DataFrame.groupByGroupingSets()`, `DataFrame.naturalJoin()`, `DataFrame.joinTableFunction`, `DataFrame.withColumns()`, `Session.getImports()`, `Session.addImport()`, `Session.removeImport()`, `Session.clearImports()`, `Session.getSessionStage()`, `Session.getDefaultDatabase()`, `Session.getDefaultSchema()`, `Session.getCurrentDatabase()`, `Session.getCurrentSchema()`, `Session.getFullyQualifiedCurrentSchema()`.

### Improvements:

- Added support for creating an empty `DataFrame` with a specific schema using the `Session.create_dataframe()` method.
- Changed the logging level from `INFO` to `DEBUG` for several logs (e.g., the executed query) when evaluating a dataframe.
- Improved the error message when failing to create a UDF due to pickle errors.

### Bug Fixes:

- Removed pandas hard dependencies in the `Session.create_dataframe()` method.

### Dependency Updates:

- Added `typing-extension` as a new dependency with the version >= `4.1.0`.

## 0.5.0 (2022-03-22)

### New Features

- Added stored procedures API.
  - Added `Session.sproc` property and `sproc()` to `snowflake.snowpark.functions`, so you can register stored procedures.
  - Added `Session.call` to call stored procedures by name.
- Added `UDFRegistration.register_from_file()` to allow registering UDFs from Python source files or zip files directly.
- Added `UDFRegistration.describe()` to describe a UDF.
- Added `DataFrame.random_split()` to provide a way to randomly split a dataframe.
- Added functions `md5()`, `sha1()`, `sha2()`, `ascii()`, `initcap()`, `length()`, `lower()`, `lpad()`, `ltrim()`, `rpad()`, `rtrim()`, `repeat()`, `soundex()`, `regexp_count()`, `replace()`, `charindex()`, `collate()`, `collation()`, `insert()`, `left()`, `right()`, `endswith()` to `snowflake.snowpark.functions`.
- Allowed `call_udf()` to accept literal values.
- Provided a `distinct` keyword in `array_agg()`.

### Bug Fixes:

- Fixed an issue that caused `DataFrame.to_pandas()` to have a string column if `Column.cast(IntegerType())` was used.
- Fixed a bug in `DataFrame.describe()` when there is more than one string column.

## 0.4.0 (2022-02-15)

### New Features

- You can now specify which Anaconda packages to use when defining UDFs.
  - Added `add_packages()`, `get_packages()`, `clear_packages()`, and `remove_package()`, to class `Session`.
  - Added `add_requirements()` to `Session` so you can use a requirements file to specify which packages this session will use.
  - Added parameter `packages` to function `snowflake.snowpark.functions.udf()` and method `UserDefinedFunction.register()` to indicate UDF-level Anaconda package dependencies when creating a UDF.
  - Added parameter `imports` to `snowflake.snowpark.functions.udf()` and `UserDefinedFunction.register()` to specify UDF-level code imports.
- Added a parameter `session` to function `udf()` and `UserDefinedFunction.register()` so you can specify which session to use to create a UDF if you have multiple sessions.
- Added types `Geography` and `Variant` to `snowflake.snowpark.types` to be used as type hints for Geography and Variant data when defining a UDF.
- Added support for Geography geoJSON data.
- Added `Table`, a subclass of `DataFrame` for table operations:
  - Methods `update` and `delete` update and delete rows of a table in Snowflake.
  - Method `merge` merges data from a `DataFrame` to a `Table`.
  - Override method `DataFrame.sample()` with an additional parameter `seed`, which works on tables but not on view and sub-queries.
- Added `DataFrame.to_local_iterator()` and `DataFrame.to_pandas_batches()` to allow getting results from an iterator when the result set returned from the Snowflake database is too large.
- Added `DataFrame.cache_result()` for caching the operations performed on a `DataFrame` in a temporary table.
  Subsequent operations on the original `DataFrame` have no effect on the cached result `DataFrame`.
- Added property `DataFrame.queries` to get SQL queries that will be executed to evaluate the `DataFrame`.
- Added `Session.query_history()` as a context manager to track SQL queries executed on a session, including all SQL queries to evaluate `DataFrame`s created from a session. Both query ID and query text are recorded.
- You can now create a `Session` instance from an existing established `snowflake.connector.SnowflakeConnection`. Use parameter `connection` in `Session.builder.configs()`.
- Added `use_database()`, `use_schema()`, `use_warehouse()`, and `use_role()` to class `Session` to switch database/schema/warehouse/role after a session is created.
- Added `DataFrameWriter.copy_into_table()` to unload a `DataFrame` to stage files.
- Added `DataFrame.unpivot()`.
- Added `Column.within_group()` for sorting the rows by columns with some aggregation functions.
- Added functions `listagg()`, `mode()`, `div0()`, `acos()`, `asin()`, `atan()`, `atan2()`, `cos()`, `cosh()`, `sin()`, `sinh()`, `tan()`, `tanh()`, `degrees()`, `radians()`, `round()`, `trunc()`, and `factorial()` to `snowflake.snowflake.functions`.
- Added an optional argument `ignore_nulls` in function `lead()` and `lag()`.
- The `condition` parameter of function `when()` and `iff()` now accepts SQL expressions.

### Improvements

- All function and method names have been renamed to use the snake case naming style, which is more Pythonic. For convenience, some camel case names are kept as aliases to the snake case APIs. It is recommended to use the snake case APIs.
  - Deprecated these methods on class `Session` and replaced them with their snake case equivalents: `getImports()`, `addImports()`, `removeImport()`, `clearImports()`, `getSessionStage()`, `getDefaultSchema()`, `getDefaultSchema()`, `getCurrentDatabase()`, `getFullyQualifiedCurrentSchema()`.
  - Deprecated these methods on class `DataFrame` and replaced them with their snake case equivalents: `groupingByGroupingSets()`, `naturalJoin()`, `withColumns()`, `joinTableFunction()`.
- Property `DataFrame.columns` is now consistent with `DataFrame.schema.names` and the Snowflake database `Identifier Requirements`.
- `Column.__bool__()` now raises a `TypeError`. This will ban the use of logical operators `and`, `or`, `not` on `Column` object, for instance `col("a") > 1 and col("b") > 2` will raise the `TypeError`. Use `(col("a") > 1) & (col("b") > 2)` instead.
- Changed `PutResult` and `GetResult` to subclass `NamedTuple`.
- Fixed a bug which raised an error when the local path or stage location has a space or other special characters.
- Changed `DataFrame.describe()` so that non-numeric and non-string columns are ignored instead of raising an exception.

### Dependency updates

- Updated ``snowflake-connector-python`` to 2.7.4.

## 0.3.0 (2022-01-09)

### New Features

- Added `Column.isin()`, with an alias `Column.in_()`.
- Added `Column.try_cast()`, which is a special version of `cast()`. It tries to cast a string expression to other types and returns `null` if the cast is not possible.
- Added `Column.startswith()` and `Column.substr()` to process string columns.
- `Column.cast()` now also accepts a `str` value to indicate the cast type in addition to a `DataType` instance.
- Added `DataFrame.describe()` to summarize stats of a `DataFrame`.
- Added `DataFrame.explain()` to print the query plan of a `DataFrame`.
- `DataFrame.filter()` and `DataFrame.select_expr()` now accepts a sql expression.
- Added a new `bool` parameter `create_temp_table` to methods `DataFrame.saveAsTable()` and `Session.write_pandas()` to optionally create a temp table.
- Added `DataFrame.minus()` and `DataFrame.subtract()` as aliases to `DataFrame.except_()`.
- Added `regexp_replace()`, `concat()`, `concat_ws()`, `to_char()`, `current_timestamp()`, `current_date()`, `current_time()`, `months_between()`, `cast()`, `try_cast()`, `greatest()`, `least()`, and `hash()` to module `snowflake.snowpark.functions`.

### Bug Fixes

- Fixed an issue where `Session.createDataFrame(pandas_df)` and `Session.write_pandas(pandas_df)` raise an exception when the `pandas DataFrame` has spaces in the column name.
- `DataFrame.copy_into_table()` sometimes prints an `error` level log entry while it actually works. It's fixed now.
- Fixed an API docs issue where some `DataFrame` APIs are missing from the docs.

### Dependency updates

- Update ``snowflake-connector-python`` to 2.7.2, which upgrades ``pyarrow`` dependency to 6.0.x. Refer to the [python connector 2.7.2 release notes](https://pypi.org/project/snowflake-connector-python/2.7.2/) for more details.

## 0.2.0 (2021-12-02)

### New Features

- Updated the `Session.createDataFrame()` method for creating a `DataFrame` from a pandas DataFrame.
- Added the `Session.write_pandas()` method for writing a `pandas DataFrame` to a table in Snowflake and getting a `Snowpark DataFrame` object back.
- Added new classes and methods for calling window functions.
- Added the new functions `cume_dist()`, to find the cumulative distribution of a value with regard to other values within a window partition,
  and `row_number()`, which returns a unique row number for each row within a window partition.
- Added functions for computing statistics for DataFrames in the `DataFrameStatFunctions` class.
- Added functions for handling missing values in a DataFrame in the `DataFrameNaFunctions` class.
- Added new methods `rollup()`, `cube()`, and `pivot()` to the `DataFrame` class.
- Added the `GroupingSets` class, which you can use with the DataFrame groupByGroupingSets method to perform a SQL GROUP BY GROUPING SETS.
- Added the new `FileOperation(session)`
  class that you can use to upload and download files to and from a stage.
- Added the `DataFrame.copy_into_table()`
  method for loading data from files in a stage into a table.
- In CASE expressions, the functions `when()` and `otherwise()`
  now accept Python types in addition to `Column` objects.
- When you register a UDF you can now optionally set the `replace` parameter to `True` to overwrite an existing UDF with the same name.

### Improvements

- UDFs are now compressed before they are uploaded to the server. This makes them about 10 times smaller, which can help
  when you are using large ML model files.
- When the size of a UDF is less than 8196 bytes, it will be uploaded as in-line code instead of uploaded to a stage.

### Bug Fixes

- Fixed an issue where the statement `df.select(when(col("a") == 1, 4).otherwise(col("a"))), [Row(4), Row(2), Row(3)]` raised an exception.
- Fixed an issue where `df.toPandas()` raised an exception when a DataFrame was created from large local data.

## 0.1.0 (2021-10-26)

Start of Private Preview<|MERGE_RESOLUTION|>--- conflicted
+++ resolved
@@ -43,16 +43,13 @@
 - Fixed a bug where referencing missing table or view raises confusing `IndexError`.
 - Fixed a bug that mocked function `to_timestamp_ntz` can not handle None data.
 - Fixed a bug that mocked UDFs handles output data of None improperly.
-<<<<<<< HEAD
-- Removed dependency check for `pyarrow` as it is not used.
-=======
 - Fixed a bug that integer precision of large value gets lost when converted to pandas DataFrame.
 - Fixed a bug that the schema of datetime object is wrong when create DataFrame from a pandas DataFrame.
->>>>>>> 911491f6
 
 #### Improvements
 
 - Improved error experience of `DataFrameAnalyticsFunctions.moving_agg` and `DataFrameAnalyticsFunctions.cumulative_agg` methods that `NotImplementError` will be raised when called.
+- Removed dependency check for `pyarrow` as it is not used.
 
 ## 1.17.0 (2024-05-21)
 

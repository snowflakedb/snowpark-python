# Release History

## 1.37.0 (YYYY-MM-DD)

### Snowpark Python API Updates

#### New Features

- Added support for parameter `use_vectorized_scanner` in function `Session.write_arrow()`.

#### Bug Fixes

- Fixed a bug in `DataFrameReader.parquet` where the `ignore_case` option in the `infer_schema_options` was not respected.
- Fixed a bug that `to_pandas()` has different format of column name when query result format is set to 'JSON' and 'ARROW'.
#### New Features

- **Asynchronous Stored Procedure**: Added support for non-blocking stored procedure calls that return `AsyncJob` objects.
  - Added `block: bool = True` parameter to `Session.call()`. When `block=False`, returns an `AsyncJob` instead of blocking until completion.
  - Added `block: bool = True` parameter to `StoredProcedure.__call__()` for async support across both named and anonymous stored procedures.
  - Added `Session.call_nowait()` that is equivalent to `Session.call(block=False)`.

## 1.36.0 (YYYY-MM-DD)

### Snowpark Python API Updates

#### New Features

- `Session.create_dataframe` now accepts keyword arguments that are forwarded to the internal call to `Session.write_pandas` or `Session.write_arrow` when creating a DataFrame from a pandas DataFrame or a pyarrow Table.
- Added new APIs for `AsyncJob`:
  - `AsyncJob.is_failed()` returns a `bool` indicating if a job has failed. Can be used in combination with `AsyncJob.is_done()` to determine if a job is finished and errored.
  - `AsyncJob.status()` returns a string representing the current query status (e.g., "RUNNING", "SUCCESS", "FAILED_WITH_ERROR") for detailed monitoring without calling `result()`.
- Added a dataframe profiler. To use, you can call get_execution_profile() on your desired dataframe. This profiler reports the queries executed to evaluate a dataframe, and statistics about each of the query operators. Currently an experimental feature
- Added support for the following functions in `functions.py`:
  - `ai_sentiment`
- Updated the interface for experimental feature `context.configure_development_features`. All development features are disabled by default unless explicitly enabled by the user.

#### Bug Fixes

- Fixed a bug that `to_pandas()` has different format of column name when query result format is set to 'JSON' and 'ARROW'.

### Snowpark pandas API Updates

#### New Features

#### Improvements
- Hybrid execution row estimate improvements and a reduction of eager calls.
<<<<<<< HEAD
- Improved performance by deferring row position computation. 
  - The following operations are currently supported and can benefit from the optimization: `read_snowflake`, `repr`, `loc`, `reset_index`, `merge`, and binary operations.
  - If a lazy object (e.g., DataFrame or Series) depends on a mix of supported and unsupported operations, the optimization will not be used.
- Supported applying Snowpark functions and Snowflake Cortex functions to dataframes and series using the `Pandas` backend.
=======
- Added support for creating permanent and immutable UDFs/UDTFs with `DataFrame/Series/GroupBy.apply`, `map`, and `transform` by passing the `snowflake_udf_params` keyword argument. See documentation for details.
>>>>>>> 0fd26c82

#### Bug Fixes

- Fixed an issue where Snowpark pandas plugin would unconditionally disable `AutoSwitchBackend` even when users had explicitly configured it via environment variables or programmatically.

### Snowpark pandas API Updates

#### Improvements
- Add a new configuration variable to control transfer costs out of Snowflake when using hybrid execution. Lower the default to 100k from 10M.

## 1.35.0 (2025-07-24)

### Snowpark Python API Updates

#### New Features

- Added support for the following functions in `functions.py`:
  - `ai_embed`
  - `try_parse_json`

#### Bug Fixes

- Fixed a bug in `DataFrameReader.dbapi` (PrPr) that `dbapi` fail in python stored procedure with process exit with code 1.
- Fixed a bug in `DataFrameReader.dbapi` (PrPr) that `custom_schema` accept illegal schema.
- Fixed a bug in `DataFrameReader.dbapi` (PrPr) that `custom_schema` does not work when connecting to Postgres and Mysql.
- Fixed a bug in schema inference that would cause it to fail for external stages.

#### Improvements

- Improved `query` parameter in `DataFrameReader.dbapi` (PrPr) so that parentheses are not needed around the query.
- Improved error experience in `DataFrameReader.dbapi` (PrPr) when exception happen during inferring schema of target data source.


### Snowpark Local Testing Updates

#### New Features

- Added local testing support for reading files with `SnowflakeFile` using local file paths, the Snow URL semantic (snow://...), local testing framework stages, and Snowflake stages (@stage/file_path).

### Snowpark pandas API Updates

#### New Features

- Added support for `DataFrame.boxplot`.

#### Improvements

- Reduced the number of UDFs/UDTFs created by repeated calls to `apply` or `map` with the same arguments on Snowpark pandas objects.
- Added an example for reading a file from a stage in the docstring for `pd.read_excel`.
- Implemented more efficient data transfer between the Snowflake and Ray backends of Modin (requires modin>=0.35.0 to use).

#### Bug Fixes

- Added an upper bound to the row estimation when the cartesian product from an align or join results in a very large number. This mitigates a performance regression.
- Fix a `pd.read_excel` bug when reading files inside stage inner directory.

## 1.34.0 (2025-07-15)

### Snowpark Python API Updates

#### New Features

- Added a new option `TRY_CAST` to `DataFrameReader`. When `TRY_CAST` is True columns are wrapped in a `TRY_CAST` statement rather than a hard cast when loading data.
- Added a new option `USE_RELAXED_TYPES` to the `INFER_SCHEMA_OPTIONS` of `DataFrameReader`. When set to True this option casts all strings to max length strings and all numeric types to `DoubleType`.
- Added debuggability improvements to eagerly validate dataframe schema metadata. Enable it using `snowflake.snowpark.context.configure_development_features()`.
- Added a new function `snowflake.snowpark.dataframe.map_in_pandas` that allows users map a function across a dataframe. The mapping function takes an iterator of pandas dataframes as input and provides one as output.
- Added a ttl cache to describe queries. Repeated queries in a 15 second interval will use the cached value rather than requery Snowflake.
- Added a parameter `fetch_with_process` to `DataFrameReader.dbapi` (PrPr) to enable multiprocessing for parallel data fetching in local ingestion. By default, local ingestion uses multithreading. Multiprocessing may improve performance for CPU-bound tasks like Parquet file generation.
- Added a new function `snowflake.snowpark.functions.model` that allows users to call methods of a model.

#### Improvements

- Added support for row validation using XSD schema using `rowValidationXSDPath` option when reading XML files with a row tag using `rowTag` option.
- Improved SQL generation for `session.table().sample()` to generate a flat SQL statement.
- Added support for complex column expression as input for `functions.explode`.
- Added debuggability improvements to show which Python lines an SQL compilation error corresponds to. Enable it using `snowflake.snowpark.context.configure_development_features()`. This feature also depends on AST collection to be enabled in the session which can be done using `session.ast_enabled = True`.
- Set enforce_ordering=True when calling `to_snowpark_pandas()` from a snowpark dataframe containing DML/DDL queries instead of throwing a NotImplementedError.

#### Bug Fixes

- Fixed a bug caused by redundant validation when creating an iceberg table.
- Fixed a bug in `DataFrameReader.dbapi` (PrPr) where closing the cursor or connection could unexpectedly raise an error and terminate the program.
- Fixed ambiguous column errors when using table functions in `DataFrame.select()` that have output columns matching the input DataFrame's columns. This improvement works when dataframe columns are provided as `Column` objects.
- Fixed a bug where having a NULL in a column with DecimalTypes would cast the column to FloatTypes instead and lead to precision loss.

### Snowpark Local Testing Updates

#### Bug Fixes

- Fixed a bug when processing windowed functions that lead to incorrect indexing in results.
- When a scalar numeric is passed to fillna we will ignore non-numeric columns instead of producing an error.

### Snowpark pandas API Updates

#### New Features

- Added support for `DataFrame.to_excel` and `Series.to_excel`.
- Added support for `pd.read_feather`, `pd.read_orc`, and `pd.read_stata`.
- Added support for `pd.explain_switch()` to return debugging information on hybrid execution decisions.
- Support `pd.read_snowflake` when the global modin backend is `Pandas`.
- Added support for `pd.to_dynamic_table`, `pd.to_iceberg`, and `pd.to_view`.

#### Improvements

- Added modin telemetry on API calls and hybrid engine switches.
- Show more helpful error messages to Snowflake Notebook users when the `modin` or `pandas` version does not match our requirements.
- Added a data type guard to the cost functions for hybrid execution mode (PrPr) which checks for data type compatibility.
- Added automatic switching to the pandas backend in hybrid execution mode (PrPr) for many methods that are not directly implemented in Snowpark pandas.
- Set the 'type' and other standard fields for Snowpark pandas telemetry.

#### Dependency Updates

- Added tqdm and ipywidgets as dependencies so that progress bars appear when switching between modin backends.
- Updated the supported `modin` versions to >=0.33.0 and <0.35.0 (was previously >= 0.32.0 and <0.34.0).

#### Bug Fixes

- Fixed a bug in hybrid execution mode (PrPr) where certain Series operations would raise `TypeError: numpy.ndarray object is not callable`.
- Fixed a bug in hybrid execution mode (PrPr) where calling numpy operations like `np.where` on modin objects with the Pandas backend would raise an `AttributeError`. This fix requires `modin` version 0.34.0 or newer.
- Fixed issue in `df.melt` where the resulting values have an additional suffix applied.

## 1.33.0 (2025-06-19)

### Snowpark Python API Updates

#### New Features

- Added support for MySQL in `DataFrameWriter.dbapi` (PrPr) for both Parquet and UDTF-based ingestion.
- Added support for PostgreSQL in `DataFrameReader.dbapi` (PrPr) for both Parquet and UDTF-based ingestion.
- Added support for Databricks in `DataFrameWriter.dbapi` (PrPr) for UDTF-based ingestion.
- Added support to `DataFrameReader` to enable use of `PATTERN` when reading files with `INFER_SCHEMA` enabled.
- Added support for the following AI-powered functions in `functions.py`:
  - `ai_complete`
  - `ai_similarity`
  - `ai_summarize_agg` (originally `summarize_agg`)
  - different config options for `ai_classify`
- Added support for more options when reading XML files with a row tag using `rowTag` option:
  - Added support for removing namespace prefixes from col names using `ignoreNamespace` option.
  - Added support for specifying the prefix for the attribute column in the result table using `attributePrefix` option.
  - Added support for excluding attributes from the XML element using `excludeAttributes` option.
  - Added support for specifying the column name for the value when there are attributes in an element that has no child elements using `valueTag` option.
  - Added support for specifying the value to treat as a ``null`` value using `nullValue` option.
  - Added support for specifying the character encoding of the XML file using `charset` option.
  - Added support for ignoring surrounding whitespace in the XML element using `ignoreSurroundingWhitespace` option.
- Added support for parameter `return_dataframe` in `Session.call`, which can be used to set the return type of the functions to a `DataFrame` object.
- Added a new argument to `Dataframe.describe` called `strings_include_math_stats` that triggers `stddev` and `mean` to be calculated for String columns.
- Added support for retrieving `Edge.properties` when retrieving lineage from `DGQL` in `DataFrame.lineage.trace`.
- Added a parameter `table_exists` to `DataFrameWriter.save_as_table` that allows specifying if a table already exists. This allows skipping a table lookup that can be expensive.

#### Bug Fixes

- Fixed a bug in `DataFrameReader.dbapi` (PrPr) where the `create_connection` defined as local function was incompatible with multiprocessing.
- Fixed a bug in `DataFrameReader.dbapi` (PrPr) where databricks `TIMESTAMP` type was converted to Snowflake `TIMESTAMP_NTZ` type which should be `TIMESTAMP_LTZ` type.
- Fixed a bug in `DataFrameReader.json` where repeated reads with the same reader object would create incorrectly quoted columns.
- Fixed a bug in `DataFrame.to_pandas()` that would drop column names when converting a dataframe that did not originate from a select statement.
- Fixed a bug that `DataFrame.create_or_replace_dynamic_table` raises error when the dataframe contains a UDTF and `SELECT *` in UDTF not being parsed correctly.
- Fixed a bug where casted columns could not be used in the values-clause of in functions.

#### Improvements

- Improved the error message for `Session.write_pandas()` and `Session.create_dataframe()` when the input pandas DataFrame does not have a column.
- Improved `DataFrame.select` when the arguments contain a table function with output columns that collide with columns of current dataframe. With the improvement, if user provides non-colliding columns in `df.select("col1", "col2", table_func(...))` as string arguments, then the query generated by snowpark client will not raise ambiguous column error.
- Improved `DataFrameReader.dbapi` (PrPr) to use in-memory Parquet-based ingestion for better performance and security.
- Improved `DataFrameReader.dbapi` (PrPr) to use `MATCH_BY_COLUMN_NAME=CASE_SENSITIVE` in copy into table operation.

### Snowpark Local Testing Updates

#### New Features

- Added support for snow urls (snow://) in local file testing.

#### Bug Fixes

- Fixed a bug in `Column.isin` that would cause incorrect filtering on joined or previously filtered data.
- Fixed a bug in `snowflake.snowpark.functions.concat_ws` that would cause results to have an incorrect index.

### Snowpark pandas API Updates

#### Dependency Updates

- Updated `modin` dependency constraint from 0.32.0 to >=0.32.0, <0.34.0. The latest version tested with Snowpark pandas is `modin` 0.33.1.

#### New Features

- Added support for **Hybrid Execution (PrPr)**. By running `from modin.config import AutoSwitchBackend; AutoSwitchBackend.enable()`, Snowpark pandas will automatically choose whether to run certain pandas operations locally or on Snowflake. This feature is disabled by default.

#### Improvements

- Set the default value of the `index` parameter to `False` for `DataFrame.to_view`, `Series.to_view`, `DataFrame.to_dynamic_table`, and `Series.to_dynamic_table`.
- Added `iceberg_version` option to table creation functions.
- Reduced query count for many operations, including `insert`, `repr`, and `groupby`, that previously issued a query to retrieve the input data's size.

#### Bug Fixes

- Fixed a bug in `Series.where` when the `other` parameter is an unnamed `Series`.


## 1.32.0 (2025-05-15)

### Snowpark Python API Updates

#### Improvements

- Invoking snowflake system procedures does not invoke an additional `describe procedure` call to check the return type of the procedure.
- Added support for `Session.create_dataframe()` with the stage URL and FILE data type.
- Added support for different modes for dealing with corrupt XML records when reading an XML file using `session.read.option('mode', <mode>), option('rowTag', <tag_name>).xml(<stage_file_path>)`. Currently `PERMISSIVE`, `DROPMALFORMED` and `FAILFAST` are supported.
- Improved the error message of the XML reader when the specified row tag is not found in the file.
- Improved query generation for `Dataframe.drop` to use `SELECT * EXCLUDE ()` to exclude the dropped columns. To enable this feature, set `session.conf.set("use_simplified_query_generation", True)`.
- Added support for `VariantType` to `StructType.from_json`

#### Bug Fixes

- Fixed a bug in `DataFrameWriter.dbapi` (PrPr) that unicode or double-quoted column name in external database causes error because not quoted correctly.
- Fixed a bug where named fields in nested OBJECT data could cause errors when containing spaces.
- Fixed a bug duplicated `native_app_params` parameters in register udaf function.

### Snowpark Local Testing Updates

#### Bug Fixes

- Fixed a bug in `snowflake.snowpark.functions.rank` that would cause sort direction to not be respected.
- Fixed a bug in `snowflake.snowpark.functions.to_timestamp_*` that would cause incorrect results on filtered data.

### Snowpark pandas API Updates

#### New Features

- Added support for dict values in `Series.str.get`, `Series.str.slice`, and `Series.str.__getitem__` (`Series.str[...]`).
- Added support for `DataFrame.to_html`.
- Added support for `DataFrame.to_string` and `Series.to_string`.
- Added support for reading files from S3 buckets using `pd.read_csv`.
- Added `ENFORCE_EXISTING_FILE_FORMAT` option to the `DataFrameReader`, which allows to read a dataframe only based on an existing file format object when used together with `FORMAT_NAME`.

#### Improvements

- Make `iceberg_config` a required parameter for `DataFrame.to_iceberg` and `Series.to_iceberg`.

## 1.31.1 (2025-05-05)

### Snowpark Python API Updates

#### Bug Fixes

- Updated conda build configuration to deprecate Python 3.8 support, preventing installation in incompatible environments.

## 1.31.0 (2025-04-24)

### Snowpark Python API Updates

#### New Features

- Added support for `restricted caller` permission of `execute_as` argument in `StoredProcedure.register()`.
- Added support for non-select statement in `DataFrame.to_pandas()`.
- Added support for `artifact_repository` parameter to `Session.add_packages`, `Session.add_requirements`, `Session.get_packages`, `Session.remove_package`, and `Session.clear_packages`.
- Added support for reading an XML file using a row tag by `session.read.option('rowTag', <tag_name>).xml(<stage_file_path>)` (experimental).
  - Each XML record is extracted as a separate row.
  - Each field within that record becomes a separate column of type VARIANT, which can be further queried using dot notation, e.g., `col(a.b.c)`.
- Added updates to `DataFrameReader.dbapi` (PrPr):
  - Added `fetch_merge_count` parameter for optimizing performance by merging multiple fetched data into a single Parquet file.
  - Added support for Databricks.
  - Added support for ingestion with Snowflake UDTF.
- Added support for the following AI-powered functions in `functions.py` (Private Preview):
  - `prompt`
  - `ai_filter` (added support for `prompt()` function and image files, and changed the second argument name from `expr` to `file`)
  - `ai_classify`

#### Improvements

- Renamed the `relaxed_ordering` param into `enforce_ordering` for `DataFrame.to_snowpark_pandas`. Also the new default values is `enforce_ordering=False` which has the opposite effect of the previous default value, `relaxed_ordering=False`.
- Improved `DataFrameReader.dbapi` (PrPr) reading performance by setting the default `fetch_size` parameter value to 1000.
- Improve the error message for invalid identifier SQL error by suggesting the potentially matching identifiers.
- Reduced the number of describe queries issued when creating a DataFrame from a Snowflake table using `session.table`.
- Improved performance and accuracy of `DataFrameAnalyticsFunctions.time_series_agg()`.

#### Bug Fixes

- Fixed a bug in `DataFrame.group_by().pivot().agg` when the pivot column and aggregate column are the same.
- Fixed a bug in `DataFrameReader.dbapi` (PrPr) where a `TypeError` was raised when `create_connection` returned a connection object of an unsupported driver type.
- Fixed a bug where `df.limit(0)` call would not properly apply.
- Fixed a bug in `DataFrameWriter.save_as_table` that caused reserved names to throw errors when using append mode.

#### Deprecations

- Deprecated support for Python3.8.
- Deprecated argument `sliding_interval` in `DataFrameAnalyticsFunctions.time_series_agg()`.

### Snowpark Local Testing Updates

#### New Features

- Added support for Interval expression to `Window.range_between`.
- Added support for `array_construct` function.

#### Bug Fixes

- Fixed a bug in local testing where transient `__pycache__` directory was unintentionally copied during stored procedure execution via import.
- Fixed a bug in local testing that created incorrect result for `Column.like` calls.
- Fixed a bug in local testing that caused `Column.getItem` and `snowpark.snowflake.functions.get` to raise `IndexError` rather than return null.
- Fixed a bug in local testing where `df.limit(0)` call would not properly apply.
- Fixed a bug in local testing where a `Table.merge` into an empty table would cause an exception.

### Snowpark pandas API Updates

#### Dependency Updates

- Updated `modin` from 0.30.1 to 0.32.0.
- Added support for `numpy` 2.0 and above.

#### New Features

- Added support for `DataFrame.create_or_replace_view` and `Series.create_or_replace_view`.
- Added support for `DataFrame.create_or_replace_dynamic_table` and `Series.create_or_replace_dynamic_table`.
- Added support for `DataFrame.to_view` and `Series.to_view`.
- Added support for `DataFrame.to_dynamic_table` and `Series.to_dynamic_table`.
- Added support for `DataFrame.groupby.resample` for aggregations `max`, `mean`, `median`, `min`, and `sum`.
- Added support for reading stage files using:
  - `pd.read_excel`
  - `pd.read_html`
  - `pd.read_pickle`
  - `pd.read_sas`
  - `pd.read_xml`
- Added support for `DataFrame.to_iceberg` and `Series.to_iceberg`.
- Added support for dict values in `Series.str.len`.

#### Improvements

- Improve performance of `DataFrame.groupby.apply` and `Series.groupby.apply` by avoiding expensive pivot step.
- Added estimate for row count upper bound to `OrderedDataFrame` to enable better engine switching. This could potentially result in increased query counts.
- Renamed the `relaxed_ordering` param into `enforce_ordering` for `pd.read_snowflake`. Also the new default value is `enforce_ordering=False` which has the opposite effect of the previous default value, `relaxed_ordering=False`.

#### Bug Fixes

- Fixed a bug for `pd.read_snowflake` when reading iceberg tables and `enforce_ordering=True`.

## 1.30.0 (2025-03-27)

### Snowpark Python API Updates

#### New Features

- Added Support for relaxed consistency and ordering guarantees in `Dataframe.to_snowpark_pandas` by introducing the new parameter `relaxed_ordering`.
- `DataFrameReader.dbapi` (PrPr) now accepts a list of strings for the session_init_statement parameter, allowing multiple SQL statements to be executed during session initialization.

#### Improvements

- Improved query generation for `Dataframe.stat.sample_by` to generate a single flat query that scales well with large `fractions` dictionary compared to older method of creating a UNION ALL subquery for each key in `fractions`. To enable this feature, set `session.conf.set("use_simplified_query_generation", True)`.
- Improved performance of `DataFrameReader.dbapi` by enable vectorized option when copy parquet file into table.
- Improved query generation for `DataFrame.random_split` in the following ways. They can be enabled by setting `session.conf.set("use_simplified_query_generation", True)`:
  - Removed the need to `cache_result` in the internal implementation of the input dataframe resulting in a pure lazy dataframe operation.
  - The `seed` argument now behaves as expected with repeatable results across multiple calls and sessions.
- `DataFrame.fillna` and `DataFrame.replace` now both support fitting `int` and `float` into `Decimal` columns if `include_decimal` is set to True.
- Added documentation for the following UDF and stored procedure functions in `files.py` as a result of their General Availability.
  - `SnowflakeFile.write`
  - `SnowflakeFile.writelines`
  - `SnowflakeFile.writeable`
- Minor documentation changes for `SnowflakeFile` and `SnowflakeFile.open()`

#### Bug Fixes

- Fixed a bug for the following functions that raised errors `.cast()` is applied to their output
  - `from_json`
  - `size`

### Snowpark Local Testing Updates

#### Bug Fixes

- Fixed a bug in aggregation that caused empty groups to still produce rows.
- Fixed a bug in `Dataframe.except_` that would cause rows to be incorrectly dropped.
- Fixed a bug that caused `to_timestamp` to fail when casting filtered columns.

### Snowpark pandas API Updates

#### New Features

- Added support for list values in `Series.str.__getitem__` (`Series.str[...]`).
- Added support for `pd.Grouper` objects in group by operations. When `freq` is specified, the default values of the `sort`, `closed`, `label`, and `convention` arguments are supported; `origin` is supported when it is `start` or `start_day`.
- Added support for relaxed consistency and ordering guarantees in `pd.read_snowflake` for both named data sources (e.g., tables and views) and query data sources by introducing the new parameter `relaxed_ordering`.

#### Improvements

- Raise a warning whenever `QUOTED_IDENTIFIERS_IGNORE_CASE` is found to be set, ask user to unset it.
- Improved how a missing `index_label` in `DataFrame.to_snowflake` and `Series.to_snowflake` is handled when `index=True`. Instead of raising a `ValueError`, system-defined labels are used for the index columns.
- Improved error message for `groupby or DataFrame or Series.agg` when the function name is not supported.

## 1.29.1 (2025-03-12)

### Snowpark Python API Updates

#### Bug Fixes

- Fixed a bug in `DataFrameReader.dbapi` (PrPr) that prevents usage in stored procedure and snowbooks.

## 1.29.0 (2025-03-05)

### Snowpark Python API Updates

#### New Features

- Added support for the following AI-powered functions in `functions.py` (Private Preview):
  - `ai_filter`
  - `ai_agg`
  - `summarize_agg`
- Added support for the new FILE SQL type support, with the following related functions in `functions.py` (Private Preview):
  - `fl_get_content_type`
  - `fl_get_etag`
  - `fl_get_file_type`
  - `fl_get_last_modified`
  - `fl_get_relative_path`
  - `fl_get_scoped_file_url`
  - `fl_get_size`
  - `fl_get_stage`
  - `fl_get_stage_file_url`
  - `fl_is_audio`
  - `fl_is_compressed`
  - `fl_is_document`
  - `fl_is_image`
  - `fl_is_video`
- Added support for importing third-party packages from PyPi using Artifact Repository (Private Preview):
  - Use keyword arguments `artifact_repository` and `artifact_repository_packages` to specify your artifact repository and packages respectively when registering stored procedures or user defined functions.
  - Supported APIs are:
    - `Session.sproc.register`
    - `Session.udf.register`
    - `Session.udaf.register`
    - `Session.udtf.register`
    - `functions.sproc`
    - `functions.udf`
    - `functions.udaf`
    - `functions.udtf`
    - `functions.pandas_udf`
    - `functions.pandas_udtf`

#### Bug Fixes

- Fixed a bug where creating a Dataframe with large number of values raised `Unsupported feature 'SCOPED_TEMPORARY'.` error if thread-safe session was disabled.
- Fixed a bug where `df.describe` raised internal SQL execution error when the dataframe is created from reading a stage file and CTE optimization is enabled.
- Fixed a bug where `df.order_by(A).select(B).distinct()` would generate invalid SQL when simplified query generation was enabled using `session.conf.set("use_simplified_query_generation", True)`.
- Disabled simplified query generation by default.

#### Improvements

- Improved version validation warnings for `snowflake-snowpark-python` package compatibility when registering stored procedures. Now, warnings are only triggered if the major or minor version does not match, while bugfix version differences no longer generate warnings.
- Bumped cloudpickle dependency to also support `cloudpickle==3.0.0` in addition to previous versions.

### Snowpark Local Testing Updates

#### New Features

- Added support for literal values to `range_between` window function.

### Snowpark pandas API Updates

#### New Features

- Added support for list values in `Series.str.slice`.
- Added support for applying Snowflake Cortex functions `ClassifyText`, `Translate`, and `ExtractAnswer`.
- Added support for `Series.hist`.

#### Improvements

- Improved performance of `DataFrame.groupby.transform` and `Series.groupby.transform` by avoiding expensive pivot step.
- Improve error message for `pd.to_snowflake`, `DataFrame.to_snowflake`, and `Series.to_snowflake` when the table does not exist.
- Improve readability of docstring for the `if_exists` parameter in `pd.to_snowflake`, `DataFrame.to_snowflake`, and `Series.to_snowflake`.
- Improve error message for all pandas functions that use UDFs with Snowpark objects.

#### Bug Fixes

- Fixed a bug in `Series.rename_axis` where an `AttributeError` was being raised.
- Fixed a bug where `pd.get_dummies` didn't ignore NULL/NaN values by default.
- Fixed a bug where repeated calls to `pd.get_dummies` results in 'Duplicated column name error'.
- Fixed a bug in `pd.get_dummies` where passing list of columns generated incorrect column labels in output DataFrame.
- Update `pd.get_dummies` to return bool values instead of int.

## 1.28.0 (2025-02-20)

### Snowpark Python API Updates

#### New Features

- Added support for the following functions in `functions.py`
  - `normal`
  - `randn`
- Added support for `allow_missing_columns` parameter to `Dataframe.union_by_name` and `Dataframe.union_all_by_name`.

#### Improvements

- Improved query generation for `Dataframe.distinct` to generate `SELECT DISTINCT` instead of `SELECT` with `GROUP BY` all columns. To disable this feature, set `session.conf.set("use_simplified_query_generation", False)`.

#### Deprecations

- Deprecated Snowpark Python function `snowflake_cortex_summarize`. Users can install snowflake-ml-python and use the snowflake.cortex.summarize function instead.
- Deprecated Snowpark Python function `snowflake_cortex_sentiment`. Users can install snowflake-ml-python and use the snowflake.cortex.sentiment function instead.

#### Bug Fixes

- Fixed a bug where session-level query tag was overwritten by a stacktrace for dataframes that generate multiple queries. Now, the query tag will only be set to the stacktrace if `session.conf.set("collect_stacktrace_in_query_tag", True)`.
- Fixed a bug in `Session._write_pandas` where it was erroneously passing `use_logical_type` parameter to `Session._write_modin_pandas_helper` when writing a Snowpark pandas object.
- Fixed a bug in options sql generation that could cause multiple values to be formatted incorrectly.
- Fixed a bug in `Session.catalog` where empty strings for database or schema were not handled correctly and were generating erroneous sql statements.

#### Experimental Features

- Added support for writing pyarrow Tables to Snowflake tables.

### Snowpark pandas API Updates

#### New Features

- Added support for applying Snowflake Cortex functions `Summarize` and `Sentiment`.
- Added support for list values in `Series.str.get`.

#### Bug Fixes

- Fixed a bug in `apply` where kwargs were not being correctly passed into the applied function.

### Snowpark Local Testing Updates

#### New Features
- Added support for the following functions
    - `hour`
    - `minute`
- Added support for NULL_IF parameter to csv reader.
- Added support for `date_format`, `datetime_format`, and `timestamp_format` options when loading csvs.

#### Bug Fixes

- Fixed a bug in Dataframe.join that caused columns to have incorrect typing.
- Fixed a bug in when statements that caused incorrect results in the otherwise clause.


## 1.27.0 (2025-02-03)

### Snowpark Python API Updates

#### New Features

- Added support for the following functions in `functions.py`
  - `array_reverse`
  - `divnull`
  - `map_cat`
  - `map_contains_key`
  - `map_keys`
  - `nullifzero`
  - `snowflake_cortex_sentiment`
  - `acosh`
  - `asinh`
  - `atanh`
  - `bit_length`
  - `bitmap_bit_position`
  - `bitmap_bucket_number`
  - `bitmap_construct_agg`
  - `bitshiftright_unsigned`
  - `cbrt`
  - `equal_null`
  - `from_json`
  - `ifnull`
  - `localtimestamp`
  - `max_by`
  - `min_by`
  - `nth_value`
  - `nvl`
  - `octet_length`
  - `position`
  - `regr_avgx`
  - `regr_avgy`
  - `regr_count`
  - `regr_intercept`
  - `regr_r2`
  - `regr_slope`
  - `regr_sxx`
  - `regr_sxy`
  - `regr_syy`
  - `try_to_binary`
  - `base64`
  - `base64_decode_string`
  - `base64_encode`
  - `editdistance`
  - `hex`
  - `hex_encode`
  - `instr`
  - `log1p`
  - `log2`
  - `log10`
  - `percentile_approx`
  - `unbase64`
- Added support for `seed` argument in `DataFrame.stat.sample_by`. Note that it only supports a `Table` object, and will be ignored for a `DataFrame` object.
- Added support for specifying a schema string (including implicit struct syntax) when calling `DataFrame.create_dataframe`.
- Added support for `DataFrameWriter.insert_into/insertInto`. This method also supports local testing mode.
- Added support for `DataFrame.create_temp_view` to create a temporary view. It will fail if the view already exists.
- Added support for multiple columns in the functions `map_cat` and `map_concat`.
- Added an option `keep_column_order` for keeping original column order in `DataFrame.with_column` and `DataFrame.with_columns`.
- Added options to column casts that allow renaming or adding fields in StructType columns.
- Added support for `contains_null` parameter to ArrayType.
- Added support for creating a temporary view via `DataFrame.create_or_replace_temp_view` from a DataFrame created by reading a file from a stage.
- Added support for `value_contains_null` parameter to MapType.
- Added support for using `Column` object in `Column.in_` and `functions.in_`.
- Added `interactive` to telemetry that indicates whether the current environment is an interactive one.
- Allow `session.file.get` in a Native App to read file paths starting with `/` from the current version
- Added support for multiple aggregation functions after `DataFrame.pivot`.

#### Experimental Features

- Added `Catalog` class to manage snowflake objects. It can be accessed via `Session.catalog`.
  - `snowflake.core` is a dependency required for this feature.
- Allow user input schema when reading JSON file on stage.
- Added support for specifying a schema string (including implicit struct syntax) when calling `DataFrame.create_dataframe`.

#### Improvements

- Updated README.md to include instructions on how to verify package signatures using `cosign`.

#### Bug Fixes

- Fixed a bug in local testing mode that caused a column to contain None when it should contain 0.
- Fixed a bug in `StructField.from_json` that prevented TimestampTypes with `tzinfo` from being parsed correctly.
- Fixed a bug in function `date_format` that caused an error when the input column was date type or timestamp type.
- Fixed a bug in dataframe that null value can be inserted in a non-nullable column.
- Fixed a bug in `replace` and `lit` which raised type hint assertion error when passing `Column` expression objects.
- Fixed a bug in `pandas_udf` and `pandas_udtf` where `session` parameter was erroneously ignored.
- Fixed a bug that raised incorrect type conversion error for system function called through `session.call`.

### Snowpark pandas API Updates

#### New Features

- Added support for `Series.str.ljust` and `Series.str.rjust`.
- Added support for `Series.str.center`.
- Added support for `Series.str.pad`.
- Added support for applying Snowpark Python function `snowflake_cortex_sentiment`.
- Added support for `DataFrame.map`.
- Added support for `DataFrame.from_dict` and `DataFrame.from_records`.
- Added support for mixed case field names in struct type columns.
- Added support for `SeriesGroupBy.unique`
- Added support for `Series.dt.strftime` with the following directives:
  - %d: Day of the month as a zero-padded decimal number.
  - %m: Month as a zero-padded decimal number.
  - %Y: Year with century as a decimal number.
  - %H: Hour (24-hour clock) as a zero-padded decimal number.
  - %M: Minute as a zero-padded decimal number.
  - %S: Second as a zero-padded decimal number.
  - %f: Microsecond as a decimal number, zero-padded to 6 digits.
  - %j: Day of the year as a zero-padded decimal number.
  - %X: Locale’s appropriate time representation.
  - %%: A literal '%' character.
- Added support for `Series.between`.
- Added support for `include_groups=False` in `DataFrameGroupBy.apply`.
- Added support for `expand=True` in `Series.str.split`.
- Added support for `DataFrame.pop` and `Series.pop`.
- Added support for `first` and `last` in `DataFrameGroupBy.agg` and `SeriesGroupBy.agg`.
- Added support for `Index.drop_duplicates`.
- Added support for aggregations `"count"`, `"median"`, `np.median`,
  `"skew"`, `"std"`, `np.std` `"var"`, and `np.var` in
  `pd.pivot_table()`, `DataFrame.pivot_table()`, and `pd.crosstab()`.

#### Improvements
- Improve performance of `DataFrame.map`, `Series.apply` and `Series.map` methods by mapping numpy functions to snowpark functions if possible.
- Added documentation for `DataFrame.map`.
- Improve performance of `DataFrame.apply` by mapping numpy functions to snowpark functions if possible.
- Added documentation on the extent of Snowpark pandas interoperability with scikit-learn.
- Infer return type of functions in `Series.map`, `Series.apply` and `DataFrame.map` if type-hint is not provided.
- Added `call_count` to telemetry that counts method calls including interchange protocol calls.

## 1.26.0 (2024-12-05)

### Snowpark Python API Updates

#### New Features

- Added support for property `version` and class method `get_active_session` for `Session` class.
- Added new methods and variables to enhance data type handling and JSON serialization/deserialization:
  - To `DataType`, its derived classes, and `StructField`:
    - `type_name`: Returns the type name of the data.
    - `simple_string`: Provides a simple string representation of the data.
    - `json_value`: Returns the data as a JSON-compatible value.
    - `json`: Converts the data to a JSON string.
  - To `ArrayType`, `MapType`, `StructField`, `PandasSeriesType`, `PandasDataFrameType` and `StructType`:
    - `from_json`: Enables these types to be created from JSON data.
  - To `MapType`:
    - `keyType`: keys of the map
    - `valueType`: values of the map
- Added support for method `appName` in `SessionBuilder`.
- Added support for `include_nulls` argument in `DataFrame.unpivot`.
- Added support for following functions in `functions.py`:
  - `size` to get size of array, object, or map columns.
  - `collect_list` an alias of `array_agg`.
  - `substring` makes `len` argument optional.
- Added parameter `ast_enabled` to session for internal usage (default: `False`).

#### Improvements

- Added support for specifying the following to `DataFrame.create_or_replace_dynamic_table`:
  - `iceberg_config` A dictionary that can hold the following iceberg configuration options:
    - `external_volume`
    - `catalog`
    - `base_location`
    - `catalog_sync`
    - `storage_serialization_policy`
- Added support for nested data types to `DataFrame.print_schema`
- Added support for `level` parameter to `DataFrame.print_schema`
- Improved flexibility of `DataFrameReader` and `DataFrameWriter` API by adding support for the following:
  - Added `format` method to `DataFrameReader` and `DataFrameWriter` to specify file format when loading or unloading results.
  - Added `load` method to `DataFrameReader` to work in conjunction with `format`.
  - Added `save` method to `DataFrameWriter` to work in conjunction with `format`.
  - Added support to read keyword arguments to `options` method for `DataFrameReader` and `DataFrameWriter`.
- Relaxed the cloudpickle dependency for Python 3.11 to simplify build requirements. However, for Python 3.11, `cloudpickle==2.2.1` remains the only supported version.

#### Bug Fixes

- Removed warnings that dynamic pivot features were in private preview, because
  dynamic pivot is now generally available.
- Fixed a bug in `session.read.options` where `False` Boolean values were incorrectly parsed as `True` in the generated file format.

#### Dependency Updates

- Added a runtime dependency on `python-dateutil`.

### Snowpark pandas API Updates

#### New Features

- Added partial support for `Series.map` when `arg` is a pandas `Series` or a
  `collections.abc.Mapping`. No support for instances of `dict` that implement
  `__missing__` but are not instances of `collections.defaultdict`.
- Added support for `DataFrame.align` and `Series.align` for `axis=1` and `axis=None`.
- Added support for `pd.json_normalize`.
- Added support for `GroupBy.pct_change` with `axis=0`, `freq=None`, and `limit=None`.
- Added support for `DataFrameGroupBy.__iter__` and `SeriesGroupBy.__iter__`.
- Added support for `np.sqrt`, `np.trunc`, `np.floor`, numpy trig functions, `np.exp`, `np.abs`, `np.positive` and `np.negative`.
- Added partial support for the dataframe interchange protocol method
  `DataFrame.__dataframe__()`.

#### Bug Fixes

- Fixed a bug in `df.loc` where setting a single column from a series results in unexpected `None` values.

#### Improvements

- Use UNPIVOT INCLUDE NULLS for unpivot operations in pandas instead of sentinel values.
- Improved documentation for pd.read_excel.

## 1.25.0 (2024-11-14)

### Snowpark Python API Updates

#### New Features

- Added the following new functions in `snowflake.snowpark.dataframe`:
  - `map`
- Added support for passing parameter `include_error` to `Session.query_history` to record queries that have error during execution.

#### Improvements

- When target stage is not set in profiler, a default stage from `Session.get_session_stage` is used instead of raising `SnowparkSQLException`.
- Allowed lower case or mixed case input when calling `Session.stored_procedure_profiler.set_active_profiler`.
- Added distributed tracing using open telemetry APIs for action function in `DataFrame`:
  - `cache_result`
- Removed opentelemetry warning from logging.

#### Bug Fixes

- Fixed the pre-action and post-action query propagation when `In` expression were used in selects.
- Fixed a bug that raised error `AttributeError` while calling `Session.stored_procedure_profiler.get_output` when `Session.stored_procedure_profiler` is disabled.

#### Dependency Updates

- Added a dependency on `protobuf>=5.28` and `tzlocal` at runtime.
- Added a dependency on `protoc-wheel-0` for the development profile.
- Require `snowflake-connector-python>=3.12.0, <4.0.0` (was `>=3.10.0`).

### Snowpark pandas API Updates

#### Dependency Updates

- Updated `modin` from 0.28.1 to 0.30.1.
- Added support for all `pandas` 2.2.x versions.

#### New Features

- Added support for `Index.to_numpy`.
- Added support for `DataFrame.align` and `Series.align` for `axis=0`.
- Added support for `size` in `GroupBy.aggregate`, `DataFrame.aggregate`, and `Series.aggregate`.
- Added support for `snowflake.snowpark.functions.window`
- Added support for `pd.read_pickle` (Uses native pandas for processing).
- Added support for `pd.read_html` (Uses native pandas for processing).
- Added support for `pd.read_xml` (Uses native pandas for processing).
- Added support for aggregation functions `"size"` and `len` in `GroupBy.aggregate`, `DataFrame.aggregate`, and `Series.aggregate`.
- Added support for list values in `Series.str.len`.

#### Bug Fixes

- Fixed a bug where aggregating a single-column dataframe with a single callable function (e.g. `pd.DataFrame([0]).agg(np.mean)`) would fail to transpose the result.
- Fixed bugs where `DataFrame.dropna()` would:
  - Treat an empty `subset` (e.g. `[]`) as if it specified all columns instead of no columns.
  - Raise a `TypeError` for a scalar `subset` instead of filtering on just that column.
  - Raise a `ValueError` for a `subset` of type `pandas.Index` instead of filtering on the columns in the index.
- Disable creation of scoped read only table to mitigate Disable creation of scoped read only table to mitigate `TableNotFoundError` when using dynamic pivot in notebook environment.
- Fixed a bug when concat dataframe or series objects are coming from the same dataframe when axis = 1.

#### Improvements

- Improve np.where with scalar x value by eliminating unnecessary join and temp table creation.
- Improve get_dummies performance by flattening the pivot with join.
- Improve align performance when aligning on row position column by removing unnecessary window functions.



### Snowpark Local Testing Updates

#### New Features

- Added support for patching functions that are unavailable in the `snowflake.snowpark.functions` module.
- Added support for `snowflake.snowpark.functions.any_value`

#### Bug Fixes

- Fixed a bug where `Table.update` could not handle `VariantType`, `MapType`, and `ArrayType` data types.
- Fixed a bug where column aliases were incorrectly resolved in `DataFrame.join`, causing errors when selecting columns from a joined DataFrame.
- Fixed a bug where `Table.update` and `Table.merge` could fail if the target table's index was not the default `RangeIndex`.

## 1.24.0 (2024-10-28)

### Snowpark Python API Updates

#### New Features

- Updated `Session` class to be thread-safe. This allows concurrent DataFrame transformations, DataFrame actions, UDF and stored procedure registration, and concurrent file uploads when using the same `Session` object.
  - The feature is disabled by default and can be enabled by setting `FEATURE_THREAD_SAFE_PYTHON_SESSION` to `True` for account.
  - Updating session configurations, like changing database or schema, when multiple threads are using the session may lead to unexpected behavior.
  - When enabled, some internally created temporary table names returned from `DataFrame.queries` API are not deterministic, and may be different when DataFrame actions are executed. This does not affect explicit user-created temporary tables.
- Added support for 'Service' domain to `session.lineage.trace` API.
- Added support for `copy_grants` parameter when registering UDxF and stored procedures.
- Added support for the following methods in `DataFrameWriter` to support daisy-chaining:
  - `option`
  - `options`
  - `partition_by`
- Added support for `snowflake_cortex_summarize`.

#### Improvements

- Improved the following new capability for function `snowflake.snowpark.functions.array_remove` it is now possible to use in python.
- Disables sql simplification when sort is performed after limit.
  - Previously, `df.sort().limit()` and `df.limit().sort()` generates the same query with sort in front of limit. Now, `df.limit().sort()` will generate query that reads `df.limit().sort()`.
  - Improve performance of generated query for `df.limit().sort()`, because limit stops table scanning as soon as the number of records is satisfied.
- Added a client side error message for when an invalid stage location is passed to DataFrame read functions.

#### Bug Fixes

- Fixed a bug where the automatic cleanup of temporary tables could interfere with the results of async query execution.
- Fixed a bug in `DataFrame.analytics.time_series_agg` function to handle multiple data points in same sliding interval.
- Fixed a bug that created inconsistent casing in field names of structured objects in iceberg schemas.

#### Deprecations

- Deprecated warnings will be triggered when using snowpark-python with Python 3.8. For more details, please refer to https://docs.snowflake.com/en/developer-guide/python-runtime-support-policy.

### Snowpark pandas API Updates

#### New Features

- Added support for `np.subtract`, `np.multiply`, `np.divide`, and `np.true_divide`.
- Added support for tracking usages of `__array_ufunc__`.
- Added numpy compatibility support for `np.float_power`, `np.mod`, `np.remainder`, `np.greater`, `np.greater_equal`, `np.less`, `np.less_equal`, `np.not_equal`, and `np.equal`.
- Added numpy compatibility support for `np.log`, `np.log2`, and `np.log10`
- Added support for `DataFrameGroupBy.bfill`, `SeriesGroupBy.bfill`, `DataFrameGroupBy.ffill`, and `SeriesGroupBy.ffill`.
- Added support for `on` parameter with `Resampler`.
- Added support for timedelta inputs in `value_counts()`.
- Added support for applying Snowpark Python function `snowflake_cortex_summarize`.
- Added support for `DataFrame.attrs` and `Series.attrs`.
- Added support for `DataFrame.style`.
- Added numpy compatibility support for `np.full_like`

#### Improvements

- Improved generated SQL query for `head` and `iloc` when the row key is a slice.
- Improved error message when passing an unknown timezone to `tz_convert` and `tz_localize` in `Series`, `DataFrame`, `Series.dt`, and `DatetimeIndex`.
- Improved documentation for `tz_convert` and `tz_localize` in `Series`, `DataFrame`, `Series.dt`, and `DatetimeIndex` to specify the supported timezone formats.
- Added additional kwargs support for `df.apply` and `series.apply` ( as well as `map` and `applymap` ) when using snowpark functions. This allows for some position independent compatibility between apply and functions where the first argument is not a pandas object.
- Improved generated SQL query for `iloc` and `iat` when the row key is a scalar.
- Removed all joins in `iterrows`.
- Improved documentation for `Series.map` to reflect the unsupported features.
- Added support for `np.may_share_memory` which is used internally by many scikit-learn functions. This method will always return false when called with a Snowpark pandas object.

#### Bug Fixes

- Fixed a bug where `DataFrame` and `Series` `pct_change()` would raise `TypeError` when input contained timedelta columns.
- Fixed a bug where `replace()` would sometimes propagate `Timedelta` types incorrectly through `replace()`. Instead raise `NotImplementedError` for `replace()` on `Timedelta`.
- Fixed a bug where `DataFrame` and `Series` `round()` would raise `AssertionError` for `Timedelta` columns. Instead raise `NotImplementedError` for `round()` on `Timedelta`.
- Fixed a bug where `reindex` fails when the new index is a Series with non-overlapping types from the original index.
- Fixed a bug where calling `__getitem__` on a DataFrameGroupBy object always returned a DataFrameGroupBy object if `as_index=False`.
- Fixed a bug where inserting timedelta values into an existing column would silently convert the values to integers instead of raising `NotImplementedError`.
- Fixed a bug where `DataFrame.shift()` on axis=0 and axis=1 would fail to propagate timedelta types.
- `DataFrame.abs()`, `DataFrame.__neg__()`, `DataFrame.stack()`, and `DataFrame.unstack()` now raise `NotImplementedError` for timedelta inputs instead of failing to propagate timedelta types.

### Snowpark Local Testing Updates

#### Bug Fixes

- Fixed a bug where `DataFrame.alias` raises `KeyError` for input column name.
- Fixed a bug where `to_csv` on Snowflake stage fails when data contains empty strings.

## 1.23.0 (2024-10-09)

### Snowpark Python API Updates

#### New Features

- Added the following new functions in `snowflake.snowpark.functions`:
  - `make_interval`
- Added support for using Snowflake Interval constants with `Window.range_between()` when the order by column is TIMESTAMP or DATE type.
- Added support for file writes. This feature is currently in private preview.
- Added `thread_id` to `QueryRecord` to track the thread id submitting the query history.
- Added support for `Session.stored_procedure_profiler`.

#### Improvements

#### Bug Fixes

- Fixed a bug where registering a stored procedure or UDxF with type hints would give a warning `'NoneType' has no len() when trying to read default values from function`.

### Snowpark pandas API Updates

#### New Features

- Added support for `TimedeltaIndex.mean` method.
- Added support for some cases of aggregating `Timedelta` columns on `axis=0` with `agg` or `aggregate`.
- Added support for `by`, `left_by`, `right_by`, `left_index`, and `right_index` for `pd.merge_asof`.
- Added support for passing parameter `include_describe` to `Session.query_history`.
- Added support for `DatetimeIndex.mean` and `DatetimeIndex.std` methods.
- Added support for `Resampler.asfreq`, `Resampler.indices`, `Resampler.nunique`, and `Resampler.quantile`.
- Added support for `resample` frequency `W`, `ME`, `YE` with `closed = "left"`.
- Added support for `DataFrame.rolling.corr` and `Series.rolling.corr` for `pairwise = False` and int `window`.
- Added support for string time-based `window` and `min_periods = None` for `Rolling`.
- Added support for `DataFrameGroupBy.fillna` and `SeriesGroupBy.fillna`.
- Added support for constructing `Series` and `DataFrame` objects with the lazy `Index` object as `data`, `index`, and `columns` arguments.
- Added support for constructing `Series` and `DataFrame` objects with `index` and `column` values not present in `DataFrame`/`Series` `data`.
- Added support for `pd.read_sas` (Uses native pandas for processing).
- Added support for applying `rolling().count()` and `expanding().count()` to `Timedelta` series and columns.
- Added support for `tz` in both `pd.date_range` and `pd.bdate_range`.
- Added support for `Series.items`.
- Added support for `errors="ignore"` in `pd.to_datetime`.
- Added support for `DataFrame.tz_localize` and `Series.tz_localize`.
- Added support for `DataFrame.tz_convert` and `Series.tz_convert`.
- Added support for applying Snowpark Python functions (e.g., `sin`) in `Series.map`, `Series.apply`, `DataFrame.apply` and `DataFrame.applymap`.

#### Improvements

- Improved `to_pandas` to persist the original timezone offset for TIMESTAMP_TZ type.
- Improved `dtype` results for TIMESTAMP_TZ type to show correct timezone offset.
- Improved `dtype` results for TIMESTAMP_LTZ type to show correct timezone.
- Improved error message when passing non-bool value to `numeric_only` for groupby aggregations.
- Removed unnecessary warning about sort algorithm in `sort_values`.
- Use SCOPED object for internal create temp tables. The SCOPED objects will be stored sproc scoped if created within stored sproc, otherwise will be session scoped, and the object will be automatically cleaned at the end of the scope.
- Improved warning messages for operations that lead to materialization with inadvertent slowness.
- Removed unnecessary warning message about `convert_dtype` in `Series.apply`.

#### Bug Fixes

- Fixed a bug where an `Index` object created from a `Series`/`DataFrame` incorrectly updates the `Series`/`DataFrame`'s index name after an inplace update has been applied to the original `Series`/`DataFrame`.
- Suppressed an unhelpful `SettingWithCopyWarning` that sometimes appeared when printing `Timedelta` columns.
- Fixed `inplace` argument for `Series` objects derived from other `Series` objects.
- Fixed a bug where `Series.sort_values` failed if series name overlapped with index column name.
- Fixed a bug where transposing a dataframe would map `Timedelta` index levels to integer column levels.
- Fixed a bug where `Resampler` methods on timedelta columns would produce integer results.
- Fixed a bug where `pd.to_numeric()` would leave `Timedelta` inputs as `Timedelta` instead of converting them to integers.
- Fixed `loc` set when setting a single row, or multiple rows, of a DataFrame with a Series value.

### Snowpark Local Testing Updates

#### Bug Fixes

- Fixed a bug where nullable columns were annotated wrongly.
- Fixed a bug where the `date_add` and `date_sub` functions failed for `NULL` values.
- Fixed a bug where `equal_null` could fail inside a merge statement.
- Fixed a bug where `row_number` could fail inside a Window function.
- Fixed a bug where updates could fail when the source is the result of a join.


## 1.22.1 (2024-09-11)
This is a re-release of 1.22.0. Please refer to the 1.22.0 release notes for detailed release content.


## 1.22.0 (2024-09-10)

### Snowpark Python API Updates

### New Features

- Added the following new functions in `snowflake.snowpark.functions`:
  - `array_remove`
  - `ln`

#### Improvements

- Improved documentation for `Session.write_pandas` by making `use_logical_type` option more explicit.
- Added support for specifying the following to `DataFrameWriter.save_as_table`:
  - `enable_schema_evolution`
  - `data_retention_time`
  - `max_data_extension_time`
  - `change_tracking`
  - `copy_grants`
  - `iceberg_config` A dicitionary that can hold the following iceberg configuration options:
      - `external_volume`
      - `catalog`
      - `base_location`
      - `catalog_sync`
      - `storage_serialization_policy`
- Added support for specifying the following to `DataFrameWriter.copy_into_table`:
  - `iceberg_config` A dicitionary that can hold the following iceberg configuration options:
      - `external_volume`
      - `catalog`
      - `base_location`
      - `catalog_sync`
      - `storage_serialization_policy`
- Added support for specifying the following parameters to `DataFrame.create_or_replace_dynamic_table`:
  - `mode`
  - `refresh_mode`
  - `initialize`
  - `clustering_keys`
  - `is_transient`
  - `data_retention_time`
  - `max_data_extension_time`

#### Bug Fixes

- Fixed a bug in `session.read.csv` that caused an error when setting `PARSE_HEADER = True` in an externally defined file format.
- Fixed a bug in query generation from set operations that allowed generation of duplicate queries when children have common subqueries.
- Fixed a bug in `session.get_session_stage` that referenced a non-existing stage after switching database or schema.
- Fixed a bug where calling `DataFrame.to_snowpark_pandas` without explicitly initializing the Snowpark pandas plugin caused an error.
- Fixed a bug where using the `explode` function in dynamic table creation caused a SQL compilation error due to improper boolean type casting on the `outer` parameter.

### Snowpark Local Testing Updates

#### New Features

- Added support for type coercion when passing columns as input to UDF calls.
- Added support for `Index.identical`.

#### Bug Fixes

- Fixed a bug where the truncate mode in `DataFrameWriter.save_as_table` incorrectly handled DataFrames containing only a subset of columns from the existing table.
- Fixed a bug where function `to_timestamp` does not set the default timezone of the column datatype.

### Snowpark pandas API Updates

#### New Features

- Added limited support for the `Timedelta` type, including the following features. Snowpark pandas will raise `NotImplementedError` for unsupported `Timedelta` use cases.
  - supporting tracking the Timedelta type through `copy`, `cache_result`, `shift`, `sort_index`, `assign`, `bfill`, `ffill`, `fillna`, `compare`, `diff`, `drop`, `dropna`, `duplicated`, `empty`, `equals`, `insert`, `isin`, `isna`, `items`, `iterrows`, `join`, `len`, `mask`, `melt`, `merge`, `nlargest`, `nsmallest`, `to_pandas`.
  - converting non-timedelta to timedelta via `astype`.
  - `NotImplementedError` will be raised for the rest of methods that do not support `Timedelta`.
  - support for subtracting two timestamps to get a Timedelta.
  - support indexing with Timedelta data columns.
  - support for adding or subtracting timestamps and `Timedelta`.
  - support for binary arithmetic between two `Timedelta` values.
  - support for binary arithmetic and comparisons between `Timedelta` values and numeric values.
  - support for lazy `TimedeltaIndex`.
  - support for `pd.to_timedelta`.
  - support for `GroupBy` aggregations `min`, `max`, `mean`, `idxmax`, `idxmin`, `std`, `sum`, `median`, `count`, `any`, `all`, `size`, `nunique`, `head`, `tail`, `aggregate`.
  - support for `GroupBy` filtrations `first` and `last`.
  - support for `TimedeltaIndex` attributes: `days`, `seconds`, `microseconds` and `nanoseconds`.
  - support for `diff` with timestamp columns on `axis=0` and `axis=1`
  - support for `TimedeltaIndex` methods: `ceil`, `floor` and `round`.
  - support for `TimedeltaIndex.total_seconds` method.
- Added support for index's arithmetic and comparison operators.
- Added support for `Series.dt.round`.
- Added documentation pages for `DatetimeIndex`.
- Added support for `Index.name`, `Index.names`, `Index.rename`, and `Index.set_names`.
- Added support for `Index.__repr__`.
- Added support for `DatetimeIndex.month_name` and `DatetimeIndex.day_name`.
- Added support for `Series.dt.weekday`, `Series.dt.time`, and `DatetimeIndex.time`.
- Added support for `Index.min` and `Index.max`.
- Added support for `pd.merge_asof`.
- Added support for `Series.dt.normalize` and `DatetimeIndex.normalize`.
- Added support for `Index.is_boolean`, `Index.is_integer`, `Index.is_floating`, `Index.is_numeric`, and `Index.is_object`.
- Added support for `DatetimeIndex.round`, `DatetimeIndex.floor` and `DatetimeIndex.ceil`.
- Added support for `Series.dt.days_in_month` and `Series.dt.daysinmonth`.
- Added support for `DataFrameGroupBy.value_counts` and `SeriesGroupBy.value_counts`.
- Added support for `Series.is_monotonic_increasing` and `Series.is_monotonic_decreasing`.
- Added support for `Index.is_monotonic_increasing` and `Index.is_monotonic_decreasing`.
- Added support for `pd.crosstab`.
- Added support for `pd.bdate_range` and included business frequency support (B, BME, BMS, BQE, BQS, BYE, BYS) for both `pd.date_range` and `pd.bdate_range`.
- Added support for lazy `Index` objects  as `labels` in `DataFrame.reindex` and `Series.reindex`.
- Added support for `Series.dt.days`, `Series.dt.seconds`, `Series.dt.microseconds`, and `Series.dt.nanoseconds`.
- Added support for creating a `DatetimeIndex` from an `Index` of numeric or string type.
- Added support for string indexing with `Timedelta` objects.
- Added support for `Series.dt.total_seconds` method.
- Added support for `DataFrame.apply(axis=0)`.
- Added support for `Series.dt.tz_convert` and `Series.dt.tz_localize`.
- Added support for `DatetimeIndex.tz_convert` and `DatetimeIndex.tz_localize`.

#### Improvements

- Improve concat, join performance when operations are performed on series coming from the same dataframe by avoiding unnecessary joins.
- Refactored `quoted_identifier_to_snowflake_type` to avoid making metadata queries if the types have been cached locally.
- Improved `pd.to_datetime` to handle all local input cases.
- Create a lazy index from another lazy index without pulling data to client.
- Raised `NotImplementedError` for Index bitwise operators.
- Display a more clear error message when `Index.names` is set to a non-like-like object.
- Raise a warning whenever MultiIndex values are pulled in locally.
- Improve warning message for `pd.read_snowflake` include the creation reason when temp table creation is triggered.
- Improve performance for `DataFrame.set_index`, or setting `DataFrame.index` or `Series.index` by avoiding checks require eager evaluation. As a consequence, when the new index that does not match the current `Series`/`DataFrame` object length, a `ValueError` is no longer raised. Instead, when the `Series`/`DataFrame` object is longer than the provided index, the `Series`/`DataFrame`'s new index is filled with `NaN` values for the "extra" elements. Otherwise, the extra values in the provided index are ignored.
- Properly raise `NotImplementedError` when ambiguous/nonexistent are non-string in `ceil`/`floor`/`round`.

#### Bug Fixes

- Stopped ignoring nanoseconds in `pd.Timedelta` scalars.
- Fixed AssertionError in tree of binary operations.
- Fixed bug in `Series.dt.isocalendar` using a named Series
- Fixed `inplace` argument for Series objects derived from DataFrame columns.
- Fixed a bug where `Series.reindex` and `DataFrame.reindex` did not update the result index's name correctly.
- Fixed a bug where `Series.take` did not error when `axis=1` was specified.


## 1.21.1 (2024-09-05)

### Snowpark Python API Updates

#### Bug Fixes

- Fixed a bug where using `to_pandas_batches` with async jobs caused an error due to improper handling of waiting for asynchronous query completion.

## 1.21.0 (2024-08-19)

### Snowpark Python API Updates

#### New Features

- Added support for `snowflake.snowpark.testing.assert_dataframe_equal` that is a utility function to check the equality of two Snowpark DataFrames.

#### Improvements

- Added support server side string size limitations.
- Added support to create and invoke stored procedures, UDFs and UDTFs with optional arguments.
- Added support for column lineage in the DataFrame.lineage.trace API.
- Added support for passing `INFER_SCHEMA` options to `DataFrameReader` via `INFER_SCHEMA_OPTIONS`.
- Added support for passing `parameters` parameter to `Column.rlike` and `Column.regexp`.
- Added support for automatically cleaning up temporary tables created by `df.cache_result()` in the current session, when the DataFrame is no longer referenced (i.e., gets garbage collected). It is still an experimental feature not enabled by default, and can be enabled by setting `session.auto_clean_up_temp_table_enabled` to `True`.
- Added support for string literals to the `fmt` parameter of `snowflake.snowpark.functions.to_date`.
- Added support for system$reference function.

#### Bug Fixes

- Fixed a bug where SQL generated for selecting `*` column has an incorrect subquery.
- Fixed a bug in `DataFrame.to_pandas_batches` where the iterator could throw an error if certain transformation is made to the pandas dataframe due to wrong isolation level.
- Fixed a bug in `DataFrame.lineage.trace` to split the quoted feature view's name and version correctly.
- Fixed a bug in `Column.isin` that caused invalid sql generation when passed an empty list.
- Fixed a bug that fails to raise NotImplementedError while setting cell with list like item.

### Snowpark Local Testing Updates

#### New Features

- Added support for the following APIs:
  - snowflake.snowpark.functions
    - `rank`
    - `dense_rank`
    - `percent_rank`
    - `cume_dist`
    - `ntile`
    - `datediff`
    - `array_agg`
  - snowflake.snowpark.column.Column.within_group
- Added support for parsing flags in regex statements for mocked plans. This maintains parity with the `rlike` and `regexp` changes above.

#### Bug Fixes

- Fixed a bug where Window Functions LEAD and LAG do not handle option `ignore_nulls` properly.
- Fixed a bug where values were not populated into the result DataFrame during the insertion of table merge operation.

#### Improvements

- Fix pandas FutureWarning about integer indexing.

### Snowpark pandas API Updates

#### New Features

- Added support for `DataFrame.backfill`, `DataFrame.bfill`, `Series.backfill`, and `Series.bfill`.
- Added support for `DataFrame.compare` and `Series.compare` with default parameters.
- Added support for `Series.dt.microsecond` and `Series.dt.nanosecond`.
- Added support for `Index.is_unique` and `Index.has_duplicates`.
- Added support for `Index.equals`.
- Added support for `Index.value_counts`.
- Added support for `Series.dt.day_name` and `Series.dt.month_name`.
- Added support for indexing on Index, e.g., `df.index[:10]`.
- Added support for `DataFrame.unstack` and `Series.unstack`.
- Added support for `DataFrame.asfreq` and `Series.asfreq`.
- Added support for `Series.dt.is_month_start` and `Series.dt.is_month_end`.
- Added support for `Index.all` and `Index.any`.
- Added support for `Series.dt.is_year_start` and `Series.dt.is_year_end`.
- Added support for `Series.dt.is_quarter_start` and `Series.dt.is_quarter_end`.
- Added support for lazy `DatetimeIndex`.
- Added support for `Series.argmax` and `Series.argmin`.
- Added support for `Series.dt.is_leap_year`.
- Added support for `DataFrame.items`.
- Added support for `Series.dt.floor` and `Series.dt.ceil`.
- Added support for `Index.reindex`.
- Added support for `DatetimeIndex` properties: `year`, `month`, `day`, `hour`, `minute`, `second`, `microsecond`,
    `nanosecond`, `date`, `dayofyear`, `day_of_year`, `dayofweek`, `day_of_week`, `weekday`, `quarter`,
    `is_month_start`, `is_month_end`, `is_quarter_start`, `is_quarter_end`, `is_year_start`, `is_year_end`
    and `is_leap_year`.
- Added support for `Resampler.fillna` and `Resampler.bfill`.
- Added limited support for the `Timedelta` type, including creating `Timedelta` columns and `to_pandas`.
- Added support for `Index.argmax` and `Index.argmin`.

#### Improvements

- Removed the public preview warning message when importing Snowpark pandas.
- Removed unnecessary count query from `SnowflakeQueryCompiler.is_series_like` method.
- `Dataframe.columns` now returns native pandas Index object instead of Snowpark Index object.
- Refactor and introduce `query_compiler` argument in `Index` constructor to create `Index` from query compiler.
- `pd.to_datetime` now returns a DatetimeIndex object instead of a Series object.
- `pd.date_range` now returns a DatetimeIndex object instead of a Series object.

#### Bug Fixes

- Made passing an unsupported aggregation function to `pivot_table` raise `NotImplementedError` instead of `KeyError`.
- Removed axis labels and callable names from error messages and telemetry about unsupported aggregations.
- Fixed AssertionError in `Series.drop_duplicates` and `DataFrame.drop_duplicates` when called after `sort_values`.
- Fixed a bug in `Index.to_frame` where the result frame's column name may be wrong where name is unspecified.
- Fixed a bug where some Index docstrings are ignored.
- Fixed a bug in `Series.reset_index(drop=True)` where the result name may be wrong.
- Fixed a bug in `Groupby.first/last` ordering by the correct columns in the underlying window expression.

## 1.20.0 (2024-07-17)

### Snowpark Python API Updates

#### Improvements

- Added distributed tracing using open telemetry APIs for table stored procedure function in `DataFrame`:
  - `_execute_and_get_query_id`
- Added support for the `arrays_zip` function.
- Improves performance for binary column expression and `df._in` by avoiding unnecessary cast for numeric values. You can enable this optimization by setting `session.eliminate_numeric_sql_value_cast_enabled = True`.
- Improved error message for `write_pandas` when the target table does not exist and `auto_create_table=False`.
- Added open telemetry tracing on UDxF functions in Snowpark.
- Added open telemetry tracing on stored procedure registration in Snowpark.
- Added a new optional parameter called `format_json` to the `Session.SessionBuilder.app_name` function that sets the app name in the `Session.query_tag` in JSON format. By default, this parameter is set to `False`.

#### Bug Fixes
- Fixed a bug where SQL generated for `lag(x, 0)` was incorrect and failed with error message `argument 1 to function LAG needs to be constant, found 'SYSTEM$NULL_TO_FIXED(null)'`.

### Snowpark Local Testing Updates

#### New Features

- Added support for the following APIs:
  - snowflake.snowpark.functions
    - random
- Added new parameters to `patch` function when registering a mocked function:
  - `distinct` allows an alternate function to be specified for when a sql function should be distinct.
  - `pass_column_index` passes a named parameter `column_index` to the mocked function that contains the pandas.Index for the input data.
  - `pass_row_index` passes a named parameter `row_index` to the mocked function that is the 0 indexed row number the function is currently operating on.
  - `pass_input_data` passes a named parameter `input_data` to the mocked function that contains the entire input dataframe for the current expression.
  - Added support for the `column_order` parameter to method `DataFrameWriter.save_as_table`.


#### Bug Fixes
- Fixed a bug that caused DecimalType columns to be incorrectly truncated to integer precision when used in BinaryExpressions.

### Snowpark pandas API Updates

#### New Features
- Added support for `DataFrameGroupBy.all`, `SeriesGroupBy.all`, `DataFrameGroupBy.any`, and `SeriesGroupBy.any`.
- Added support for `DataFrame.nlargest`, `DataFrame.nsmallest`, `Series.nlargest` and `Series.nsmallest`.
- Added support for `replace` and `frac > 1` in `DataFrame.sample` and `Series.sample`.
- Added support for `read_excel` (Uses local pandas for processing)
- Added support for `Series.at`, `Series.iat`, `DataFrame.at`, and `DataFrame.iat`.
- Added support for `Series.dt.isocalendar`.
- Added support for `Series.case_when` except when condition or replacement is callable.
- Added documentation pages for `Index` and its APIs.
- Added support for `DataFrame.assign`.
- Added support for `DataFrame.stack`.
- Added support for `DataFrame.pivot` and `pd.pivot`.
- Added support for `DataFrame.to_csv` and `Series.to_csv`.
- Added partial support for `Series.str.translate` where the values in the `table` are single-codepoint strings.
- Added support for `DataFrame.corr`.
- Allow `df.plot()` and `series.plot()` to be called, materializing the data into the local client
- Added support for `DataFrameGroupBy` and `SeriesGroupBy` aggregations `first` and `last`
- Added support for `DataFrameGroupBy.get_group`.
- Added support for `limit` parameter when `method` parameter is used in `fillna`.
- Added partial support for `Series.str.translate` where the values in the `table` are single-codepoint strings.
- Added support for `DataFrame.corr`.
- Added support for `DataFrame.equals` and `Series.equals`.
- Added support for `DataFrame.reindex` and `Series.reindex`.
- Added support for `Index.astype`.
- Added support for `Index.unique` and `Index.nunique`.
- Added support for `Index.sort_values`.

#### Bug Fixes
- Fixed an issue when using np.where and df.where when the scalar 'other' is the literal 0.
- Fixed a bug regarding precision loss when converting to Snowpark pandas `DataFrame` or `Series` with `dtype=np.uint64`.
- Fixed bug where `values` is set to `index` when `index` and `columns` contain all columns in DataFrame during `pivot_table`.

#### Improvements
- Added support for `Index.copy()`
- Added support for Index APIs: `dtype`, `values`, `item()`, `tolist()`, `to_series()` and `to_frame()`
- Expand support for DataFrames with no rows in `pd.pivot_table` and `DataFrame.pivot_table`.
- Added support for `inplace` parameter in `DataFrame.sort_index` and `Series.sort_index`.


## 1.19.0 (2024-06-25)

### Snowpark Python API Updates

#### New Features

- Added support for `to_boolean` function.
- Added documentation pages for Index and its APIs.

#### Bug Fixes

- Fixed a bug where python stored procedure with table return type fails when run in a task.
- Fixed a bug where df.dropna fails due to `RecursionError: maximum recursion depth exceeded` when the DataFrame has more than 500 columns.
- Fixed a bug where `AsyncJob.result("no_result")` doesn't wait for the query to finish execution.


### Snowpark Local Testing Updates

#### New Features

- Added support for the `strict` parameter when registering UDFs and Stored Procedures.

#### Bug Fixes

- Fixed a bug in convert_timezone that made the setting the source_timezone parameter return an error.
- Fixed a bug where creating DataFrame with empty data of type `DateType` raises `AttributeError`.
- Fixed a bug that table merge fails when update clause exists but no update takes place.
- Fixed a bug in mock implementation of `to_char` that raises `IndexError` when incoming column has nonconsecutive row index.
- Fixed a bug in handling of `CaseExpr` expressions that raises `IndexError` when incoming column has nonconsecutive row index.
- Fixed a bug in implementation of `Column.like` that raises `IndexError` when incoming column has nonconsecutive row index.

#### Improvements

- Added support for type coercion in the implementation of DataFrame.replace, DataFrame.dropna and the mock function `iff`.

### Snowpark pandas API Updates

#### New Features

- Added partial support for `DataFrame.pct_change` and `Series.pct_change` without the `freq` and `limit` parameters.
- Added support for `Series.str.get`.
- Added support for `Series.dt.dayofweek`, `Series.dt.day_of_week`, `Series.dt.dayofyear`, and `Series.dt.day_of_year`.
- Added support for `Series.str.__getitem__` (`Series.str[...]`).
- Added support for `Series.str.lstrip` and `Series.str.rstrip`.
- Added support for `DataFrameGroupBy.size` and `SeriesGroupBy.size`.
- Added support for `DataFrame.expanding` and `Series.expanding` for aggregations `count`, `sum`, `min`, `max`, `mean`, `std`, `var`, and `sem` with `axis=0`.
- Added support for `DataFrame.rolling` and `Series.rolling` for aggregation `count` with `axis=0`.
- Added support for `Series.str.match`.
- Added support for `DataFrame.resample` and `Series.resample` for aggregations `size`, `first`, and `last`.
- Added support for `DataFrameGroupBy.all`, `SeriesGroupBy.all`, `DataFrameGroupBy.any`, and `SeriesGroupBy.any`.
- Added support for `DataFrame.nlargest`, `DataFrame.nsmallest`, `Series.nlargest` and `Series.nsmallest`.
- Added support for `replace` and `frac > 1` in `DataFrame.sample` and `Series.sample`.
- Added support for `read_excel` (Uses local pandas for processing)
- Added support for `Series.at`, `Series.iat`, `DataFrame.at`, and `DataFrame.iat`.
- Added support for `Series.dt.isocalendar`.
- Added support for `Series.case_when` except when condition or replacement is callable.
- Added documentation pages for `Index` and its APIs.
- Added support for `DataFrame.assign`.
- Added support for `DataFrame.stack`.
- Added support for `DataFrame.pivot` and `pd.pivot`.
- Added support for `DataFrame.to_csv` and `Series.to_csv`.
- Added support for `Index.T`.

#### Bug Fixes

- Fixed a bug that causes output of GroupBy.aggregate's columns to be ordered incorrectly.
- Fixed a bug where `DataFrame.describe` on a frame with duplicate columns of differing dtypes could cause an error or incorrect results.
- Fixed a bug in `DataFrame.rolling` and `Series.rolling` so `window=0` now throws `NotImplementedError` instead of `ValueError`

#### Improvements

- Added support for named aggregations in `DataFrame.aggregate` and `Series.aggregate` with `axis=0`.
- `pd.read_csv` reads using the native pandas CSV parser, then uploads data to snowflake using parquet. This enables most of the parameters supported by `read_csv` including date parsing and numeric conversions. Uploading via parquet is roughly twice as fast as uploading via CSV.
- Initial work to support an `pd.Index` directly in Snowpark pandas. Support for `pd.Index` as a first-class component of Snowpark pandas is coming soon.
- Added a lazy index constructor and support for `len`, `shape`, `size`, `empty`, `to_pandas()` and `names`. For `df.index`, Snowpark pandas creates a lazy index object.
- For `df.columns`, Snowpark pandas supports a non-lazy version of an `Index` since the data is already stored locally.

## 1.18.0 (2024-05-28)

### Snowpark Python API Updates

#### Improvements

- Improved error message to remind users set `{"infer_schema": True}` when reading csv file without specifying its schema.
- Improved error handling for `Session.create_dataframe` when called with more than 512 rows and using `format` or `pyformat` `paramstyle`.

### Snowpark pandas API Updates

#### New Features

- Added `DataFrame.cache_result` and `Series.cache_result` methods for users to persist DataFrames and Series to a temporary table lasting the duration of the session to improve latency of subsequent operations.

#### Bug Fixes

#### Improvements

- Added partial support for `DataFrame.pivot_table` with no `index` parameter, as well as for `margins` parameter.
- Updated the signature of `DataFrame.shift`/`Series.shift`/`DataFrameGroupBy.shift`/`SeriesGroupBy.shift` to match pandas 2.2.1. Snowpark pandas does not yet support the newly-added `suffix` argument, or sequence values of `periods`.
- Re-added support for `Series.str.split`.

#### Bug Fixes

- Fixed how we support mixed columns for string methods (`Series.str.*`).

### Snowpark Local Testing Updates

#### New Features

- Added support for the following DataFrameReader read options to file formats `csv` and `json`:
  - PURGE
  - PATTERN
  - INFER_SCHEMA with value being `False`
  - ENCODING with value being `UTF8`
- Added support for `DataFrame.analytics.moving_agg` and `DataFrame.analytics.cumulative_agg_agg`.
- Added support for `if_not_exists` parameter during UDF and stored procedure registration.

#### Bug Fixes

- Fixed a bug that when processing time format, fractional second part is not handled properly.
- Fixed a bug that caused function calls on `*` to fail.
- Fixed a bug that prevented creation of map and struct type objects.
- Fixed a bug that function `date_add` was unable to handle some numeric types.
- Fixed a bug that `TimestampType` casting resulted in incorrect data.
- Fixed a bug that caused `DecimalType` data to have incorrect precision in some cases.
- Fixed a bug where referencing missing table or view raises confusing `IndexError`.
- Fixed a bug that mocked function `to_timestamp_ntz` can not handle None data.
- Fixed a bug that mocked UDFs handles output data of None improperly.
- Fixed a bug where `DataFrame.with_column_renamed` ignores attributes from parent DataFrames after join operations.
- Fixed a bug that integer precision of large value gets lost when converted to pandas DataFrame.
- Fixed a bug that the schema of datetime object is wrong when create DataFrame from a pandas DataFrame.
- Fixed a bug in the implementation of `Column.equal_nan` where null data is handled incorrectly.
- Fixed a bug where `DataFrame.drop` ignore attributes from parent DataFrames after join operations.
- Fixed a bug in mocked function `date_part` where Column type is set wrong.
- Fixed a bug where `DataFrameWriter.save_as_table` does not raise exceptions when inserting null data into non-nullable columns.
- Fixed a bug in the implementation of `DataFrameWriter.save_as_table` where
  - Append or Truncate fails when incoming data has different schema than existing table.
  - Truncate fails when incoming data does not specify columns that are nullable.

#### Improvements

- Removed dependency check for `pyarrow` as it is not used.
- Improved target type coverage of `Column.cast`, adding support for casting to boolean and all integral types.
- Aligned error experience when calling UDFs and stored procedures.
- Added appropriate error messages for `is_permanent` and `anonymous` options in UDFs and stored procedures registration to make it more clear that those features are not yet supported.
- File read operation with unsupported options and values now raises `NotImplementedError` instead of warnings and unclear error information.

## 1.17.0 (2024-05-21)

### Snowpark Python API Updates

#### New Features

- Added support to add a comment on tables and views using the functions listed below:
  - `DataFrameWriter.save_as_table`
  - `DataFrame.create_or_replace_view`
  - `DataFrame.create_or_replace_temp_view`
  - `DataFrame.create_or_replace_dynamic_table`

#### Improvements

- Improved error message to remind users to set `{"infer_schema": True}` when reading CSV file without specifying its schema.

### Snowpark pandas API Updates

#### New Features

- Start of Public Preview of Snowpark pandas API. Refer to the [Snowpark pandas API Docs](https://docs.snowflake.com/developer-guide/snowpark/python/snowpark-pandas) for more details.

### Snowpark Local Testing Updates

#### New Features

- Added support for NumericType and VariantType data conversion in the mocked function `to_timestamp_ltz`, `to_timestamp_ntz`, `to_timestamp_tz` and `to_timestamp`.
- Added support for DecimalType, BinaryType, ArrayType, MapType, TimestampType, DateType and TimeType data conversion in the mocked function `to_char`.
- Added support for the following APIs:
  - snowflake.snowpark.functions:
    - to_varchar
  - snowflake.snowpark.DataFrame:
    - pivot
  - snowflake.snowpark.Session:
    - cancel_all
- Introduced a new exception class `snowflake.snowpark.mock.exceptions.SnowparkLocalTestingException`.
- Added support for casting to FloatType

#### Bug Fixes

- Fixed a bug that stored procedure and UDF should not remove imports already in the `sys.path` during the clean-up step.
- Fixed a bug that when processing datetime format, the fractional second part is not handled properly.
- Fixed a bug that on Windows platform that file operations was unable to properly handle file separator in directory name.
- Fixed a bug that on Windows platform that when reading a pandas dataframe, IntervalType column with integer data can not be processed.
- Fixed a bug that prevented users from being able to select multiple columns with the same alias.
- Fixed a bug that `Session.get_current_[schema|database|role|user|account|warehouse]` returns upper-cased identifiers when identifiers are quoted.
- Fixed a bug that function `substr` and `substring` can not handle 0-based `start_expr`.

#### Improvements

- Standardized the error experience by raising `SnowparkLocalTestingException` in error cases which is on par with `SnowparkSQLException` raised in non-local execution.
- Improved error experience of `Session.write_pandas` method that `NotImplementError` will be raised when called.
- Aligned error experience with reusing a closed session in non-local execution.

## 1.16.0 (2024-05-07)

### New Features

- Support stored procedure register with packages given as Python modules.
- Added snowflake.snowpark.Session.lineage.trace to explore data lineage of snowfake objects.
- Added support for structured type schema parsing.

### Bug Fixes

- Fixed a bug when inferring schema, single quotes are added to stage files already have single quotes.

### Local Testing Updates

#### New Features

- Added support for StringType, TimestampType and VariantType data conversion in the mocked function `to_date`.
- Added support for the following APIs:
  - snowflake.snowpark.functions
    - get
    - concat
    - concat_ws

#### Bug Fixes

- Fixed a bug that caused `NaT` and `NaN` values to not be recognized.
- Fixed a bug where, when inferring a schema, single quotes were added to stage files that already had single quotes.
- Fixed a bug where `DataFrameReader.csv` was unable to handle quoted values containing a delimiter.
- Fixed a bug that when there is `None` value in an arithmetic calculation, the output should remain `None` instead of `math.nan`.
- Fixed a bug in function `sum` and `covar_pop` that when there is `math.nan` in the data, the output should also be `math.nan`.
- Fixed a bug that stage operation can not handle directories.
- Fixed a bug that `DataFrame.to_pandas` should take Snowflake numeric types with precision 38 as `int64`.

## 1.15.0 (2024-04-24)

### New Features

- Added `truncate` save mode in `DataFrameWrite` to overwrite existing tables by truncating the underlying table instead of dropping it.
- Added telemetry to calculate query plan height and number of duplicate nodes during collect operations.
- Added the functions below to unload data from a `DataFrame` into one or more files in a stage:
  - `DataFrame.write.json`
  - `DataFrame.write.csv`
  - `DataFrame.write.parquet`
- Added distributed tracing using open telemetry APIs for action functions in `DataFrame` and `DataFrameWriter`:
  - snowflake.snowpark.DataFrame:
    - collect
    - collect_nowait
    - to_pandas
    - count
    - show
  - snowflake.snowpark.DataFrameWriter:
    - save_as_table
- Added support for snow:// URLs to `snowflake.snowpark.Session.file.get` and `snowflake.snowpark.Session.file.get_stream`
- Added support to register stored procedures and UDxFs with a `comment`.
- UDAF client support is ready for public preview. Please stay tuned for the Snowflake announcement of UDAF public preview.
- Added support for dynamic pivot.  This feature is currently in private preview.

### Improvements

- Improved the generated query performance for both compilation and execution by converting duplicate subqueries to Common Table Expressions (CTEs). It is still an experimental feature not enabled by default, and can be enabled by setting `session.cte_optimization_enabled` to `True`.

### Bug Fixes

- Fixed a bug where `statement_params` was not passed to query executions that register stored procedures and user defined functions.
- Fixed a bug causing `snowflake.snowpark.Session.file.get_stream` to fail for quoted stage locations.
- Fixed a bug that an internal type hint in `utils.py` might raise AttributeError in case the underlying module can not be found.

### Local Testing Updates

#### New Features

- Added support for registering UDFs and stored procedures.
- Added support for the following APIs:
  - snowflake.snowpark.Session:
    - file.put
    - file.put_stream
    - file.get
    - file.get_stream
    - read.json
    - add_import
    - remove_import
    - get_imports
    - clear_imports
    - add_packages
    - add_requirements
    - clear_packages
    - remove_package
    - udf.register
    - udf.register_from_file
    - sproc.register
    - sproc.register_from_file
  - snowflake.snowpark.functions
    - current_database
    - current_session
    - date_trunc
    - object_construct
    - object_construct_keep_null
    - pow
    - sqrt
    - udf
    - sproc
- Added support for StringType, TimestampType and VariantType data conversion in the mocked function `to_time`.

#### Bug Fixes

- Fixed a bug that null filled columns for constant functions.
- Fixed a bug that implementation of to_object, to_array and to_binary to better handle null inputs.
- Fixed a bug that timestamp data comparison can not handle year beyond 2262.
- Fixed a bug that `Session.builder.getOrCreate` should return the created mock session.

## 1.14.0 (2024-03-20)

### New Features

- Added support for creating vectorized UDTFs with `process` method.
- Added support for dataframe functions:
  - to_timestamp_ltz
  - to_timestamp_ntz
  - to_timestamp_tz
  - locate
- Added support for ASOF JOIN type.
- Added support for the following local testing APIs:
  - snowflake.snowpark.functions:
    - to_double
    - to_timestamp
    - to_timestamp_ltz
    - to_timestamp_ntz
    - to_timestamp_tz
    - greatest
    - least
    - convert_timezone
    - dateadd
    - date_part
  - snowflake.snowpark.Session:
    - get_current_account
    - get_current_warehouse
    - get_current_role
    - use_schema
    - use_warehouse
    - use_database
    - use_role

### Bug Fixes

- Fixed a bug in `SnowflakePlanBuilder` that `save_as_table` does not filter column that name start with '$' and follow by number correctly.
- Fixed a bug that statement parameters may have no effect when resolving imports and packages.
- Fixed bugs in local testing:
  - LEFT ANTI and LEFT SEMI joins drop rows with null values.
  - DataFrameReader.csv incorrectly parses data when the optional parameter `field_optionally_enclosed_by` is specified.
  - Column.regexp only considers the first entry when `pattern` is a `Column`.
  - Table.update raises `KeyError` when updating null values in the rows.
  - VARIANT columns raise errors at `DataFrame.collect`.
  - `count_distinct` does not work correctly when counting.
  - Null values in integer columns raise `TypeError`.

### Improvements

- Added telemetry to local testing.
- Improved the error message of `DataFrameReader` to raise `FileNotFound` error when reading a path that does not exist or when there are no files under the path.

## 1.13.0 (2024-02-26)

### New Features

- Added support for an optional `date_part` argument in function `last_day`.
- `SessionBuilder.app_name` will set the query_tag after the session is created.
- Added support for the following local testing functions:
  - current_timestamp
  - current_date
  - current_time
  - strip_null_value
  - upper
  - lower
  - length
  - initcap

### Improvements

- Added cleanup logic at interpreter shutdown to close all active sessions.
- Closing sessions within stored procedures now is a no-op logging a warning instead of raising an error.

### Bug Fixes

- Fixed a bug in `DataFrame.to_local_iterator` where the iterator could yield wrong results if another query is executed before the iterator finishes due to wrong isolation level. For details, please see #945.
- Fixed a bug that truncated table names in error messages while running a plan with local testing enabled.
- Fixed a bug that `Session.range` returns empty result when the range is large.

## 1.12.1 (2024-02-08)

### Improvements

- Use `split_blocks=True` by default during `to_pandas` conversion, for optimal memory allocation. This parameter is passed to `pyarrow.Table.to_pandas`, which enables `PyArrow` to split the memory allocation into smaller, more manageable blocks instead of allocating a single contiguous block. This results in better memory management when dealing with larger datasets.

### Bug Fixes

- Fixed a bug in `DataFrame.to_pandas` that caused an error when evaluating on a Dataframe with an `IntergerType` column with null values.

## 1.12.0 (2024-01-30)

### New Features

- Exposed `statement_params` in `StoredProcedure.__call__`.
- Added two optional arguments to `Session.add_import`.
  - `chunk_size`: The number of bytes to hash per chunk of the uploaded files.
  - `whole_file_hash`: By default only the first chunk of the uploaded import is hashed to save time. When this is set to True each uploaded file is fully hashed instead.
- Added parameters `external_access_integrations` and `secrets` when creating a UDAF from Snowpark Python to allow integration with external access.
- Added a new method `Session.append_query_tag`. Allows an additional tag to be added to the current query tag by appending it as a comma separated value.
- Added a new method `Session.update_query_tag`. Allows updates to a JSON encoded dictionary query tag.
- `SessionBuilder.getOrCreate` will now attempt to replace the singleton it returns when token expiration has been detected.
- Added support for new functions in `snowflake.snowpark.functions`:
  - `array_except`
  - `create_map`
  - `sign`/`signum`
- Added the following functions to `DataFrame.analytics`:
  - Added the `moving_agg` function in `DataFrame.analytics` to enable moving aggregations like sums and averages with multiple window sizes.
  - Added the `cummulative_agg` function in `DataFrame.analytics` to enable commulative aggregations like sums and averages on multiple columns.
  - Added the `compute_lag` and `compute_lead` functions in `DataFrame.analytics` for enabling lead and lag calculations on multiple columns.
  - Added the `time_series_agg` function in `DataFrame.analytics` to enable time series aggregations like sums and averages with multiple time windows.

### Bug Fixes

- Fixed a bug in `DataFrame.na.fill` that caused Boolean values to erroneously override integer values.
- Fixed a bug in `Session.create_dataframe` where the Snowpark DataFrames created using pandas DataFrames were not inferring the type for timestamp columns correctly. The behavior is as follows:
  - Earlier timestamp columns without a timezone would be converted to nanosecond epochs and inferred as `LongType()`, but will now be correctly maintained as timestamp values and be inferred as `TimestampType(TimestampTimeZone.NTZ)`.
  - Earlier timestamp columns with a timezone would be inferred as `TimestampType(TimestampTimeZone.NTZ)` and loose timezone information but will now be correctly inferred as `TimestampType(TimestampTimeZone.LTZ)` and timezone information is retained correctly.
  - Set session parameter `PYTHON_SNOWPARK_USE_LOGICAL_TYPE_FOR_CREATE_DATAFRAME` to revert back to old behavior. It is recommended that you update your code to align with correct behavior because the parameter will be removed in the future.
- Fixed a bug that `DataFrame.to_pandas` gets decimal type when scale is not 0, and creates an object dtype in `pandas`. Instead, we cast the value to a float64 type.
- Fixed bugs that wrongly flattened the generated SQL when one of the following happens:
  - `DataFrame.filter()` is called after `DataFrame.sort().limit()`.
  - `DataFrame.sort()` or `filter()` is called on a DataFrame that already has a window function or sequence-dependent data generator column.
    For instance, `df.select("a", seq1().alias("b")).select("a", "b").sort("a")` won't flatten the sort clause anymore.
  - a window or sequence-dependent data generator column is used after `DataFrame.limit()`. For instance, `df.limit(10).select(row_number().over())` won't flatten the limit and select in the generated SQL.
- Fixed a bug where aliasing a DataFrame column raised an error when the DataFame was copied from another DataFrame with an aliased column. For instance,

  ```python
  df = df.select(col("a").alias("b"))
  df = copy(df)
  df.select(col("b").alias("c"))  # threw an error. Now it's fixed.
  ```

- Fixed a bug in `Session.create_dataframe` that the non-nullable field in a schema is not respected for boolean type. Note that this fix is only effective when the user has the privilege to create a temp table.
- Fixed a bug in SQL simplifier where non-select statements in `session.sql` dropped a SQL query when used with `limit()`.
- Fixed a bug that raised an exception when session parameter `ERROR_ON_NONDETERMINISTIC_UPDATE` is true.

### Behavior Changes (API Compatible)

- When parsing data types during a `to_pandas` operation, we rely on GS precision value to fix precision issues for large integer values. This may affect users where a column that was earlier returned as `int8` gets returned as `int64`. Users can fix this by explicitly specifying precision values for their return column.
- Aligned behavior for `Session.call` in case of table stored procedures where running `Session.call` would not trigger stored procedure unless a `collect()` operation was performed.
- `StoredProcedureRegistration` will now automatically add `snowflake-snowpark-python` as a package dependency. The added dependency will be on the client's local version of the library and an error is thrown if the server cannot support that version.

## 1.11.1 (2023-12-07)

### Bug Fixes

- Fixed a bug that numpy should not be imported at the top level of mock module.
- Added support for these new functions in `snowflake.snowpark.functions`:
  - `from_utc_timestamp`
  - `to_utc_timestamp`

## 1.11.0 (2023-12-05)

### New Features

- Add the `conn_error` attribute to `SnowflakeSQLException` that stores the whole underlying exception from `snowflake-connector-python`.
- Added support for `RelationalGroupedDataframe.pivot()` to access `pivot` in the following pattern `Dataframe.group_by(...).pivot(...)`.
- Added experimental feature: Local Testing Mode, which allows you to create and operate on Snowpark Python DataFrames locally without connecting to a Snowflake account. You can use the local testing framework to test your DataFrame operations locally, on your development machine or in a CI (continuous integration) pipeline, before deploying code changes to your account.

- Added support for `arrays_to_object` new functions in `snowflake.snowpark.functions`.
- Added support for the vector data type.

### Dependency Updates

- Bumped cloudpickle dependency to work with `cloudpickle==2.2.1`
- Updated ``snowflake-connector-python`` to `3.4.0`.

### Bug Fixes

- DataFrame column names quoting check now supports newline characters.
- Fix a bug where a DataFrame generated by `session.read.with_metadata` creates inconsistent table when doing `df.write.save_as_table`.

## 1.10.0 (2023-11-03)

### New Features

- Added support for managing case sensitivity in `DataFrame.to_local_iterator()`.
- Added support for specifying vectorized UDTF's input column names by using the optional parameter `input_names` in `UDTFRegistration.register/register_file` and `functions.pandas_udtf`. By default, `RelationalGroupedDataFrame.applyInPandas` will infer the column names from current dataframe schema.
- Add `sql_error_code` and `raw_message` attributes to `SnowflakeSQLException` when it is caused by a SQL exception.

### Bug Fixes

- Fixed a bug in `DataFrame.to_pandas()` where converting snowpark dataframes to pandas dataframes was losing precision on integers with more than 19 digits.
- Fixed a bug that `session.add_packages` can not handle requirement specifier that contains project name with underscore and version.
- Fixed a bug in `DataFrame.limit()` when `offset` is used and the parent `DataFrame` uses `limit`. Now the `offset` won't impact the parent DataFrame's `limit`.
- Fixed a bug in `DataFrame.write.save_as_table` where dataframes created from read api could not save data into snowflake because of invalid column name `$1`.

### Behavior change

- Changed the behavior of `date_format`:
  - The `format` argument changed from optional to required.
  - The returned result changed from a date object to a date-formatted string.
- When a window function, or a sequence-dependent data generator (`normal`, `zipf`, `uniform`, `seq1`, `seq2`, `seq4`, `seq8`) function is used, the sort and filter operation will no longer be flattened when generating the query.

## 1.9.0 (2023-10-13)

### New Features

- Added support for the Python 3.11 runtime environment.

### Dependency updates

- Added back the dependency of `typing-extensions`.

### Bug Fixes

- Fixed a bug where imports from permanent stage locations were ignored for temporary stored procedures, UDTFs, UDFs, and UDAFs.
- Revert back to using CTAS (create table as select) statement for `Dataframe.writer.save_as_table` which does not need insert permission for writing tables.

### New Features
- Support `PythonObjJSONEncoder` json-serializable objects for `ARRAY` and `OBJECT` literals.

## 1.8.0 (2023-09-14)

### New Features

- Added support for VOLATILE/IMMUTABLE keyword when registering UDFs.
- Added support for specifying clustering keys when saving dataframes using `DataFrame.save_as_table`.
- Accept `Iterable` objects input for `schema` when creating dataframes using `Session.create_dataframe`.
- Added the property `DataFrame.session` to return a `Session` object.
- Added the property `Session.session_id` to return an integer that represents session ID.
- Added the property `Session.connection` to return a `SnowflakeConnection` object .

- Added support for creating a Snowpark session from a configuration file or environment variables.

### Dependency updates

- Updated ``snowflake-connector-python`` to 3.2.0.

### Bug Fixes

- Fixed a bug where automatic package upload would raise `ValueError` even when compatible package version were added in `session.add_packages`.
- Fixed a bug where table stored procedures were not registered correctly when using `register_from_file`.
- Fixed a bug where dataframe joins failed with `invalid_identifier` error.
- Fixed a bug where `DataFrame.copy` disables SQL simplfier for the returned copy.
- Fixed a bug where `session.sql().select()` would fail if any parameters are specified to `session.sql()`

## 1.7.0 (2023-08-28)

### New Features

- Added parameters `external_access_integrations` and `secrets` when creating a UDF, UDTF or Stored Procedure from Snowpark Python to allow integration with external access.
- Added support for these new functions in `snowflake.snowpark.functions`:
  - `array_flatten`
  - `flatten`
- Added support for `apply_in_pandas` in `snowflake.snowpark.relational_grouped_dataframe`.
- Added support for replicating your local Python environment on Snowflake via `Session.replicate_local_environment`.

### Bug Fixes

- Fixed a bug where `session.create_dataframe` fails to properly set nullable columns where nullability was affected by order or data was given.
- Fixed a bug where `DataFrame.select` could not identify and alias columns in presence of table functions when output columns of table function overlapped with columns in dataframe.

### Behavior Changes

- When creating stored procedures, UDFs, UDTFs, UDAFs with parameter `is_permanent=False` will now create temporary objects even when `stage_name` is provided. The default value of `is_permanent` is `False` which is why if this value is not explicitly set to `True` for permanent objects, users will notice a change in behavior.
- `types.StructField` now enquotes column identifier by default.

## 1.6.1 (2023-08-02)

### New Features

- Added support for these new functions in `snowflake.snowpark.functions`:
  - `array_sort`
  - `sort_array`
  - `array_min`
  - `array_max`
  - `explode_outer`
- Added support for pure Python packages specified via `Session.add_requirements` or `Session.add_packages`. They are now usable in stored procedures and UDFs even if packages are not present on the Snowflake Anaconda channel.
  - Added Session parameter `custom_packages_upload_enabled` and `custom_packages_force_upload_enabled` to enable the support for pure Python packages feature mentioned above. Both parameters default to `False`.
- Added support for specifying package requirements by passing a Conda environment yaml file to `Session.add_requirements`.
- Added support for asynchronous execution of multi-query dataframes that contain binding variables.
- Added support for renaming multiple columns in `DataFrame.rename`.
- Added support for Geometry datatypes.
- Added support for `params` in `session.sql()` in stored procedures.
- Added support for user-defined aggregate functions (UDAFs). This feature is currently in private preview.
- Added support for vectorized UDTFs (user-defined table functions). This feature is currently in public preview.
- Added support for Snowflake Timestamp variants (i.e., `TIMESTAMP_NTZ`, `TIMESTAMP_LTZ`, `TIMESTAMP_TZ`)
  - Added `TimestampTimezone` as an argument in `TimestampType` constructor.
  - Added type hints `NTZ`, `LTZ`, `TZ` and `Timestamp` to annotate functions when registering UDFs.

### Improvements

- Removed redundant dependency `typing-extensions`.
- `DataFrame.cache_result` now creates temp table fully qualified names under current database and current schema.

### Bug Fixes

- Fixed a bug where type check happens on pandas before it is imported.
- Fixed a bug when creating a UDF from `numpy.ufunc`.
- Fixed a bug where `DataFrame.union` was not generating the correct `Selectable.schema_query` when SQL simplifier is enabled.

### Behavior Changes

- `DataFrameWriter.save_as_table` now respects the `nullable` field of the schema provided by the user or the inferred schema based on data from user input.

### Dependency updates

- Updated ``snowflake-connector-python`` to 3.0.4.

## 1.5.1 (2023-06-20)

### New Features

- Added support for the Python 3.10 runtime environment.

## 1.5.0 (2023-06-09)

### Behavior Changes

- Aggregation results, from functions such as `DataFrame.agg` and `DataFrame.describe`, no longer strip away non-printing characters from column names.

### New Features

- Added support for the Python 3.9 runtime environment.
- Added support for new functions in `snowflake.snowpark.functions`:
  - `array_generate_range`
  - `array_unique_agg`
  - `collect_set`
  - `sequence`
- Added support for registering and calling stored procedures with `TABLE` return type.
- Added support for parameter `length` in `StringType()` to specify the maximum number of characters that can be stored by the column.
- Added the alias `functions.element_at()` for `functions.get()`.
- Added the alias `Column.contains` for `functions.contains`.
- Added experimental feature `DataFrame.alias`.
- Added support for querying metadata columns from stage when creating `DataFrame` using `DataFrameReader`.
- Added support for `StructType.add` to append more fields to existing `StructType` objects.
- Added support for parameter `execute_as` in `StoredProcedureRegistration.register_from_file()` to specify stored procedure caller rights.

### Bug Fixes

- Fixed a bug where the `Dataframe.join_table_function` did not run all of the necessary queries to set up the join table function when SQL simplifier was enabled.
- Fixed type hint declaration for custom types - `ColumnOrName`, `ColumnOrLiteralStr`, `ColumnOrSqlExpr`, `LiteralType` and `ColumnOrLiteral` that were breaking `mypy` checks.
- Fixed a bug where `DataFrameWriter.save_as_table` and `DataFrame.copy_into_table` failed to parse fully qualified table names.

## 1.4.0 (2023-04-24)

### New Features

- Added support for `session.getOrCreate`.
- Added support for alias `Column.getField`.
- Added support for new functions in `snowflake.snowpark.functions`:
  - `date_add` and `date_sub` to make add and subtract operations easier.
  - `daydiff`
  - `explode`
  - `array_distinct`.
  - `regexp_extract`.
  - `struct`.
  - `format_number`.
  - `bround`.
  - `substring_index`
- Added parameter `skip_upload_on_content_match` when creating UDFs, UDTFs and stored procedures using `register_from_file` to skip uploading files to a stage if the same version of the files are already on the stage.
- Added support for `DataFrameWriter.save_as_table` method to take table names that contain dots.
- Flattened generated SQL when `DataFrame.filter()` or `DataFrame.order_by()` is followed by a projection statement (e.g. `DataFrame.select()`, `DataFrame.with_column()`).
- Added support for creating dynamic tables _(in private preview)_ using `Dataframe.create_or_replace_dynamic_table`.
- Added an optional argument `params` in `session.sql()` to support binding variables. Note that this is not supported in stored procedures yet.

### Bug Fixes

- Fixed a bug in `strtok_to_array` where an exception was thrown when a delimiter was passed in.
- Fixed a bug in `session.add_import` where the module had the same namespace as other dependencies.

## 1.3.0 (2023-03-28)

### New Features

- Added support for `delimiters` parameter in `functions.initcap()`.
- Added support for `functions.hash()` to accept a variable number of input expressions.
- Added API `Session.RuntimeConfig` for getting/setting/checking the mutability of any runtime configuration.
- Added support managing case sensitivity in `Row` results from `DataFrame.collect` using `case_sensitive` parameter.
- Added API `Session.conf` for getting, setting or checking the mutability of any runtime configuration.
- Added support for managing case sensitivity in `Row` results from `DataFrame.collect` using `case_sensitive` parameter.
- Added indexer support for `snowflake.snowpark.types.StructType`.
- Added a keyword argument `log_on_exception` to `Dataframe.collect` and `Dataframe.collect_no_wait` to optionally disable error logging for SQL exceptions.

### Bug Fixes

- Fixed a bug where a DataFrame set operation(`DataFrame.substract`, `DataFrame.union`, etc.) being called after another DataFrame set operation and `DataFrame.select` or `DataFrame.with_column` throws an exception.
- Fixed a bug where chained sort statements are overwritten by the SQL simplifier.

### Improvements

- Simplified JOIN queries to use constant subquery aliases (`SNOWPARK_LEFT`, `SNOWPARK_RIGHT`) by default. Users can disable this at runtime with `session.conf.set('use_constant_subquery_alias', False)` to use randomly generated alias names instead.
- Allowed specifying statement parameters in `session.call()`.
- Enabled the uploading of large pandas DataFrames in stored procedures by defaulting to a chunk size of 100,000 rows.

## 1.2.0 (2023-03-02)

### New Features

- Added support for displaying source code as comments in the generated scripts when registering stored procedures. This
  is enabled by default, turn off by specifying `source_code_display=False` at registration.
- Added a parameter `if_not_exists` when creating a UDF, UDTF or Stored Procedure from Snowpark Python to ignore creating the specified function or procedure if it already exists.
- Accept integers when calling `snowflake.snowpark.functions.get` to extract value from array.
- Added `functions.reverse` in functions to open access to Snowflake built-in function
  [reverse](https://docs.snowflake.com/en/sql-reference/functions/reverse).
- Added parameter `require_scoped_url` in snowflake.snowflake.files.SnowflakeFile.open() `(in Private Preview)` to replace `is_owner_file` is marked for deprecation.

### Bug Fixes

- Fixed a bug that overwrote `paramstyle` to `qmark` when creating a Snowpark session.
- Fixed a bug where `df.join(..., how="cross")` fails with `SnowparkJoinException: (1112): Unsupported using join type 'Cross'`.
- Fixed a bug where querying a `DataFrame` column created from chained function calls used a wrong column name.

## 1.1.0 (2023-01-26)

### New Features:

- Added `asc`, `asc_nulls_first`, `asc_nulls_last`, `desc`, `desc_nulls_first`, `desc_nulls_last`, `date_part` and `unix_timestamp` in functions.
- Added the property `DataFrame.dtypes` to return a list of column name and data type pairs.
- Added the following aliases:
  - `functions.expr()` for `functions.sql_expr()`.
  - `functions.date_format()` for `functions.to_date()`.
  - `functions.monotonically_increasing_id()` for `functions.seq8()`
  - `functions.from_unixtime()` for `functions.to_timestamp()`

### Bug Fixes:

- Fixed a bug in SQL simplifier that didn’t handle Column alias and join well in some cases. See https://github.com/snowflakedb/snowpark-python/issues/658 for details.
- Fixed a bug in SQL simplifier that generated wrong column names for function calls, NaN and INF.

### Improvements

- The session parameter `PYTHON_SNOWPARK_USE_SQL_SIMPLIFIER` is `True` after Snowflake 7.3 was released. In snowpark-python, `session.sql_simplifier_enabled` reads the value of `PYTHON_SNOWPARK_USE_SQL_SIMPLIFIER` by default, meaning that the SQL simplfier is enabled by default after the Snowflake 7.3 release. To turn this off, set `PYTHON_SNOWPARK_USE_SQL_SIMPLIFIER` in Snowflake to `False` or run `session.sql_simplifier_enabled = False` from Snowpark. It is recommended to use the SQL simplifier because it helps to generate more concise SQL.

## 1.0.0 (2022-11-01)

### New Features

- Added `Session.generator()` to create a new `DataFrame` using the Generator table function.
- Added a parameter `secure` to the functions that create a secure UDF or UDTF.

## 0.12.0 (2022-10-14)

### New Features

- Added new APIs for async job:
  - `Session.create_async_job()` to create an `AsyncJob` instance from a query id.
  - `AsyncJob.result()` now accepts argument `result_type` to return the results in different formats.
  - `AsyncJob.to_df()` returns a `DataFrame` built from the result of this asynchronous job.
  - `AsyncJob.query()` returns the SQL text of the executed query.
- `DataFrame.agg()` and `RelationalGroupedDataFrame.agg()` now accept variable-length arguments.
- Added parameters `lsuffix` and `rsuffix` to `DataFram.join()` and `DataFrame.cross_join()` to conveniently rename overlapping columns.
- Added `Table.drop_table()` so you can drop the temp table after `DataFrame.cache_result()`. `Table` is also a context manager so you can use the `with` statement to drop the cache temp table after use.
- Added `Session.use_secondary_roles()`.
- Added functions `first_value()` and `last_value()`. (contributed by @chasleslr)
- Added `on` as an alias for `using_columns` and `how` as an alias for `join_type` in `DataFrame.join()`.

### Bug Fixes

- Fixed a bug in `Session.create_dataframe()` that raised an error when `schema` names had special characters.
- Fixed a bug in which options set in `Session.read.option()` were not passed to `DataFrame.copy_into_table()` as default values.
- Fixed a bug in which `DataFrame.copy_into_table()` raises an error when a copy option has single quotes in the value.

## 0.11.0 (2022-09-28)

### Behavior Changes

- `Session.add_packages()` now raises `ValueError` when the version of a package cannot be found in Snowflake Anaconda channel. Previously, `Session.add_packages()` succeeded, and a `SnowparkSQLException` exception was raised later in the UDF/SP registration step.

### New Features:

- Added method `FileOperation.get_stream()` to support downloading stage files as stream.
- Added support in `functions.ntiles()` to accept int argument.
- Added the following aliases:
  - `functions.call_function()` for `functions.call_builtin()`.
  - `functions.function()` for `functions.builtin()`.
  - `DataFrame.order_by()` for `DataFrame.sort()`
  - `DataFrame.orderBy()` for `DataFrame.sort()`
- Improved `DataFrame.cache_result()` to return a more accurate `Table` class instead of a `DataFrame` class.
- Added support to allow `session` as the first argument when calling `StoredProcedure`.

### Improvements

- Improved nested query generation by flattening queries when applicable.
  - This improvement could be enabled by setting `Session.sql_simplifier_enabled = True`.
  - `DataFrame.select()`, `DataFrame.with_column()`, `DataFrame.drop()` and other select-related APIs have more flattened SQLs.
  - `DataFrame.union()`, `DataFrame.union_all()`, `DataFrame.except_()`, `DataFrame.intersect()`, `DataFrame.union_by_name()` have flattened SQLs generated when multiple set operators are chained.
- Improved type annotations for async job APIs.

### Bug Fixes

- Fixed a bug in which `Table.update()`, `Table.delete()`, `Table.merge()` try to reference a temp table that does not exist.

## 0.10.0 (2022-09-16)

### New Features:

- Added experimental APIs for evaluating Snowpark dataframes with asynchronous queries:
  - Added keyword argument `block` to the following action APIs on Snowpark dataframes (which execute queries) to allow asynchronous evaluations:
    - `DataFrame.collect()`, `DataFrame.to_local_iterator()`, `DataFrame.to_pandas()`, `DataFrame.to_pandas_batches()`, `DataFrame.count()`, `DataFrame.first()`.
    - `DataFrameWriter.save_as_table()`, `DataFrameWriter.copy_into_location()`.
    - `Table.delete()`, `Table.update()`, `Table.merge()`.
  - Added method `DataFrame.collect_nowait()` to allow asynchronous evaluations.
  - Added class `AsyncJob` to retrieve results from asynchronously executed queries and check their status.
- Added support for `table_type` in `Session.write_pandas()`. You can now choose from these `table_type` options: `"temporary"`, `"temp"`, and `"transient"`.
- Added support for using Python structured data (`list`, `tuple` and `dict`) as literal values in Snowpark.
- Added keyword argument `execute_as` to `functions.sproc()` and `session.sproc.register()` to allow registering a stored procedure as a caller or owner.
- Added support for specifying a pre-configured file format when reading files from a stage in Snowflake.

### Improvements:

- Added support for displaying details of a Snowpark session.

### Bug Fixes:

- Fixed a bug in which `DataFrame.copy_into_table()` and `DataFrameWriter.save_as_table()` mistakenly created a new table if the table name is fully qualified, and the table already exists.

### Deprecations:

- Deprecated keyword argument `create_temp_table` in `Session.write_pandas()`.
- Deprecated invoking UDFs using arguments wrapped in a Python list or tuple. You can use variable-length arguments without a list or tuple.

### Dependency updates

- Updated ``snowflake-connector-python`` to 2.7.12.

## 0.9.0 (2022-08-30)

### New Features:

- Added support for displaying source code as comments in the generated scripts when registering UDFs.
  This feature is turned on by default. To turn it off, pass the new keyword argument `source_code_display` as `False` when calling `register()` or `@udf()`.
- Added support for calling table functions from `DataFrame.select()`, `DataFrame.with_column()` and `DataFrame.with_columns()` which now take parameters of type `table_function.TableFunctionCall` for columns.
- Added keyword argument `overwrite` to `session.write_pandas()` to allow overwriting contents of a Snowflake table with that of a pandas DataFrame.
- Added keyword argument `column_order` to `df.write.save_as_table()` to specify the matching rules when inserting data into table in append mode.
- Added method `FileOperation.put_stream()` to upload local files to a stage via file stream.
- Added methods `TableFunctionCall.alias()` and `TableFunctionCall.as_()` to allow aliasing the names of columns that come from the output of table function joins.
- Added function `get_active_session()` in module `snowflake.snowpark.context` to get the current active Snowpark session.

### Bug Fixes:

- Fixed a bug in which batch insert should not raise an error when `statement_params` is not passed to the function.
- Fixed a bug in which column names should be quoted when `session.create_dataframe()` is called with dicts and a given schema.
- Fixed a bug in which creation of table should be skipped if the table already exists and is in append mode when calling `df.write.save_as_table()`.
- Fixed a bug in which third-party packages with underscores cannot be added when registering UDFs.

### Improvements:

- Improved function `function.uniform()` to infer the types of inputs `max_` and `min_` and cast the limits to `IntegerType` or `FloatType` correspondingly.

## 0.8.0 (2022-07-22)

### New Features:

- Added keyword only argument `statement_params` to the following methods to allow for specifying statement level parameters:
  - `collect`, `to_local_iterator`, `to_pandas`, `to_pandas_batches`,
    `count`, `copy_into_table`, `show`, `create_or_replace_view`, `create_or_replace_temp_view`, `first`, `cache_result`
    and `random_split` on class `snowflake.snowpark.Dateframe`.
  - `update`, `delete` and `merge` on class `snowflake.snowpark.Table`.
  - `save_as_table` and `copy_into_location` on class `snowflake.snowpark.DataFrameWriter`.
  - `approx_quantile`, `statement_params`, `cov` and `crosstab` on class `snowflake.snowpark.DataFrameStatFunctions`.
  - `register` and `register_from_file` on class `snowflake.snowpark.udf.UDFRegistration`.
  - `register` and `register_from_file` on class `snowflake.snowpark.udtf.UDTFRegistration`.
  - `register` and `register_from_file` on class `snowflake.snowpark.stored_procedure.StoredProcedureRegistration`.
  - `udf`, `udtf` and `sproc` in `snowflake.snowpark.functions`.
- Added support for `Column` as an input argument to `session.call()`.
- Added support for `table_type` in `df.write.save_as_table()`. You can now choose from these `table_type` options: `"temporary"`, `"temp"`, and `"transient"`.

### Improvements:

- Added validation of object name in `session.use_*` methods.
- Updated the query tag in SQL to escape it when it has special characters.
- Added a check to see if Anaconda terms are acknowledged when adding missing packages.

### Bug Fixes:

- Fixed the limited length of the string column in `session.create_dataframe()`.
- Fixed a bug in which `session.create_dataframe()` mistakenly converted 0 and `False` to `None` when the input data was only a list.
- Fixed a bug in which calling `session.create_dataframe()` using a large local dataset sometimes created a temp table twice.
- Aligned the definition of `function.trim()` with the SQL function definition.
- Fixed an issue where snowpark-python would hang when using the Python system-defined (built-in function) `sum` vs. the Snowpark `function.sum()`.

### Deprecations:

- Deprecated keyword argument `create_temp_table` in `df.write.save_as_table()`.

## 0.7.0 (2022-05-25)

### New Features:

- Added support for user-defined table functions (UDTFs).
  - Use function `snowflake.snowpark.functions.udtf()` to register a UDTF, or use it as a decorator to register the UDTF.
    - You can also use `Session.udtf.register()` to register a UDTF.
  - Use `Session.udtf.register_from_file()` to register a UDTF from a Python file.
- Updated APIs to query a table function, including both Snowflake built-in table functions and UDTFs.
  - Use function `snowflake.snowpark.functions.table_function()` to create a callable representing a table function and use it to call the table function in a query.
  - Alternatively, use function `snowflake.snowpark.functions.call_table_function()` to call a table function.
  - Added support for `over` clause that specifies `partition by` and `order by` when lateral joining a table function.
  - Updated `Session.table_function()` and `DataFrame.join_table_function()` to accept `TableFunctionCall` instances.

### Breaking Changes:

- When creating a function with `functions.udf()` and `functions.sproc()`, you can now specify an empty list for the `imports` or `packages` argument to indicate that no import or package is used for this UDF or stored procedure. Previously, specifying an empty list meant that the function would use session-level imports or packages.
- Improved the `__repr__` implementation of data types in `types.py`. The unused `type_name` property has been removed.
- Added a Snowpark-specific exception class for SQL errors. This replaces the previous `ProgrammingError` from the Python connector.

### Improvements:

- Added a lock to a UDF or UDTF when it is called for the first time per thread.
- Improved the error message for pickling errors that occurred during UDF creation.
- Included the query ID when logging the failed query.

### Bug Fixes:

- Fixed a bug in which non-integral data (such as timestamps) was occasionally converted to integer when calling `DataFrame.to_pandas()`.
- Fixed a bug in which `DataFrameReader.parquet()` failed to read a parquet file when its column contained spaces.
- Fixed a bug in which `DataFrame.copy_into_table()` failed when the dataframe is created by reading a file with inferred schemas.

### Deprecations

`Session.flatten()` and `DataFrame.flatten()`.

### Dependency Updates:

- Restricted the version of `cloudpickle` <= `2.0.0`.

## 0.6.0 (2022-04-27)

### New Features:

- Added support for vectorized UDFs with the input as a pandas DataFrame or pandas Series and the output as a pandas Series. This improves the performance of UDFs in Snowpark.
- Added support for inferring the schema of a DataFrame by default when it is created by reading a Parquet, Avro, or ORC file in the stage.
- Added functions `current_session()`, `current_statement()`, `current_user()`, `current_version()`, `current_warehouse()`, `date_from_parts()`, `date_trunc()`, `dayname()`, `dayofmonth()`, `dayofweek()`, `dayofyear()`, `grouping()`, `grouping_id()`, `hour()`, `last_day()`, `minute()`, `next_day()`, `previous_day()`, `second()`, `month()`, `monthname()`, `quarter()`, `year()`, `current_database()`, `current_role()`, `current_schema()`, `current_schemas()`, `current_region()`, `current_avaliable_roles()`, `add_months()`, `any_value()`, `bitnot()`, `bitshiftleft()`, `bitshiftright()`, `convert_timezone()`, `uniform()`, `strtok_to_array()`, `sysdate()`, `time_from_parts()`,  `timestamp_from_parts()`, `timestamp_ltz_from_parts()`, `timestamp_ntz_from_parts()`, `timestamp_tz_from_parts()`, `weekofyear()`, `percentile_cont()` to `snowflake.snowflake.functions`.

### Breaking Changes:

- Expired deprecations:
  - Removed the following APIs that were deprecated in 0.4.0: `DataFrame.groupByGroupingSets()`, `DataFrame.naturalJoin()`, `DataFrame.joinTableFunction`, `DataFrame.withColumns()`, `Session.getImports()`, `Session.addImport()`, `Session.removeImport()`, `Session.clearImports()`, `Session.getSessionStage()`, `Session.getDefaultDatabase()`, `Session.getDefaultSchema()`, `Session.getCurrentDatabase()`, `Session.getCurrentSchema()`, `Session.getFullyQualifiedCurrentSchema()`.

### Improvements:

- Added support for creating an empty `DataFrame` with a specific schema using the `Session.create_dataframe()` method.
- Changed the logging level from `INFO` to `DEBUG` for several logs (e.g., the executed query) when evaluating a dataframe.
- Improved the error message when failing to create a UDF due to pickle errors.

### Bug Fixes:

- Removed pandas hard dependencies in the `Session.create_dataframe()` method.

### Dependency Updates:

- Added `typing-extension` as a new dependency with the version >= `4.1.0`.

## 0.5.0 (2022-03-22)

### New Features

- Added stored procedures API.
  - Added `Session.sproc` property and `sproc()` to `snowflake.snowpark.functions`, so you can register stored procedures.
  - Added `Session.call` to call stored procedures by name.
- Added `UDFRegistration.register_from_file()` to allow registering UDFs from Python source files or zip files directly.
- Added `UDFRegistration.describe()` to describe a UDF.
- Added `DataFrame.random_split()` to provide a way to randomly split a dataframe.
- Added functions `md5()`, `sha1()`, `sha2()`, `ascii()`, `initcap()`, `length()`, `lower()`, `lpad()`, `ltrim()`, `rpad()`, `rtrim()`, `repeat()`, `soundex()`, `regexp_count()`, `replace()`, `charindex()`, `collate()`, `collation()`, `insert()`, `left()`, `right()`, `endswith()` to `snowflake.snowpark.functions`.
- Allowed `call_udf()` to accept literal values.
- Provided a `distinct` keyword in `array_agg()`.

### Bug Fixes:

- Fixed an issue that caused `DataFrame.to_pandas()` to have a string column if `Column.cast(IntegerType())` was used.
- Fixed a bug in `DataFrame.describe()` when there is more than one string column.

## 0.4.0 (2022-02-15)

### New Features

- You can now specify which Anaconda packages to use when defining UDFs.
  - Added `add_packages()`, `get_packages()`, `clear_packages()`, and `remove_package()`, to class `Session`.
  - Added `add_requirements()` to `Session` so you can use a requirements file to specify which packages this session will use.
  - Added parameter `packages` to function `snowflake.snowpark.functions.udf()` and method `UserDefinedFunction.register()` to indicate UDF-level Anaconda package dependencies when creating a UDF.
  - Added parameter `imports` to `snowflake.snowpark.functions.udf()` and `UserDefinedFunction.register()` to specify UDF-level code imports.
- Added a parameter `session` to function `udf()` and `UserDefinedFunction.register()` so you can specify which session to use to create a UDF if you have multiple sessions.
- Added types `Geography` and `Variant` to `snowflake.snowpark.types` to be used as type hints for Geography and Variant data when defining a UDF.
- Added support for Geography geoJSON data.
- Added `Table`, a subclass of `DataFrame` for table operations:
  - Methods `update` and `delete` update and delete rows of a table in Snowflake.
  - Method `merge` merges data from a `DataFrame` to a `Table`.
  - Override method `DataFrame.sample()` with an additional parameter `seed`, which works on tables but not on view and sub-queries.
- Added `DataFrame.to_local_iterator()` and `DataFrame.to_pandas_batches()` to allow getting results from an iterator when the result set returned from the Snowflake database is too large.
- Added `DataFrame.cache_result()` for caching the operations performed on a `DataFrame` in a temporary table.
  Subsequent operations on the original `DataFrame` have no effect on the cached result `DataFrame`.
- Added property `DataFrame.queries` to get SQL queries that will be executed to evaluate the `DataFrame`.
- Added `Session.query_history()` as a context manager to track SQL queries executed on a session, including all SQL queries to evaluate `DataFrame`s created from a session. Both query ID and query text are recorded.
- You can now create a `Session` instance from an existing established `snowflake.connector.SnowflakeConnection`. Use parameter `connection` in `Session.builder.configs()`.
- Added `use_database()`, `use_schema()`, `use_warehouse()`, and `use_role()` to class `Session` to switch database/schema/warehouse/role after a session is created.
- Added `DataFrameWriter.copy_into_table()` to unload a `DataFrame` to stage files.
- Added `DataFrame.unpivot()`.
- Added `Column.within_group()` for sorting the rows by columns with some aggregation functions.
- Added functions `listagg()`, `mode()`, `div0()`, `acos()`, `asin()`, `atan()`, `atan2()`, `cos()`, `cosh()`, `sin()`, `sinh()`, `tan()`, `tanh()`, `degrees()`, `radians()`, `round()`, `trunc()`, and `factorial()` to `snowflake.snowflake.functions`.
- Added an optional argument `ignore_nulls` in function `lead()` and `lag()`.
- The `condition` parameter of function `when()` and `iff()` now accepts SQL expressions.

### Improvements

- All function and method names have been renamed to use the snake case naming style, which is more Pythonic. For convenience, some camel case names are kept as aliases to the snake case APIs. It is recommended to use the snake case APIs.
  - Deprecated these methods on class `Session` and replaced them with their snake case equivalents: `getImports()`, `addImports()`, `removeImport()`, `clearImports()`, `getSessionStage()`, `getDefaultSchema()`, `getDefaultSchema()`, `getCurrentDatabase()`, `getFullyQualifiedCurrentSchema()`.
  - Deprecated these methods on class `DataFrame` and replaced them with their snake case equivalents: `groupingByGroupingSets()`, `naturalJoin()`, `withColumns()`, `joinTableFunction()`.
- Property `DataFrame.columns` is now consistent with `DataFrame.schema.names` and the Snowflake database `Identifier Requirements`.
- `Column.__bool__()` now raises a `TypeError`. This will ban the use of logical operators `and`, `or`, `not` on `Column` object, for instance `col("a") > 1 and col("b") > 2` will raise the `TypeError`. Use `(col("a") > 1) & (col("b") > 2)` instead.
- Changed `PutResult` and `GetResult` to subclass `NamedTuple`.
- Fixed a bug which raised an error when the local path or stage location has a space or other special characters.
- Changed `DataFrame.describe()` so that non-numeric and non-string columns are ignored instead of raising an exception.

### Dependency updates

- Updated ``snowflake-connector-python`` to 2.7.4.

## 0.3.0 (2022-01-09)

### New Features

- Added `Column.isin()`, with an alias `Column.in_()`.
- Added `Column.try_cast()`, which is a special version of `cast()`. It tries to cast a string expression to other types and returns `null` if the cast is not possible.
- Added `Column.startswith()` and `Column.substr()` to process string columns.
- `Column.cast()` now also accepts a `str` value to indicate the cast type in addition to a `DataType` instance.
- Added `DataFrame.describe()` to summarize stats of a `DataFrame`.
- Added `DataFrame.explain()` to print the query plan of a `DataFrame`.
- `DataFrame.filter()` and `DataFrame.select_expr()` now accepts a sql expression.
- Added a new `bool` parameter `create_temp_table` to methods `DataFrame.saveAsTable()` and `Session.write_pandas()` to optionally create a temp table.
- Added `DataFrame.minus()` and `DataFrame.subtract()` as aliases to `DataFrame.except_()`.
- Added `regexp_replace()`, `concat()`, `concat_ws()`, `to_char()`, `current_timestamp()`, `current_date()`, `current_time()`, `months_between()`, `cast()`, `try_cast()`, `greatest()`, `least()`, and `hash()` to module `snowflake.snowpark.functions`.

### Bug Fixes

- Fixed an issue where `Session.createDataFrame(pandas_df)` and `Session.write_pandas(pandas_df)` raise an exception when the `pandas DataFrame` has spaces in the column name.
- `DataFrame.copy_into_table()` sometimes prints an `error` level log entry while it actually works. It's fixed now.
- Fixed an API docs issue where some `DataFrame` APIs are missing from the docs.

### Dependency updates

- Update ``snowflake-connector-python`` to 2.7.2, which upgrades ``pyarrow`` dependency to 6.0.x. Refer to the [python connector 2.7.2 release notes](https://pypi.org/project/snowflake-connector-python/2.7.2/) for more details.

## 0.2.0 (2021-12-02)

### New Features

- Updated the `Session.createDataFrame()` method for creating a `DataFrame` from a pandas DataFrame.
- Added the `Session.write_pandas()` method for writing a `pandas DataFrame` to a table in Snowflake and getting a `Snowpark DataFrame` object back.
- Added new classes and methods for calling window functions.
- Added the new functions `cume_dist()`, to find the cumulative distribution of a value with regard to other values within a window partition,
  and `row_number()`, which returns a unique row number for each row within a window partition.
- Added functions for computing statistics for DataFrames in the `DataFrameStatFunctions` class.
- Added functions for handling missing values in a DataFrame in the `DataFrameNaFunctions` class.
- Added new methods `rollup()`, `cube()`, and `pivot()` to the `DataFrame` class.
- Added the `GroupingSets` class, which you can use with the DataFrame groupByGroupingSets method to perform a SQL GROUP BY GROUPING SETS.
- Added the new `FileOperation(session)`
  class that you can use to upload and download files to and from a stage.
- Added the `DataFrame.copy_into_table()`
  method for loading data from files in a stage into a table.
- In CASE expressions, the functions `when()` and `otherwise()`
  now accept Python types in addition to `Column` objects.
- When you register a UDF you can now optionally set the `replace` parameter to `True` to overwrite an existing UDF with the same name.

### Improvements

- UDFs are now compressed before they are uploaded to the server. This makes them about 10 times smaller, which can help
  when you are using large ML model files.
- When the size of a UDF is less than 8196 bytes, it will be uploaded as in-line code instead of uploaded to a stage.

### Bug Fixes

- Fixed an issue where the statement `df.select(when(col("a") == 1, 4).otherwise(col("a"))), [Row(4), Row(2), Row(3)]` raised an exception.
- Fixed an issue where `df.toPandas()` raised an exception when a DataFrame was created from large local data.

## 0.1.0 (2021-10-26)

Start of Private Preview<|MERGE_RESOLUTION|>--- conflicted
+++ resolved
@@ -44,14 +44,9 @@
 
 #### Improvements
 - Hybrid execution row estimate improvements and a reduction of eager calls.
-<<<<<<< HEAD
-- Improved performance by deferring row position computation. 
-  - The following operations are currently supported and can benefit from the optimization: `read_snowflake`, `repr`, `loc`, `reset_index`, `merge`, and binary operations.
-  - If a lazy object (e.g., DataFrame or Series) depends on a mix of supported and unsupported operations, the optimization will not be used.
 - Supported applying Snowpark functions and Snowflake Cortex functions to dataframes and series using the `Pandas` backend.
-=======
 - Added support for creating permanent and immutable UDFs/UDTFs with `DataFrame/Series/GroupBy.apply`, `map`, and `transform` by passing the `snowflake_udf_params` keyword argument. See documentation for details.
->>>>>>> 0fd26c82
+- Supported applying Snowpark functions and Snowflake Cortex functions to dataframes and series using the `Pandas` backend.
 
 #### Bug Fixes
 

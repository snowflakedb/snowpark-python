--- conflicted
+++ resolved
@@ -14,7 +14,16 @@
 - Added a new function `snowflake.snowpark.functions.vectorized` that allows users to mark a function as vectorized UDF.
 - Added support for parameter `use_vectorized_scanner` in function `Session.write_pandas()`.
 - Added support for the following scalar functions in `functions.py`:
-<<<<<<< HEAD
+  - `getdate`
+  - `getvariable`
+  - `invoker_role`
+  - `invoker_share`
+  - `is_application_role_in_session`
+  - `is_database_role_in_session`
+  - `is_granted_to_invoker_role`
+  - `is_role_in_session`
+  - `localtime`
+  - `systimestamp`
   - `booland`
   - `boolnot`
   - `boolor`
@@ -25,18 +34,6 @@
   - `nullif`
   - `nvl2`
   - `regr_valx`
-=======
-  - `getdate`
-  - `getvariable`
-  - `invoker_role`
-  - `invoker_share`
-  - `is_application_role_in_session`
-  - `is_database_role_in_session`
-  - `is_granted_to_invoker_role`
-  - `is_role_in_session`
-  - `localtime`
-  - `systimestamp`
->>>>>>> 9567971c
 
 #### Bug Fixes
 

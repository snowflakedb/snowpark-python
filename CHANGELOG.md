# Release History

## 1.15.0 (TBD)

### New Features

- Added support for the following local testing APIs:
  - snowflake.snowpark.Session:
    - file.put
    - file.put_stream
<<<<<<< HEAD
    - add_packages
    - add_requirements
    - clear_packages
    - remove_package
=======
    - file.get
    - file.get_stream
>>>>>>> 7d7deff2

## 1.14.0 (2024-03-20)

### New Features

- Added support for creating vectorized UDTFs with `process` method.
- Added support for dataframe functions:
  - to_timestamp_ltz
  - to_timestamp_ntz
  - to_timestamp_tz
  - locate
- Added support for ASOF JOIN type.
- Added support for the following local testing APIs:
  - snowflake.snowpark.functions:
    - to_double
    - to_timestamp
    - to_timestamp_ltz
    - to_timestamp_ntz
    - to_timestamp_tz
    - greatest
    - least
    - convert_timezone
    - dateadd
    - date_part
  - snowflake.snowpark.Session:
    - get_current_account
    - get_current_warehouse
    - get_current_role
    - use_schema
    - use_warehouse
    - use_database
    - use_role

### Bug Fixes

- Fixed a bug in `SnowflakePlanBuilder` that `save_as_table` does not filter column that name start with '$' and follow by number correctly.
- Fixed a bug that statement parameters may have no effect when resolving imports and packages.
- Fixed bugs in local testing:
  - LEFT ANTI and LEFT SEMI joins drop rows with null values.
  - DataFrameReader.csv incorrectly parses data when the optional parameter `field_optionally_enclosed_by` is specified.
  - Column.regexp only considers the first entry when `pattern` is a `Column`.
  - Table.update raises `KeyError` when updating null values in the rows.
  - VARIANT columns raise errors at `DataFrame.collect`.
  - `count_distinct` does not work correctly when counting.
  - Null values in integer columns raise `TypeError`.

### Improvements

- Added telemetry to local testing.
- Improved the error message of `DataFrameReader` to raise `FileNotFound` error when reading a path that does not exist or when there are no files under the path.

## 1.13.0 (2024-02-26)

### New Features

- Added support for an optional `date_part` argument in function `last_day`.
- `SessionBuilder.app_name` will set the query_tag after the session is created.
- Added support for the following local testing functions:
  - current_timestamp
  - current_date
  - current_time
  - strip_null_value
  - upper
  - lower
  - length
  - initcap

### Improvements

- Added cleanup logic at interpreter shutdown to close all active sessions.

### Bug Fixes

- Fixed a bug in `DataFrame.to_local_iterator` where the iterator could yield wrong results if another query is executed before the iterator finishes due to wrong isolation level. For details, please see #945.
- Fixed a bug that truncated table names in error messages while running a plan with local testing enabled.
- Fixed a bug that `Session.range` returns empty result when the range is large.

## 1.12.1 (2024-02-08)

### Improvements

- Use `split_blocks=True` by default during `to_pandas` conversion, for optimal memory allocation. This parameter is passed to `pyarrow.Table.to_pandas`, which enables `PyArrow` to split the memory allocation into smaller, more manageable blocks instead of allocating a single contiguous block. This results in better memory management when dealing with larger datasets.

### Bug Fixes

- Fixed a bug in `DataFrame.to_pandas` that caused an error when evaluating on a Dataframe with an `IntergerType` column with null values.

## 1.12.0 (2024-01-30)

### New Features

- Exposed `statement_params` in `StoredProcedure.__call__`.
- Added two optional arguments to `Session.add_import`.
  - `chunk_size`: The number of bytes to hash per chunk of the uploaded files.
  - `whole_file_hash`: By default only the first chunk of the uploaded import is hashed to save time. When this is set to True each uploaded file is fully hashed instead.
- Added parameters `external_access_integrations` and `secrets` when creating a UDAF from Snowpark Python to allow integration with external access.
- Added a new method `Session.append_query_tag`. Allows an additional tag to be added to the current query tag by appending it as a comma separated value.
- Added a new method `Session.update_query_tag`. Allows updates to a JSON encoded dictionary query tag.
- `SessionBuilder.getOrCreate` will now attempt to replace the singleton it returns when token expiration has been detected.
- Added support for new functions in `snowflake.snowpark.functions`:
  - `array_except`
  - `create_map`
  - `sign`/`signum`
- Added the following functions to `DataFrame.analytics`:
  - Added the `moving_agg` function in `DataFrame.analytics` to enable moving aggregations like sums and averages with multiple window sizes.
  - Added the `cummulative_agg` function in `DataFrame.analytics` to enable commulative aggregations like sums and averages on multiple columns.
  - Added the `compute_lag` and `compute_lead` functions in `DataFrame.analytics` for enabling lead and lag calculations on multiple columns.
  - Added the `time_series_agg` function in `DataFrame.analytics` to enable time series aggregations like sums and averages with multiple time windows.

### Bug Fixes

- Fixed a bug in `DataFrame.na.fill` that caused Boolean values to erroneously override integer values.
- Fixed a bug in `Session.create_dataframe` where the Snowpark DataFrames created using pandas DataFrames were not inferring the type for timestamp columns correctly. The behavior is as follows:
  - Earlier timestamp columns without a timezone would be converted to nanosecond epochs and inferred as `LongType()`, but will now be correctly maintained as timestamp values and be inferred as `TimestampType(TimestampTimeZone.NTZ)`.
  - Earlier timestamp columns with a timezone would be inferred as `TimestampType(TimestampTimeZone.NTZ)` and loose timezone information but will now be correctly inferred as `TimestampType(TimestampTimeZone.LTZ)` and timezone information is retained correctly.
  - Set session parameter `PYTHON_SNOWPARK_USE_LOGICAL_TYPE_FOR_CREATE_DATAFRAME` to revert back to old behavior. It is recommended that you update your code to align with correct behavior because the parameter will be removed in the future.
- Fixed a bug that `DataFrame.to_pandas` gets decimal type when scale is not 0, and creates an object dtype in `pandas`. Instead, we cast the value to a float64 type.
- Fixed bugs that wrongly flattened the generated SQL when one of the following happens:
  - `DataFrame.filter()` is called after `DataFrame.sort().limit()`.
  - `DataFrame.sort()` or `filter()` is called on a DataFrame that already has a window function or sequence-dependent data generator column.
    For instance, `df.select("a", seq1().alias("b")).select("a", "b").sort("a")` won't flatten the sort clause anymore.
  - a window or sequence-dependent data generator column is used after `DataFrame.limit()`. For instance, `df.limit(10).select(row_number().over())` won't flatten the limit and select in the generated SQL.
- Fixed a bug where aliasing a DataFrame column raised an error when the DataFame was copied from another DataFrame with an aliased column. For instance,

  ```python
  df = df.select(col("a").alias("b"))
  df = copy(df)
  df.select(col("b").alias("c"))  # threw an error. Now it's fixed.
  ```

- Fixed a bug in `Session.create_dataframe` that the non-nullable field in a schema is not respected for boolean type. Note that this fix is only effective when the user has the privilege to create a temp table.
- Fixed a bug in SQL simplifier where non-select statements in `session.sql` dropped a SQL query when used with `limit()`.
- Fixed a bug that raised an exception when session parameter `ERROR_ON_NONDETERMINISTIC_UPDATE` is true.

### Behavior Changes (API Compatible)

- When parsing data types during a `to_pandas` operation, we rely on GS precision value to fix precision issues for large integer values. This may affect users where a column that was earlier returned as `int8` gets returned as `int64`. Users can fix this by explicitly specifying precision values for their return column.
- Aligned behavior for `Session.call` in case of table stored procedures where running `Session.call` would not trigger stored procedure unless a `collect()` operation was performed.
- `StoredProcedureRegistration` will now automatically add `snowflake-snowpark-python` as a package dependency. The added dependency will be on the client's local version of the library and an error is thrown if the server cannot support that version.

## 1.11.1 (2023-12-07)

### Bug Fixes

- Fixed a bug that numpy should not be imported at the top level of mock module.
- Added support for these new functions in `snowflake.snowpark.functions`:
  - `from_utc_timestamp`
  - `to_utc_timestamp`

## 1.11.0 (2023-12-05)

### New Features

- Add the `conn_error` attribute to `SnowflakeSQLException` that stores the whole underlying exception from `snowflake-connector-python`.
- Added support for `RelationalGroupedDataframe.pivot()` to access `pivot` in the following pattern `Dataframe.group_by(...).pivot(...)`.
- Added experimental feature: Local Testing Mode, which allows you to create and operate on Snowpark Python DataFrames locally without connecting to a Snowflake account. You can use the local testing framework to test your DataFrame operations locally, on your development machine or in a CI (continuous integration) pipeline, before deploying code changes to your account.

- Added support for `arrays_to_object` new functions in `snowflake.snowpark.functions`.
- Added support for the vector data type.

### Dependency Updates

- Bumped cloudpickle dependency to work with `cloudpickle==2.2.1`
- Updated ``snowflake-connector-python`` to `3.4.0`.

### Bug Fixes

- DataFrame column names quoting check now supports newline characters.
- Fix a bug where a DataFrame generated by `session.read.with_metadata` creates inconsistent table when doing `df.write.save_as_table`.

## 1.10.0 (2023-11-03)

### New Features

- Added support for managing case sensitivity in `DataFrame.to_local_iterator()`.
- Added support for specifying vectorized UDTF's input column names by using the optional parameter `input_names` in `UDTFRegistration.register/register_file` and `functions.pandas_udtf`. By default, `RelationalGroupedDataFrame.applyInPandas` will infer the column names from current dataframe schema.
- Add `sql_error_code` and `raw_message` attributes to `SnowflakeSQLException` when it is caused by a SQL exception.

### Bug Fixes

- Fixed a bug in `DataFrame.to_pandas()` where converting snowpark dataframes to pandas dataframes was losing precision on integers with more than 19 digits.
- Fixed a bug that `session.add_packages` can not handle requirement specifier that contains project name with underscore and version.
- Fixed a bug in `DataFrame.limit()` when `offset` is used and the parent `DataFrame` uses `limit`. Now the `offset` won't impact the parent DataFrame's `limit`.
- Fixed a bug in `DataFrame.write.save_as_table` where dataframes created from read api could not save data into snowflake because of invalid column name `$1`.

### Behavior change

- Changed the behavior of `date_format`:
  - The `format` argument changed from optional to required.
  - The returned result changed from a date object to a date-formatted string.
- When a window function, or a sequence-dependent data generator (`normal`, `zipf`, `uniform`, `seq1`, `seq2`, `seq4`, `seq8`) function is used, the sort and filter operation will no longer be flattened when generating the query.

## 1.9.0 (2023-10-13)

### New Features

- Added support for the Python 3.11 runtime environment.

### Dependency updates

- Added back the dependency of `typing-extensions`.

### Bug Fixes

- Fixed a bug where imports from permanent stage locations were ignored for temporary stored procedures, UDTFs, UDFs, and UDAFs.
- Revert back to using CTAS (create table as select) statement for `Dataframe.writer.save_as_table` which does not need insert permission for writing tables.

### New Features
- Support `PythonObjJSONEncoder` json-serializable objects for `ARRAY` and `OBJECT` literals.

## 1.8.0 (2023-09-14)

### New Features

- Added support for VOLATILE/IMMUTABLE keyword when registering UDFs.
- Added support for specifying clustering keys when saving dataframes using `DataFrame.save_as_table`.
- Accept `Iterable` objects input for `schema` when creating dataframes using `Session.create_dataframe`.
- Added the property `DataFrame.session` to return a `Session` object.
- Added the property `Session.session_id` to return an integer that represents session ID.
- Added the property `Session.connection` to return a `SnowflakeConnection` object .

- Added support for creating a Snowpark session from a configuration file or environment variables.

### Dependency updates

- Updated ``snowflake-connector-python`` to 3.2.0.

### Bug Fixes

- Fixed a bug where automatic package upload would raise `ValueError` even when compatible package version were added in `session.add_packages`.
- Fixed a bug where table stored procedures were not registered correctly when using `register_from_file`.
- Fixed a bug where dataframe joins failed with `invalid_identifier` error.
- Fixed a bug where `DataFrame.copy` disables SQL simplfier for the returned copy.
- Fixed a bug where `session.sql().select()` would fail if any parameters are specified to `session.sql()`

## 1.7.0 (2023-08-28)

### New Features

- Added parameters `external_access_integrations` and `secrets` when creating a UDF, UDTF or Stored Procedure from Snowpark Python to allow integration with external access.
- Added support for these new functions in `snowflake.snowpark.functions`:
  - `array_flatten`
  - `flatten`
- Added support for `apply_in_pandas` in `snowflake.snowpark.relational_grouped_dataframe`.
- Added support for replicating your local Python environment on Snowflake via `Session.replicate_local_environment`.

### Bug Fixes

- Fixed a bug where `session.create_dataframe` fails to properly set nullable columns where nullability was affected by order or data was given.
- Fixed a bug where `DataFrame.select` could not identify and alias columns in presence of table functions when output columns of table function overlapped with columns in dataframe.

### Behavior Changes

- When creating stored procedures, UDFs, UDTFs, UDAFs with parameter `is_permanent=False` will now create temporary objects even when `stage_name` is provided. The default value of `is_permanent` is `False` which is why if this value is not explicitly set to `True` for permanent objects, users will notice a change in behavior.
- `types.StructField` now enquotes column identifier by default.

## 1.6.1 (2023-08-02)

### New Features

- Added support for these new functions in `snowflake.snowpark.functions`:
  - `array_sort`
  - `sort_array`
  - `array_min`
  - `array_max`
  - `explode_outer`
- Added support for pure Python packages specified via `Session.add_requirements` or `Session.add_packages`. They are now usable in stored procedures and UDFs even if packages are not present on the Snowflake Anaconda channel.
  - Added Session parameter `custom_packages_upload_enabled` and `custom_packages_force_upload_enabled` to enable the support for pure Python packages feature mentioned above. Both parameters default to `False`.
- Added support for specifying package requirements by passing a Conda environment yaml file to `Session.add_requirements`.
- Added support for asynchronous execution of multi-query dataframes that contain binding variables.
- Added support for renaming multiple columns in `DataFrame.rename`.
- Added support for Geometry datatypes.
- Added support for `params` in `session.sql()` in stored procedures.
- Added support for user-defined aggregate functions (UDAFs). This feature is currently in private preview.
- Added support for vectorized UDTFs (user-defined table functions). This feature is currently in public preview.
- Added support for Snowflake Timestamp variants (i.e., `TIMESTAMP_NTZ`, `TIMESTAMP_LTZ`, `TIMESTAMP_TZ`)
  - Added `TimestampTimezone` as an argument in `TimestampType` constructor.
  - Added type hints `NTZ`, `LTZ`, `TZ` and `Timestamp` to annotate functions when registering UDFs.

### Improvements

- Removed redundant dependency `typing-extensions`.
- `DataFrame.cache_result` now creates temp table fully qualified names under current database and current schema.

### Bug Fixes

- Fixed a bug where type check happens on pandas before it is imported.
- Fixed a bug when creating a UDF from `numpy.ufunc`.
- Fixed a bug where `DataFrame.union` was not generating the correct `Selectable.schema_query` when SQL simplifier is enabled.

### Behavior Changes

- `DataFrameWriter.save_as_table` now respects the `nullable` field of the schema provided by the user or the inferred schema based on data from user input.

### Dependency updates

- Updated ``snowflake-connector-python`` to 3.0.4.

## 1.5.1 (2023-06-20)

### New Features

- Added support for the Python 3.10 runtime environment.

## 1.5.0 (2023-06-09)

### Behavior Changes

- Aggregation results, from functions such as `DataFrame.agg` and `DataFrame.describe`, no longer strip away non-printing characters from column names.

### New Features

- Added support for the Python 3.9 runtime environment.
- Added support for new functions in `snowflake.snowpark.functions`:
  - `array_generate_range`
  - `array_unique_agg`
  - `collect_set`
  - `sequence`
- Added support for registering and calling stored procedures with `TABLE` return type.
- Added support for parameter `length` in `StringType()` to specify the maximum number of characters that can be stored by the column.
- Added the alias `functions.element_at()` for `functions.get()`.
- Added the alias `Column.contains` for `functions.contains`.
- Added experimental feature `DataFrame.alias`.
- Added support for querying metadata columns from stage when creating `DataFrame` using `DataFrameReader`.
- Added support for `StructType.add` to append more fields to existing `StructType` objects.
- Added support for parameter `execute_as` in `StoredProcedureRegistration.register_from_file()` to specify stored procedure caller rights.

### Bug Fixes

- Fixed a bug where the `Dataframe.join_table_function` did not run all of the necessary queries to set up the join table function when SQL simplifier was enabled.
- Fixed type hint declaration for custom types - `ColumnOrName`, `ColumnOrLiteralStr`, `ColumnOrSqlExpr`, `LiteralType` and `ColumnOrLiteral` that were breaking `mypy` checks.
- Fixed a bug where `DataFrameWriter.save_as_table` and `DataFrame.copy_into_table` failed to parse fully qualified table names.

## 1.4.0 (2023-04-24)

### New Features

- Added support for `session.getOrCreate`.
- Added support for alias `Column.getField`.
- Added support for new functions in `snowflake.snowpark.functions`:
  - `date_add` and `date_sub` to make add and subtract operations easier.
  - `daydiff`
  - `explode`
  - `array_distinct`.
  - `regexp_extract`.
  - `struct`.
  - `format_number`.
  - `bround`.
  - `substring_index`
- Added parameter `skip_upload_on_content_match` when creating UDFs, UDTFs and stored procedures using `register_from_file` to skip uploading files to a stage if the same version of the files are already on the stage.
- Added support for `DataFrameWriter.save_as_table` method to take table names that contain dots.
- Flattened generated SQL when `DataFrame.filter()` or `DataFrame.order_by()` is followed by a projection statement (e.g. `DataFrame.select()`, `DataFrame.with_column()`).
- Added support for creating dynamic tables _(in private preview)_ using `Dataframe.create_or_replace_dynamic_table`.
- Added an optional argument `params` in `session.sql()` to support binding variables. Note that this is not supported in stored procedures yet.

### Bug Fixes

- Fixed a bug in `strtok_to_array` where an exception was thrown when a delimiter was passed in.
- Fixed a bug in `session.add_import` where the module had the same namespace as other dependencies.

## 1.3.0 (2023-03-28)

### New Features

- Added support for `delimiters` parameter in `functions.initcap()`.
- Added support for `functions.hash()` to accept a variable number of input expressions.
- Added API `Session.RuntimeConfig` for getting/setting/checking the mutability of any runtime configuration.
- Added support managing case sensitivity in `Row` results from `DataFrame.collect` using `case_sensitive` parameter.
- Added API `Session.conf` for getting, setting or checking the mutability of any runtime configuration.
- Added support for managing case sensitivity in `Row` results from `DataFrame.collect` using `case_sensitive` parameter.
- Added indexer support for `snowflake.snowpark.types.StructType`.
- Added a keyword argument `log_on_exception` to `Dataframe.collect` and `Dataframe.collect_no_wait` to optionally disable error logging for SQL exceptions.

### Bug Fixes

- Fixed a bug where a DataFrame set operation(`DataFrame.substract`, `DataFrame.union`, etc.) being called after another DataFrame set operation and `DataFrame.select` or `DataFrame.with_column` throws an exception.
- Fixed a bug where chained sort statements are overwritten by the SQL simplifier.

### Improvements

- Simplified JOIN queries to use constant subquery aliases (`SNOWPARK_LEFT`, `SNOWPARK_RIGHT`) by default. Users can disable this at runtime with `session.conf.set('use_constant_subquery_alias', False)` to use randomly generated alias names instead.
- Allowed specifying statement parameters in `session.call()`.
- Enabled the uploading of large pandas DataFrames in stored procedures by defaulting to a chunk size of 100,000 rows.

## 1.2.0 (2023-03-02)

### New Features

- Added support for displaying source code as comments in the generated scripts when registering stored procedures. This
  is enabled by default, turn off by specifying `source_code_display=False` at registration.
- Added a parameter `if_not_exists` when creating a UDF, UDTF or Stored Procedure from Snowpark Python to ignore creating the specified function or procedure if it already exists.
- Accept integers when calling `snowflake.snowpark.functions.get` to extract value from array.
- Added `functions.reverse` in functions to open access to Snowflake built-in function
  [reverse](https://docs.snowflake.com/en/sql-reference/functions/reverse).
- Added parameter `require_scoped_url` in snowflake.snowflake.files.SnowflakeFile.open() `(in Private Preview)` to replace `is_owner_file` is marked for deprecation.

### Bug Fixes

- Fixed a bug that overwrote `paramstyle` to `qmark` when creating a Snowpark session.
- Fixed a bug where `df.join(..., how="cross")` fails with `SnowparkJoinException: (1112): Unsupported using join type 'Cross'`.
- Fixed a bug where querying a `DataFrame` column created from chained function calls used a wrong column name.

## 1.1.0 (2023-01-26)

### New Features:

- Added `asc`, `asc_nulls_first`, `asc_nulls_last`, `desc`, `desc_nulls_first`, `desc_nulls_last`, `date_part` and `unix_timestamp` in functions.
- Added the property `DataFrame.dtypes` to return a list of column name and data type pairs.
- Added the following aliases:
  - `functions.expr()` for `functions.sql_expr()`.
  - `functions.date_format()` for `functions.to_date()`.
  - `functions.monotonically_increasing_id()` for `functions.seq8()`
  - `functions.from_unixtime()` for `functions.to_timestamp()`

### Bug Fixes:

- Fixed a bug in SQL simplifier that didn’t handle Column alias and join well in some cases. See https://github.com/snowflakedb/snowpark-python/issues/658 for details.
- Fixed a bug in SQL simplifier that generated wrong column names for function calls, NaN and INF.

### Improvements

- The session parameter `PYTHON_SNOWPARK_USE_SQL_SIMPLIFIER` is `True` after Snowflake 7.3 was released. In snowpark-python, `session.sql_simplifier_enabled` reads the value of `PYTHON_SNOWPARK_USE_SQL_SIMPLIFIER` by default, meaning that the SQL simplfier is enabled by default after the Snowflake 7.3 release. To turn this off, set `PYTHON_SNOWPARK_USE_SQL_SIMPLIFIER` in Snowflake to `False` or run `session.sql_simplifier_enabled = False` from Snowpark. It is recommended to use the SQL simplifier because it helps to generate more concise SQL.

## 1.0.0 (2022-11-01)

### New Features

- Added `Session.generator()` to create a new `DataFrame` using the Generator table function.
- Added a parameter `secure` to the functions that create a secure UDF or UDTF.

## 0.12.0 (2022-10-14)

### New Features

- Added new APIs for async job:
  - `Session.create_async_job()` to create an `AsyncJob` instance from a query id.
  - `AsyncJob.result()` now accepts argument `result_type` to return the results in different formats.
  - `AsyncJob.to_df()` returns a `DataFrame` built from the result of this asynchronous job.
  - `AsyncJob.query()` returns the SQL text of the executed query.
- `DataFrame.agg()` and `RelationalGroupedDataFrame.agg()` now accept variable-length arguments.
- Added parameters `lsuffix` and `rsuffix` to `DataFram.join()` and `DataFrame.cross_join()` to conveniently rename overlapping columns.
- Added `Table.drop_table()` so you can drop the temp table after `DataFrame.cache_result()`. `Table` is also a context manager so you can use the `with` statement to drop the cache temp table after use.
- Added `Session.use_secondary_roles()`.
- Added functions `first_value()` and `last_value()`. (contributed by @chasleslr)
- Added `on` as an alias for `using_columns` and `how` as an alias for `join_type` in `DataFrame.join()`.

### Bug Fixes

- Fixed a bug in `Session.create_dataframe()` that raised an error when `schema` names had special characters.
- Fixed a bug in which options set in `Session.read.option()` were not passed to `DataFrame.copy_into_table()` as default values.
- Fixed a bug in which `DataFrame.copy_into_table()` raises an error when a copy option has single quotes in the value.

## 0.11.0 (2022-09-28)

### Behavior Changes

- `Session.add_packages()` now raises `ValueError` when the version of a package cannot be found in Snowflake Anaconda channel. Previously, `Session.add_packages()` succeeded, and a `SnowparkSQLException` exception was raised later in the UDF/SP registration step.

### New Features:

- Added method `FileOperation.get_stream()` to support downloading stage files as stream.
- Added support in `functions.ntiles()` to accept int argument.
- Added the following aliases:
  - `functions.call_function()` for `functions.call_builtin()`.
  - `functions.function()` for `functions.builtin()`.
  - `DataFrame.order_by()` for `DataFrame.sort()`
  - `DataFrame.orderBy()` for `DataFrame.sort()`
- Improved `DataFrame.cache_result()` to return a more accurate `Table` class instead of a `DataFrame` class.
- Added support to allow `session` as the first argument when calling `StoredProcedure`.

### Improvements

- Improved nested query generation by flattening queries when applicable.
  - This improvement could be enabled by setting `Session.sql_simplifier_enabled = True`.
  - `DataFrame.select()`, `DataFrame.with_column()`, `DataFrame.drop()` and other select-related APIs have more flattened SQLs.
  - `DataFrame.union()`, `DataFrame.union_all()`, `DataFrame.except_()`, `DataFrame.intersect()`, `DataFrame.union_by_name()` have flattened SQLs generated when multiple set operators are chained.
- Improved type annotations for async job APIs.

### Bug Fixes

- Fixed a bug in which `Table.update()`, `Table.delete()`, `Table.merge()` try to reference a temp table that does not exist.

## 0.10.0 (2022-09-16)

### New Features:

- Added experimental APIs for evaluating Snowpark dataframes with asynchronous queries:
  - Added keyword argument `block` to the following action APIs on Snowpark dataframes (which execute queries) to allow asynchronous evaluations:
    - `DataFrame.collect()`, `DataFrame.to_local_iterator()`, `DataFrame.to_pandas()`, `DataFrame.to_pandas_batches()`, `DataFrame.count()`, `DataFrame.first()`.
    - `DataFrameWriter.save_as_table()`, `DataFrameWriter.copy_into_location()`.
    - `Table.delete()`, `Table.update()`, `Table.merge()`.
  - Added method `DataFrame.collect_nowait()` to allow asynchronous evaluations.
  - Added class `AsyncJob` to retrieve results from asynchronously executed queries and check their status.
- Added support for `table_type` in `Session.write_pandas()`. You can now choose from these `table_type` options: `"temporary"`, `"temp"`, and `"transient"`.
- Added support for using Python structured data (`list`, `tuple` and `dict`) as literal values in Snowpark.
- Added keyword argument `execute_as` to `functions.sproc()` and `session.sproc.register()` to allow registering a stored procedure as a caller or owner.
- Added support for specifying a pre-configured file format when reading files from a stage in Snowflake.

### Improvements:

- Added support for displaying details of a Snowpark session.

### Bug Fixes:

- Fixed a bug in which `DataFrame.copy_into_table()` and `DataFrameWriter.save_as_table()` mistakenly created a new table if the table name is fully qualified, and the table already exists.

### Deprecations:

- Deprecated keyword argument `create_temp_table` in `Session.write_pandas()`.
- Deprecated invoking UDFs using arguments wrapped in a Python list or tuple. You can use variable-length arguments without a list or tuple.

### Dependency updates

- Updated ``snowflake-connector-python`` to 2.7.12.

## 0.9.0 (2022-08-30)

### New Features:

- Added support for displaying source code as comments in the generated scripts when registering UDFs.
  This feature is turned on by default. To turn it off, pass the new keyword argument `source_code_display` as `False` when calling `register()` or `@udf()`.
- Added support for calling table functions from `DataFrame.select()`, `DataFrame.with_column()` and `DataFrame.with_columns()` which now take parameters of type `table_function.TableFunctionCall` for columns.
- Added keyword argument `overwrite` to `session.write_pandas()` to allow overwriting contents of a Snowflake table with that of a pandas DataFrame.
- Added keyword argument `column_order` to `df.write.save_as_table()` to specify the matching rules when inserting data into table in append mode.
- Added method `FileOperation.put_stream()` to upload local files to a stage via file stream.
- Added methods `TableFunctionCall.alias()` and `TableFunctionCall.as_()` to allow aliasing the names of columns that come from the output of table function joins.
- Added function `get_active_session()` in module `snowflake.snowpark.context` to get the current active Snowpark session.

### Bug Fixes:

- Fixed a bug in which batch insert should not raise an error when `statement_params` is not passed to the function.
- Fixed a bug in which column names should be quoted when `session.create_dataframe()` is called with dicts and a given schema.
- Fixed a bug in which creation of table should be skipped if the table already exists and is in append mode when calling `df.write.save_as_table()`.
- Fixed a bug in which third-party packages with underscores cannot be added when registering UDFs.

### Improvements:

- Improved function `function.uniform()` to infer the types of inputs `max_` and `min_` and cast the limits to `IntegerType` or `FloatType` correspondingly.

## 0.8.0 (2022-07-22)

### New Features:

- Added keyword only argument `statement_params` to the following methods to allow for specifying statement level parameters:
  - `collect`, `to_local_iterator`, `to_pandas`, `to_pandas_batches`,
    `count`, `copy_into_table`, `show`, `create_or_replace_view`, `create_or_replace_temp_view`, `first`, `cache_result`
    and `random_split` on class `snowflake.snowpark.Dateframe`.
  - `update`, `delete` and `merge` on class `snowflake.snowpark.Table`.
  - `save_as_table` and `copy_into_location` on class `snowflake.snowpark.DataFrameWriter`.
  - `approx_quantile`, `statement_params`, `cov` and `crosstab` on class `snowflake.snowpark.DataFrameStatFunctions`.
  - `register` and `register_from_file` on class `snowflake.snowpark.udf.UDFRegistration`.
  - `register` and `register_from_file` on class `snowflake.snowpark.udtf.UDTFRegistration`.
  - `register` and `register_from_file` on class `snowflake.snowpark.stored_procedure.StoredProcedureRegistration`.
  - `udf`, `udtf` and `sproc` in `snowflake.snowpark.functions`.
- Added support for `Column` as an input argument to `session.call()`.
- Added support for `table_type` in `df.write.save_as_table()`. You can now choose from these `table_type` options: `"temporary"`, `"temp"`, and `"transient"`.

### Improvements:

- Added validation of object name in `session.use_*` methods.
- Updated the query tag in SQL to escape it when it has special characters.
- Added a check to see if Anaconda terms are acknowledged when adding missing packages.

### Bug Fixes:

- Fixed the limited length of the string column in `session.create_dataframe()`.
- Fixed a bug in which `session.create_dataframe()` mistakenly converted 0 and `False` to `None` when the input data was only a list.
- Fixed a bug in which calling `session.create_dataframe()` using a large local dataset sometimes created a temp table twice.
- Aligned the definition of `function.trim()` with the SQL function definition.
- Fixed an issue where snowpark-python would hang when using the Python system-defined (built-in function) `sum` vs. the Snowpark `function.sum()`.

### Deprecations:

- Deprecated keyword argument `create_temp_table` in `df.write.save_as_table()`.

## 0.7.0 (2022-05-25)

### New Features:

- Added support for user-defined table functions (UDTFs).
  - Use function `snowflake.snowpark.functions.udtf()` to register a UDTF, or use it as a decorator to register the UDTF.
    - You can also use `Session.udtf.register()` to register a UDTF.
  - Use `Session.udtf.register_from_file()` to register a UDTF from a Python file.
- Updated APIs to query a table function, including both Snowflake built-in table functions and UDTFs.
  - Use function `snowflake.snowpark.functions.table_function()` to create a callable representing a table function and use it to call the table function in a query.
  - Alternatively, use function `snowflake.snowpark.functions.call_table_function()` to call a table function.
  - Added support for `over` clause that specifies `partition by` and `order by` when lateral joining a table function.
  - Updated `Session.table_function()` and `DataFrame.join_table_function()` to accept `TableFunctionCall` instances.

### Breaking Changes:

- When creating a function with `functions.udf()` and `functions.sproc()`, you can now specify an empty list for the `imports` or `packages` argument to indicate that no import or package is used for this UDF or stored procedure. Previously, specifying an empty list meant that the function would use session-level imports or packages.
- Improved the `__repr__` implementation of data types in `types.py`. The unused `type_name` property has been removed.
- Added a Snowpark-specific exception class for SQL errors. This replaces the previous `ProgrammingError` from the Python connector.

### Improvements:

- Added a lock to a UDF or UDTF when it is called for the first time per thread.
- Improved the error message for pickling errors that occurred during UDF creation.
- Included the query ID when logging the failed query.

### Bug Fixes:

- Fixed a bug in which non-integral data (such as timestamps) was occasionally converted to integer when calling `DataFrame.to_pandas()`.
- Fixed a bug in which `DataFrameReader.parquet()` failed to read a parquet file when its column contained spaces.
- Fixed a bug in which `DataFrame.copy_into_table()` failed when the dataframe is created by reading a file with inferred schemas.

### Deprecations

`Session.flatten()` and `DataFrame.flatten()`.

### Dependency Updates:

- Restricted the version of `cloudpickle` <= `2.0.0`.

## 0.6.0 (2022-04-27)

### New Features:

- Added support for vectorized UDFs with the input as a pandas DataFrame or pandas Series and the output as a pandas Series. This improves the performance of UDFs in Snowpark.
- Added support for inferring the schema of a DataFrame by default when it is created by reading a Parquet, Avro, or ORC file in the stage.
- Added functions `current_session()`, `current_statement()`, `current_user()`, `current_version()`, `current_warehouse()`, `date_from_parts()`, `date_trunc()`, `dayname()`, `dayofmonth()`, `dayofweek()`, `dayofyear()`, `grouping()`, `grouping_id()`, `hour()`, `last_day()`, `minute()`, `next_day()`, `previous_day()`, `second()`, `month()`, `monthname()`, `quarter()`, `year()`, `current_database()`, `current_role()`, `current_schema()`, `current_schemas()`, `current_region()`, `current_avaliable_roles()`, `add_months()`, `any_value()`, `bitnot()`, `bitshiftleft()`, `bitshiftright()`, `convert_timezone()`, `uniform()`, `strtok_to_array()`, `sysdate()`, `time_from_parts()`,  `timestamp_from_parts()`, `timestamp_ltz_from_parts()`, `timestamp_ntz_from_parts()`, `timestamp_tz_from_parts()`, `weekofyear()`, `percentile_cont()` to `snowflake.snowflake.functions`.

### Breaking Changes:

- Expired deprecations:
  - Removed the following APIs that were deprecated in 0.4.0: `DataFrame.groupByGroupingSets()`, `DataFrame.naturalJoin()`, `DataFrame.joinTableFunction`, `DataFrame.withColumns()`, `Session.getImports()`, `Session.addImport()`, `Session.removeImport()`, `Session.clearImports()`, `Session.getSessionStage()`, `Session.getDefaultDatabase()`, `Session.getDefaultSchema()`, `Session.getCurrentDatabase()`, `Session.getCurrentSchema()`, `Session.getFullyQualifiedCurrentSchema()`.

### Improvements:

- Added support for creating an empty `DataFrame` with a specific schema using the `Session.create_dataframe()` method.
- Changed the logging level from `INFO` to `DEBUG` for several logs (e.g., the executed query) when evaluating a dataframe.
- Improved the error message when failing to create a UDF due to pickle errors.

### Bug Fixes:

- Removed pandas hard dependencies in the `Session.create_dataframe()` method.

### Dependency Updates:

- Added `typing-extension` as a new dependency with the version >= `4.1.0`.

## 0.5.0 (2022-03-22)

### New Features

- Added stored procedures API.
  - Added `Session.sproc` property and `sproc()` to `snowflake.snowpark.functions`, so you can register stored procedures.
  - Added `Session.call` to call stored procedures by name.
- Added `UDFRegistration.register_from_file()` to allow registering UDFs from Python source files or zip files directly.
- Added `UDFRegistration.describe()` to describe a UDF.
- Added `DataFrame.random_split()` to provide a way to randomly split a dataframe.
- Added functions `md5()`, `sha1()`, `sha2()`, `ascii()`, `initcap()`, `length()`, `lower()`, `lpad()`, `ltrim()`, `rpad()`, `rtrim()`, `repeat()`, `soundex()`, `regexp_count()`, `replace()`, `charindex()`, `collate()`, `collation()`, `insert()`, `left()`, `right()`, `endswith()` to `snowflake.snowpark.functions`.
- Allowed `call_udf()` to accept literal values.
- Provided a `distinct` keyword in `array_agg()`.

### Bug Fixes:

- Fixed an issue that caused `DataFrame.to_pandas()` to have a string column if `Column.cast(IntegerType())` was used.
- Fixed a bug in `DataFrame.describe()` when there is more than one string column.

## 0.4.0 (2022-02-15)

### New Features

- You can now specify which Anaconda packages to use when defining UDFs.
  - Added `add_packages()`, `get_packages()`, `clear_packages()`, and `remove_package()`, to class `Session`.
  - Added `add_requirements()` to `Session` so you can use a requirements file to specify which packages this session will use.
  - Added parameter `packages` to function `snowflake.snowpark.functions.udf()` and method `UserDefinedFunction.register()` to indicate UDF-level Anaconda package dependencies when creating a UDF.
  - Added parameter `imports` to `snowflake.snowpark.functions.udf()` and `UserDefinedFunction.register()` to specify UDF-level code imports.
- Added a parameter `session` to function `udf()` and `UserDefinedFunction.register()` so you can specify which session to use to create a UDF if you have multiple sessions.
- Added types `Geography` and `Variant` to `snowflake.snowpark.types` to be used as type hints for Geography and Variant data when defining a UDF.
- Added support for Geography geoJSON data.
- Added `Table`, a subclass of `DataFrame` for table operations:
  - Methods `update` and `delete` update and delete rows of a table in Snowflake.
  - Method `merge` merges data from a `DataFrame` to a `Table`.
  - Override method `DataFrame.sample()` with an additional parameter `seed`, which works on tables but not on view and sub-queries.
- Added `DataFrame.to_local_iterator()` and `DataFrame.to_pandas_batches()` to allow getting results from an iterator when the result set returned from the Snowflake database is too large.
- Added `DataFrame.cache_result()` for caching the operations performed on a `DataFrame` in a temporary table.
  Subsequent operations on the original `DataFrame` have no effect on the cached result `DataFrame`.
- Added property `DataFrame.queries` to get SQL queries that will be executed to evaluate the `DataFrame`.
- Added `Session.query_history()` as a context manager to track SQL queries executed on a session, including all SQL queries to evaluate `DataFrame`s created from a session. Both query ID and query text are recorded.
- You can now create a `Session` instance from an existing established `snowflake.connector.SnowflakeConnection`. Use parameter `connection` in `Session.builder.configs()`.
- Added `use_database()`, `use_schema()`, `use_warehouse()`, and `use_role()` to class `Session` to switch database/schema/warehouse/role after a session is created.
- Added `DataFrameWriter.copy_into_table()` to unload a `DataFrame` to stage files.
- Added `DataFrame.unpivot()`.
- Added `Column.within_group()` for sorting the rows by columns with some aggregation functions.
- Added functions `listagg()`, `mode()`, `div0()`, `acos()`, `asin()`, `atan()`, `atan2()`, `cos()`, `cosh()`, `sin()`, `sinh()`, `tan()`, `tanh()`, `degrees()`, `radians()`, `round()`, `trunc()`, and `factorial()` to `snowflake.snowflake.functions`.
- Added an optional argument `ignore_nulls` in function `lead()` and `lag()`.
- The `condition` parameter of function `when()` and `iff()` now accepts SQL expressions.

### Improvements

- All function and method names have been renamed to use the snake case naming style, which is more Pythonic. For convenience, some camel case names are kept as aliases to the snake case APIs. It is recommended to use the snake case APIs.
  - Deprecated these methods on class `Session` and replaced them with their snake case equivalents: `getImports()`, `addImports()`, `removeImport()`, `clearImports()`, `getSessionStage()`, `getDefaultSchema()`, `getDefaultSchema()`, `getCurrentDatabase()`, `getFullyQualifiedCurrentSchema()`.
  - Deprecated these methods on class `DataFrame` and replaced them with their snake case equivalents: `groupingByGroupingSets()`, `naturalJoin()`, `withColumns()`, `joinTableFunction()`.
- Property `DataFrame.columns` is now consistent with `DataFrame.schema.names` and the Snowflake database `Identifier Requirements`.
- `Column.__bool__()` now raises a `TypeError`. This will ban the use of logical operators `and`, `or`, `not` on `Column` object, for instance `col("a") > 1 and col("b") > 2` will raise the `TypeError`. Use `(col("a") > 1) & (col("b") > 2)` instead.
- Changed `PutResult` and `GetResult` to subclass `NamedTuple`.
- Fixed a bug which raised an error when the local path or stage location has a space or other special characters.
- Changed `DataFrame.describe()` so that non-numeric and non-string columns are ignored instead of raising an exception.

### Dependency updates

- Updated ``snowflake-connector-python`` to 2.7.4.

## 0.3.0 (2022-01-09)

### New Features

- Added `Column.isin()`, with an alias `Column.in_()`.
- Added `Column.try_cast()`, which is a special version of `cast()`. It tries to cast a string expression to other types and returns `null` if the cast is not possible.
- Added `Column.startswith()` and `Column.substr()` to process string columns.
- `Column.cast()` now also accepts a `str` value to indicate the cast type in addition to a `DataType` instance.
- Added `DataFrame.describe()` to summarize stats of a `DataFrame`.
- Added `DataFrame.explain()` to print the query plan of a `DataFrame`.
- `DataFrame.filter()` and `DataFrame.select_expr()` now accepts a sql expression.
- Added a new `bool` parameter `create_temp_table` to methods `DataFrame.saveAsTable()` and `Session.write_pandas()` to optionally create a temp table.
- Added `DataFrame.minus()` and `DataFrame.subtract()` as aliases to `DataFrame.except_()`.
- Added `regexp_replace()`, `concat()`, `concat_ws()`, `to_char()`, `current_timestamp()`, `current_date()`, `current_time()`, `months_between()`, `cast()`, `try_cast()`, `greatest()`, `least()`, and `hash()` to module `snowflake.snowpark.functions`.

### Bug Fixes

- Fixed an issue where `Session.createDataFrame(pandas_df)` and `Session.write_pandas(pandas_df)` raise an exception when the `pandas DataFrame` has spaces in the column name.
- `DataFrame.copy_into_table()` sometimes prints an `error` level log entry while it actually works. It's fixed now.
- Fixed an API docs issue where some `DataFrame` APIs are missing from the docs.

### Dependency updates

- Update ``snowflake-connector-python`` to 2.7.2, which upgrades ``pyarrow`` dependency to 6.0.x. Refer to the [python connector 2.7.2 release notes](https://pypi.org/project/snowflake-connector-python/2.7.2/) for more details.

## 0.2.0 (2021-12-02)

### New Features

- Updated the `Session.createDataFrame()` method for creating a `DataFrame` from a pandas DataFrame.
- Added the `Session.write_pandas()` method for writing a `pandas DataFrame` to a table in Snowflake and getting a `Snowpark DataFrame` object back.
- Added new classes and methods for calling window functions.
- Added the new functions `cume_dist()`, to find the cumulative distribution of a value with regard to other values within a window partition,
  and `row_number()`, which returns a unique row number for each row within a window partition.
- Added functions for computing statistics for DataFrames in the `DataFrameStatFunctions` class.
- Added functions for handling missing values in a DataFrame in the `DataFrameNaFunctions` class.
- Added new methods `rollup()`, `cube()`, and `pivot()` to the `DataFrame` class.
- Added the `GroupingSets` class, which you can use with the DataFrame groupByGroupingSets method to perform a SQL GROUP BY GROUPING SETS.
- Added the new `FileOperation(session)`
  class that you can use to upload and download files to and from a stage.
- Added the `DataFrame.copy_into_table()`
  method for loading data from files in a stage into a table.
- In CASE expressions, the functions `when()` and `otherwise()`
  now accept Python types in addition to `Column` objects.
- When you register a UDF you can now optionally set the `replace` parameter to `True` to overwrite an existing UDF with the same name.

### Improvements

- UDFs are now compressed before they are uploaded to the server. This makes them about 10 times smaller, which can help
  when you are using large ML model files.
- When the size of a UDF is less than 8196 bytes, it will be uploaded as in-line code instead of uploaded to a stage.

### Bug Fixes

- Fixed an issue where the statement `df.select(when(col("a") == 1, 4).otherwise(col("a"))), [Row(4), Row(2), Row(3)]` raised an exception.
- Fixed an issue where `df.toPandas()` raised an exception when a DataFrame was created from large local data.

## 0.1.0 (2021-10-26)

Start of Private Preview<|MERGE_RESOLUTION|>--- conflicted
+++ resolved
@@ -8,15 +8,12 @@
   - snowflake.snowpark.Session:
     - file.put
     - file.put_stream
-<<<<<<< HEAD
+    - file.get
+    - file.get_stream
     - add_packages
     - add_requirements
     - clear_packages
     - remove_package
-=======
-    - file.get
-    - file.get_stream
->>>>>>> 7d7deff2
 
 ## 1.14.0 (2024-03-20)
 

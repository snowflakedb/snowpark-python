--- conflicted
+++ resolved
@@ -89,11 +89,8 @@
 - Fixed a bug in `Index.to_frame` where the result frame's column name may be wrong where name is unspecified.  
 - Fixed a bug where some Index docstrings are ignored. 
 - Fixed a bug in `Series.reset_index(drop=True)` where the result name may be wrong.
-<<<<<<< HEAD
+- Fixed a bug in `Groupby.first/last` ordering by the correct columns in the underlying window expression.
 - Stopped ignoring nanoseconds in `pd.Timedelta` scalars.
-=======
-- Fixed a bug in `Groupby.first/last` ordering by the correct columns in the underlying window expression.
->>>>>>> 19a9139b
 
 ### Behavior change
 - `Dataframe.columns` now returns native pandas Index object instead of Snowpark Index object.

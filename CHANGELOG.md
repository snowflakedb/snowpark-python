# Release History

## 1.22.0 (TBD)

### Snowpark Python API Updates

#### Improvements

<<<<<<< HEAD
- Added support for specifying the following to `DataFrameWriter.save_as_table`:
  - `enable_schema_evolution`
  - `data_retention_time`
  - `max_data_extension_time`
  - `change_tracking`
  - `copy_grants`
=======
- Added support for specifying the following parameters to `DataFrame.create_or_replace_dynamic_table`:
  - `mode`
  - `refresh_mode`
  - `initialize`
  - `clustering_keys`
  - `is_transient`
  - `data_retention_time`
  - `max_data_extension_time`
>>>>>>> 92dd3965

#### Bug Fixes

- Fixed a bug in `session.read.csv` that caused an error when setting `PARSE_HEADER = True` in an externally defined file format.
- Fixed a bug in query generation from set operations that allowed generation of duplicate queries when children have common subqueries.
- Fixed a bug in `session.get_session_stage` that referenced a non-existing stage after switching database or schema.

### Snowpark Local Testing Updates

#### New Features

- Added support for type coercion when passing columns as input to udf calls
- Added support for `Index.identical`.

#### Bug Fixes

- Fixed a bug where the truncate mode in `DataFrameWriter.save_as_table` incorrectly handled DataFrames containing only a subset of columns from the existing table.

### Snowpark pandas API Updates

#### New Features

- Added limited support for the `Timedelta` type, including
  - support `copy`, `cache_result`, `shift`, `sort_index`.
  - `NotImplementedError` will be raised for the rest of methods that do not support `Timedelta`.
- Added support for index's arithmetic and comparison operators.
- Added support for `Series.dt.round`.
- Added documentation pages for `DatetimeIndex`.
- Added support for `Index.name`, `Index.names`, `Index.rename`, and `Index.set_names`.
- Added support for `Index.__repr__`.
- Added support for `DatetimeIndex.month_name` and `DatetimeIndex.day_name`.
- Added support for `Series.dt.weekday`, `Series.dt.time`, and `DatetimeIndex.time`.
- Added support for subtracting two timestamps to get a Timedelta.
- Added support for `Index.min` and `Index.max`.

#### Bug Fixes

- Stopped ignoring nanoseconds in `pd.Timedelta` scalars.
- Fixed AssertionError in tree of binary operations.

## 1.21.0 (2024-08-19)

### Snowpark Python API Updates

#### New Features

- Added support for `snowflake.snowpark.testing.assert_dataframe_equal` that is a utility function to check the equality of two Snowpark DataFrames.

#### Improvements

- Added support server side string size limitations.
- Added support to create and invoke stored procedures, UDFs and UDTFs with optional arguments.
- Added support for column lineage in the DataFrame.lineage.trace API.
- Added support for passing `INFER_SCHEMA` options to `DataFrameReader` via `INFER_SCHEMA_OPTIONS`.
- Added support for passing `parameters` parameter to `Column.rlike` and `Column.regexp`.
- Added support for automatically cleaning up temporary tables created by `df.cache_result()` in the current session, when the DataFrame is no longer referenced (i.e., gets garbage collected). It is still an experimental feature not enabled by default, and can be enabled by setting `session.auto_clean_up_temp_table_enabled` to `True`.
- Added support for string literals to the `fmt` parameter of `snowflake.snowpark.functions.to_date`.
- Added support for system$reference function.

#### Bug Fixes

- Fixed a bug where SQL generated for selecting `*` column has an incorrect subquery.
- Fixed a bug in `DataFrame.to_pandas_batches` where the iterator could throw an error if certain transformation is made to the pandas dataframe due to wrong isolation level.
- Fixed a bug in `DataFrame.lineage.trace` to split the quoted feature view's name and version correctly.
- Fixed a bug in `Column.isin` that caused invalid sql generation when passed an empty list.
- Fixed a bug that fails to raise NotImplementedError while setting cell with list like item.

### Snowpark Local Testing Updates

#### New Features

- Added support for the following APIs:
  - snowflake.snowpark.functions
    - `rank`
    - `dense_rank`
    - `percent_rank`
    - `cume_dist`
    - `ntile`
    - `datediff`
    - `array_agg`
  - snowflake.snowpark.column.Column.within_group
- Added support for parsing flags in regex statements for mocked plans. This maintains parity with the `rlike` and `regexp` changes above.

#### Bug Fixes

- Fixed a bug where Window Functions LEAD and LAG do not handle option `ignore_nulls` properly.
- Fixed a bug where values were not populated into the result DataFrame during the insertion of table merge operation.

#### Improvements

- Fix pandas FutureWarning about integer indexing.

### Snowpark pandas API Updates

#### New Features

- Added support for `DataFrame.backfill`, `DataFrame.bfill`, `Series.backfill`, and `Series.bfill`.
- Added support for `DataFrame.compare` and `Series.compare` with default parameters.
- Added support for `Series.dt.microsecond` and `Series.dt.nanosecond`.
- Added support for `Index.is_unique` and `Index.has_duplicates`.
- Added support for `Index.equals`.
- Added support for `Index.value_counts`.
- Added support for `Series.dt.day_name` and `Series.dt.month_name`.
- Added support for indexing on Index, e.g., `df.index[:10]`.
- Added support for `DataFrame.unstack` and `Series.unstack`.
- Added support for `DataFrame.asfreq` and `Series.asfreq`.
- Added support for `Series.dt.is_month_start` and `Series.dt.is_month_end`.
- Added support for `Index.all` and `Index.any`.
- Added support for `Series.dt.is_year_start` and `Series.dt.is_year_end`.
- Added support for `Series.dt.is_quarter_start` and `Series.dt.is_quarter_end`.
- Added support for lazy `DatetimeIndex`.
- Added support for `Series.argmax` and `Series.argmin`.
- Added support for `Series.dt.is_leap_year`.
- Added support for `DataFrame.items`.
- Added support for `Series.dt.floor` and `Series.dt.ceil`.
- Added support for `Index.reindex`.
- Added support for `DatetimeIndex` properties: `year`, `month`, `day`, `hour`, `minute`, `second`, `microsecond`,
    `nanosecond`, `date`, `dayofyear`, `day_of_year`, `dayofweek`, `day_of_week`, `weekday`, `quarter`,
    `is_month_start`, `is_month_end`, `is_quarter_start`, `is_quarter_end`, `is_year_start`, `is_year_end`
    and `is_leap_year`.
- Added support for `Resampler.fillna` and `Resampler.bfill`.
- Added limited support for the `Timedelta` type, including creating `Timedelta` columns and `to_pandas`.
- Added support for `Index.argmax` and `Index.argmin`.

#### Improvements

- Removed the public preview warning message when importing Snowpark pandas.
- Removed unnecessary count query from `SnowflakeQueryCompiler.is_series_like` method.
- `Dataframe.columns` now returns native pandas Index object instead of Snowpark Index object.
- Refactor and introduce `query_compiler` argument in `Index` constructor to create `Index` from query compiler.
- `pd.to_datetime` now returns a DatetimeIndex object instead of a Series object.
- `pd.date_range` now returns a DatetimeIndex object instead of a Series object.

#### Bug Fixes

- Made passing an unsupported aggregation function to `pivot_table` raise `NotImplementedError` instead of `KeyError`.
- Removed axis labels and callable names from error messages and telemetry about unsupported aggregations.
- Fixed AssertionError in `Series.drop_duplicates` and `DataFrame.drop_duplicates` when called after `sort_values`.
- Fixed a bug in `Index.to_frame` where the result frame's column name may be wrong where name is unspecified.
- Fixed a bug where some Index docstrings are ignored.
- Fixed a bug in `Series.reset_index(drop=True)` where the result name may be wrong.
- Fixed a bug in `Groupby.first/last` ordering by the correct columns in the underlying window expression.

## 1.20.0 (2024-07-17)

### Snowpark Python API Updates

#### Improvements

- Added distributed tracing using open telemetry APIs for table stored procedure function in `DataFrame`:
  - `_execute_and_get_query_id`
- Added support for the `arrays_zip` function.
- Improves performance for binary column expression and `df._in` by avoiding unnecessary cast for numeric values. You can enable this optimization by setting `session.eliminate_numeric_sql_value_cast_enabled = True`.
- Improved error message for `write_pandas` when the target table does not exist and `auto_create_table=False`.
- Added open telemetry tracing on UDxF functions in Snowpark.
- Added open telemetry tracing on stored procedure registration in Snowpark.
- Added a new optional parameter called `format_json` to the `Session.SessionBuilder.app_name` function that sets the app name in the `Session.query_tag` in JSON format. By default, this parameter is set to `False`.

#### Bug Fixes
- Fixed a bug where SQL generated for `lag(x, 0)` was incorrect and failed with error message `argument 1 to function LAG needs to be constant, found 'SYSTEM$NULL_TO_FIXED(null)'`.

### Snowpark Local Testing Updates

#### New Features

- Added support for the following APIs:
  - snowflake.snowpark.functions
    - random
- Added new parameters to `patch` function when registering a mocked function:
  - `distinct` allows an alternate function to be specified for when a sql function should be distinct.
  - `pass_column_index` passes a named parameter `column_index` to the mocked function that contains the pandas.Index for the input data.
  - `pass_row_index` passes a named parameter `row_index` to the mocked function that is the 0 indexed row number the function is currently operating on.
  - `pass_input_data` passes a named parameter `input_data` to the mocked function that contains the entire input dataframe for the current expression.
  - Added support for the `column_order` parameter to method `DataFrameWriter.save_as_table`.


#### Bug Fixes
- Fixed a bug that caused DecimalType columns to be incorrectly truncated to integer precision when used in BinaryExpressions.

### Snowpark pandas API Updates

#### New Features
- Added support for `DataFrameGroupBy.all`, `SeriesGroupBy.all`, `DataFrameGroupBy.any`, and `SeriesGroupBy.any`.
- Added support for `DataFrame.nlargest`, `DataFrame.nsmallest`, `Series.nlargest` and `Series.nsmallest`.
- Added support for `replace` and `frac > 1` in `DataFrame.sample` and `Series.sample`.
- Added support for `read_excel` (Uses local pandas for processing)
- Added support for `Series.at`, `Series.iat`, `DataFrame.at`, and `DataFrame.iat`.
- Added support for `Series.dt.isocalendar`.
- Added support for `Series.case_when` except when condition or replacement is callable.
- Added documentation pages for `Index` and its APIs.
- Added support for `DataFrame.assign`.
- Added support for `DataFrame.stack`.
- Added support for `DataFrame.pivot` and `pd.pivot`.
- Added support for `DataFrame.to_csv` and `Series.to_csv`.
- Added partial support for `Series.str.translate` where the values in the `table` are single-codepoint strings.
- Added support for `DataFrame.corr`.
- Allow `df.plot()` and `series.plot()` to be called, materializing the data into the local client
- Added support for `DataFrameGroupBy` and `SeriesGroupBy` aggregations `first` and `last`
- Added support for `DataFrameGroupBy.get_group`.
- Added support for `limit` parameter when `method` parameter is used in `fillna`.
- Added partial support for `Series.str.translate` where the values in the `table` are single-codepoint strings.
- Added support for `DataFrame.corr`.
- Added support for `DataFrame.equals` and `Series.equals`.
- Added support for `DataFrame.reindex` and `Series.reindex`.
- Added support for `Index.astype`.
- Added support for `Index.unique` and `Index.nunique`.
- Added support for `Index.sort_values`.

#### Bug Fixes
- Fixed an issue when using np.where and df.where when the scalar 'other' is the literal 0.
- Fixed a bug regarding precision loss when converting to Snowpark pandas `DataFrame` or `Series` with `dtype=np.uint64`.
- Fixed bug where `values` is set to `index` when `index` and `columns` contain all columns in DataFrame during `pivot_table`.

#### Improvements
- Added support for `Index.copy()`
- Added support for Index APIs: `dtype`, `values`, `item()`, `tolist()`, `to_series()` and `to_frame()`
- Expand support for DataFrames with no rows in `pd.pivot_table` and `DataFrame.pivot_table`.
- Added support for `inplace` parameter in `DataFrame.sort_index` and `Series.sort_index`.


## 1.19.0 (2024-06-25)

### Snowpark Python API Updates

#### New Features

- Added support for `to_boolean` function.
- Added documentation pages for Index and its APIs.

#### Bug Fixes

- Fixed a bug where python stored procedure with table return type fails when run in a task.
- Fixed a bug where df.dropna fails due to `RecursionError: maximum recursion depth exceeded` when the DataFrame has more than 500 columns.
- Fixed a bug where `AsyncJob.result("no_result")` doesn't wait for the query to finish execution.


### Snowpark Local Testing Updates

#### New Features

- Added support for the `strict` parameter when registering UDFs and Stored Procedures.

#### Bug Fixes

- Fixed a bug in convert_timezone that made the setting the source_timezone parameter return an error.
- Fixed a bug where creating DataFrame with empty data of type `DateType` raises `AttributeError`.
- Fixed a bug that table merge fails when update clause exists but no update takes place.
- Fixed a bug in mock implementation of `to_char` that raises `IndexError` when incoming column has nonconsecutive row index.
- Fixed a bug in handling of `CaseExpr` expressions that raises `IndexError` when incoming column has nonconsecutive row index.
- Fixed a bug in implementation of `Column.like` that raises `IndexError` when incoming column has nonconsecutive row index.

#### Improvements

- Added support for type coercion in the implementation of DataFrame.replace, DataFrame.dropna and the mock function `iff`.

### Snowpark pandas API Updates

#### New Features

- Added partial support for `DataFrame.pct_change` and `Series.pct_change` without the `freq` and `limit` parameters.
- Added support for `Series.str.get`.
- Added support for `Series.dt.dayofweek`, `Series.dt.day_of_week`, `Series.dt.dayofyear`, and `Series.dt.day_of_year`.
- Added support for `Series.str.__getitem__` (`Series.str[...]`).
- Added support for `Series.str.lstrip` and `Series.str.rstrip`.
- Added support for `DataFrameGroupBy.size` and `SeriesGroupBy.size`.
- Added support for `DataFrame.expanding` and `Series.expanding` for aggregations `count`, `sum`, `min`, `max`, `mean`, `std`, `var`, and `sem` with `axis=0`.
- Added support for `DataFrame.rolling` and `Series.rolling` for aggregation `count` with `axis=0`.
- Added support for `Series.str.match`.
- Added support for `DataFrame.resample` and `Series.resample` for aggregations `size`, `first`, and `last`.
- Added support for `DataFrameGroupBy.all`, `SeriesGroupBy.all`, `DataFrameGroupBy.any`, and `SeriesGroupBy.any`.
- Added support for `DataFrame.nlargest`, `DataFrame.nsmallest`, `Series.nlargest` and `Series.nsmallest`.
- Added support for `replace` and `frac > 1` in `DataFrame.sample` and `Series.sample`.
- Added support for `read_excel` (Uses local pandas for processing)
- Added support for `Series.at`, `Series.iat`, `DataFrame.at`, and `DataFrame.iat`.
- Added support for `Series.dt.isocalendar`.
- Added support for `Series.case_when` except when condition or replacement is callable.
- Added documentation pages for `Index` and its APIs.
- Added support for `DataFrame.assign`.
- Added support for `DataFrame.stack`.
- Added support for `DataFrame.pivot` and `pd.pivot`.
- Added support for `DataFrame.to_csv` and `Series.to_csv`.
- Added support for `Index.T`.

#### Bug Fixes

- Fixed a bug that causes output of GroupBy.aggregate's columns to be ordered incorrectly.
- Fixed a bug where `DataFrame.describe` on a frame with duplicate columns of differing dtypes could cause an error or incorrect results.
- Fixed a bug in `DataFrame.rolling` and `Series.rolling` so `window=0` now throws `NotImplementedError` instead of `ValueError`

#### Improvements

- Added support for named aggregations in `DataFrame.aggregate` and `Series.aggregate` with `axis=0`.
- `pd.read_csv` reads using the native pandas CSV parser, then uploads data to snowflake using parquet. This enables most of the parameters supported by `read_csv` including date parsing and numeric conversions. Uploading via parquet is roughly twice as fast as uploading via CSV.
- Initial work to support an `pd.Index` directly in Snowpark pandas. Support for `pd.Index` as a first-class component of Snowpark pandas is coming soon.
- Added a lazy index constructor and support for `len`, `shape`, `size`, `empty`, `to_pandas()` and `names`. For `df.index`, Snowpark pandas creates a lazy index object.
- For `df.columns`, Snowpark pandas supports a non-lazy version of an `Index` since the data is already stored locally.

## 1.18.0 (2024-05-28)

### Snowpark Python API Updates

#### Improvements

- Improved error message to remind users set `{"infer_schema": True}` when reading csv file without specifying its schema.
- Improved error handling for `Session.create_dataframe` when called with more than 512 rows and using `format` or `pyformat` `paramstyle`.

### Snowpark pandas API Updates

#### New Features

- Added `DataFrame.cache_result` and `Series.cache_result` methods for users to persist DataFrames and Series to a temporary table lasting the duration of the session to improve latency of subsequent operations.

#### Bug Fixes

#### Improvements

- Added partial support for `DataFrame.pivot_table` with no `index` parameter, as well as for `margins` parameter.
- Updated the signature of `DataFrame.shift`/`Series.shift`/`DataFrameGroupBy.shift`/`SeriesGroupBy.shift` to match pandas 2.2.1. Snowpark pandas does not yet support the newly-added `suffix` argument, or sequence values of `periods`.
- Re-added support for `Series.str.split`.

#### Bug Fixes

- Fixed how we support mixed columns for string methods (`Series.str.*`).

### Snowpark Local Testing Updates

#### New Features

- Added support for the following DataFrameReader read options to file formats `csv` and `json`:
  - PURGE
  - PATTERN
  - INFER_SCHEMA with value being `False`
  - ENCODING with value being `UTF8`
- Added support for `DataFrame.analytics.moving_agg` and `DataFrame.analytics.cumulative_agg_agg`.
- Added support for `if_not_exists` parameter during UDF and stored procedure registration.

#### Bug Fixes

- Fixed a bug that when processing time format, fractional second part is not handled properly.
- Fixed a bug that caused function calls on `*` to fail.
- Fixed a bug that prevented creation of map and struct type objects.
- Fixed a bug that function `date_add` was unable to handle some numeric types.
- Fixed a bug that `TimestampType` casting resulted in incorrect data.
- Fixed a bug that caused `DecimalType` data to have incorrect precision in some cases.
- Fixed a bug where referencing missing table or view raises confusing `IndexError`.
- Fixed a bug that mocked function `to_timestamp_ntz` can not handle None data.
- Fixed a bug that mocked UDFs handles output data of None improperly.
- Fixed a bug where `DataFrame.with_column_renamed` ignores attributes from parent DataFrames after join operations.
- Fixed a bug that integer precision of large value gets lost when converted to pandas DataFrame.
- Fixed a bug that the schema of datetime object is wrong when create DataFrame from a pandas DataFrame.
- Fixed a bug in the implementation of `Column.equal_nan` where null data is handled incorrectly.
- Fixed a bug where `DataFrame.drop` ignore attributes from parent DataFrames after join operations.
- Fixed a bug in mocked function `date_part` where Column type is set wrong.
- Fixed a bug where `DataFrameWriter.save_as_table` does not raise exceptions when inserting null data into non-nullable columns.
- Fixed a bug in the implementation of `DataFrameWriter.save_as_table` where
  - Append or Truncate fails when incoming data has different schema than existing table.
  - Truncate fails when incoming data does not specify columns that are nullable.

#### Improvements

- Removed dependency check for `pyarrow` as it is not used.
- Improved target type coverage of `Column.cast`, adding support for casting to boolean and all integral types.
- Aligned error experience when calling UDFs and stored procedures.
- Added appropriate error messages for `is_permanent` and `anonymous` options in UDFs and stored procedures registration to make it more clear that those features are not yet supported.
- File read operation with unsupported options and values now raises `NotImplementedError` instead of warnings and unclear error information.

## 1.17.0 (2024-05-21)

### Snowpark Python API Updates

#### New Features

- Added support to add a comment on tables and views using the functions listed below:
  - `DataFrameWriter.save_as_table`
  - `DataFrame.create_or_replace_view`
  - `DataFrame.create_or_replace_temp_view`
  - `DataFrame.create_or_replace_dynamic_table`

#### Improvements

- Improved error message to remind users to set `{"infer_schema": True}` when reading CSV file without specifying its schema.

### Snowpark pandas API Updates

#### New Features

- Start of Public Preview of Snowpark pandas API. Refer to the [Snowpark pandas API Docs](https://docs.snowflake.com/developer-guide/snowpark/python/snowpark-pandas) for more details.

### Snowpark Local Testing Updates

#### New Features

- Added support for NumericType and VariantType data conversion in the mocked function `to_timestamp_ltz`, `to_timestamp_ntz`, `to_timestamp_tz` and `to_timestamp`.
- Added support for DecimalType, BinaryType, ArrayType, MapType, TimestampType, DateType and TimeType data conversion in the mocked function `to_char`.
- Added support for the following APIs:
  - snowflake.snowpark.functions:
    - to_varchar
  - snowflake.snowpark.DataFrame:
    - pivot
  - snowflake.snowpark.Session:
    - cancel_all
- Introduced a new exception class `snowflake.snowpark.mock.exceptions.SnowparkLocalTestingException`.
- Added support for casting to FloatType

#### Bug Fixes

- Fixed a bug that stored procedure and UDF should not remove imports already in the `sys.path` during the clean-up step.
- Fixed a bug that when processing datetime format, the fractional second part is not handled properly.
- Fixed a bug that on Windows platform that file operations was unable to properly handle file separator in directory name.
- Fixed a bug that on Windows platform that when reading a pandas dataframe, IntervalType column with integer data can not be processed.
- Fixed a bug that prevented users from being able to select multiple columns with the same alias.
- Fixed a bug that `Session.get_current_[schema|database|role|user|account|warehouse]` returns upper-cased identifiers when identifiers are quoted.
- Fixed a bug that function `substr` and `substring` can not handle 0-based `start_expr`.

#### Improvements

- Standardized the error experience by raising `SnowparkLocalTestingException` in error cases which is on par with `SnowparkSQLException` raised in non-local execution.
- Improved error experience of `Session.write_pandas` method that `NotImplementError` will be raised when called.
- Aligned error experience with reusing a closed session in non-local execution.

## 1.16.0 (2024-05-07)

### New Features

- Support stored procedure register with packages given as Python modules.
- Added snowflake.snowpark.Session.lineage.trace to explore data lineage of snowfake objects.
- Added support for structured type schema parsing.

### Bug Fixes

- Fixed a bug when inferring schema, single quotes are added to stage files already have single quotes.

### Local Testing Updates

#### New Features

- Added support for StringType, TimestampType and VariantType data conversion in the mocked function `to_date`.
- Added support for the following APIs:
  - snowflake.snowpark.functions
    - get
    - concat
    - concat_ws

#### Bug Fixes

- Fixed a bug that caused `NaT` and `NaN` values to not be recognized.
- Fixed a bug where, when inferring a schema, single quotes were added to stage files that already had single quotes.
- Fixed a bug where `DataFrameReader.csv` was unable to handle quoted values containing a delimiter.
- Fixed a bug that when there is `None` value in an arithmetic calculation, the output should remain `None` instead of `math.nan`.
- Fixed a bug in function `sum` and `covar_pop` that when there is `math.nan` in the data, the output should also be `math.nan`.
- Fixed a bug that stage operation can not handle directories.
- Fixed a bug that `DataFrame.to_pandas` should take Snowflake numeric types with precision 38 as `int64`.

## 1.15.0 (2024-04-24)

### New Features

- Added `truncate` save mode in `DataFrameWrite` to overwrite existing tables by truncating the underlying table instead of dropping it.
- Added telemetry to calculate query plan height and number of duplicate nodes during collect operations.
- Added the functions below to unload data from a `DataFrame` into one or more files in a stage:
  - `DataFrame.write.json`
  - `DataFrame.write.csv`
  - `DataFrame.write.parquet`
- Added distributed tracing using open telemetry APIs for action functions in `DataFrame` and `DataFrameWriter`:
  - snowflake.snowpark.DataFrame:
    - collect
    - collect_nowait
    - to_pandas
    - count
    - show
  - snowflake.snowpark.DataFrameWriter:
    - save_as_table
- Added support for snow:// URLs to `snowflake.snowpark.Session.file.get` and `snowflake.snowpark.Session.file.get_stream`
- Added support to register stored procedures and UDxFs with a `comment`.
- UDAF client support is ready for public preview. Please stay tuned for the Snowflake announcement of UDAF public preview.
- Added support for dynamic pivot.  This feature is currently in private preview.

### Improvements

- Improved the generated query performance for both compilation and execution by converting duplicate subqueries to Common Table Expressions (CTEs). It is still an experimental feature not enabled by default, and can be enabled by setting `session.cte_optimization_enabled` to `True`.

### Bug Fixes

- Fixed a bug where `statement_params` was not passed to query executions that register stored procedures and user defined functions.
- Fixed a bug causing `snowflake.snowpark.Session.file.get_stream` to fail for quoted stage locations.
- Fixed a bug that an internal type hint in `utils.py` might raise AttributeError in case the underlying module can not be found.

### Local Testing Updates

#### New Features

- Added support for registering UDFs and stored procedures.
- Added support for the following APIs:
  - snowflake.snowpark.Session:
    - file.put
    - file.put_stream
    - file.get
    - file.get_stream
    - read.json
    - add_import
    - remove_import
    - get_imports
    - clear_imports
    - add_packages
    - add_requirements
    - clear_packages
    - remove_package
    - udf.register
    - udf.register_from_file
    - sproc.register
    - sproc.register_from_file
  - snowflake.snowpark.functions
    - current_database
    - current_session
    - date_trunc
    - object_construct
    - object_construct_keep_null
    - pow
    - sqrt
    - udf
    - sproc
- Added support for StringType, TimestampType and VariantType data conversion in the mocked function `to_time`.

#### Bug Fixes

- Fixed a bug that null filled columns for constant functions.
- Fixed a bug that implementation of to_object, to_array and to_binary to better handle null inputs.
- Fixed a bug that timestamp data comparison can not handle year beyond 2262.
- Fixed a bug that `Session.builder.getOrCreate` should return the created mock session.

## 1.14.0 (2024-03-20)

### New Features

- Added support for creating vectorized UDTFs with `process` method.
- Added support for dataframe functions:
  - to_timestamp_ltz
  - to_timestamp_ntz
  - to_timestamp_tz
  - locate
- Added support for ASOF JOIN type.
- Added support for the following local testing APIs:
  - snowflake.snowpark.functions:
    - to_double
    - to_timestamp
    - to_timestamp_ltz
    - to_timestamp_ntz
    - to_timestamp_tz
    - greatest
    - least
    - convert_timezone
    - dateadd
    - date_part
  - snowflake.snowpark.Session:
    - get_current_account
    - get_current_warehouse
    - get_current_role
    - use_schema
    - use_warehouse
    - use_database
    - use_role

### Bug Fixes

- Fixed a bug in `SnowflakePlanBuilder` that `save_as_table` does not filter column that name start with '$' and follow by number correctly.
- Fixed a bug that statement parameters may have no effect when resolving imports and packages.
- Fixed bugs in local testing:
  - LEFT ANTI and LEFT SEMI joins drop rows with null values.
  - DataFrameReader.csv incorrectly parses data when the optional parameter `field_optionally_enclosed_by` is specified.
  - Column.regexp only considers the first entry when `pattern` is a `Column`.
  - Table.update raises `KeyError` when updating null values in the rows.
  - VARIANT columns raise errors at `DataFrame.collect`.
  - `count_distinct` does not work correctly when counting.
  - Null values in integer columns raise `TypeError`.

### Improvements

- Added telemetry to local testing.
- Improved the error message of `DataFrameReader` to raise `FileNotFound` error when reading a path that does not exist or when there are no files under the path.

## 1.13.0 (2024-02-26)

### New Features

- Added support for an optional `date_part` argument in function `last_day`.
- `SessionBuilder.app_name` will set the query_tag after the session is created.
- Added support for the following local testing functions:
  - current_timestamp
  - current_date
  - current_time
  - strip_null_value
  - upper
  - lower
  - length
  - initcap

### Improvements

- Added cleanup logic at interpreter shutdown to close all active sessions.
- Closing sessions within stored procedures now is a no-op logging a warning instead of raising an error.

### Bug Fixes

- Fixed a bug in `DataFrame.to_local_iterator` where the iterator could yield wrong results if another query is executed before the iterator finishes due to wrong isolation level. For details, please see #945.
- Fixed a bug that truncated table names in error messages while running a plan with local testing enabled.
- Fixed a bug that `Session.range` returns empty result when the range is large.

## 1.12.1 (2024-02-08)

### Improvements

- Use `split_blocks=True` by default during `to_pandas` conversion, for optimal memory allocation. This parameter is passed to `pyarrow.Table.to_pandas`, which enables `PyArrow` to split the memory allocation into smaller, more manageable blocks instead of allocating a single contiguous block. This results in better memory management when dealing with larger datasets.

### Bug Fixes

- Fixed a bug in `DataFrame.to_pandas` that caused an error when evaluating on a Dataframe with an `IntergerType` column with null values.

## 1.12.0 (2024-01-30)

### New Features

- Exposed `statement_params` in `StoredProcedure.__call__`.
- Added two optional arguments to `Session.add_import`.
  - `chunk_size`: The number of bytes to hash per chunk of the uploaded files.
  - `whole_file_hash`: By default only the first chunk of the uploaded import is hashed to save time. When this is set to True each uploaded file is fully hashed instead.
- Added parameters `external_access_integrations` and `secrets` when creating a UDAF from Snowpark Python to allow integration with external access.
- Added a new method `Session.append_query_tag`. Allows an additional tag to be added to the current query tag by appending it as a comma separated value.
- Added a new method `Session.update_query_tag`. Allows updates to a JSON encoded dictionary query tag.
- `SessionBuilder.getOrCreate` will now attempt to replace the singleton it returns when token expiration has been detected.
- Added support for new functions in `snowflake.snowpark.functions`:
  - `array_except`
  - `create_map`
  - `sign`/`signum`
- Added the following functions to `DataFrame.analytics`:
  - Added the `moving_agg` function in `DataFrame.analytics` to enable moving aggregations like sums and averages with multiple window sizes.
  - Added the `cummulative_agg` function in `DataFrame.analytics` to enable commulative aggregations like sums and averages on multiple columns.
  - Added the `compute_lag` and `compute_lead` functions in `DataFrame.analytics` for enabling lead and lag calculations on multiple columns.
  - Added the `time_series_agg` function in `DataFrame.analytics` to enable time series aggregations like sums and averages with multiple time windows.

### Bug Fixes

- Fixed a bug in `DataFrame.na.fill` that caused Boolean values to erroneously override integer values.
- Fixed a bug in `Session.create_dataframe` where the Snowpark DataFrames created using pandas DataFrames were not inferring the type for timestamp columns correctly. The behavior is as follows:
  - Earlier timestamp columns without a timezone would be converted to nanosecond epochs and inferred as `LongType()`, but will now be correctly maintained as timestamp values and be inferred as `TimestampType(TimestampTimeZone.NTZ)`.
  - Earlier timestamp columns with a timezone would be inferred as `TimestampType(TimestampTimeZone.NTZ)` and loose timezone information but will now be correctly inferred as `TimestampType(TimestampTimeZone.LTZ)` and timezone information is retained correctly.
  - Set session parameter `PYTHON_SNOWPARK_USE_LOGICAL_TYPE_FOR_CREATE_DATAFRAME` to revert back to old behavior. It is recommended that you update your code to align with correct behavior because the parameter will be removed in the future.
- Fixed a bug that `DataFrame.to_pandas` gets decimal type when scale is not 0, and creates an object dtype in `pandas`. Instead, we cast the value to a float64 type.
- Fixed bugs that wrongly flattened the generated SQL when one of the following happens:
  - `DataFrame.filter()` is called after `DataFrame.sort().limit()`.
  - `DataFrame.sort()` or `filter()` is called on a DataFrame that already has a window function or sequence-dependent data generator column.
    For instance, `df.select("a", seq1().alias("b")).select("a", "b").sort("a")` won't flatten the sort clause anymore.
  - a window or sequence-dependent data generator column is used after `DataFrame.limit()`. For instance, `df.limit(10).select(row_number().over())` won't flatten the limit and select in the generated SQL.
- Fixed a bug where aliasing a DataFrame column raised an error when the DataFame was copied from another DataFrame with an aliased column. For instance,

  ```python
  df = df.select(col("a").alias("b"))
  df = copy(df)
  df.select(col("b").alias("c"))  # threw an error. Now it's fixed.
  ```

- Fixed a bug in `Session.create_dataframe` that the non-nullable field in a schema is not respected for boolean type. Note that this fix is only effective when the user has the privilege to create a temp table.
- Fixed a bug in SQL simplifier where non-select statements in `session.sql` dropped a SQL query when used with `limit()`.
- Fixed a bug that raised an exception when session parameter `ERROR_ON_NONDETERMINISTIC_UPDATE` is true.

### Behavior Changes (API Compatible)

- When parsing data types during a `to_pandas` operation, we rely on GS precision value to fix precision issues for large integer values. This may affect users where a column that was earlier returned as `int8` gets returned as `int64`. Users can fix this by explicitly specifying precision values for their return column.
- Aligned behavior for `Session.call` in case of table stored procedures where running `Session.call` would not trigger stored procedure unless a `collect()` operation was performed.
- `StoredProcedureRegistration` will now automatically add `snowflake-snowpark-python` as a package dependency. The added dependency will be on the client's local version of the library and an error is thrown if the server cannot support that version.

## 1.11.1 (2023-12-07)

### Bug Fixes

- Fixed a bug that numpy should not be imported at the top level of mock module.
- Added support for these new functions in `snowflake.snowpark.functions`:
  - `from_utc_timestamp`
  - `to_utc_timestamp`

## 1.11.0 (2023-12-05)

### New Features

- Add the `conn_error` attribute to `SnowflakeSQLException` that stores the whole underlying exception from `snowflake-connector-python`.
- Added support for `RelationalGroupedDataframe.pivot()` to access `pivot` in the following pattern `Dataframe.group_by(...).pivot(...)`.
- Added experimental feature: Local Testing Mode, which allows you to create and operate on Snowpark Python DataFrames locally without connecting to a Snowflake account. You can use the local testing framework to test your DataFrame operations locally, on your development machine or in a CI (continuous integration) pipeline, before deploying code changes to your account.

- Added support for `arrays_to_object` new functions in `snowflake.snowpark.functions`.
- Added support for the vector data type.

### Dependency Updates

- Bumped cloudpickle dependency to work with `cloudpickle==2.2.1`
- Updated ``snowflake-connector-python`` to `3.4.0`.

### Bug Fixes

- DataFrame column names quoting check now supports newline characters.
- Fix a bug where a DataFrame generated by `session.read.with_metadata` creates inconsistent table when doing `df.write.save_as_table`.

## 1.10.0 (2023-11-03)

### New Features

- Added support for managing case sensitivity in `DataFrame.to_local_iterator()`.
- Added support for specifying vectorized UDTF's input column names by using the optional parameter `input_names` in `UDTFRegistration.register/register_file` and `functions.pandas_udtf`. By default, `RelationalGroupedDataFrame.applyInPandas` will infer the column names from current dataframe schema.
- Add `sql_error_code` and `raw_message` attributes to `SnowflakeSQLException` when it is caused by a SQL exception.

### Bug Fixes

- Fixed a bug in `DataFrame.to_pandas()` where converting snowpark dataframes to pandas dataframes was losing precision on integers with more than 19 digits.
- Fixed a bug that `session.add_packages` can not handle requirement specifier that contains project name with underscore and version.
- Fixed a bug in `DataFrame.limit()` when `offset` is used and the parent `DataFrame` uses `limit`. Now the `offset` won't impact the parent DataFrame's `limit`.
- Fixed a bug in `DataFrame.write.save_as_table` where dataframes created from read api could not save data into snowflake because of invalid column name `$1`.

### Behavior change

- Changed the behavior of `date_format`:
  - The `format` argument changed from optional to required.
  - The returned result changed from a date object to a date-formatted string.
- When a window function, or a sequence-dependent data generator (`normal`, `zipf`, `uniform`, `seq1`, `seq2`, `seq4`, `seq8`) function is used, the sort and filter operation will no longer be flattened when generating the query.

## 1.9.0 (2023-10-13)

### New Features

- Added support for the Python 3.11 runtime environment.

### Dependency updates

- Added back the dependency of `typing-extensions`.

### Bug Fixes

- Fixed a bug where imports from permanent stage locations were ignored for temporary stored procedures, UDTFs, UDFs, and UDAFs.
- Revert back to using CTAS (create table as select) statement for `Dataframe.writer.save_as_table` which does not need insert permission for writing tables.

### New Features
- Support `PythonObjJSONEncoder` json-serializable objects for `ARRAY` and `OBJECT` literals.

## 1.8.0 (2023-09-14)

### New Features

- Added support for VOLATILE/IMMUTABLE keyword when registering UDFs.
- Added support for specifying clustering keys when saving dataframes using `DataFrame.save_as_table`.
- Accept `Iterable` objects input for `schema` when creating dataframes using `Session.create_dataframe`.
- Added the property `DataFrame.session` to return a `Session` object.
- Added the property `Session.session_id` to return an integer that represents session ID.
- Added the property `Session.connection` to return a `SnowflakeConnection` object .

- Added support for creating a Snowpark session from a configuration file or environment variables.

### Dependency updates

- Updated ``snowflake-connector-python`` to 3.2.0.

### Bug Fixes

- Fixed a bug where automatic package upload would raise `ValueError` even when compatible package version were added in `session.add_packages`.
- Fixed a bug where table stored procedures were not registered correctly when using `register_from_file`.
- Fixed a bug where dataframe joins failed with `invalid_identifier` error.
- Fixed a bug where `DataFrame.copy` disables SQL simplfier for the returned copy.
- Fixed a bug where `session.sql().select()` would fail if any parameters are specified to `session.sql()`

## 1.7.0 (2023-08-28)

### New Features

- Added parameters `external_access_integrations` and `secrets` when creating a UDF, UDTF or Stored Procedure from Snowpark Python to allow integration with external access.
- Added support for these new functions in `snowflake.snowpark.functions`:
  - `array_flatten`
  - `flatten`
- Added support for `apply_in_pandas` in `snowflake.snowpark.relational_grouped_dataframe`.
- Added support for replicating your local Python environment on Snowflake via `Session.replicate_local_environment`.

### Bug Fixes

- Fixed a bug where `session.create_dataframe` fails to properly set nullable columns where nullability was affected by order or data was given.
- Fixed a bug where `DataFrame.select` could not identify and alias columns in presence of table functions when output columns of table function overlapped with columns in dataframe.

### Behavior Changes

- When creating stored procedures, UDFs, UDTFs, UDAFs with parameter `is_permanent=False` will now create temporary objects even when `stage_name` is provided. The default value of `is_permanent` is `False` which is why if this value is not explicitly set to `True` for permanent objects, users will notice a change in behavior.
- `types.StructField` now enquotes column identifier by default.

## 1.6.1 (2023-08-02)

### New Features

- Added support for these new functions in `snowflake.snowpark.functions`:
  - `array_sort`
  - `sort_array`
  - `array_min`
  - `array_max`
  - `explode_outer`
- Added support for pure Python packages specified via `Session.add_requirements` or `Session.add_packages`. They are now usable in stored procedures and UDFs even if packages are not present on the Snowflake Anaconda channel.
  - Added Session parameter `custom_packages_upload_enabled` and `custom_packages_force_upload_enabled` to enable the support for pure Python packages feature mentioned above. Both parameters default to `False`.
- Added support for specifying package requirements by passing a Conda environment yaml file to `Session.add_requirements`.
- Added support for asynchronous execution of multi-query dataframes that contain binding variables.
- Added support for renaming multiple columns in `DataFrame.rename`.
- Added support for Geometry datatypes.
- Added support for `params` in `session.sql()` in stored procedures.
- Added support for user-defined aggregate functions (UDAFs). This feature is currently in private preview.
- Added support for vectorized UDTFs (user-defined table functions). This feature is currently in public preview.
- Added support for Snowflake Timestamp variants (i.e., `TIMESTAMP_NTZ`, `TIMESTAMP_LTZ`, `TIMESTAMP_TZ`)
  - Added `TimestampTimezone` as an argument in `TimestampType` constructor.
  - Added type hints `NTZ`, `LTZ`, `TZ` and `Timestamp` to annotate functions when registering UDFs.

### Improvements

- Removed redundant dependency `typing-extensions`.
- `DataFrame.cache_result` now creates temp table fully qualified names under current database and current schema.

### Bug Fixes

- Fixed a bug where type check happens on pandas before it is imported.
- Fixed a bug when creating a UDF from `numpy.ufunc`.
- Fixed a bug where `DataFrame.union` was not generating the correct `Selectable.schema_query` when SQL simplifier is enabled.

### Behavior Changes

- `DataFrameWriter.save_as_table` now respects the `nullable` field of the schema provided by the user or the inferred schema based on data from user input.

### Dependency updates

- Updated ``snowflake-connector-python`` to 3.0.4.

## 1.5.1 (2023-06-20)

### New Features

- Added support for the Python 3.10 runtime environment.

## 1.5.0 (2023-06-09)

### Behavior Changes

- Aggregation results, from functions such as `DataFrame.agg` and `DataFrame.describe`, no longer strip away non-printing characters from column names.

### New Features

- Added support for the Python 3.9 runtime environment.
- Added support for new functions in `snowflake.snowpark.functions`:
  - `array_generate_range`
  - `array_unique_agg`
  - `collect_set`
  - `sequence`
- Added support for registering and calling stored procedures with `TABLE` return type.
- Added support for parameter `length` in `StringType()` to specify the maximum number of characters that can be stored by the column.
- Added the alias `functions.element_at()` for `functions.get()`.
- Added the alias `Column.contains` for `functions.contains`.
- Added experimental feature `DataFrame.alias`.
- Added support for querying metadata columns from stage when creating `DataFrame` using `DataFrameReader`.
- Added support for `StructType.add` to append more fields to existing `StructType` objects.
- Added support for parameter `execute_as` in `StoredProcedureRegistration.register_from_file()` to specify stored procedure caller rights.

### Bug Fixes

- Fixed a bug where the `Dataframe.join_table_function` did not run all of the necessary queries to set up the join table function when SQL simplifier was enabled.
- Fixed type hint declaration for custom types - `ColumnOrName`, `ColumnOrLiteralStr`, `ColumnOrSqlExpr`, `LiteralType` and `ColumnOrLiteral` that were breaking `mypy` checks.
- Fixed a bug where `DataFrameWriter.save_as_table` and `DataFrame.copy_into_table` failed to parse fully qualified table names.

## 1.4.0 (2023-04-24)

### New Features

- Added support for `session.getOrCreate`.
- Added support for alias `Column.getField`.
- Added support for new functions in `snowflake.snowpark.functions`:
  - `date_add` and `date_sub` to make add and subtract operations easier.
  - `daydiff`
  - `explode`
  - `array_distinct`.
  - `regexp_extract`.
  - `struct`.
  - `format_number`.
  - `bround`.
  - `substring_index`
- Added parameter `skip_upload_on_content_match` when creating UDFs, UDTFs and stored procedures using `register_from_file` to skip uploading files to a stage if the same version of the files are already on the stage.
- Added support for `DataFrameWriter.save_as_table` method to take table names that contain dots.
- Flattened generated SQL when `DataFrame.filter()` or `DataFrame.order_by()` is followed by a projection statement (e.g. `DataFrame.select()`, `DataFrame.with_column()`).
- Added support for creating dynamic tables _(in private preview)_ using `Dataframe.create_or_replace_dynamic_table`.
- Added an optional argument `params` in `session.sql()` to support binding variables. Note that this is not supported in stored procedures yet.

### Bug Fixes

- Fixed a bug in `strtok_to_array` where an exception was thrown when a delimiter was passed in.
- Fixed a bug in `session.add_import` where the module had the same namespace as other dependencies.

## 1.3.0 (2023-03-28)

### New Features

- Added support for `delimiters` parameter in `functions.initcap()`.
- Added support for `functions.hash()` to accept a variable number of input expressions.
- Added API `Session.RuntimeConfig` for getting/setting/checking the mutability of any runtime configuration.
- Added support managing case sensitivity in `Row` results from `DataFrame.collect` using `case_sensitive` parameter.
- Added API `Session.conf` for getting, setting or checking the mutability of any runtime configuration.
- Added support for managing case sensitivity in `Row` results from `DataFrame.collect` using `case_sensitive` parameter.
- Added indexer support for `snowflake.snowpark.types.StructType`.
- Added a keyword argument `log_on_exception` to `Dataframe.collect` and `Dataframe.collect_no_wait` to optionally disable error logging for SQL exceptions.

### Bug Fixes

- Fixed a bug where a DataFrame set operation(`DataFrame.substract`, `DataFrame.union`, etc.) being called after another DataFrame set operation and `DataFrame.select` or `DataFrame.with_column` throws an exception.
- Fixed a bug where chained sort statements are overwritten by the SQL simplifier.

### Improvements

- Simplified JOIN queries to use constant subquery aliases (`SNOWPARK_LEFT`, `SNOWPARK_RIGHT`) by default. Users can disable this at runtime with `session.conf.set('use_constant_subquery_alias', False)` to use randomly generated alias names instead.
- Allowed specifying statement parameters in `session.call()`.
- Enabled the uploading of large pandas DataFrames in stored procedures by defaulting to a chunk size of 100,000 rows.

## 1.2.0 (2023-03-02)

### New Features

- Added support for displaying source code as comments in the generated scripts when registering stored procedures. This
  is enabled by default, turn off by specifying `source_code_display=False` at registration.
- Added a parameter `if_not_exists` when creating a UDF, UDTF or Stored Procedure from Snowpark Python to ignore creating the specified function or procedure if it already exists.
- Accept integers when calling `snowflake.snowpark.functions.get` to extract value from array.
- Added `functions.reverse` in functions to open access to Snowflake built-in function
  [reverse](https://docs.snowflake.com/en/sql-reference/functions/reverse).
- Added parameter `require_scoped_url` in snowflake.snowflake.files.SnowflakeFile.open() `(in Private Preview)` to replace `is_owner_file` is marked for deprecation.

### Bug Fixes

- Fixed a bug that overwrote `paramstyle` to `qmark` when creating a Snowpark session.
- Fixed a bug where `df.join(..., how="cross")` fails with `SnowparkJoinException: (1112): Unsupported using join type 'Cross'`.
- Fixed a bug where querying a `DataFrame` column created from chained function calls used a wrong column name.

## 1.1.0 (2023-01-26)

### New Features:

- Added `asc`, `asc_nulls_first`, `asc_nulls_last`, `desc`, `desc_nulls_first`, `desc_nulls_last`, `date_part` and `unix_timestamp` in functions.
- Added the property `DataFrame.dtypes` to return a list of column name and data type pairs.
- Added the following aliases:
  - `functions.expr()` for `functions.sql_expr()`.
  - `functions.date_format()` for `functions.to_date()`.
  - `functions.monotonically_increasing_id()` for `functions.seq8()`
  - `functions.from_unixtime()` for `functions.to_timestamp()`

### Bug Fixes:

- Fixed a bug in SQL simplifier that didn’t handle Column alias and join well in some cases. See https://github.com/snowflakedb/snowpark-python/issues/658 for details.
- Fixed a bug in SQL simplifier that generated wrong column names for function calls, NaN and INF.

### Improvements

- The session parameter `PYTHON_SNOWPARK_USE_SQL_SIMPLIFIER` is `True` after Snowflake 7.3 was released. In snowpark-python, `session.sql_simplifier_enabled` reads the value of `PYTHON_SNOWPARK_USE_SQL_SIMPLIFIER` by default, meaning that the SQL simplfier is enabled by default after the Snowflake 7.3 release. To turn this off, set `PYTHON_SNOWPARK_USE_SQL_SIMPLIFIER` in Snowflake to `False` or run `session.sql_simplifier_enabled = False` from Snowpark. It is recommended to use the SQL simplifier because it helps to generate more concise SQL.

## 1.0.0 (2022-11-01)

### New Features

- Added `Session.generator()` to create a new `DataFrame` using the Generator table function.
- Added a parameter `secure` to the functions that create a secure UDF or UDTF.

## 0.12.0 (2022-10-14)

### New Features

- Added new APIs for async job:
  - `Session.create_async_job()` to create an `AsyncJob` instance from a query id.
  - `AsyncJob.result()` now accepts argument `result_type` to return the results in different formats.
  - `AsyncJob.to_df()` returns a `DataFrame` built from the result of this asynchronous job.
  - `AsyncJob.query()` returns the SQL text of the executed query.
- `DataFrame.agg()` and `RelationalGroupedDataFrame.agg()` now accept variable-length arguments.
- Added parameters `lsuffix` and `rsuffix` to `DataFram.join()` and `DataFrame.cross_join()` to conveniently rename overlapping columns.
- Added `Table.drop_table()` so you can drop the temp table after `DataFrame.cache_result()`. `Table` is also a context manager so you can use the `with` statement to drop the cache temp table after use.
- Added `Session.use_secondary_roles()`.
- Added functions `first_value()` and `last_value()`. (contributed by @chasleslr)
- Added `on` as an alias for `using_columns` and `how` as an alias for `join_type` in `DataFrame.join()`.

### Bug Fixes

- Fixed a bug in `Session.create_dataframe()` that raised an error when `schema` names had special characters.
- Fixed a bug in which options set in `Session.read.option()` were not passed to `DataFrame.copy_into_table()` as default values.
- Fixed a bug in which `DataFrame.copy_into_table()` raises an error when a copy option has single quotes in the value.

## 0.11.0 (2022-09-28)

### Behavior Changes

- `Session.add_packages()` now raises `ValueError` when the version of a package cannot be found in Snowflake Anaconda channel. Previously, `Session.add_packages()` succeeded, and a `SnowparkSQLException` exception was raised later in the UDF/SP registration step.

### New Features:

- Added method `FileOperation.get_stream()` to support downloading stage files as stream.
- Added support in `functions.ntiles()` to accept int argument.
- Added the following aliases:
  - `functions.call_function()` for `functions.call_builtin()`.
  - `functions.function()` for `functions.builtin()`.
  - `DataFrame.order_by()` for `DataFrame.sort()`
  - `DataFrame.orderBy()` for `DataFrame.sort()`
- Improved `DataFrame.cache_result()` to return a more accurate `Table` class instead of a `DataFrame` class.
- Added support to allow `session` as the first argument when calling `StoredProcedure`.

### Improvements

- Improved nested query generation by flattening queries when applicable.
  - This improvement could be enabled by setting `Session.sql_simplifier_enabled = True`.
  - `DataFrame.select()`, `DataFrame.with_column()`, `DataFrame.drop()` and other select-related APIs have more flattened SQLs.
  - `DataFrame.union()`, `DataFrame.union_all()`, `DataFrame.except_()`, `DataFrame.intersect()`, `DataFrame.union_by_name()` have flattened SQLs generated when multiple set operators are chained.
- Improved type annotations for async job APIs.

### Bug Fixes

- Fixed a bug in which `Table.update()`, `Table.delete()`, `Table.merge()` try to reference a temp table that does not exist.

## 0.10.0 (2022-09-16)

### New Features:

- Added experimental APIs for evaluating Snowpark dataframes with asynchronous queries:
  - Added keyword argument `block` to the following action APIs on Snowpark dataframes (which execute queries) to allow asynchronous evaluations:
    - `DataFrame.collect()`, `DataFrame.to_local_iterator()`, `DataFrame.to_pandas()`, `DataFrame.to_pandas_batches()`, `DataFrame.count()`, `DataFrame.first()`.
    - `DataFrameWriter.save_as_table()`, `DataFrameWriter.copy_into_location()`.
    - `Table.delete()`, `Table.update()`, `Table.merge()`.
  - Added method `DataFrame.collect_nowait()` to allow asynchronous evaluations.
  - Added class `AsyncJob` to retrieve results from asynchronously executed queries and check their status.
- Added support for `table_type` in `Session.write_pandas()`. You can now choose from these `table_type` options: `"temporary"`, `"temp"`, and `"transient"`.
- Added support for using Python structured data (`list`, `tuple` and `dict`) as literal values in Snowpark.
- Added keyword argument `execute_as` to `functions.sproc()` and `session.sproc.register()` to allow registering a stored procedure as a caller or owner.
- Added support for specifying a pre-configured file format when reading files from a stage in Snowflake.

### Improvements:

- Added support for displaying details of a Snowpark session.

### Bug Fixes:

- Fixed a bug in which `DataFrame.copy_into_table()` and `DataFrameWriter.save_as_table()` mistakenly created a new table if the table name is fully qualified, and the table already exists.

### Deprecations:

- Deprecated keyword argument `create_temp_table` in `Session.write_pandas()`.
- Deprecated invoking UDFs using arguments wrapped in a Python list or tuple. You can use variable-length arguments without a list or tuple.

### Dependency updates

- Updated ``snowflake-connector-python`` to 2.7.12.

## 0.9.0 (2022-08-30)

### New Features:

- Added support for displaying source code as comments in the generated scripts when registering UDFs.
  This feature is turned on by default. To turn it off, pass the new keyword argument `source_code_display` as `False` when calling `register()` or `@udf()`.
- Added support for calling table functions from `DataFrame.select()`, `DataFrame.with_column()` and `DataFrame.with_columns()` which now take parameters of type `table_function.TableFunctionCall` for columns.
- Added keyword argument `overwrite` to `session.write_pandas()` to allow overwriting contents of a Snowflake table with that of a pandas DataFrame.
- Added keyword argument `column_order` to `df.write.save_as_table()` to specify the matching rules when inserting data into table in append mode.
- Added method `FileOperation.put_stream()` to upload local files to a stage via file stream.
- Added methods `TableFunctionCall.alias()` and `TableFunctionCall.as_()` to allow aliasing the names of columns that come from the output of table function joins.
- Added function `get_active_session()` in module `snowflake.snowpark.context` to get the current active Snowpark session.

### Bug Fixes:

- Fixed a bug in which batch insert should not raise an error when `statement_params` is not passed to the function.
- Fixed a bug in which column names should be quoted when `session.create_dataframe()` is called with dicts and a given schema.
- Fixed a bug in which creation of table should be skipped if the table already exists and is in append mode when calling `df.write.save_as_table()`.
- Fixed a bug in which third-party packages with underscores cannot be added when registering UDFs.

### Improvements:

- Improved function `function.uniform()` to infer the types of inputs `max_` and `min_` and cast the limits to `IntegerType` or `FloatType` correspondingly.

## 0.8.0 (2022-07-22)

### New Features:

- Added keyword only argument `statement_params` to the following methods to allow for specifying statement level parameters:
  - `collect`, `to_local_iterator`, `to_pandas`, `to_pandas_batches`,
    `count`, `copy_into_table`, `show`, `create_or_replace_view`, `create_or_replace_temp_view`, `first`, `cache_result`
    and `random_split` on class `snowflake.snowpark.Dateframe`.
  - `update`, `delete` and `merge` on class `snowflake.snowpark.Table`.
  - `save_as_table` and `copy_into_location` on class `snowflake.snowpark.DataFrameWriter`.
  - `approx_quantile`, `statement_params`, `cov` and `crosstab` on class `snowflake.snowpark.DataFrameStatFunctions`.
  - `register` and `register_from_file` on class `snowflake.snowpark.udf.UDFRegistration`.
  - `register` and `register_from_file` on class `snowflake.snowpark.udtf.UDTFRegistration`.
  - `register` and `register_from_file` on class `snowflake.snowpark.stored_procedure.StoredProcedureRegistration`.
  - `udf`, `udtf` and `sproc` in `snowflake.snowpark.functions`.
- Added support for `Column` as an input argument to `session.call()`.
- Added support for `table_type` in `df.write.save_as_table()`. You can now choose from these `table_type` options: `"temporary"`, `"temp"`, and `"transient"`.

### Improvements:

- Added validation of object name in `session.use_*` methods.
- Updated the query tag in SQL to escape it when it has special characters.
- Added a check to see if Anaconda terms are acknowledged when adding missing packages.

### Bug Fixes:

- Fixed the limited length of the string column in `session.create_dataframe()`.
- Fixed a bug in which `session.create_dataframe()` mistakenly converted 0 and `False` to `None` when the input data was only a list.
- Fixed a bug in which calling `session.create_dataframe()` using a large local dataset sometimes created a temp table twice.
- Aligned the definition of `function.trim()` with the SQL function definition.
- Fixed an issue where snowpark-python would hang when using the Python system-defined (built-in function) `sum` vs. the Snowpark `function.sum()`.

### Deprecations:

- Deprecated keyword argument `create_temp_table` in `df.write.save_as_table()`.

## 0.7.0 (2022-05-25)

### New Features:

- Added support for user-defined table functions (UDTFs).
  - Use function `snowflake.snowpark.functions.udtf()` to register a UDTF, or use it as a decorator to register the UDTF.
    - You can also use `Session.udtf.register()` to register a UDTF.
  - Use `Session.udtf.register_from_file()` to register a UDTF from a Python file.
- Updated APIs to query a table function, including both Snowflake built-in table functions and UDTFs.
  - Use function `snowflake.snowpark.functions.table_function()` to create a callable representing a table function and use it to call the table function in a query.
  - Alternatively, use function `snowflake.snowpark.functions.call_table_function()` to call a table function.
  - Added support for `over` clause that specifies `partition by` and `order by` when lateral joining a table function.
  - Updated `Session.table_function()` and `DataFrame.join_table_function()` to accept `TableFunctionCall` instances.

### Breaking Changes:

- When creating a function with `functions.udf()` and `functions.sproc()`, you can now specify an empty list for the `imports` or `packages` argument to indicate that no import or package is used for this UDF or stored procedure. Previously, specifying an empty list meant that the function would use session-level imports or packages.
- Improved the `__repr__` implementation of data types in `types.py`. The unused `type_name` property has been removed.
- Added a Snowpark-specific exception class for SQL errors. This replaces the previous `ProgrammingError` from the Python connector.

### Improvements:

- Added a lock to a UDF or UDTF when it is called for the first time per thread.
- Improved the error message for pickling errors that occurred during UDF creation.
- Included the query ID when logging the failed query.

### Bug Fixes:

- Fixed a bug in which non-integral data (such as timestamps) was occasionally converted to integer when calling `DataFrame.to_pandas()`.
- Fixed a bug in which `DataFrameReader.parquet()` failed to read a parquet file when its column contained spaces.
- Fixed a bug in which `DataFrame.copy_into_table()` failed when the dataframe is created by reading a file with inferred schemas.

### Deprecations

`Session.flatten()` and `DataFrame.flatten()`.

### Dependency Updates:

- Restricted the version of `cloudpickle` <= `2.0.0`.

## 0.6.0 (2022-04-27)

### New Features:

- Added support for vectorized UDFs with the input as a pandas DataFrame or pandas Series and the output as a pandas Series. This improves the performance of UDFs in Snowpark.
- Added support for inferring the schema of a DataFrame by default when it is created by reading a Parquet, Avro, or ORC file in the stage.
- Added functions `current_session()`, `current_statement()`, `current_user()`, `current_version()`, `current_warehouse()`, `date_from_parts()`, `date_trunc()`, `dayname()`, `dayofmonth()`, `dayofweek()`, `dayofyear()`, `grouping()`, `grouping_id()`, `hour()`, `last_day()`, `minute()`, `next_day()`, `previous_day()`, `second()`, `month()`, `monthname()`, `quarter()`, `year()`, `current_database()`, `current_role()`, `current_schema()`, `current_schemas()`, `current_region()`, `current_avaliable_roles()`, `add_months()`, `any_value()`, `bitnot()`, `bitshiftleft()`, `bitshiftright()`, `convert_timezone()`, `uniform()`, `strtok_to_array()`, `sysdate()`, `time_from_parts()`,  `timestamp_from_parts()`, `timestamp_ltz_from_parts()`, `timestamp_ntz_from_parts()`, `timestamp_tz_from_parts()`, `weekofyear()`, `percentile_cont()` to `snowflake.snowflake.functions`.

### Breaking Changes:

- Expired deprecations:
  - Removed the following APIs that were deprecated in 0.4.0: `DataFrame.groupByGroupingSets()`, `DataFrame.naturalJoin()`, `DataFrame.joinTableFunction`, `DataFrame.withColumns()`, `Session.getImports()`, `Session.addImport()`, `Session.removeImport()`, `Session.clearImports()`, `Session.getSessionStage()`, `Session.getDefaultDatabase()`, `Session.getDefaultSchema()`, `Session.getCurrentDatabase()`, `Session.getCurrentSchema()`, `Session.getFullyQualifiedCurrentSchema()`.

### Improvements:

- Added support for creating an empty `DataFrame` with a specific schema using the `Session.create_dataframe()` method.
- Changed the logging level from `INFO` to `DEBUG` for several logs (e.g., the executed query) when evaluating a dataframe.
- Improved the error message when failing to create a UDF due to pickle errors.

### Bug Fixes:

- Removed pandas hard dependencies in the `Session.create_dataframe()` method.

### Dependency Updates:

- Added `typing-extension` as a new dependency with the version >= `4.1.0`.

## 0.5.0 (2022-03-22)

### New Features

- Added stored procedures API.
  - Added `Session.sproc` property and `sproc()` to `snowflake.snowpark.functions`, so you can register stored procedures.
  - Added `Session.call` to call stored procedures by name.
- Added `UDFRegistration.register_from_file()` to allow registering UDFs from Python source files or zip files directly.
- Added `UDFRegistration.describe()` to describe a UDF.
- Added `DataFrame.random_split()` to provide a way to randomly split a dataframe.
- Added functions `md5()`, `sha1()`, `sha2()`, `ascii()`, `initcap()`, `length()`, `lower()`, `lpad()`, `ltrim()`, `rpad()`, `rtrim()`, `repeat()`, `soundex()`, `regexp_count()`, `replace()`, `charindex()`, `collate()`, `collation()`, `insert()`, `left()`, `right()`, `endswith()` to `snowflake.snowpark.functions`.
- Allowed `call_udf()` to accept literal values.
- Provided a `distinct` keyword in `array_agg()`.

### Bug Fixes:

- Fixed an issue that caused `DataFrame.to_pandas()` to have a string column if `Column.cast(IntegerType())` was used.
- Fixed a bug in `DataFrame.describe()` when there is more than one string column.

## 0.4.0 (2022-02-15)

### New Features

- You can now specify which Anaconda packages to use when defining UDFs.
  - Added `add_packages()`, `get_packages()`, `clear_packages()`, and `remove_package()`, to class `Session`.
  - Added `add_requirements()` to `Session` so you can use a requirements file to specify which packages this session will use.
  - Added parameter `packages` to function `snowflake.snowpark.functions.udf()` and method `UserDefinedFunction.register()` to indicate UDF-level Anaconda package dependencies when creating a UDF.
  - Added parameter `imports` to `snowflake.snowpark.functions.udf()` and `UserDefinedFunction.register()` to specify UDF-level code imports.
- Added a parameter `session` to function `udf()` and `UserDefinedFunction.register()` so you can specify which session to use to create a UDF if you have multiple sessions.
- Added types `Geography` and `Variant` to `snowflake.snowpark.types` to be used as type hints for Geography and Variant data when defining a UDF.
- Added support for Geography geoJSON data.
- Added `Table`, a subclass of `DataFrame` for table operations:
  - Methods `update` and `delete` update and delete rows of a table in Snowflake.
  - Method `merge` merges data from a `DataFrame` to a `Table`.
  - Override method `DataFrame.sample()` with an additional parameter `seed`, which works on tables but not on view and sub-queries.
- Added `DataFrame.to_local_iterator()` and `DataFrame.to_pandas_batches()` to allow getting results from an iterator when the result set returned from the Snowflake database is too large.
- Added `DataFrame.cache_result()` for caching the operations performed on a `DataFrame` in a temporary table.
  Subsequent operations on the original `DataFrame` have no effect on the cached result `DataFrame`.
- Added property `DataFrame.queries` to get SQL queries that will be executed to evaluate the `DataFrame`.
- Added `Session.query_history()` as a context manager to track SQL queries executed on a session, including all SQL queries to evaluate `DataFrame`s created from a session. Both query ID and query text are recorded.
- You can now create a `Session` instance from an existing established `snowflake.connector.SnowflakeConnection`. Use parameter `connection` in `Session.builder.configs()`.
- Added `use_database()`, `use_schema()`, `use_warehouse()`, and `use_role()` to class `Session` to switch database/schema/warehouse/role after a session is created.
- Added `DataFrameWriter.copy_into_table()` to unload a `DataFrame` to stage files.
- Added `DataFrame.unpivot()`.
- Added `Column.within_group()` for sorting the rows by columns with some aggregation functions.
- Added functions `listagg()`, `mode()`, `div0()`, `acos()`, `asin()`, `atan()`, `atan2()`, `cos()`, `cosh()`, `sin()`, `sinh()`, `tan()`, `tanh()`, `degrees()`, `radians()`, `round()`, `trunc()`, and `factorial()` to `snowflake.snowflake.functions`.
- Added an optional argument `ignore_nulls` in function `lead()` and `lag()`.
- The `condition` parameter of function `when()` and `iff()` now accepts SQL expressions.

### Improvements

- All function and method names have been renamed to use the snake case naming style, which is more Pythonic. For convenience, some camel case names are kept as aliases to the snake case APIs. It is recommended to use the snake case APIs.
  - Deprecated these methods on class `Session` and replaced them with their snake case equivalents: `getImports()`, `addImports()`, `removeImport()`, `clearImports()`, `getSessionStage()`, `getDefaultSchema()`, `getDefaultSchema()`, `getCurrentDatabase()`, `getFullyQualifiedCurrentSchema()`.
  - Deprecated these methods on class `DataFrame` and replaced them with their snake case equivalents: `groupingByGroupingSets()`, `naturalJoin()`, `withColumns()`, `joinTableFunction()`.
- Property `DataFrame.columns` is now consistent with `DataFrame.schema.names` and the Snowflake database `Identifier Requirements`.
- `Column.__bool__()` now raises a `TypeError`. This will ban the use of logical operators `and`, `or`, `not` on `Column` object, for instance `col("a") > 1 and col("b") > 2` will raise the `TypeError`. Use `(col("a") > 1) & (col("b") > 2)` instead.
- Changed `PutResult` and `GetResult` to subclass `NamedTuple`.
- Fixed a bug which raised an error when the local path or stage location has a space or other special characters.
- Changed `DataFrame.describe()` so that non-numeric and non-string columns are ignored instead of raising an exception.

### Dependency updates

- Updated ``snowflake-connector-python`` to 2.7.4.

## 0.3.0 (2022-01-09)

### New Features

- Added `Column.isin()`, with an alias `Column.in_()`.
- Added `Column.try_cast()`, which is a special version of `cast()`. It tries to cast a string expression to other types and returns `null` if the cast is not possible.
- Added `Column.startswith()` and `Column.substr()` to process string columns.
- `Column.cast()` now also accepts a `str` value to indicate the cast type in addition to a `DataType` instance.
- Added `DataFrame.describe()` to summarize stats of a `DataFrame`.
- Added `DataFrame.explain()` to print the query plan of a `DataFrame`.
- `DataFrame.filter()` and `DataFrame.select_expr()` now accepts a sql expression.
- Added a new `bool` parameter `create_temp_table` to methods `DataFrame.saveAsTable()` and `Session.write_pandas()` to optionally create a temp table.
- Added `DataFrame.minus()` and `DataFrame.subtract()` as aliases to `DataFrame.except_()`.
- Added `regexp_replace()`, `concat()`, `concat_ws()`, `to_char()`, `current_timestamp()`, `current_date()`, `current_time()`, `months_between()`, `cast()`, `try_cast()`, `greatest()`, `least()`, and `hash()` to module `snowflake.snowpark.functions`.

### Bug Fixes

- Fixed an issue where `Session.createDataFrame(pandas_df)` and `Session.write_pandas(pandas_df)` raise an exception when the `pandas DataFrame` has spaces in the column name.
- `DataFrame.copy_into_table()` sometimes prints an `error` level log entry while it actually works. It's fixed now.
- Fixed an API docs issue where some `DataFrame` APIs are missing from the docs.

### Dependency updates

- Update ``snowflake-connector-python`` to 2.7.2, which upgrades ``pyarrow`` dependency to 6.0.x. Refer to the [python connector 2.7.2 release notes](https://pypi.org/project/snowflake-connector-python/2.7.2/) for more details.

## 0.2.0 (2021-12-02)

### New Features

- Updated the `Session.createDataFrame()` method for creating a `DataFrame` from a pandas DataFrame.
- Added the `Session.write_pandas()` method for writing a `pandas DataFrame` to a table in Snowflake and getting a `Snowpark DataFrame` object back.
- Added new classes and methods for calling window functions.
- Added the new functions `cume_dist()`, to find the cumulative distribution of a value with regard to other values within a window partition,
  and `row_number()`, which returns a unique row number for each row within a window partition.
- Added functions for computing statistics for DataFrames in the `DataFrameStatFunctions` class.
- Added functions for handling missing values in a DataFrame in the `DataFrameNaFunctions` class.
- Added new methods `rollup()`, `cube()`, and `pivot()` to the `DataFrame` class.
- Added the `GroupingSets` class, which you can use with the DataFrame groupByGroupingSets method to perform a SQL GROUP BY GROUPING SETS.
- Added the new `FileOperation(session)`
  class that you can use to upload and download files to and from a stage.
- Added the `DataFrame.copy_into_table()`
  method for loading data from files in a stage into a table.
- In CASE expressions, the functions `when()` and `otherwise()`
  now accept Python types in addition to `Column` objects.
- When you register a UDF you can now optionally set the `replace` parameter to `True` to overwrite an existing UDF with the same name.

### Improvements

- UDFs are now compressed before they are uploaded to the server. This makes them about 10 times smaller, which can help
  when you are using large ML model files.
- When the size of a UDF is less than 8196 bytes, it will be uploaded as in-line code instead of uploaded to a stage.

### Bug Fixes

- Fixed an issue where the statement `df.select(when(col("a") == 1, 4).otherwise(col("a"))), [Row(4), Row(2), Row(3)]` raised an exception.
- Fixed an issue where `df.toPandas()` raised an exception when a DataFrame was created from large local data.

## 0.1.0 (2021-10-26)

Start of Private Preview<|MERGE_RESOLUTION|>--- conflicted
+++ resolved
@@ -6,14 +6,12 @@
 
 #### Improvements
 
-<<<<<<< HEAD
 - Added support for specifying the following to `DataFrameWriter.save_as_table`:
   - `enable_schema_evolution`
   - `data_retention_time`
   - `max_data_extension_time`
   - `change_tracking`
   - `copy_grants`
-=======
 - Added support for specifying the following parameters to `DataFrame.create_or_replace_dynamic_table`:
   - `mode`
   - `refresh_mode`
@@ -22,7 +20,6 @@
   - `is_transient`
   - `data_retention_time`
   - `max_data_extension_time`
->>>>>>> 92dd3965
 
 #### Bug Fixes
 

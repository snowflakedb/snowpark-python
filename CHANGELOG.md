# Release History

## 1.22.0 (TBD)

### Snowpark Python API Updates

#### Improvements

- Added support for specifying the following to `DataFrameWriter.save_as_table`:
  - `enable_schema_evolution`
  - `data_retention_time`
  - `max_data_extension_time`
  - `change_tracking`
  - `copy_grants`
- Added support for specifying the following parameters to `DataFrame.create_or_replace_dynamic_table`:
  - `mode`
  - `refresh_mode`
  - `initialize`
  - `clustering_keys`
  - `is_transient`
  - `data_retention_time`
  - `max_data_extension_time`

#### Bug Fixes

- Fixed a bug in `session.read.csv` that caused an error when setting `PARSE_HEADER = True` in an externally defined file format.
- Fixed a bug in query generation from set operations that allowed generation of duplicate queries when children have common subqueries.
- Fixed a bug in `session.get_session_stage` that referenced a non-existing stage after switching database or schema.

### Snowpark Local Testing Updates

#### New Features

- Added support for type coercion when passing columns as input to udf calls
- Added support for `Index.identical`.

#### Bug Fixes

- Fixed a bug where the truncate mode in `DataFrameWriter.save_as_table` incorrectly handled DataFrames containing only a subset of columns from the existing table.
- Fixed a bug where function `to_timestamp` does not set the default timezone of the column datatype.

### Snowpark pandas API Updates

#### New Features

- Added limited support for the `Timedelta` type, including
  - supporting tracking the Timedelta type through `copy`, `cache_result`, `shift`, `sort_index`.
  - converting non-timedelta to timedelta via `astype`. 
  - `NotImplementedError` will be raised for the rest of methods that do not support `Timedelta`.
  - support for subtracting two timestamps to get a Timedelta.
  - support indexing with Timedelta data columns. 
  - support for adding or subtracting timestamps and `Timedelta`.
- Added support for index's arithmetic and comparison operators.
- Added support for `Series.dt.round`.
- Added documentation pages for `DatetimeIndex`.
- Added support for `Index.name`, `Index.names`, `Index.rename`, and `Index.set_names`.
- Added support for `Index.__repr__`.
- Added support for `DatetimeIndex.month_name` and `DatetimeIndex.day_name`.
- Added support for `Series.dt.weekday`, `Series.dt.time`, and `DatetimeIndex.time`.
- Added support for `Index.min` and `Index.max`.
- Added support for `pd.merge_asof`.
- Added support for `Series.dt.normalize` and `DatetimeIndex.normalize`.
<<<<<<< HEAD
- Added support for `Series.dt.days_in_month` and `Series.dt.daysinmonth`.
=======
- Added support for `Index.is_boolean`, `Index.is_integer`, `Index.is_floating`, `Index.is_numeric`, and `Index.is_object`.
- Added support for `DatetimeIndex.round`, `DatetimeIndex.floor` and `DatetimeIndex.ceil`.

#### Improvements

- Refactored `quoted_identifier_to_snowflake_type` to avoid making metadata queries if the types have been cached locally.
>>>>>>> fc09a7a4

#### Bug Fixes

- Stopped ignoring nanoseconds in `pd.Timedelta` scalars.
- Fixed AssertionError in tree of binary operations.

## 1.21.0 (2024-08-19)

### Snowpark Python API Updates

#### New Features

- Added support for `snowflake.snowpark.testing.assert_dataframe_equal` that is a utility function to check the equality of two Snowpark DataFrames.

#### Improvements

- Added support server side string size limitations.
- Added support to create and invoke stored procedures, UDFs and UDTFs with optional arguments.
- Added support for column lineage in the DataFrame.lineage.trace API.
- Added support for passing `INFER_SCHEMA` options to `DataFrameReader` via `INFER_SCHEMA_OPTIONS`.
- Added support for passing `parameters` parameter to `Column.rlike` and `Column.regexp`.
- Added support for automatically cleaning up temporary tables created by `df.cache_result()` in the current session, when the DataFrame is no longer referenced (i.e., gets garbage collected). It is still an experimental feature not enabled by default, and can be enabled by setting `session.auto_clean_up_temp_table_enabled` to `True`.
- Added support for string literals to the `fmt` parameter of `snowflake.snowpark.functions.to_date`.
- Added support for system$reference function.

#### Bug Fixes

- Fixed a bug where SQL generated for selecting `*` column has an incorrect subquery.
- Fixed a bug in `DataFrame.to_pandas_batches` where the iterator could throw an error if certain transformation is made to the pandas dataframe due to wrong isolation level.
- Fixed a bug in `DataFrame.lineage.trace` to split the quoted feature view's name and version correctly.
- Fixed a bug in `Column.isin` that caused invalid sql generation when passed an empty list.
- Fixed a bug that fails to raise NotImplementedError while setting cell with list like item.

### Snowpark Local Testing Updates

#### New Features

- Added support for the following APIs:
  - snowflake.snowpark.functions
    - `rank`
    - `dense_rank`
    - `percent_rank`
    - `cume_dist`
    - `ntile`
    - `datediff`
    - `array_agg`
  - snowflake.snowpark.column.Column.within_group
- Added support for parsing flags in regex statements for mocked plans. This maintains parity with the `rlike` and `regexp` changes above.

#### Bug Fixes

- Fixed a bug where Window Functions LEAD and LAG do not handle option `ignore_nulls` properly.
- Fixed a bug where values were not populated into the result DataFrame during the insertion of table merge operation.

#### Improvements

- Fix pandas FutureWarning about integer indexing.

### Snowpark pandas API Updates

#### New Features

- Added support for `DataFrame.backfill`, `DataFrame.bfill`, `Series.backfill`, and `Series.bfill`.
- Added support for `DataFrame.compare` and `Series.compare` with default parameters.
- Added support for `Series.dt.microsecond` and `Series.dt.nanosecond`.
- Added support for `Index.is_unique` and `Index.has_duplicates`.
- Added support for `Index.equals`.
- Added support for `Index.value_counts`.
- Added support for `Series.dt.day_name` and `Series.dt.month_name`.
- Added support for indexing on Index, e.g., `df.index[:10]`.
- Added support for `DataFrame.unstack` and `Series.unstack`.
- Added support for `DataFrame.asfreq` and `Series.asfreq`.
- Added support for `Series.dt.is_month_start` and `Series.dt.is_month_end`.
- Added support for `Index.all` and `Index.any`.
- Added support for `Series.dt.is_year_start` and `Series.dt.is_year_end`.
- Added support for `Series.dt.is_quarter_start` and `Series.dt.is_quarter_end`.
- Added support for lazy `DatetimeIndex`.
- Added support for `Series.argmax` and `Series.argmin`.
- Added support for `Series.dt.is_leap_year`.
- Added support for `DataFrame.items`.
- Added support for `Series.dt.floor` and `Series.dt.ceil`.
- Added support for `Index.reindex`.
- Added support for `DatetimeIndex` properties: `year`, `month`, `day`, `hour`, `minute`, `second`, `microsecond`,
    `nanosecond`, `date`, `dayofyear`, `day_of_year`, `dayofweek`, `day_of_week`, `weekday`, `quarter`,
    `is_month_start`, `is_month_end`, `is_quarter_start`, `is_quarter_end`, `is_year_start`, `is_year_end`
    and `is_leap_year`.
- Added support for `Resampler.fillna` and `Resampler.bfill`.
- Added limited support for the `Timedelta` type, including creating `Timedelta` columns and `to_pandas`.
- Added support for `Index.argmax` and `Index.argmin`.

#### Improvements

- Removed the public preview warning message when importing Snowpark pandas.
- Removed unnecessary count query from `SnowflakeQueryCompiler.is_series_like` method.
- `Dataframe.columns` now returns native pandas Index object instead of Snowpark Index object.
- Refactor and introduce `query_compiler` argument in `Index` constructor to create `Index` from query compiler.
- `pd.to_datetime` now returns a DatetimeIndex object instead of a Series object.
- `pd.date_range` now returns a DatetimeIndex object instead of a Series object.

#### Bug Fixes

- Made passing an unsupported aggregation function to `pivot_table` raise `NotImplementedError` instead of `KeyError`.
- Removed axis labels and callable names from error messages and telemetry about unsupported aggregations.
- Fixed AssertionError in `Series.drop_duplicates` and `DataFrame.drop_duplicates` when called after `sort_values`.
- Fixed a bug in `Index.to_frame` where the result frame's column name may be wrong where name is unspecified.
- Fixed a bug where some Index docstrings are ignored.
- Fixed a bug in `Series.reset_index(drop=True)` where the result name may be wrong.
- Fixed a bug in `Groupby.first/last` ordering by the correct columns in the underlying window expression.

## 1.20.0 (2024-07-17)

### Snowpark Python API Updates

#### Improvements

- Added distributed tracing using open telemetry APIs for table stored procedure function in `DataFrame`:
  - `_execute_and_get_query_id`
- Added support for the `arrays_zip` function.
- Improves performance for binary column expression and `df._in` by avoiding unnecessary cast for numeric values. You can enable this optimization by setting `session.eliminate_numeric_sql_value_cast_enabled = True`.
- Improved error message for `write_pandas` when the target table does not exist and `auto_create_table=False`.
- Added open telemetry tracing on UDxF functions in Snowpark.
- Added open telemetry tracing on stored procedure registration in Snowpark.
- Added a new optional parameter called `format_json` to the `Session.SessionBuilder.app_name` function that sets the app name in the `Session.query_tag` in JSON format. By default, this parameter is set to `False`.

#### Bug Fixes
- Fixed a bug where SQL generated for `lag(x, 0)` was incorrect and failed with error message `argument 1 to function LAG needs to be constant, found 'SYSTEM$NULL_TO_FIXED(null)'`.

### Snowpark Local Testing Updates

#### New Features

- Added support for the following APIs:
  - snowflake.snowpark.functions
    - random
- Added new parameters to `patch` function when registering a mocked function:
  - `distinct` allows an alternate function to be specified for when a sql function should be distinct.
  - `pass_column_index` passes a named parameter `column_index` to the mocked function that contains the pandas.Index for the input data.
  - `pass_row_index` passes a named parameter `row_index` to the mocked function that is the 0 indexed row number the function is currently operating on.
  - `pass_input_data` passes a named parameter `input_data` to the mocked function that contains the entire input dataframe for the current expression.
  - Added support for the `column_order` parameter to method `DataFrameWriter.save_as_table`.


#### Bug Fixes
- Fixed a bug that caused DecimalType columns to be incorrectly truncated to integer precision when used in BinaryExpressions.

### Snowpark pandas API Updates

#### New Features
- Added support for `DataFrameGroupBy.all`, `SeriesGroupBy.all`, `DataFrameGroupBy.any`, and `SeriesGroupBy.any`.
- Added support for `DataFrame.nlargest`, `DataFrame.nsmallest`, `Series.nlargest` and `Series.nsmallest`.
- Added support for `replace` and `frac > 1` in `DataFrame.sample` and `Series.sample`.
- Added support for `read_excel` (Uses local pandas for processing)
- Added support for `Series.at`, `Series.iat`, `DataFrame.at`, and `DataFrame.iat`.
- Added support for `Series.dt.isocalendar`.
- Added support for `Series.case_when` except when condition or replacement is callable.
- Added documentation pages for `Index` and its APIs.
- Added support for `DataFrame.assign`.
- Added support for `DataFrame.stack`.
- Added support for `DataFrame.pivot` and `pd.pivot`.
- Added support for `DataFrame.to_csv` and `Series.to_csv`.
- Added partial support for `Series.str.translate` where the values in the `table` are single-codepoint strings.
- Added support for `DataFrame.corr`.
- Allow `df.plot()` and `series.plot()` to be called, materializing the data into the local client
- Added support for `DataFrameGroupBy` and `SeriesGroupBy` aggregations `first` and `last`
- Added support for `DataFrameGroupBy.get_group`.
- Added support for `limit` parameter when `method` parameter is used in `fillna`.
- Added partial support for `Series.str.translate` where the values in the `table` are single-codepoint strings.
- Added support for `DataFrame.corr`.
- Added support for `DataFrame.equals` and `Series.equals`.
- Added support for `DataFrame.reindex` and `Series.reindex`.
- Added support for `Index.astype`.
- Added support for `Index.unique` and `Index.nunique`.
- Added support for `Index.sort_values`.

#### Bug Fixes
- Fixed an issue when using np.where and df.where when the scalar 'other' is the literal 0.
- Fixed a bug regarding precision loss when converting to Snowpark pandas `DataFrame` or `Series` with `dtype=np.uint64`.
- Fixed bug where `values` is set to `index` when `index` and `columns` contain all columns in DataFrame during `pivot_table`.

#### Improvements
- Added support for `Index.copy()`
- Added support for Index APIs: `dtype`, `values`, `item()`, `tolist()`, `to_series()` and `to_frame()`
- Expand support for DataFrames with no rows in `pd.pivot_table` and `DataFrame.pivot_table`.
- Added support for `inplace` parameter in `DataFrame.sort_index` and `Series.sort_index`.


## 1.19.0 (2024-06-25)

### Snowpark Python API Updates

#### New Features

- Added support for `to_boolean` function.
- Added documentation pages for Index and its APIs.

#### Bug Fixes

- Fixed a bug where python stored procedure with table return type fails when run in a task.
- Fixed a bug where df.dropna fails due to `RecursionError: maximum recursion depth exceeded` when the DataFrame has more than 500 columns.
- Fixed a bug where `AsyncJob.result("no_result")` doesn't wait for the query to finish execution.


### Snowpark Local Testing Updates

#### New Features

- Added support for the `strict` parameter when registering UDFs and Stored Procedures.

#### Bug Fixes

- Fixed a bug in convert_timezone that made the setting the source_timezone parameter return an error.
- Fixed a bug where creating DataFrame with empty data of type `DateType` raises `AttributeError`.
- Fixed a bug that table merge fails when update clause exists but no update takes place.
- Fixed a bug in mock implementation of `to_char` that raises `IndexError` when incoming column has nonconsecutive row index.
- Fixed a bug in handling of `CaseExpr` expressions that raises `IndexError` when incoming column has nonconsecutive row index.
- Fixed a bug in implementation of `Column.like` that raises `IndexError` when incoming column has nonconsecutive row index.

#### Improvements

- Added support for type coercion in the implementation of DataFrame.replace, DataFrame.dropna and the mock function `iff`.

### Snowpark pandas API Updates

#### New Features

- Added partial support for `DataFrame.pct_change` and `Series.pct_change` without the `freq` and `limit` parameters.
- Added support for `Series.str.get`.
- Added support for `Series.dt.dayofweek`, `Series.dt.day_of_week`, `Series.dt.dayofyear`, and `Series.dt.day_of_year`.
- Added support for `Series.str.__getitem__` (`Series.str[...]`).
- Added support for `Series.str.lstrip` and `Series.str.rstrip`.
- Added support for `DataFrameGroupBy.size` and `SeriesGroupBy.size`.
- Added support for `DataFrame.expanding` and `Series.expanding` for aggregations `count`, `sum`, `min`, `max`, `mean`, `std`, `var`, and `sem` with `axis=0`.
- Added support for `DataFrame.rolling` and `Series.rolling` for aggregation `count` with `axis=0`.
- Added support for `Series.str.match`.
- Added support for `DataFrame.resample` and `Series.resample` for aggregations `size`, `first`, and `last`.
- Added support for `DataFrameGroupBy.all`, `SeriesGroupBy.all`, `DataFrameGroupBy.any`, and `SeriesGroupBy.any`.
- Added support for `DataFrame.nlargest`, `DataFrame.nsmallest`, `Series.nlargest` and `Series.nsmallest`.
- Added support for `replace` and `frac > 1` in `DataFrame.sample` and `Series.sample`.
- Added support for `read_excel` (Uses local pandas for processing)
- Added support for `Series.at`, `Series.iat`, `DataFrame.at`, and `DataFrame.iat`.
- Added support for `Series.dt.isocalendar`.
- Added support for `Series.case_when` except when condition or replacement is callable.
- Added documentation pages for `Index` and its APIs.
- Added support for `DataFrame.assign`.
- Added support for `DataFrame.stack`.
- Added support for `DataFrame.pivot` and `pd.pivot`.
- Added support for `DataFrame.to_csv` and `Series.to_csv`.
- Added support for `Index.T`.

#### Bug Fixes

- Fixed a bug that causes output of GroupBy.aggregate's columns to be ordered incorrectly.
- Fixed a bug where `DataFrame.describe` on a frame with duplicate columns of differing dtypes could cause an error or incorrect results.
- Fixed a bug in `DataFrame.rolling` and `Series.rolling` so `window=0` now throws `NotImplementedError` instead of `ValueError`

#### Improvements

- Added support for named aggregations in `DataFrame.aggregate` and `Series.aggregate` with `axis=0`.
- `pd.read_csv` reads using the native pandas CSV parser, then uploads data to snowflake using parquet. This enables most of the parameters supported by `read_csv` including date parsing and numeric conversions. Uploading via parquet is roughly twice as fast as uploading via CSV.
- Initial work to support an `pd.Index` directly in Snowpark pandas. Support for `pd.Index` as a first-class component of Snowpark pandas is coming soon.
- Added a lazy index constructor and support for `len`, `shape`, `size`, `empty`, `to_pandas()` and `names`. For `df.index`, Snowpark pandas creates a lazy index object.
- For `df.columns`, Snowpark pandas supports a non-lazy version of an `Index` since the data is already stored locally.

## 1.18.0 (2024-05-28)

### Snowpark Python API Updates

#### Improvements

- Improved error message to remind users set `{"infer_schema": True}` when reading csv file without specifying its schema.
- Improved error handling for `Session.create_dataframe` when called with more than 512 rows and using `format` or `pyformat` `paramstyle`.

### Snowpark pandas API Updates

#### New Features

- Added `DataFrame.cache_result` and `Series.cache_result` methods for users to persist DataFrames and Series to a temporary table lasting the duration of the session to improve latency of subsequent operations.

#### Bug Fixes

#### Improvements

- Added partial support for `DataFrame.pivot_table` with no `index` parameter, as well as for `margins` parameter.
- Updated the signature of `DataFrame.shift`/`Series.shift`/`DataFrameGroupBy.shift`/`SeriesGroupBy.shift` to match pandas 2.2.1. Snowpark pandas does not yet support the newly-added `suffix` argument, or sequence values of `periods`.
- Re-added support for `Series.str.split`.

#### Bug Fixes

- Fixed how we support mixed columns for string methods (`Series.str.*`).

### Snowpark Local Testing Updates

#### New Features

- Added support for the following DataFrameReader read options to file formats `csv` and `json`:
  - PURGE
  - PATTERN
  - INFER_SCHEMA with value being `False`
  - ENCODING with value being `UTF8`
- Added support for `DataFrame.analytics.moving_agg` and `DataFrame.analytics.cumulative_agg_agg`.
- Added support for `if_not_exists` parameter during UDF and stored procedure registration.

#### Bug Fixes

- Fixed a bug that when processing time format, fractional second part is not handled properly.
- Fixed a bug that caused function calls on `*` to fail.
- Fixed a bug that prevented creation of map and struct type objects.
- Fixed a bug that function `date_add` was unable to handle some numeric types.
- Fixed a bug that `TimestampType` casting resulted in incorrect data.
- Fixed a bug that caused `DecimalType` data to have incorrect precision in some cases.
- Fixed a bug where referencing missing table or view raises confusing `IndexError`.
- Fixed a bug that mocked function `to_timestamp_ntz` can not handle None data.
- Fixed a bug that mocked UDFs handles output data of None improperly.
- Fixed a bug where `DataFrame.with_column_renamed` ignores attributes from parent DataFrames after join operations.
- Fixed a bug that integer precision of large value gets lost when converted to pandas DataFrame.
- Fixed a bug that the schema of datetime object is wrong when create DataFrame from a pandas DataFrame.
- Fixed a bug in the implementation of `Column.equal_nan` where null data is handled incorrectly.
- Fixed a bug where `DataFrame.drop` ignore attributes from parent DataFrames after join operations.
- Fixed a bug in mocked function `date_part` where Column type is set wrong.
- Fixed a bug where `DataFrameWriter.save_as_table` does not raise exceptions when inserting null data into non-nullable columns.
- Fixed a bug in the implementation of `DataFrameWriter.save_as_table` where
  - Append or Truncate fails when incoming data has different schema than existing table.
  - Truncate fails when incoming data does not specify columns that are nullable.

#### Improvements

- Removed dependency check for `pyarrow` as it is not used.
- Improved target type coverage of `Column.cast`, adding support for casting to boolean and all integral types.
- Aligned error experience when calling UDFs and stored procedures.
- Added appropriate error messages for `is_permanent` and `anonymous` options in UDFs and stored procedures registration to make it more clear that those features are not yet supported.
- File read operation with unsupported options and values now raises `NotImplementedError` instead of warnings and unclear error information.

## 1.17.0 (2024-05-21)

### Snowpark Python API Updates

#### New Features

- Added support to add a comment on tables and views using the functions listed below:
  - `DataFrameWriter.save_as_table`
  - `DataFrame.create_or_replace_view`
  - `DataFrame.create_or_replace_temp_view`
  - `DataFrame.create_or_replace_dynamic_table`

#### Improvements

- Improved error message to remind users to set `{"infer_schema": True}` when reading CSV file without specifying its schema.

### Snowpark pandas API Updates

#### New Features

- Start of Public Preview of Snowpark pandas API. Refer to the [Snowpark pandas API Docs](https://docs.snowflake.com/developer-guide/snowpark/python/snowpark-pandas) for more details.

### Snowpark Local Testing Updates

#### New Features

- Added support for NumericType and VariantType data conversion in the mocked function `to_timestamp_ltz`, `to_timestamp_ntz`, `to_timestamp_tz` and `to_timestamp`.
- Added support for DecimalType, BinaryType, ArrayType, MapType, TimestampType, DateType and TimeType data conversion in the mocked function `to_char`.
- Added support for the following APIs:
  - snowflake.snowpark.functions:
    - to_varchar
  - snowflake.snowpark.DataFrame:
    - pivot
  - snowflake.snowpark.Session:
    - cancel_all
- Introduced a new exception class `snowflake.snowpark.mock.exceptions.SnowparkLocalTestingException`.
- Added support for casting to FloatType

#### Bug Fixes

- Fixed a bug that stored procedure and UDF should not remove imports already in the `sys.path` during the clean-up step.
- Fixed a bug that when processing datetime format, the fractional second part is not handled properly.
- Fixed a bug that on Windows platform that file operations was unable to properly handle file separator in directory name.
- Fixed a bug that on Windows platform that when reading a pandas dataframe, IntervalType column with integer data can not be processed.
- Fixed a bug that prevented users from being able to select multiple columns with the same alias.
- Fixed a bug that `Session.get_current_[schema|database|role|user|account|warehouse]` returns upper-cased identifiers when identifiers are quoted.
- Fixed a bug that function `substr` and `substring` can not handle 0-based `start_expr`.

#### Improvements

- Standardized the error experience by raising `SnowparkLocalTestingException` in error cases which is on par with `SnowparkSQLException` raised in non-local execution.
- Improved error experience of `Session.write_pandas` method that `NotImplementError` will be raised when called.
- Aligned error experience with reusing a closed session in non-local execution.

## 1.16.0 (2024-05-07)

### New Features

- Support stored procedure register with packages given as Python modules.
- Added snowflake.snowpark.Session.lineage.trace to explore data lineage of snowfake objects.
- Added support for structured type schema parsing.

### Bug Fixes

- Fixed a bug when inferring schema, single quotes are added to stage files already have single quotes.

### Local Testing Updates

#### New Features

- Added support for StringType, TimestampType and VariantType data conversion in the mocked function `to_date`.
- Added support for the following APIs:
  - snowflake.snowpark.functions
    - get
    - concat
    - concat_ws

#### Bug Fixes

- Fixed a bug that caused `NaT` and `NaN` values to not be recognized.
- Fixed a bug where, when inferring a schema, single quotes were added to stage files that already had single quotes.
- Fixed a bug where `DataFrameReader.csv` was unable to handle quoted values containing a delimiter.
- Fixed a bug that when there is `None` value in an arithmetic calculation, the output should remain `None` instead of `math.nan`.
- Fixed a bug in function `sum` and `covar_pop` that when there is `math.nan` in the data, the output should also be `math.nan`.
- Fixed a bug that stage operation can not handle directories.
- Fixed a bug that `DataFrame.to_pandas` should take Snowflake numeric types with precision 38 as `int64`.

## 1.15.0 (2024-04-24)

### New Features

- Added `truncate` save mode in `DataFrameWrite` to overwrite existing tables by truncating the underlying table instead of dropping it.
- Added telemetry to calculate query plan height and number of duplicate nodes during collect operations.
- Added the functions below to unload data from a `DataFrame` into one or more files in a stage:
  - `DataFrame.write.json`
  - `DataFrame.write.csv`
  - `DataFrame.write.parquet`
- Added distributed tracing using open telemetry APIs for action functions in `DataFrame` and `DataFrameWriter`:
  - snowflake.snowpark.DataFrame:
    - collect
    - collect_nowait
    - to_pandas
    - count
    - show
  - snowflake.snowpark.DataFrameWriter:
    - save_as_table
- Added support for snow:// URLs to `snowflake.snowpark.Session.file.get` and `snowflake.snowpark.Session.file.get_stream`
- Added support to register stored procedures and UDxFs with a `comment`.
- UDAF client support is ready for public preview. Please stay tuned for the Snowflake announcement of UDAF public preview.
- Added support for dynamic pivot.  This feature is currently in private preview.

### Improvements

- Improved the generated query performance for both compilation and execution by converting duplicate subqueries to Common Table Expressions (CTEs). It is still an experimental feature not enabled by default, and can be enabled by setting `session.cte_optimization_enabled` to `True`.

### Bug Fixes

- Fixed a bug where `statement_params` was not passed to query executions that register stored procedures and user defined functions.
- Fixed a bug causing `snowflake.snowpark.Session.file.get_stream` to fail for quoted stage locations.
- Fixed a bug that an internal type hint in `utils.py` might raise AttributeError in case the underlying module can not be found.

### Local Testing Updates

#### New Features

- Added support for registering UDFs and stored procedures.
- Added support for the following APIs:
  - snowflake.snowpark.Session:
    - file.put
    - file.put_stream
    - file.get
    - file.get_stream
    - read.json
    - add_import
    - remove_import
    - get_imports
    - clear_imports
    - add_packages
    - add_requirements
    - clear_packages
    - remove_package
    - udf.register
    - udf.register_from_file
    - sproc.register
    - sproc.register_from_file
  - snowflake.snowpark.functions
    - current_database
    - current_session
    - date_trunc
    - object_construct
    - object_construct_keep_null
    - pow
    - sqrt
    - udf
    - sproc
- Added support for StringType, TimestampType and VariantType data conversion in the mocked function `to_time`.

#### Bug Fixes

- Fixed a bug that null filled columns for constant functions.
- Fixed a bug that implementation of to_object, to_array and to_binary to better handle null inputs.
- Fixed a bug that timestamp data comparison can not handle year beyond 2262.
- Fixed a bug that `Session.builder.getOrCreate` should return the created mock session.

## 1.14.0 (2024-03-20)

### New Features

- Added support for creating vectorized UDTFs with `process` method.
- Added support for dataframe functions:
  - to_timestamp_ltz
  - to_timestamp_ntz
  - to_timestamp_tz
  - locate
- Added support for ASOF JOIN type.
- Added support for the following local testing APIs:
  - snowflake.snowpark.functions:
    - to_double
    - to_timestamp
    - to_timestamp_ltz
    - to_timestamp_ntz
    - to_timestamp_tz
    - greatest
    - least
    - convert_timezone
    - dateadd
    - date_part
  - snowflake.snowpark.Session:
    - get_current_account
    - get_current_warehouse
    - get_current_role
    - use_schema
    - use_warehouse
    - use_database
    - use_role

### Bug Fixes

- Fixed a bug in `SnowflakePlanBuilder` that `save_as_table` does not filter column that name start with '$' and follow by number correctly.
- Fixed a bug that statement parameters may have no effect when resolving imports and packages.
- Fixed bugs in local testing:
  - LEFT ANTI and LEFT SEMI joins drop rows with null values.
  - DataFrameReader.csv incorrectly parses data when the optional parameter `field_optionally_enclosed_by` is specified.
  - Column.regexp only considers the first entry when `pattern` is a `Column`.
  - Table.update raises `KeyError` when updating null values in the rows.
  - VARIANT columns raise errors at `DataFrame.collect`.
  - `count_distinct` does not work correctly when counting.
  - Null values in integer columns raise `TypeError`.

### Improvements

- Added telemetry to local testing.
- Improved the error message of `DataFrameReader` to raise `FileNotFound` error when reading a path that does not exist or when there are no files under the path.

## 1.13.0 (2024-02-26)

### New Features

- Added support for an optional `date_part` argument in function `last_day`.
- `SessionBuilder.app_name` will set the query_tag after the session is created.
- Added support for the following local testing functions:
  - current_timestamp
  - current_date
  - current_time
  - strip_null_value
  - upper
  - lower
  - length
  - initcap

### Improvements

- Added cleanup logic at interpreter shutdown to close all active sessions.
- Closing sessions within stored procedures now is a no-op logging a warning instead of raising an error.

### Bug Fixes

- Fixed a bug in `DataFrame.to_local_iterator` where the iterator could yield wrong results if another query is executed before the iterator finishes due to wrong isolation level. For details, please see #945.
- Fixed a bug that truncated table names in error messages while running a plan with local testing enabled.
- Fixed a bug that `Session.range` returns empty result when the range is large.

## 1.12.1 (2024-02-08)

### Improvements

- Use `split_blocks=True` by default during `to_pandas` conversion, for optimal memory allocation. This parameter is passed to `pyarrow.Table.to_pandas`, which enables `PyArrow` to split the memory allocation into smaller, more manageable blocks instead of allocating a single contiguous block. This results in better memory management when dealing with larger datasets.

### Bug Fixes

- Fixed a bug in `DataFrame.to_pandas` that caused an error when evaluating on a Dataframe with an `IntergerType` column with null values.

## 1.12.0 (2024-01-30)

### New Features

- Exposed `statement_params` in `StoredProcedure.__call__`.
- Added two optional arguments to `Session.add_import`.
  - `chunk_size`: The number of bytes to hash per chunk of the uploaded files.
  - `whole_file_hash`: By default only the first chunk of the uploaded import is hashed to save time. When this is set to True each uploaded file is fully hashed instead.
- Added parameters `external_access_integrations` and `secrets` when creating a UDAF from Snowpark Python to allow integration with external access.
- Added a new method `Session.append_query_tag`. Allows an additional tag to be added to the current query tag by appending it as a comma separated value.
- Added a new method `Session.update_query_tag`. Allows updates to a JSON encoded dictionary query tag.
- `SessionBuilder.getOrCreate` will now attempt to replace the singleton it returns when token expiration has been detected.
- Added support for new functions in `snowflake.snowpark.functions`:
  - `array_except`
  - `create_map`
  - `sign`/`signum`
- Added the following functions to `DataFrame.analytics`:
  - Added the `moving_agg` function in `DataFrame.analytics` to enable moving aggregations like sums and averages with multiple window sizes.
  - Added the `cummulative_agg` function in `DataFrame.analytics` to enable commulative aggregations like sums and averages on multiple columns.
  - Added the `compute_lag` and `compute_lead` functions in `DataFrame.analytics` for enabling lead and lag calculations on multiple columns.
  - Added the `time_series_agg` function in `DataFrame.analytics` to enable time series aggregations like sums and averages with multiple time windows.

### Bug Fixes

- Fixed a bug in `DataFrame.na.fill` that caused Boolean values to erroneously override integer values.
- Fixed a bug in `Session.create_dataframe` where the Snowpark DataFrames created using pandas DataFrames were not inferring the type for timestamp columns correctly. The behavior is as follows:
  - Earlier timestamp columns without a timezone would be converted to nanosecond epochs and inferred as `LongType()`, but will now be correctly maintained as timestamp values and be inferred as `TimestampType(TimestampTimeZone.NTZ)`.
  - Earlier timestamp columns with a timezone would be inferred as `TimestampType(TimestampTimeZone.NTZ)` and loose timezone information but will now be correctly inferred as `TimestampType(TimestampTimeZone.LTZ)` and timezone information is retained correctly.
  - Set session parameter `PYTHON_SNOWPARK_USE_LOGICAL_TYPE_FOR_CREATE_DATAFRAME` to revert back to old behavior. It is recommended that you update your code to align with correct behavior because the parameter will be removed in the future.
- Fixed a bug that `DataFrame.to_pandas` gets decimal type when scale is not 0, and creates an object dtype in `pandas`. Instead, we cast the value to a float64 type.
- Fixed bugs that wrongly flattened the generated SQL when one of the following happens:
  - `DataFrame.filter()` is called after `DataFrame.sort().limit()`.
  - `DataFrame.sort()` or `filter()` is called on a DataFrame that already has a window function or sequence-dependent data generator column.
    For instance, `df.select("a", seq1().alias("b")).select("a", "b").sort("a")` won't flatten the sort clause anymore.
  - a window or sequence-dependent data generator column is used after `DataFrame.limit()`. For instance, `df.limit(10).select(row_number().over())` won't flatten the limit and select in the generated SQL.
- Fixed a bug where aliasing a DataFrame column raised an error when the DataFame was copied from another DataFrame with an aliased column. For instance,

  ```python
  df = df.select(col("a").alias("b"))
  df = copy(df)
  df.select(col("b").alias("c"))  # threw an error. Now it's fixed.
  ```

- Fixed a bug in `Session.create_dataframe` that the non-nullable field in a schema is not respected for boolean type. Note that this fix is only effective when the user has the privilege to create a temp table.
- Fixed a bug in SQL simplifier where non-select statements in `session.sql` dropped a SQL query when used with `limit()`.
- Fixed a bug that raised an exception when session parameter `ERROR_ON_NONDETERMINISTIC_UPDATE` is true.

### Behavior Changes (API Compatible)

- When parsing data types during a `to_pandas` operation, we rely on GS precision value to fix precision issues for large integer values. This may affect users where a column that was earlier returned as `int8` gets returned as `int64`. Users can fix this by explicitly specifying precision values for their return column.
- Aligned behavior for `Session.call` in case of table stored procedures where running `Session.call` would not trigger stored procedure unless a `collect()` operation was performed.
- `StoredProcedureRegistration` will now automatically add `snowflake-snowpark-python` as a package dependency. The added dependency will be on the client's local version of the library and an error is thrown if the server cannot support that version.

## 1.11.1 (2023-12-07)

### Bug Fixes

- Fixed a bug that numpy should not be imported at the top level of mock module.
- Added support for these new functions in `snowflake.snowpark.functions`:
  - `from_utc_timestamp`
  - `to_utc_timestamp`

## 1.11.0 (2023-12-05)

### New Features

- Add the `conn_error` attribute to `SnowflakeSQLException` that stores the whole underlying exception from `snowflake-connector-python`.
- Added support for `RelationalGroupedDataframe.pivot()` to access `pivot` in the following pattern `Dataframe.group_by(...).pivot(...)`.
- Added experimental feature: Local Testing Mode, which allows you to create and operate on Snowpark Python DataFrames locally without connecting to a Snowflake account. You can use the local testing framework to test your DataFrame operations locally, on your development machine or in a CI (continuous integration) pipeline, before deploying code changes to your account.

- Added support for `arrays_to_object` new functions in `snowflake.snowpark.functions`.
- Added support for the vector data type.

### Dependency Updates

- Bumped cloudpickle dependency to work with `cloudpickle==2.2.1`
- Updated ``snowflake-connector-python`` to `3.4.0`.

### Bug Fixes

- DataFrame column names quoting check now supports newline characters.
- Fix a bug where a DataFrame generated by `session.read.with_metadata` creates inconsistent table when doing `df.write.save_as_table`.

## 1.10.0 (2023-11-03)

### New Features

- Added support for managing case sensitivity in `DataFrame.to_local_iterator()`.
- Added support for specifying vectorized UDTF's input column names by using the optional parameter `input_names` in `UDTFRegistration.register/register_file` and `functions.pandas_udtf`. By default, `RelationalGroupedDataFrame.applyInPandas` will infer the column names from current dataframe schema.
- Add `sql_error_code` and `raw_message` attributes to `SnowflakeSQLException` when it is caused by a SQL exception.

### Bug Fixes

- Fixed a bug in `DataFrame.to_pandas()` where converting snowpark dataframes to pandas dataframes was losing precision on integers with more than 19 digits.
- Fixed a bug that `session.add_packages` can not handle requirement specifier that contains project name with underscore and version.
- Fixed a bug in `DataFrame.limit()` when `offset` is used and the parent `DataFrame` uses `limit`. Now the `offset` won't impact the parent DataFrame's `limit`.
- Fixed a bug in `DataFrame.write.save_as_table` where dataframes created from read api could not save data into snowflake because of invalid column name `$1`.

### Behavior change

- Changed the behavior of `date_format`:
  - The `format` argument changed from optional to required.
  - The returned result changed from a date object to a date-formatted string.
- When a window function, or a sequence-dependent data generator (`normal`, `zipf`, `uniform`, `seq1`, `seq2`, `seq4`, `seq8`) function is used, the sort and filter operation will no longer be flattened when generating the query.

## 1.9.0 (2023-10-13)

### New Features

- Added support for the Python 3.11 runtime environment.

### Dependency updates

- Added back the dependency of `typing-extensions`.

### Bug Fixes

- Fixed a bug where imports from permanent stage locations were ignored for temporary stored procedures, UDTFs, UDFs, and UDAFs.
- Revert back to using CTAS (create table as select) statement for `Dataframe.writer.save_as_table` which does not need insert permission for writing tables.

### New Features
- Support `PythonObjJSONEncoder` json-serializable objects for `ARRAY` and `OBJECT` literals.

## 1.8.0 (2023-09-14)

### New Features

- Added support for VOLATILE/IMMUTABLE keyword when registering UDFs.
- Added support for specifying clustering keys when saving dataframes using `DataFrame.save_as_table`.
- Accept `Iterable` objects input for `schema` when creating dataframes using `Session.create_dataframe`.
- Added the property `DataFrame.session` to return a `Session` object.
- Added the property `Session.session_id` to return an integer that represents session ID.
- Added the property `Session.connection` to return a `SnowflakeConnection` object .

- Added support for creating a Snowpark session from a configuration file or environment variables.

### Dependency updates

- Updated ``snowflake-connector-python`` to 3.2.0.

### Bug Fixes

- Fixed a bug where automatic package upload would raise `ValueError` even when compatible package version were added in `session.add_packages`.
- Fixed a bug where table stored procedures were not registered correctly when using `register_from_file`.
- Fixed a bug where dataframe joins failed with `invalid_identifier` error.
- Fixed a bug where `DataFrame.copy` disables SQL simplfier for the returned copy.
- Fixed a bug where `session.sql().select()` would fail if any parameters are specified to `session.sql()`

## 1.7.0 (2023-08-28)

### New Features

- Added parameters `external_access_integrations` and `secrets` when creating a UDF, UDTF or Stored Procedure from Snowpark Python to allow integration with external access.
- Added support for these new functions in `snowflake.snowpark.functions`:
  - `array_flatten`
  - `flatten`
- Added support for `apply_in_pandas` in `snowflake.snowpark.relational_grouped_dataframe`.
- Added support for replicating your local Python environment on Snowflake via `Session.replicate_local_environment`.

### Bug Fixes

- Fixed a bug where `session.create_dataframe` fails to properly set nullable columns where nullability was affected by order or data was given.
- Fixed a bug where `DataFrame.select` could not identify and alias columns in presence of table functions when output columns of table function overlapped with columns in dataframe.

### Behavior Changes

- When creating stored procedures, UDFs, UDTFs, UDAFs with parameter `is_permanent=False` will now create temporary objects even when `stage_name` is provided. The default value of `is_permanent` is `False` which is why if this value is not explicitly set to `True` for permanent objects, users will notice a change in behavior.
- `types.StructField` now enquotes column identifier by default.

## 1.6.1 (2023-08-02)

### New Features

- Added support for these new functions in `snowflake.snowpark.functions`:
  - `array_sort`
  - `sort_array`
  - `array_min`
  - `array_max`
  - `explode_outer`
- Added support for pure Python packages specified via `Session.add_requirements` or `Session.add_packages`. They are now usable in stored procedures and UDFs even if packages are not present on the Snowflake Anaconda channel.
  - Added Session parameter `custom_packages_upload_enabled` and `custom_packages_force_upload_enabled` to enable the support for pure Python packages feature mentioned above. Both parameters default to `False`.
- Added support for specifying package requirements by passing a Conda environment yaml file to `Session.add_requirements`.
- Added support for asynchronous execution of multi-query dataframes that contain binding variables.
- Added support for renaming multiple columns in `DataFrame.rename`.
- Added support for Geometry datatypes.
- Added support for `params` in `session.sql()` in stored procedures.
- Added support for user-defined aggregate functions (UDAFs). This feature is currently in private preview.
- Added support for vectorized UDTFs (user-defined table functions). This feature is currently in public preview.
- Added support for Snowflake Timestamp variants (i.e., `TIMESTAMP_NTZ`, `TIMESTAMP_LTZ`, `TIMESTAMP_TZ`)
  - Added `TimestampTimezone` as an argument in `TimestampType` constructor.
  - Added type hints `NTZ`, `LTZ`, `TZ` and `Timestamp` to annotate functions when registering UDFs.

### Improvements

- Removed redundant dependency `typing-extensions`.
- `DataFrame.cache_result` now creates temp table fully qualified names under current database and current schema.

### Bug Fixes

- Fixed a bug where type check happens on pandas before it is imported.
- Fixed a bug when creating a UDF from `numpy.ufunc`.
- Fixed a bug where `DataFrame.union` was not generating the correct `Selectable.schema_query` when SQL simplifier is enabled.

### Behavior Changes

- `DataFrameWriter.save_as_table` now respects the `nullable` field of the schema provided by the user or the inferred schema based on data from user input.

### Dependency updates

- Updated ``snowflake-connector-python`` to 3.0.4.

## 1.5.1 (2023-06-20)

### New Features

- Added support for the Python 3.10 runtime environment.

## 1.5.0 (2023-06-09)

### Behavior Changes

- Aggregation results, from functions such as `DataFrame.agg` and `DataFrame.describe`, no longer strip away non-printing characters from column names.

### New Features

- Added support for the Python 3.9 runtime environment.
- Added support for new functions in `snowflake.snowpark.functions`:
  - `array_generate_range`
  - `array_unique_agg`
  - `collect_set`
  - `sequence`
- Added support for registering and calling stored procedures with `TABLE` return type.
- Added support for parameter `length` in `StringType()` to specify the maximum number of characters that can be stored by the column.
- Added the alias `functions.element_at()` for `functions.get()`.
- Added the alias `Column.contains` for `functions.contains`.
- Added experimental feature `DataFrame.alias`.
- Added support for querying metadata columns from stage when creating `DataFrame` using `DataFrameReader`.
- Added support for `StructType.add` to append more fields to existing `StructType` objects.
- Added support for parameter `execute_as` in `StoredProcedureRegistration.register_from_file()` to specify stored procedure caller rights.

### Bug Fixes

- Fixed a bug where the `Dataframe.join_table_function` did not run all of the necessary queries to set up the join table function when SQL simplifier was enabled.
- Fixed type hint declaration for custom types - `ColumnOrName`, `ColumnOrLiteralStr`, `ColumnOrSqlExpr`, `LiteralType` and `ColumnOrLiteral` that were breaking `mypy` checks.
- Fixed a bug where `DataFrameWriter.save_as_table` and `DataFrame.copy_into_table` failed to parse fully qualified table names.

## 1.4.0 (2023-04-24)

### New Features

- Added support for `session.getOrCreate`.
- Added support for alias `Column.getField`.
- Added support for new functions in `snowflake.snowpark.functions`:
  - `date_add` and `date_sub` to make add and subtract operations easier.
  - `daydiff`
  - `explode`
  - `array_distinct`.
  - `regexp_extract`.
  - `struct`.
  - `format_number`.
  - `bround`.
  - `substring_index`
- Added parameter `skip_upload_on_content_match` when creating UDFs, UDTFs and stored procedures using `register_from_file` to skip uploading files to a stage if the same version of the files are already on the stage.
- Added support for `DataFrameWriter.save_as_table` method to take table names that contain dots.
- Flattened generated SQL when `DataFrame.filter()` or `DataFrame.order_by()` is followed by a projection statement (e.g. `DataFrame.select()`, `DataFrame.with_column()`).
- Added support for creating dynamic tables _(in private preview)_ using `Dataframe.create_or_replace_dynamic_table`.
- Added an optional argument `params` in `session.sql()` to support binding variables. Note that this is not supported in stored procedures yet.

### Bug Fixes

- Fixed a bug in `strtok_to_array` where an exception was thrown when a delimiter was passed in.
- Fixed a bug in `session.add_import` where the module had the same namespace as other dependencies.

## 1.3.0 (2023-03-28)

### New Features

- Added support for `delimiters` parameter in `functions.initcap()`.
- Added support for `functions.hash()` to accept a variable number of input expressions.
- Added API `Session.RuntimeConfig` for getting/setting/checking the mutability of any runtime configuration.
- Added support managing case sensitivity in `Row` results from `DataFrame.collect` using `case_sensitive` parameter.
- Added API `Session.conf` for getting, setting or checking the mutability of any runtime configuration.
- Added support for managing case sensitivity in `Row` results from `DataFrame.collect` using `case_sensitive` parameter.
- Added indexer support for `snowflake.snowpark.types.StructType`.
- Added a keyword argument `log_on_exception` to `Dataframe.collect` and `Dataframe.collect_no_wait` to optionally disable error logging for SQL exceptions.

### Bug Fixes

- Fixed a bug where a DataFrame set operation(`DataFrame.substract`, `DataFrame.union`, etc.) being called after another DataFrame set operation and `DataFrame.select` or `DataFrame.with_column` throws an exception.
- Fixed a bug where chained sort statements are overwritten by the SQL simplifier.

### Improvements

- Simplified JOIN queries to use constant subquery aliases (`SNOWPARK_LEFT`, `SNOWPARK_RIGHT`) by default. Users can disable this at runtime with `session.conf.set('use_constant_subquery_alias', False)` to use randomly generated alias names instead.
- Allowed specifying statement parameters in `session.call()`.
- Enabled the uploading of large pandas DataFrames in stored procedures by defaulting to a chunk size of 100,000 rows.

## 1.2.0 (2023-03-02)

### New Features

- Added support for displaying source code as comments in the generated scripts when registering stored procedures. This
  is enabled by default, turn off by specifying `source_code_display=False` at registration.
- Added a parameter `if_not_exists` when creating a UDF, UDTF or Stored Procedure from Snowpark Python to ignore creating the specified function or procedure if it already exists.
- Accept integers when calling `snowflake.snowpark.functions.get` to extract value from array.
- Added `functions.reverse` in functions to open access to Snowflake built-in function
  [reverse](https://docs.snowflake.com/en/sql-reference/functions/reverse).
- Added parameter `require_scoped_url` in snowflake.snowflake.files.SnowflakeFile.open() `(in Private Preview)` to replace `is_owner_file` is marked for deprecation.

### Bug Fixes

- Fixed a bug that overwrote `paramstyle` to `qmark` when creating a Snowpark session.
- Fixed a bug where `df.join(..., how="cross")` fails with `SnowparkJoinException: (1112): Unsupported using join type 'Cross'`.
- Fixed a bug where querying a `DataFrame` column created from chained function calls used a wrong column name.

## 1.1.0 (2023-01-26)

### New Features:

- Added `asc`, `asc_nulls_first`, `asc_nulls_last`, `desc`, `desc_nulls_first`, `desc_nulls_last`, `date_part` and `unix_timestamp` in functions.
- Added the property `DataFrame.dtypes` to return a list of column name and data type pairs.
- Added the following aliases:
  - `functions.expr()` for `functions.sql_expr()`.
  - `functions.date_format()` for `functions.to_date()`.
  - `functions.monotonically_increasing_id()` for `functions.seq8()`
  - `functions.from_unixtime()` for `functions.to_timestamp()`

### Bug Fixes:

- Fixed a bug in SQL simplifier that didn’t handle Column alias and join well in some cases. See https://github.com/snowflakedb/snowpark-python/issues/658 for details.
- Fixed a bug in SQL simplifier that generated wrong column names for function calls, NaN and INF.

### Improvements

- The session parameter `PYTHON_SNOWPARK_USE_SQL_SIMPLIFIER` is `True` after Snowflake 7.3 was released. In snowpark-python, `session.sql_simplifier_enabled` reads the value of `PYTHON_SNOWPARK_USE_SQL_SIMPLIFIER` by default, meaning that the SQL simplfier is enabled by default after the Snowflake 7.3 release. To turn this off, set `PYTHON_SNOWPARK_USE_SQL_SIMPLIFIER` in Snowflake to `False` or run `session.sql_simplifier_enabled = False` from Snowpark. It is recommended to use the SQL simplifier because it helps to generate more concise SQL.

## 1.0.0 (2022-11-01)

### New Features

- Added `Session.generator()` to create a new `DataFrame` using the Generator table function.
- Added a parameter `secure` to the functions that create a secure UDF or UDTF.

## 0.12.0 (2022-10-14)

### New Features

- Added new APIs for async job:
  - `Session.create_async_job()` to create an `AsyncJob` instance from a query id.
  - `AsyncJob.result()` now accepts argument `result_type` to return the results in different formats.
  - `AsyncJob.to_df()` returns a `DataFrame` built from the result of this asynchronous job.
  - `AsyncJob.query()` returns the SQL text of the executed query.
- `DataFrame.agg()` and `RelationalGroupedDataFrame.agg()` now accept variable-length arguments.
- Added parameters `lsuffix` and `rsuffix` to `DataFram.join()` and `DataFrame.cross_join()` to conveniently rename overlapping columns.
- Added `Table.drop_table()` so you can drop the temp table after `DataFrame.cache_result()`. `Table` is also a context manager so you can use the `with` statement to drop the cache temp table after use.
- Added `Session.use_secondary_roles()`.
- Added functions `first_value()` and `last_value()`. (contributed by @chasleslr)
- Added `on` as an alias for `using_columns` and `how` as an alias for `join_type` in `DataFrame.join()`.

### Bug Fixes

- Fixed a bug in `Session.create_dataframe()` that raised an error when `schema` names had special characters.
- Fixed a bug in which options set in `Session.read.option()` were not passed to `DataFrame.copy_into_table()` as default values.
- Fixed a bug in which `DataFrame.copy_into_table()` raises an error when a copy option has single quotes in the value.

## 0.11.0 (2022-09-28)

### Behavior Changes

- `Session.add_packages()` now raises `ValueError` when the version of a package cannot be found in Snowflake Anaconda channel. Previously, `Session.add_packages()` succeeded, and a `SnowparkSQLException` exception was raised later in the UDF/SP registration step.

### New Features:

- Added method `FileOperation.get_stream()` to support downloading stage files as stream.
- Added support in `functions.ntiles()` to accept int argument.
- Added the following aliases:
  - `functions.call_function()` for `functions.call_builtin()`.
  - `functions.function()` for `functions.builtin()`.
  - `DataFrame.order_by()` for `DataFrame.sort()`
  - `DataFrame.orderBy()` for `DataFrame.sort()`
- Improved `DataFrame.cache_result()` to return a more accurate `Table` class instead of a `DataFrame` class.
- Added support to allow `session` as the first argument when calling `StoredProcedure`.

### Improvements

- Improved nested query generation by flattening queries when applicable.
  - This improvement could be enabled by setting `Session.sql_simplifier_enabled = True`.
  - `DataFrame.select()`, `DataFrame.with_column()`, `DataFrame.drop()` and other select-related APIs have more flattened SQLs.
  - `DataFrame.union()`, `DataFrame.union_all()`, `DataFrame.except_()`, `DataFrame.intersect()`, `DataFrame.union_by_name()` have flattened SQLs generated when multiple set operators are chained.
- Improved type annotations for async job APIs.

### Bug Fixes

- Fixed a bug in which `Table.update()`, `Table.delete()`, `Table.merge()` try to reference a temp table that does not exist.

## 0.10.0 (2022-09-16)

### New Features:

- Added experimental APIs for evaluating Snowpark dataframes with asynchronous queries:
  - Added keyword argument `block` to the following action APIs on Snowpark dataframes (which execute queries) to allow asynchronous evaluations:
    - `DataFrame.collect()`, `DataFrame.to_local_iterator()`, `DataFrame.to_pandas()`, `DataFrame.to_pandas_batches()`, `DataFrame.count()`, `DataFrame.first()`.
    - `DataFrameWriter.save_as_table()`, `DataFrameWriter.copy_into_location()`.
    - `Table.delete()`, `Table.update()`, `Table.merge()`.
  - Added method `DataFrame.collect_nowait()` to allow asynchronous evaluations.
  - Added class `AsyncJob` to retrieve results from asynchronously executed queries and check their status.
- Added support for `table_type` in `Session.write_pandas()`. You can now choose from these `table_type` options: `"temporary"`, `"temp"`, and `"transient"`.
- Added support for using Python structured data (`list`, `tuple` and `dict`) as literal values in Snowpark.
- Added keyword argument `execute_as` to `functions.sproc()` and `session.sproc.register()` to allow registering a stored procedure as a caller or owner.
- Added support for specifying a pre-configured file format when reading files from a stage in Snowflake.

### Improvements:

- Added support for displaying details of a Snowpark session.

### Bug Fixes:

- Fixed a bug in which `DataFrame.copy_into_table()` and `DataFrameWriter.save_as_table()` mistakenly created a new table if the table name is fully qualified, and the table already exists.

### Deprecations:

- Deprecated keyword argument `create_temp_table` in `Session.write_pandas()`.
- Deprecated invoking UDFs using arguments wrapped in a Python list or tuple. You can use variable-length arguments without a list or tuple.

### Dependency updates

- Updated ``snowflake-connector-python`` to 2.7.12.

## 0.9.0 (2022-08-30)

### New Features:

- Added support for displaying source code as comments in the generated scripts when registering UDFs.
  This feature is turned on by default. To turn it off, pass the new keyword argument `source_code_display` as `False` when calling `register()` or `@udf()`.
- Added support for calling table functions from `DataFrame.select()`, `DataFrame.with_column()` and `DataFrame.with_columns()` which now take parameters of type `table_function.TableFunctionCall` for columns.
- Added keyword argument `overwrite` to `session.write_pandas()` to allow overwriting contents of a Snowflake table with that of a pandas DataFrame.
- Added keyword argument `column_order` to `df.write.save_as_table()` to specify the matching rules when inserting data into table in append mode.
- Added method `FileOperation.put_stream()` to upload local files to a stage via file stream.
- Added methods `TableFunctionCall.alias()` and `TableFunctionCall.as_()` to allow aliasing the names of columns that come from the output of table function joins.
- Added function `get_active_session()` in module `snowflake.snowpark.context` to get the current active Snowpark session.

### Bug Fixes:

- Fixed a bug in which batch insert should not raise an error when `statement_params` is not passed to the function.
- Fixed a bug in which column names should be quoted when `session.create_dataframe()` is called with dicts and a given schema.
- Fixed a bug in which creation of table should be skipped if the table already exists and is in append mode when calling `df.write.save_as_table()`.
- Fixed a bug in which third-party packages with underscores cannot be added when registering UDFs.

### Improvements:

- Improved function `function.uniform()` to infer the types of inputs `max_` and `min_` and cast the limits to `IntegerType` or `FloatType` correspondingly.

## 0.8.0 (2022-07-22)

### New Features:

- Added keyword only argument `statement_params` to the following methods to allow for specifying statement level parameters:
  - `collect`, `to_local_iterator`, `to_pandas`, `to_pandas_batches`,
    `count`, `copy_into_table`, `show`, `create_or_replace_view`, `create_or_replace_temp_view`, `first`, `cache_result`
    and `random_split` on class `snowflake.snowpark.Dateframe`.
  - `update`, `delete` and `merge` on class `snowflake.snowpark.Table`.
  - `save_as_table` and `copy_into_location` on class `snowflake.snowpark.DataFrameWriter`.
  - `approx_quantile`, `statement_params`, `cov` and `crosstab` on class `snowflake.snowpark.DataFrameStatFunctions`.
  - `register` and `register_from_file` on class `snowflake.snowpark.udf.UDFRegistration`.
  - `register` and `register_from_file` on class `snowflake.snowpark.udtf.UDTFRegistration`.
  - `register` and `register_from_file` on class `snowflake.snowpark.stored_procedure.StoredProcedureRegistration`.
  - `udf`, `udtf` and `sproc` in `snowflake.snowpark.functions`.
- Added support for `Column` as an input argument to `session.call()`.
- Added support for `table_type` in `df.write.save_as_table()`. You can now choose from these `table_type` options: `"temporary"`, `"temp"`, and `"transient"`.

### Improvements:

- Added validation of object name in `session.use_*` methods.
- Updated the query tag in SQL to escape it when it has special characters.
- Added a check to see if Anaconda terms are acknowledged when adding missing packages.

### Bug Fixes:

- Fixed the limited length of the string column in `session.create_dataframe()`.
- Fixed a bug in which `session.create_dataframe()` mistakenly converted 0 and `False` to `None` when the input data was only a list.
- Fixed a bug in which calling `session.create_dataframe()` using a large local dataset sometimes created a temp table twice.
- Aligned the definition of `function.trim()` with the SQL function definition.
- Fixed an issue where snowpark-python would hang when using the Python system-defined (built-in function) `sum` vs. the Snowpark `function.sum()`.

### Deprecations:

- Deprecated keyword argument `create_temp_table` in `df.write.save_as_table()`.

## 0.7.0 (2022-05-25)

### New Features:

- Added support for user-defined table functions (UDTFs).
  - Use function `snowflake.snowpark.functions.udtf()` to register a UDTF, or use it as a decorator to register the UDTF.
    - You can also use `Session.udtf.register()` to register a UDTF.
  - Use `Session.udtf.register_from_file()` to register a UDTF from a Python file.
- Updated APIs to query a table function, including both Snowflake built-in table functions and UDTFs.
  - Use function `snowflake.snowpark.functions.table_function()` to create a callable representing a table function and use it to call the table function in a query.
  - Alternatively, use function `snowflake.snowpark.functions.call_table_function()` to call a table function.
  - Added support for `over` clause that specifies `partition by` and `order by` when lateral joining a table function.
  - Updated `Session.table_function()` and `DataFrame.join_table_function()` to accept `TableFunctionCall` instances.

### Breaking Changes:

- When creating a function with `functions.udf()` and `functions.sproc()`, you can now specify an empty list for the `imports` or `packages` argument to indicate that no import or package is used for this UDF or stored procedure. Previously, specifying an empty list meant that the function would use session-level imports or packages.
- Improved the `__repr__` implementation of data types in `types.py`. The unused `type_name` property has been removed.
- Added a Snowpark-specific exception class for SQL errors. This replaces the previous `ProgrammingError` from the Python connector.

### Improvements:

- Added a lock to a UDF or UDTF when it is called for the first time per thread.
- Improved the error message for pickling errors that occurred during UDF creation.
- Included the query ID when logging the failed query.

### Bug Fixes:

- Fixed a bug in which non-integral data (such as timestamps) was occasionally converted to integer when calling `DataFrame.to_pandas()`.
- Fixed a bug in which `DataFrameReader.parquet()` failed to read a parquet file when its column contained spaces.
- Fixed a bug in which `DataFrame.copy_into_table()` failed when the dataframe is created by reading a file with inferred schemas.

### Deprecations

`Session.flatten()` and `DataFrame.flatten()`.

### Dependency Updates:

- Restricted the version of `cloudpickle` <= `2.0.0`.

## 0.6.0 (2022-04-27)

### New Features:

- Added support for vectorized UDFs with the input as a pandas DataFrame or pandas Series and the output as a pandas Series. This improves the performance of UDFs in Snowpark.
- Added support for inferring the schema of a DataFrame by default when it is created by reading a Parquet, Avro, or ORC file in the stage.
- Added functions `current_session()`, `current_statement()`, `current_user()`, `current_version()`, `current_warehouse()`, `date_from_parts()`, `date_trunc()`, `dayname()`, `dayofmonth()`, `dayofweek()`, `dayofyear()`, `grouping()`, `grouping_id()`, `hour()`, `last_day()`, `minute()`, `next_day()`, `previous_day()`, `second()`, `month()`, `monthname()`, `quarter()`, `year()`, `current_database()`, `current_role()`, `current_schema()`, `current_schemas()`, `current_region()`, `current_avaliable_roles()`, `add_months()`, `any_value()`, `bitnot()`, `bitshiftleft()`, `bitshiftright()`, `convert_timezone()`, `uniform()`, `strtok_to_array()`, `sysdate()`, `time_from_parts()`,  `timestamp_from_parts()`, `timestamp_ltz_from_parts()`, `timestamp_ntz_from_parts()`, `timestamp_tz_from_parts()`, `weekofyear()`, `percentile_cont()` to `snowflake.snowflake.functions`.

### Breaking Changes:

- Expired deprecations:
  - Removed the following APIs that were deprecated in 0.4.0: `DataFrame.groupByGroupingSets()`, `DataFrame.naturalJoin()`, `DataFrame.joinTableFunction`, `DataFrame.withColumns()`, `Session.getImports()`, `Session.addImport()`, `Session.removeImport()`, `Session.clearImports()`, `Session.getSessionStage()`, `Session.getDefaultDatabase()`, `Session.getDefaultSchema()`, `Session.getCurrentDatabase()`, `Session.getCurrentSchema()`, `Session.getFullyQualifiedCurrentSchema()`.

### Improvements:

- Added support for creating an empty `DataFrame` with a specific schema using the `Session.create_dataframe()` method.
- Changed the logging level from `INFO` to `DEBUG` for several logs (e.g., the executed query) when evaluating a dataframe.
- Improved the error message when failing to create a UDF due to pickle errors.

### Bug Fixes:

- Removed pandas hard dependencies in the `Session.create_dataframe()` method.

### Dependency Updates:

- Added `typing-extension` as a new dependency with the version >= `4.1.0`.

## 0.5.0 (2022-03-22)

### New Features

- Added stored procedures API.
  - Added `Session.sproc` property and `sproc()` to `snowflake.snowpark.functions`, so you can register stored procedures.
  - Added `Session.call` to call stored procedures by name.
- Added `UDFRegistration.register_from_file()` to allow registering UDFs from Python source files or zip files directly.
- Added `UDFRegistration.describe()` to describe a UDF.
- Added `DataFrame.random_split()` to provide a way to randomly split a dataframe.
- Added functions `md5()`, `sha1()`, `sha2()`, `ascii()`, `initcap()`, `length()`, `lower()`, `lpad()`, `ltrim()`, `rpad()`, `rtrim()`, `repeat()`, `soundex()`, `regexp_count()`, `replace()`, `charindex()`, `collate()`, `collation()`, `insert()`, `left()`, `right()`, `endswith()` to `snowflake.snowpark.functions`.
- Allowed `call_udf()` to accept literal values.
- Provided a `distinct` keyword in `array_agg()`.

### Bug Fixes:

- Fixed an issue that caused `DataFrame.to_pandas()` to have a string column if `Column.cast(IntegerType())` was used.
- Fixed a bug in `DataFrame.describe()` when there is more than one string column.

## 0.4.0 (2022-02-15)

### New Features

- You can now specify which Anaconda packages to use when defining UDFs.
  - Added `add_packages()`, `get_packages()`, `clear_packages()`, and `remove_package()`, to class `Session`.
  - Added `add_requirements()` to `Session` so you can use a requirements file to specify which packages this session will use.
  - Added parameter `packages` to function `snowflake.snowpark.functions.udf()` and method `UserDefinedFunction.register()` to indicate UDF-level Anaconda package dependencies when creating a UDF.
  - Added parameter `imports` to `snowflake.snowpark.functions.udf()` and `UserDefinedFunction.register()` to specify UDF-level code imports.
- Added a parameter `session` to function `udf()` and `UserDefinedFunction.register()` so you can specify which session to use to create a UDF if you have multiple sessions.
- Added types `Geography` and `Variant` to `snowflake.snowpark.types` to be used as type hints for Geography and Variant data when defining a UDF.
- Added support for Geography geoJSON data.
- Added `Table`, a subclass of `DataFrame` for table operations:
  - Methods `update` and `delete` update and delete rows of a table in Snowflake.
  - Method `merge` merges data from a `DataFrame` to a `Table`.
  - Override method `DataFrame.sample()` with an additional parameter `seed`, which works on tables but not on view and sub-queries.
- Added `DataFrame.to_local_iterator()` and `DataFrame.to_pandas_batches()` to allow getting results from an iterator when the result set returned from the Snowflake database is too large.
- Added `DataFrame.cache_result()` for caching the operations performed on a `DataFrame` in a temporary table.
  Subsequent operations on the original `DataFrame` have no effect on the cached result `DataFrame`.
- Added property `DataFrame.queries` to get SQL queries that will be executed to evaluate the `DataFrame`.
- Added `Session.query_history()` as a context manager to track SQL queries executed on a session, including all SQL queries to evaluate `DataFrame`s created from a session. Both query ID and query text are recorded.
- You can now create a `Session` instance from an existing established `snowflake.connector.SnowflakeConnection`. Use parameter `connection` in `Session.builder.configs()`.
- Added `use_database()`, `use_schema()`, `use_warehouse()`, and `use_role()` to class `Session` to switch database/schema/warehouse/role after a session is created.
- Added `DataFrameWriter.copy_into_table()` to unload a `DataFrame` to stage files.
- Added `DataFrame.unpivot()`.
- Added `Column.within_group()` for sorting the rows by columns with some aggregation functions.
- Added functions `listagg()`, `mode()`, `div0()`, `acos()`, `asin()`, `atan()`, `atan2()`, `cos()`, `cosh()`, `sin()`, `sinh()`, `tan()`, `tanh()`, `degrees()`, `radians()`, `round()`, `trunc()`, and `factorial()` to `snowflake.snowflake.functions`.
- Added an optional argument `ignore_nulls` in function `lead()` and `lag()`.
- The `condition` parameter of function `when()` and `iff()` now accepts SQL expressions.

### Improvements

- All function and method names have been renamed to use the snake case naming style, which is more Pythonic. For convenience, some camel case names are kept as aliases to the snake case APIs. It is recommended to use the snake case APIs.
  - Deprecated these methods on class `Session` and replaced them with their snake case equivalents: `getImports()`, `addImports()`, `removeImport()`, `clearImports()`, `getSessionStage()`, `getDefaultSchema()`, `getDefaultSchema()`, `getCurrentDatabase()`, `getFullyQualifiedCurrentSchema()`.
  - Deprecated these methods on class `DataFrame` and replaced them with their snake case equivalents: `groupingByGroupingSets()`, `naturalJoin()`, `withColumns()`, `joinTableFunction()`.
- Property `DataFrame.columns` is now consistent with `DataFrame.schema.names` and the Snowflake database `Identifier Requirements`.
- `Column.__bool__()` now raises a `TypeError`. This will ban the use of logical operators `and`, `or`, `not` on `Column` object, for instance `col("a") > 1 and col("b") > 2` will raise the `TypeError`. Use `(col("a") > 1) & (col("b") > 2)` instead.
- Changed `PutResult` and `GetResult` to subclass `NamedTuple`.
- Fixed a bug which raised an error when the local path or stage location has a space or other special characters.
- Changed `DataFrame.describe()` so that non-numeric and non-string columns are ignored instead of raising an exception.

### Dependency updates

- Updated ``snowflake-connector-python`` to 2.7.4.

## 0.3.0 (2022-01-09)

### New Features

- Added `Column.isin()`, with an alias `Column.in_()`.
- Added `Column.try_cast()`, which is a special version of `cast()`. It tries to cast a string expression to other types and returns `null` if the cast is not possible.
- Added `Column.startswith()` and `Column.substr()` to process string columns.
- `Column.cast()` now also accepts a `str` value to indicate the cast type in addition to a `DataType` instance.
- Added `DataFrame.describe()` to summarize stats of a `DataFrame`.
- Added `DataFrame.explain()` to print the query plan of a `DataFrame`.
- `DataFrame.filter()` and `DataFrame.select_expr()` now accepts a sql expression.
- Added a new `bool` parameter `create_temp_table` to methods `DataFrame.saveAsTable()` and `Session.write_pandas()` to optionally create a temp table.
- Added `DataFrame.minus()` and `DataFrame.subtract()` as aliases to `DataFrame.except_()`.
- Added `regexp_replace()`, `concat()`, `concat_ws()`, `to_char()`, `current_timestamp()`, `current_date()`, `current_time()`, `months_between()`, `cast()`, `try_cast()`, `greatest()`, `least()`, and `hash()` to module `snowflake.snowpark.functions`.

### Bug Fixes

- Fixed an issue where `Session.createDataFrame(pandas_df)` and `Session.write_pandas(pandas_df)` raise an exception when the `pandas DataFrame` has spaces in the column name.
- `DataFrame.copy_into_table()` sometimes prints an `error` level log entry while it actually works. It's fixed now.
- Fixed an API docs issue where some `DataFrame` APIs are missing from the docs.

### Dependency updates

- Update ``snowflake-connector-python`` to 2.7.2, which upgrades ``pyarrow`` dependency to 6.0.x. Refer to the [python connector 2.7.2 release notes](https://pypi.org/project/snowflake-connector-python/2.7.2/) for more details.

## 0.2.0 (2021-12-02)

### New Features

- Updated the `Session.createDataFrame()` method for creating a `DataFrame` from a pandas DataFrame.
- Added the `Session.write_pandas()` method for writing a `pandas DataFrame` to a table in Snowflake and getting a `Snowpark DataFrame` object back.
- Added new classes and methods for calling window functions.
- Added the new functions `cume_dist()`, to find the cumulative distribution of a value with regard to other values within a window partition,
  and `row_number()`, which returns a unique row number for each row within a window partition.
- Added functions for computing statistics for DataFrames in the `DataFrameStatFunctions` class.
- Added functions for handling missing values in a DataFrame in the `DataFrameNaFunctions` class.
- Added new methods `rollup()`, `cube()`, and `pivot()` to the `DataFrame` class.
- Added the `GroupingSets` class, which you can use with the DataFrame groupByGroupingSets method to perform a SQL GROUP BY GROUPING SETS.
- Added the new `FileOperation(session)`
  class that you can use to upload and download files to and from a stage.
- Added the `DataFrame.copy_into_table()`
  method for loading data from files in a stage into a table.
- In CASE expressions, the functions `when()` and `otherwise()`
  now accept Python types in addition to `Column` objects.
- When you register a UDF you can now optionally set the `replace` parameter to `True` to overwrite an existing UDF with the same name.

### Improvements

- UDFs are now compressed before they are uploaded to the server. This makes them about 10 times smaller, which can help
  when you are using large ML model files.
- When the size of a UDF is less than 8196 bytes, it will be uploaded as in-line code instead of uploaded to a stage.

### Bug Fixes

- Fixed an issue where the statement `df.select(when(col("a") == 1, 4).otherwise(col("a"))), [Row(4), Row(2), Row(3)]` raised an exception.
- Fixed an issue where `df.toPandas()` raised an exception when a DataFrame was created from large local data.

## 0.1.0 (2021-10-26)

Start of Private Preview<|MERGE_RESOLUTION|>--- conflicted
+++ resolved
@@ -60,16 +60,13 @@
 - Added support for `Index.min` and `Index.max`.
 - Added support for `pd.merge_asof`.
 - Added support for `Series.dt.normalize` and `DatetimeIndex.normalize`.
-<<<<<<< HEAD
-- Added support for `Series.dt.days_in_month` and `Series.dt.daysinmonth`.
-=======
 - Added support for `Index.is_boolean`, `Index.is_integer`, `Index.is_floating`, `Index.is_numeric`, and `Index.is_object`.
 - Added support for `DatetimeIndex.round`, `DatetimeIndex.floor` and `DatetimeIndex.ceil`.
+- Added support for `Series.dt.days_in_month` and `Series.dt.daysinmonth`.
 
 #### Improvements
 
 - Refactored `quoted_identifier_to_snowflake_type` to avoid making metadata queries if the types have been cached locally.
->>>>>>> fc09a7a4
 
 #### Bug Fixes
 

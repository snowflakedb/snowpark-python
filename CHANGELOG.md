# Release History

## 1.27.0 (TBD)

### Snowpark Python API Updates

#### New Features

- Added support for the following functions in `functions.py`
  - `array_reverse`
  - `divnull`
  - `map_cat`
  - `map_contains_key`
  - `map_keys`
  - `nullifzero`
  - `snowflake_cortex_sentiment`
- Added `Catalog` class to manage snowflake objects. It can be accessed via `Session.catalog`.

#### Improvements

- Updated README.md to include instructions on how to verify package signatures using `cosign`.

#### Bug Fixes

- Fixed a bug in local testing mode that caused a column to contain None when it should contain 0
- Fixed a bug in StructField.from_json that prevented TimestampTypes with tzinfo from being parsed correctly.

### Snowpark pandas API Updates

#### New Features

- Added support for `Series.str.ljust` and `Series.str.rjust`.
- Added support for `Series.str.center`.
- Added support for `Series.str.pad`.
- Added support for applying Snowpark Python function `snowflake_cortex_sentiment`.
- Added support for `DataFrame.map`.
- Added support for `DataFrame.from_dict` and `DataFrame.from_records`.
- Added support for mixed case field names in struct type columns.
- Added support for `SeriesGroupBy.unique`
- Added support for `Series.dt.strftime` with the following directives:
  - %d: Day of the month as a zero-padded decimal number.
  - %m: Month as a zero-padded decimal number.
  - %Y: Year with century as a decimal number.
  - %H: Hour (24-hour clock) as a zero-padded decimal number.
  - %M: Minute as a zero-padded decimal number.
  - %S: Second as a zero-padded decimal number.
  - %f: Microsecond as a decimal number, zero-padded to 6 digits.
  - %j: Day of the year as a zero-padded decimal number.
  - %X: Locale’s appropriate time representation.
  - %%: A literal '%' character.
- Added support for `Series.between`.
<<<<<<< HEAD
- Added support for `first` and `last` in `DataFrameGroupBy.agg` and `SeriesGroupBy.agg`.
=======
- Added support for `include_groups=False` in `DataFrameGroupBy.apply`.
>>>>>>> 40ff8f9e

#### Bug Fixes

- Fixed a bug that system function called through `session.call` have incorrect type conversion.

#### Improvements
- Improve performance of `DataFrame.map`, `Series.apply` and `Series.map` methods by mapping numpy functions to snowpark functions if possible.
- Updated integration testing for `session.lineage.trace` to exclude deleted objects
- Added documentation for `DataFrame.map`.
- Improve performance of `DataFrame.apply` by mapping numpy functions to snowpark functions if possible.
- Added documentation on the extent of Snowpark pandas interoperability with scikit-learn
- Infer return type of functions in `Series.map`, `Series.apply` and `DataFrame.map` if type-hint is not provided.

## 1.26.0 (2024-12-05)

### Snowpark Python API Updates

#### New Features

- Added support for property `version` and class method `get_active_session` for `Session` class.
- Added new methods and variables to enhance data type handling and JSON serialization/deserialization:
  - To `DataType`, its derived classes, and `StructField`:
    - `type_name`: Returns the type name of the data.
    - `simple_string`: Provides a simple string representation of the data.
    - `json_value`: Returns the data as a JSON-compatible value.
    - `json`: Converts the data to a JSON string.
  - To `ArrayType`, `MapType`, `StructField`, `PandasSeriesType`, `PandasDataFrameType` and `StructType`:
    - `from_json`: Enables these types to be created from JSON data.
  - To `MapType`:
    - `keyType`: keys of the map
    - `valueType`: values of the map
- Added support for method `appName` in `SessionBuilder`.
- Added support for `include_nulls` argument in `DataFrame.unpivot`.
- Added support for following functions in `functions.py`:
  - `size` to get size of array, object, or map columns.
  - `collect_list` an alias of `array_agg`.
  - `substring` makes `len` argument optional.
- Added parameter `ast_enabled` to session for internal usage (default: `False`).

#### Improvements

- Added support for specifying the following to `DataFrame.create_or_replace_dynamic_table`:
  - `iceberg_config` A dictionary that can hold the following iceberg configuration options:
    - `external_volume`
    - `catalog`
    - `base_location`
    - `catalog_sync`
    - `storage_serialization_policy`
- Added support for nested data types to `DataFrame.print_schema`
- Added support for `level` parameter to `DataFrame.print_schema`
- Improved flexibility of `DataFrameReader` and `DataFrameWriter` API by adding support for the following:
  - Added `format` method to `DataFrameReader` and `DataFrameWriter` to specify file format when loading or unloading results.
  - Added `load` method to `DataFrameReader` to work in conjunction with `format`.
  - Added `save` method to `DataFrameWriter` to work in conjunction with `format`.
  - Added support to read keyword arguments to `options` method for `DataFrameReader` and `DataFrameWriter`.
- Relaxed the cloudpickle dependency for Python 3.11 to simplify build requirements. However, for Python 3.11, `cloudpickle==2.2.1` remains the only supported version.

#### Bug Fixes

- Removed warnings that dynamic pivot features were in private preview, because
  dynamic pivot is now generally available.
- Fixed a bug in `session.read.options` where `False` Boolean values were incorrectly parsed as `True` in the generated file format.

#### Dependency Updates

- Added a runtime dependency on `python-dateutil`.

### Snowpark pandas API Updates

#### New Features

- Added partial support for `Series.map` when `arg` is a pandas `Series` or a
  `collections.abc.Mapping`. No support for instances of `dict` that implement
  `__missing__` but are not instances of `collections.defaultdict`.
- Added support for `DataFrame.align` and `Series.align` for `axis=1` and `axis=None`.
- Added support for `pd.json_normalize`.
- Added support for `GroupBy.pct_change` with `axis=0`, `freq=None`, and `limit=None`.
- Added support for `DataFrameGroupBy.__iter__` and `SeriesGroupBy.__iter__`.
- Added support for `np.sqrt`, `np.trunc`, `np.floor`, numpy trig functions, `np.exp`, `np.abs`, `np.positive` and `np.negative`.
- Added partial support for the dataframe interchange protocol method
  `DataFrame.__dataframe__()`.

#### Bug Fixes

- Fixed a bug in `df.loc` where setting a single column from a series results in unexpected `None` values.

#### Improvements

- Use UNPIVOT INCLUDE NULLS for unpivot operations in pandas instead of sentinel values.
- Improved documentation for pd.read_excel.

## 1.25.0 (2024-11-14)

### Snowpark Python API Updates

#### New Features

- Added the following new functions in `snowflake.snowpark.dataframe`:
  - `map`
- Added support for passing parameter `include_error` to `Session.query_history` to record queries that have error during execution.

#### Improvements

- When target stage is not set in profiler, a default stage from `Session.get_session_stage` is used instead of raising `SnowparkSQLException`.
- Allowed lower case or mixed case input when calling `Session.stored_procedure_profiler.set_active_profiler`.
- Added distributed tracing using open telemetry APIs for action function in `DataFrame`:
  - `cache_result`
- Removed opentelemetry warning from logging.

#### Bug Fixes

- Fixed the pre-action and post-action query propagation when `In` expression were used in selects.
- Fixed a bug that raised error `AttributeError` while calling `Session.stored_procedure_profiler.get_output` when `Session.stored_procedure_profiler` is disabled.

#### Dependency Updates

- Added a dependency on `protobuf>=5.28` and `tzlocal` at runtime.
- Added a dependency on `protoc-wheel-0` for the development profile.
- Require `snowflake-connector-python>=3.12.0, <4.0.0` (was `>=3.10.0`).

### Snowpark pandas API Updates

#### Dependency Updates

- Updated `modin` from 0.28.1 to 0.30.1.
- Added support for all `pandas` 2.2.x versions.

#### New Features

- Added support for `Index.to_numpy`.
- Added support for `DataFrame.align` and `Series.align` for `axis=0`.
- Added support for `size` in `GroupBy.aggregate`, `DataFrame.aggregate`, and `Series.aggregate`.
- Added support for `snowflake.snowpark.functions.window`
- Added support for `pd.read_pickle` (Uses native pandas for processing).
- Added support for `pd.read_html` (Uses native pandas for processing).
- Added support for `pd.read_xml` (Uses native pandas for processing).
- Added support for aggregation functions `"size"` and `len` in `GroupBy.aggregate`, `DataFrame.aggregate`, and `Series.aggregate`.
- Added support for list values in `Series.str.len`.

#### Bug Fixes

- Fixed a bug where aggregating a single-column dataframe with a single callable function (e.g. `pd.DataFrame([0]).agg(np.mean)`) would fail to transpose the result.
- Fixed bugs where `DataFrame.dropna()` would:
  - Treat an empty `subset` (e.g. `[]`) as if it specified all columns instead of no columns.
  - Raise a `TypeError` for a scalar `subset` instead of filtering on just that column.
  - Raise a `ValueError` for a `subset` of type `pandas.Index` instead of filtering on the columns in the index.
- Disable creation of scoped read only table to mitigate Disable creation of scoped read only table to mitigate `TableNotFoundError` when using dynamic pivot in notebook environment.
- Fixed a bug when concat dataframe or series objects are coming from the same dataframe when axis = 1.

#### Improvements

- Improve np.where with scalar x value by eliminating unnecessary join and temp table creation.
- Improve get_dummies performance by flattening the pivot with join.
- Improve align performance when aligning on row position column by removing unnecessary window functions.



### Snowpark Local Testing Updates

#### New Features

- Added support for patching functions that are unavailable in the `snowflake.snowpark.functions` module.
- Added support for `snowflake.snowpark.functions.any_value`

#### Bug Fixes

- Fixed a bug where `Table.update` could not handle `VariantType`, `MapType`, and `ArrayType` data types.
- Fixed a bug where column aliases were incorrectly resolved in `DataFrame.join`, causing errors when selecting columns from a joined DataFrame.
- Fixed a bug where `Table.update` and `Table.merge` could fail if the target table's index was not the default `RangeIndex`.

## 1.24.0 (2024-10-28)

### Snowpark Python API Updates

#### New Features

- Updated `Session` class to be thread-safe. This allows concurrent DataFrame transformations, DataFrame actions, UDF and stored procedure registration, and concurrent file uploads when using the same `Session` object.
  - The feature is disabled by default and can be enabled by setting `FEATURE_THREAD_SAFE_PYTHON_SESSION` to `True` for account.
  - Updating session configurations, like changing database or schema, when multiple threads are using the session may lead to unexpected behavior.
  - When enabled, some internally created temporary table names returned from `DataFrame.queries` API are not deterministic, and may be different when DataFrame actions are executed. This does not affect explicit user-created temporary tables.
- Added support for 'Service' domain to `session.lineage.trace` API.
- Added support for `copy_grants` parameter when registering UDxF and stored procedures.
- Added support for the following methods in `DataFrameWriter` to support daisy-chaining:
  - `option`
  - `options`
  - `partition_by`
- Added support for `snowflake_cortex_summarize`.

#### Improvements

- Improved the following new capability for function `snowflake.snowpark.functions.array_remove` it is now possible to use in python.
- Disables sql simplification when sort is performed after limit.
  - Previously, `df.sort().limit()` and `df.limit().sort()` generates the same query with sort in front of limit. Now, `df.limit().sort()` will generate query that reads `df.limit().sort()`.
  - Improve performance of generated query for `df.limit().sort()`, because limit stops table scanning as soon as the number of records is satisfied.
- Added a client side error message for when an invalid stage location is passed to DataFrame read functions.

#### Bug Fixes

- Fixed a bug where the automatic cleanup of temporary tables could interfere with the results of async query execution.
- Fixed a bug in `DataFrame.analytics.time_series_agg` function to handle multiple data points in same sliding interval.
- Fixed a bug that created inconsistent casing in field names of structured objects in iceberg schemas.

#### Deprecations

- Deprecated warnings will be triggered when using snowpark-python with Python 3.8. For more details, please refer to https://docs.snowflake.com/en/developer-guide/python-runtime-support-policy.

### Snowpark pandas API Updates

#### New Features

- Added support for `np.subtract`, `np.multiply`, `np.divide`, and `np.true_divide`.
- Added support for tracking usages of `__array_ufunc__`.
- Added numpy compatibility support for `np.float_power`, `np.mod`, `np.remainder`, `np.greater`, `np.greater_equal`, `np.less`, `np.less_equal`, `np.not_equal`, and `np.equal`.
- Added numpy compatibility support for `np.log`, `np.log2`, and `np.log10`
- Added support for `DataFrameGroupBy.bfill`, `SeriesGroupBy.bfill`, `DataFrameGroupBy.ffill`, and `SeriesGroupBy.ffill`.
- Added support for `on` parameter with `Resampler`.
- Added support for timedelta inputs in `value_counts()`.
- Added support for applying Snowpark Python function `snowflake_cortex_summarize`.
- Added support for `DataFrame.attrs` and `Series.attrs`.
- Added support for `DataFrame.style`.
- Added numpy compatibility support for `np.full_like`

#### Improvements

- Improved generated SQL query for `head` and `iloc` when the row key is a slice.
- Improved error message when passing an unknown timezone to `tz_convert` and `tz_localize` in `Series`, `DataFrame`, `Series.dt`, and `DatetimeIndex`.
- Improved documentation for `tz_convert` and `tz_localize` in `Series`, `DataFrame`, `Series.dt`, and `DatetimeIndex` to specify the supported timezone formats.
- Added additional kwargs support for `df.apply` and `series.apply` ( as well as `map` and `applymap` ) when using snowpark functions. This allows for some position independent compatibility between apply and functions where the first argument is not a pandas object.
- Improved generated SQL query for `iloc` and `iat` when the row key is a scalar.
- Removed all joins in `iterrows`.
- Improved documentation for `Series.map` to reflect the unsupported features.
- Added support for `np.may_share_memory` which is used internally by many scikit-learn functions. This method will always return false when called with a Snowpark pandas object.

#### Bug Fixes

- Fixed a bug where `DataFrame` and `Series` `pct_change()` would raise `TypeError` when input contained timedelta columns.
- Fixed a bug where `replace()` would sometimes propagate `Timedelta` types incorrectly through `replace()`. Instead raise `NotImplementedError` for `replace()` on `Timedelta`.
- Fixed a bug where `DataFrame` and `Series` `round()` would raise `AssertionError` for `Timedelta` columns. Instead raise `NotImplementedError` for `round()` on `Timedelta`.
- Fixed a bug where `reindex` fails when the new index is a Series with non-overlapping types from the original index.
- Fixed a bug where calling `__getitem__` on a DataFrameGroupBy object always returned a DataFrameGroupBy object if `as_index=False`.
- Fixed a bug where inserting timedelta values into an existing column would silently convert the values to integers instead of raising `NotImplementedError`.
- Fixed a bug where `DataFrame.shift()` on axis=0 and axis=1 would fail to propagate timedelta types.
- `DataFrame.abs()`, `DataFrame.__neg__()`, `DataFrame.stack()`, and `DataFrame.unstack()` now raise `NotImplementedError` for timedelta inputs instead of failing to propagate timedelta types.

### Snowpark Local Testing Updates

#### Bug Fixes

- Fixed a bug where `DataFrame.alias` raises `KeyError` for input column name.
- Fixed a bug where `to_csv` on Snowflake stage fails when data contains empty strings.

## 1.23.0 (2024-10-09)

### Snowpark Python API Updates

#### New Features

- Added the following new functions in `snowflake.snowpark.functions`:
  - `make_interval`
- Added support for using Snowflake Interval constants with `Window.range_between()` when the order by column is TIMESTAMP or DATE type.
- Added support for file writes. This feature is currently in private preview.
- Added `thread_id` to `QueryRecord` to track the thread id submitting the query history.
- Added support for `Session.stored_procedure_profiler`.

#### Improvements

#### Bug Fixes

- Fixed a bug where registering a stored procedure or UDxF with type hints would give a warning `'NoneType' has no len() when trying to read default values from function`.

### Snowpark pandas API Updates

#### New Features

- Added support for `TimedeltaIndex.mean` method.
- Added support for some cases of aggregating `Timedelta` columns on `axis=0` with `agg` or `aggregate`.
- Added support for `by`, `left_by`, `right_by`, `left_index`, and `right_index` for `pd.merge_asof`.
- Added support for passing parameter `include_describe` to `Session.query_history`.
- Added support for `DatetimeIndex.mean` and `DatetimeIndex.std` methods.
- Added support for `Resampler.asfreq`, `Resampler.indices`, `Resampler.nunique`, and `Resampler.quantile`.
- Added support for `resample` frequency `W`, `ME`, `YE` with `closed = "left"`.
- Added support for `DataFrame.rolling.corr` and `Series.rolling.corr` for `pairwise = False` and int `window`.
- Added support for string time-based `window` and `min_periods = None` for `Rolling`.
- Added support for `DataFrameGroupBy.fillna` and `SeriesGroupBy.fillna`.
- Added support for constructing `Series` and `DataFrame` objects with the lazy `Index` object as `data`, `index`, and `columns` arguments.
- Added support for constructing `Series` and `DataFrame` objects with `index` and `column` values not present in `DataFrame`/`Series` `data`.
- Added support for `pd.read_sas` (Uses native pandas for processing).
- Added support for applying `rolling().count()` and `expanding().count()` to `Timedelta` series and columns.
- Added support for `tz` in both `pd.date_range` and `pd.bdate_range`.
- Added support for `Series.items`.
- Added support for `errors="ignore"` in `pd.to_datetime`.
- Added support for `DataFrame.tz_localize` and `Series.tz_localize`.
- Added support for `DataFrame.tz_convert` and `Series.tz_convert`.
- Added support for applying Snowpark Python functions (e.g., `sin`) in `Series.map`, `Series.apply`, `DataFrame.apply` and `DataFrame.applymap`.

#### Improvements

- Improved `to_pandas` to persist the original timezone offset for TIMESTAMP_TZ type.
- Improved `dtype` results for TIMESTAMP_TZ type to show correct timezone offset.
- Improved `dtype` results for TIMESTAMP_LTZ type to show correct timezone.
- Improved error message when passing non-bool value to `numeric_only` for groupby aggregations.
- Removed unnecessary warning about sort algorithm in `sort_values`.
- Use SCOPED object for internal create temp tables. The SCOPED objects will be stored sproc scoped if created within stored sproc, otherwise will be session scoped, and the object will be automatically cleaned at the end of the scope.
- Improved warning messages for operations that lead to materialization with inadvertent slowness.
- Removed unnecessary warning message about `convert_dtype` in `Series.apply`.

#### Bug Fixes

- Fixed a bug where an `Index` object created from a `Series`/`DataFrame` incorrectly updates the `Series`/`DataFrame`'s index name after an inplace update has been applied to the original `Series`/`DataFrame`.
- Suppressed an unhelpful `SettingWithCopyWarning` that sometimes appeared when printing `Timedelta` columns.
- Fixed `inplace` argument for `Series` objects derived from other `Series` objects.
- Fixed a bug where `Series.sort_values` failed if series name overlapped with index column name.
- Fixed a bug where transposing a dataframe would map `Timedelta` index levels to integer column levels.
- Fixed a bug where `Resampler` methods on timedelta columns would produce integer results.
- Fixed a bug where `pd.to_numeric()` would leave `Timedelta` inputs as `Timedelta` instead of converting them to integers.
- Fixed `loc` set when setting a single row, or multiple rows, of a DataFrame with a Series value.

### Snowpark Local Testing Updates

#### Bug Fixes

- Fixed a bug where nullable columns were annotated wrongly.
- Fixed a bug where the `date_add` and `date_sub` functions failed for `NULL` values.
- Fixed a bug where `equal_null` could fail inside a merge statement.
- Fixed a bug where `row_number` could fail inside a Window function.
- Fixed a bug where updates could fail when the source is the result of a join.


## 1.22.1 (2024-09-11)
This is a re-release of 1.22.0. Please refer to the 1.22.0 release notes for detailed release content.


## 1.22.0 (2024-09-10)

### Snowpark Python API Updates

### New Features

- Added the following new functions in `snowflake.snowpark.functions`:
  - `array_remove`
  - `ln`

#### Improvements

- Improved documentation for `Session.write_pandas` by making `use_logical_type` option more explicit.
- Added support for specifying the following to `DataFrameWriter.save_as_table`:
  - `enable_schema_evolution`
  - `data_retention_time`
  - `max_data_extension_time`
  - `change_tracking`
  - `copy_grants`
  - `iceberg_config` A dicitionary that can hold the following iceberg configuration options:
      - `external_volume`
      - `catalog`
      - `base_location`
      - `catalog_sync`
      - `storage_serialization_policy`
- Added support for specifying the following to `DataFrameWriter.copy_into_table`:
  - `iceberg_config` A dicitionary that can hold the following iceberg configuration options:
      - `external_volume`
      - `catalog`
      - `base_location`
      - `catalog_sync`
      - `storage_serialization_policy`
- Added support for specifying the following parameters to `DataFrame.create_or_replace_dynamic_table`:
  - `mode`
  - `refresh_mode`
  - `initialize`
  - `clustering_keys`
  - `is_transient`
  - `data_retention_time`
  - `max_data_extension_time`

#### Bug Fixes

- Fixed a bug in `session.read.csv` that caused an error when setting `PARSE_HEADER = True` in an externally defined file format.
- Fixed a bug in query generation from set operations that allowed generation of duplicate queries when children have common subqueries.
- Fixed a bug in `session.get_session_stage` that referenced a non-existing stage after switching database or schema.
- Fixed a bug where calling `DataFrame.to_snowpark_pandas` without explicitly initializing the Snowpark pandas plugin caused an error.
- Fixed a bug where using the `explode` function in dynamic table creation caused a SQL compilation error due to improper boolean type casting on the `outer` parameter.

### Snowpark Local Testing Updates

#### New Features

- Added support for type coercion when passing columns as input to UDF calls.
- Added support for `Index.identical`.

#### Bug Fixes

- Fixed a bug where the truncate mode in `DataFrameWriter.save_as_table` incorrectly handled DataFrames containing only a subset of columns from the existing table.
- Fixed a bug where function `to_timestamp` does not set the default timezone of the column datatype.

### Snowpark pandas API Updates

#### New Features

- Added limited support for the `Timedelta` type, including the following features. Snowpark pandas will raise `NotImplementedError` for unsupported `Timedelta` use cases.
  - supporting tracking the Timedelta type through `copy`, `cache_result`, `shift`, `sort_index`, `assign`, `bfill`, `ffill`, `fillna`, `compare`, `diff`, `drop`, `dropna`, `duplicated`, `empty`, `equals`, `insert`, `isin`, `isna`, `items`, `iterrows`, `join`, `len`, `mask`, `melt`, `merge`, `nlargest`, `nsmallest`, `to_pandas`.
  - converting non-timedelta to timedelta via `astype`.
  - `NotImplementedError` will be raised for the rest of methods that do not support `Timedelta`.
  - support for subtracting two timestamps to get a Timedelta.
  - support indexing with Timedelta data columns.
  - support for adding or subtracting timestamps and `Timedelta`.
  - support for binary arithmetic between two `Timedelta` values.
  - support for binary arithmetic and comparisons between `Timedelta` values and numeric values.
  - support for lazy `TimedeltaIndex`.
  - support for `pd.to_timedelta`.
  - support for `GroupBy` aggregations `min`, `max`, `mean`, `idxmax`, `idxmin`, `std`, `sum`, `median`, `count`, `any`, `all`, `size`, `nunique`, `head`, `tail`, `aggregate`.
  - support for `GroupBy` filtrations `first` and `last`.
  - support for `TimedeltaIndex` attributes: `days`, `seconds`, `microseconds` and `nanoseconds`.
  - support for `diff` with timestamp columns on `axis=0` and `axis=1`
  - support for `TimedeltaIndex` methods: `ceil`, `floor` and `round`.
  - support for `TimedeltaIndex.total_seconds` method.
- Added support for index's arithmetic and comparison operators.
- Added support for `Series.dt.round`.
- Added documentation pages for `DatetimeIndex`.
- Added support for `Index.name`, `Index.names`, `Index.rename`, and `Index.set_names`.
- Added support for `Index.__repr__`.
- Added support for `DatetimeIndex.month_name` and `DatetimeIndex.day_name`.
- Added support for `Series.dt.weekday`, `Series.dt.time`, and `DatetimeIndex.time`.
- Added support for `Index.min` and `Index.max`.
- Added support for `pd.merge_asof`.
- Added support for `Series.dt.normalize` and `DatetimeIndex.normalize`.
- Added support for `Index.is_boolean`, `Index.is_integer`, `Index.is_floating`, `Index.is_numeric`, and `Index.is_object`.
- Added support for `DatetimeIndex.round`, `DatetimeIndex.floor` and `DatetimeIndex.ceil`.
- Added support for `Series.dt.days_in_month` and `Series.dt.daysinmonth`.
- Added support for `DataFrameGroupBy.value_counts` and `SeriesGroupBy.value_counts`.
- Added support for `Series.is_monotonic_increasing` and `Series.is_monotonic_decreasing`.
- Added support for `Index.is_monotonic_increasing` and `Index.is_monotonic_decreasing`.
- Added support for `pd.crosstab`.
- Added support for `pd.bdate_range` and included business frequency support (B, BME, BMS, BQE, BQS, BYE, BYS) for both `pd.date_range` and `pd.bdate_range`.
- Added support for lazy `Index` objects  as `labels` in `DataFrame.reindex` and `Series.reindex`.
- Added support for `Series.dt.days`, `Series.dt.seconds`, `Series.dt.microseconds`, and `Series.dt.nanoseconds`.
- Added support for creating a `DatetimeIndex` from an `Index` of numeric or string type.
- Added support for string indexing with `Timedelta` objects.
- Added support for `Series.dt.total_seconds` method.
- Added support for `DataFrame.apply(axis=0)`.
- Added support for `Series.dt.tz_convert` and `Series.dt.tz_localize`.
- Added support for `DatetimeIndex.tz_convert` and `DatetimeIndex.tz_localize`.

#### Improvements

- Improve concat, join performance when operations are performed on series coming from the same dataframe by avoiding unnecessary joins.
- Refactored `quoted_identifier_to_snowflake_type` to avoid making metadata queries if the types have been cached locally.
- Improved `pd.to_datetime` to handle all local input cases.
- Create a lazy index from another lazy index without pulling data to client.
- Raised `NotImplementedError` for Index bitwise operators.
- Display a more clear error message when `Index.names` is set to a non-like-like object.
- Raise a warning whenever MultiIndex values are pulled in locally.
- Improve warning message for `pd.read_snowflake` include the creation reason when temp table creation is triggered.
- Improve performance for `DataFrame.set_index`, or setting `DataFrame.index` or `Series.index` by avoiding checks require eager evaluation. As a consequence, when the new index that does not match the current `Series`/`DataFrame` object length, a `ValueError` is no longer raised. Instead, when the `Series`/`DataFrame` object is longer than the provided index, the `Series`/`DataFrame`'s new index is filled with `NaN` values for the "extra" elements. Otherwise, the extra values in the provided index are ignored.
- Properly raise `NotImplementedError` when ambiguous/nonexistent are non-string in `ceil`/`floor`/`round`.

#### Bug Fixes

- Stopped ignoring nanoseconds in `pd.Timedelta` scalars.
- Fixed AssertionError in tree of binary operations.
- Fixed bug in `Series.dt.isocalendar` using a named Series
- Fixed `inplace` argument for Series objects derived from DataFrame columns.
- Fixed a bug where `Series.reindex` and `DataFrame.reindex` did not update the result index's name correctly.
- Fixed a bug where `Series.take` did not error when `axis=1` was specified.


## 1.21.1 (2024-09-05)

### Snowpark Python API Updates

#### Bug Fixes

- Fixed a bug where using `to_pandas_batches` with async jobs caused an error due to improper handling of waiting for asynchronous query completion.

## 1.21.0 (2024-08-19)

### Snowpark Python API Updates

#### New Features

- Added support for `snowflake.snowpark.testing.assert_dataframe_equal` that is a utility function to check the equality of two Snowpark DataFrames.

#### Improvements

- Added support server side string size limitations.
- Added support to create and invoke stored procedures, UDFs and UDTFs with optional arguments.
- Added support for column lineage in the DataFrame.lineage.trace API.
- Added support for passing `INFER_SCHEMA` options to `DataFrameReader` via `INFER_SCHEMA_OPTIONS`.
- Added support for passing `parameters` parameter to `Column.rlike` and `Column.regexp`.
- Added support for automatically cleaning up temporary tables created by `df.cache_result()` in the current session, when the DataFrame is no longer referenced (i.e., gets garbage collected). It is still an experimental feature not enabled by default, and can be enabled by setting `session.auto_clean_up_temp_table_enabled` to `True`.
- Added support for string literals to the `fmt` parameter of `snowflake.snowpark.functions.to_date`.
- Added support for system$reference function.

#### Bug Fixes

- Fixed a bug where SQL generated for selecting `*` column has an incorrect subquery.
- Fixed a bug in `DataFrame.to_pandas_batches` where the iterator could throw an error if certain transformation is made to the pandas dataframe due to wrong isolation level.
- Fixed a bug in `DataFrame.lineage.trace` to split the quoted feature view's name and version correctly.
- Fixed a bug in `Column.isin` that caused invalid sql generation when passed an empty list.
- Fixed a bug that fails to raise NotImplementedError while setting cell with list like item.

### Snowpark Local Testing Updates

#### New Features

- Added support for the following APIs:
  - snowflake.snowpark.functions
    - `rank`
    - `dense_rank`
    - `percent_rank`
    - `cume_dist`
    - `ntile`
    - `datediff`
    - `array_agg`
  - snowflake.snowpark.column.Column.within_group
- Added support for parsing flags in regex statements for mocked plans. This maintains parity with the `rlike` and `regexp` changes above.

#### Bug Fixes

- Fixed a bug where Window Functions LEAD and LAG do not handle option `ignore_nulls` properly.
- Fixed a bug where values were not populated into the result DataFrame during the insertion of table merge operation.

#### Improvements

- Fix pandas FutureWarning about integer indexing.

### Snowpark pandas API Updates

#### New Features

- Added support for `DataFrame.backfill`, `DataFrame.bfill`, `Series.backfill`, and `Series.bfill`.
- Added support for `DataFrame.compare` and `Series.compare` with default parameters.
- Added support for `Series.dt.microsecond` and `Series.dt.nanosecond`.
- Added support for `Index.is_unique` and `Index.has_duplicates`.
- Added support for `Index.equals`.
- Added support for `Index.value_counts`.
- Added support for `Series.dt.day_name` and `Series.dt.month_name`.
- Added support for indexing on Index, e.g., `df.index[:10]`.
- Added support for `DataFrame.unstack` and `Series.unstack`.
- Added support for `DataFrame.asfreq` and `Series.asfreq`.
- Added support for `Series.dt.is_month_start` and `Series.dt.is_month_end`.
- Added support for `Index.all` and `Index.any`.
- Added support for `Series.dt.is_year_start` and `Series.dt.is_year_end`.
- Added support for `Series.dt.is_quarter_start` and `Series.dt.is_quarter_end`.
- Added support for lazy `DatetimeIndex`.
- Added support for `Series.argmax` and `Series.argmin`.
- Added support for `Series.dt.is_leap_year`.
- Added support for `DataFrame.items`.
- Added support for `Series.dt.floor` and `Series.dt.ceil`.
- Added support for `Index.reindex`.
- Added support for `DatetimeIndex` properties: `year`, `month`, `day`, `hour`, `minute`, `second`, `microsecond`,
    `nanosecond`, `date`, `dayofyear`, `day_of_year`, `dayofweek`, `day_of_week`, `weekday`, `quarter`,
    `is_month_start`, `is_month_end`, `is_quarter_start`, `is_quarter_end`, `is_year_start`, `is_year_end`
    and `is_leap_year`.
- Added support for `Resampler.fillna` and `Resampler.bfill`.
- Added limited support for the `Timedelta` type, including creating `Timedelta` columns and `to_pandas`.
- Added support for `Index.argmax` and `Index.argmin`.

#### Improvements

- Removed the public preview warning message when importing Snowpark pandas.
- Removed unnecessary count query from `SnowflakeQueryCompiler.is_series_like` method.
- `Dataframe.columns` now returns native pandas Index object instead of Snowpark Index object.
- Refactor and introduce `query_compiler` argument in `Index` constructor to create `Index` from query compiler.
- `pd.to_datetime` now returns a DatetimeIndex object instead of a Series object.
- `pd.date_range` now returns a DatetimeIndex object instead of a Series object.

#### Bug Fixes

- Made passing an unsupported aggregation function to `pivot_table` raise `NotImplementedError` instead of `KeyError`.
- Removed axis labels and callable names from error messages and telemetry about unsupported aggregations.
- Fixed AssertionError in `Series.drop_duplicates` and `DataFrame.drop_duplicates` when called after `sort_values`.
- Fixed a bug in `Index.to_frame` where the result frame's column name may be wrong where name is unspecified.
- Fixed a bug where some Index docstrings are ignored.
- Fixed a bug in `Series.reset_index(drop=True)` where the result name may be wrong.
- Fixed a bug in `Groupby.first/last` ordering by the correct columns in the underlying window expression.

## 1.20.0 (2024-07-17)

### Snowpark Python API Updates

#### Improvements

- Added distributed tracing using open telemetry APIs for table stored procedure function in `DataFrame`:
  - `_execute_and_get_query_id`
- Added support for the `arrays_zip` function.
- Improves performance for binary column expression and `df._in` by avoiding unnecessary cast for numeric values. You can enable this optimization by setting `session.eliminate_numeric_sql_value_cast_enabled = True`.
- Improved error message for `write_pandas` when the target table does not exist and `auto_create_table=False`.
- Added open telemetry tracing on UDxF functions in Snowpark.
- Added open telemetry tracing on stored procedure registration in Snowpark.
- Added a new optional parameter called `format_json` to the `Session.SessionBuilder.app_name` function that sets the app name in the `Session.query_tag` in JSON format. By default, this parameter is set to `False`.

#### Bug Fixes
- Fixed a bug where SQL generated for `lag(x, 0)` was incorrect and failed with error message `argument 1 to function LAG needs to be constant, found 'SYSTEM$NULL_TO_FIXED(null)'`.

### Snowpark Local Testing Updates

#### New Features

- Added support for the following APIs:
  - snowflake.snowpark.functions
    - random
- Added new parameters to `patch` function when registering a mocked function:
  - `distinct` allows an alternate function to be specified for when a sql function should be distinct.
  - `pass_column_index` passes a named parameter `column_index` to the mocked function that contains the pandas.Index for the input data.
  - `pass_row_index` passes a named parameter `row_index` to the mocked function that is the 0 indexed row number the function is currently operating on.
  - `pass_input_data` passes a named parameter `input_data` to the mocked function that contains the entire input dataframe for the current expression.
  - Added support for the `column_order` parameter to method `DataFrameWriter.save_as_table`.


#### Bug Fixes
- Fixed a bug that caused DecimalType columns to be incorrectly truncated to integer precision when used in BinaryExpressions.

### Snowpark pandas API Updates

#### New Features
- Added support for `DataFrameGroupBy.all`, `SeriesGroupBy.all`, `DataFrameGroupBy.any`, and `SeriesGroupBy.any`.
- Added support for `DataFrame.nlargest`, `DataFrame.nsmallest`, `Series.nlargest` and `Series.nsmallest`.
- Added support for `replace` and `frac > 1` in `DataFrame.sample` and `Series.sample`.
- Added support for `read_excel` (Uses local pandas for processing)
- Added support for `Series.at`, `Series.iat`, `DataFrame.at`, and `DataFrame.iat`.
- Added support for `Series.dt.isocalendar`.
- Added support for `Series.case_when` except when condition or replacement is callable.
- Added documentation pages for `Index` and its APIs.
- Added support for `DataFrame.assign`.
- Added support for `DataFrame.stack`.
- Added support for `DataFrame.pivot` and `pd.pivot`.
- Added support for `DataFrame.to_csv` and `Series.to_csv`.
- Added partial support for `Series.str.translate` where the values in the `table` are single-codepoint strings.
- Added support for `DataFrame.corr`.
- Allow `df.plot()` and `series.plot()` to be called, materializing the data into the local client
- Added support for `DataFrameGroupBy` and `SeriesGroupBy` aggregations `first` and `last`
- Added support for `DataFrameGroupBy.get_group`.
- Added support for `limit` parameter when `method` parameter is used in `fillna`.
- Added partial support for `Series.str.translate` where the values in the `table` are single-codepoint strings.
- Added support for `DataFrame.corr`.
- Added support for `DataFrame.equals` and `Series.equals`.
- Added support for `DataFrame.reindex` and `Series.reindex`.
- Added support for `Index.astype`.
- Added support for `Index.unique` and `Index.nunique`.
- Added support for `Index.sort_values`.

#### Bug Fixes
- Fixed an issue when using np.where and df.where when the scalar 'other' is the literal 0.
- Fixed a bug regarding precision loss when converting to Snowpark pandas `DataFrame` or `Series` with `dtype=np.uint64`.
- Fixed bug where `values` is set to `index` when `index` and `columns` contain all columns in DataFrame during `pivot_table`.

#### Improvements
- Added support for `Index.copy()`
- Added support for Index APIs: `dtype`, `values`, `item()`, `tolist()`, `to_series()` and `to_frame()`
- Expand support for DataFrames with no rows in `pd.pivot_table` and `DataFrame.pivot_table`.
- Added support for `inplace` parameter in `DataFrame.sort_index` and `Series.sort_index`.


## 1.19.0 (2024-06-25)

### Snowpark Python API Updates

#### New Features

- Added support for `to_boolean` function.
- Added documentation pages for Index and its APIs.

#### Bug Fixes

- Fixed a bug where python stored procedure with table return type fails when run in a task.
- Fixed a bug where df.dropna fails due to `RecursionError: maximum recursion depth exceeded` when the DataFrame has more than 500 columns.
- Fixed a bug where `AsyncJob.result("no_result")` doesn't wait for the query to finish execution.


### Snowpark Local Testing Updates

#### New Features

- Added support for the `strict` parameter when registering UDFs and Stored Procedures.

#### Bug Fixes

- Fixed a bug in convert_timezone that made the setting the source_timezone parameter return an error.
- Fixed a bug where creating DataFrame with empty data of type `DateType` raises `AttributeError`.
- Fixed a bug that table merge fails when update clause exists but no update takes place.
- Fixed a bug in mock implementation of `to_char` that raises `IndexError` when incoming column has nonconsecutive row index.
- Fixed a bug in handling of `CaseExpr` expressions that raises `IndexError` when incoming column has nonconsecutive row index.
- Fixed a bug in implementation of `Column.like` that raises `IndexError` when incoming column has nonconsecutive row index.

#### Improvements

- Added support for type coercion in the implementation of DataFrame.replace, DataFrame.dropna and the mock function `iff`.

### Snowpark pandas API Updates

#### New Features

- Added partial support for `DataFrame.pct_change` and `Series.pct_change` without the `freq` and `limit` parameters.
- Added support for `Series.str.get`.
- Added support for `Series.dt.dayofweek`, `Series.dt.day_of_week`, `Series.dt.dayofyear`, and `Series.dt.day_of_year`.
- Added support for `Series.str.__getitem__` (`Series.str[...]`).
- Added support for `Series.str.lstrip` and `Series.str.rstrip`.
- Added support for `DataFrameGroupBy.size` and `SeriesGroupBy.size`.
- Added support for `DataFrame.expanding` and `Series.expanding` for aggregations `count`, `sum`, `min`, `max`, `mean`, `std`, `var`, and `sem` with `axis=0`.
- Added support for `DataFrame.rolling` and `Series.rolling` for aggregation `count` with `axis=0`.
- Added support for `Series.str.match`.
- Added support for `DataFrame.resample` and `Series.resample` for aggregations `size`, `first`, and `last`.
- Added support for `DataFrameGroupBy.all`, `SeriesGroupBy.all`, `DataFrameGroupBy.any`, and `SeriesGroupBy.any`.
- Added support for `DataFrame.nlargest`, `DataFrame.nsmallest`, `Series.nlargest` and `Series.nsmallest`.
- Added support for `replace` and `frac > 1` in `DataFrame.sample` and `Series.sample`.
- Added support for `read_excel` (Uses local pandas for processing)
- Added support for `Series.at`, `Series.iat`, `DataFrame.at`, and `DataFrame.iat`.
- Added support for `Series.dt.isocalendar`.
- Added support for `Series.case_when` except when condition or replacement is callable.
- Added documentation pages for `Index` and its APIs.
- Added support for `DataFrame.assign`.
- Added support for `DataFrame.stack`.
- Added support for `DataFrame.pivot` and `pd.pivot`.
- Added support for `DataFrame.to_csv` and `Series.to_csv`.
- Added support for `Index.T`.

#### Bug Fixes

- Fixed a bug that causes output of GroupBy.aggregate's columns to be ordered incorrectly.
- Fixed a bug where `DataFrame.describe` on a frame with duplicate columns of differing dtypes could cause an error or incorrect results.
- Fixed a bug in `DataFrame.rolling` and `Series.rolling` so `window=0` now throws `NotImplementedError` instead of `ValueError`

#### Improvements

- Added support for named aggregations in `DataFrame.aggregate` and `Series.aggregate` with `axis=0`.
- `pd.read_csv` reads using the native pandas CSV parser, then uploads data to snowflake using parquet. This enables most of the parameters supported by `read_csv` including date parsing and numeric conversions. Uploading via parquet is roughly twice as fast as uploading via CSV.
- Initial work to support an `pd.Index` directly in Snowpark pandas. Support for `pd.Index` as a first-class component of Snowpark pandas is coming soon.
- Added a lazy index constructor and support for `len`, `shape`, `size`, `empty`, `to_pandas()` and `names`. For `df.index`, Snowpark pandas creates a lazy index object.
- For `df.columns`, Snowpark pandas supports a non-lazy version of an `Index` since the data is already stored locally.

## 1.18.0 (2024-05-28)

### Snowpark Python API Updates

#### Improvements

- Improved error message to remind users set `{"infer_schema": True}` when reading csv file without specifying its schema.
- Improved error handling for `Session.create_dataframe` when called with more than 512 rows and using `format` or `pyformat` `paramstyle`.

### Snowpark pandas API Updates

#### New Features

- Added `DataFrame.cache_result` and `Series.cache_result` methods for users to persist DataFrames and Series to a temporary table lasting the duration of the session to improve latency of subsequent operations.

#### Bug Fixes

#### Improvements

- Added partial support for `DataFrame.pivot_table` with no `index` parameter, as well as for `margins` parameter.
- Updated the signature of `DataFrame.shift`/`Series.shift`/`DataFrameGroupBy.shift`/`SeriesGroupBy.shift` to match pandas 2.2.1. Snowpark pandas does not yet support the newly-added `suffix` argument, or sequence values of `periods`.
- Re-added support for `Series.str.split`.

#### Bug Fixes

- Fixed how we support mixed columns for string methods (`Series.str.*`).

### Snowpark Local Testing Updates

#### New Features

- Added support for the following DataFrameReader read options to file formats `csv` and `json`:
  - PURGE
  - PATTERN
  - INFER_SCHEMA with value being `False`
  - ENCODING with value being `UTF8`
- Added support for `DataFrame.analytics.moving_agg` and `DataFrame.analytics.cumulative_agg_agg`.
- Added support for `if_not_exists` parameter during UDF and stored procedure registration.

#### Bug Fixes

- Fixed a bug that when processing time format, fractional second part is not handled properly.
- Fixed a bug that caused function calls on `*` to fail.
- Fixed a bug that prevented creation of map and struct type objects.
- Fixed a bug that function `date_add` was unable to handle some numeric types.
- Fixed a bug that `TimestampType` casting resulted in incorrect data.
- Fixed a bug that caused `DecimalType` data to have incorrect precision in some cases.
- Fixed a bug where referencing missing table or view raises confusing `IndexError`.
- Fixed a bug that mocked function `to_timestamp_ntz` can not handle None data.
- Fixed a bug that mocked UDFs handles output data of None improperly.
- Fixed a bug where `DataFrame.with_column_renamed` ignores attributes from parent DataFrames after join operations.
- Fixed a bug that integer precision of large value gets lost when converted to pandas DataFrame.
- Fixed a bug that the schema of datetime object is wrong when create DataFrame from a pandas DataFrame.
- Fixed a bug in the implementation of `Column.equal_nan` where null data is handled incorrectly.
- Fixed a bug where `DataFrame.drop` ignore attributes from parent DataFrames after join operations.
- Fixed a bug in mocked function `date_part` where Column type is set wrong.
- Fixed a bug where `DataFrameWriter.save_as_table` does not raise exceptions when inserting null data into non-nullable columns.
- Fixed a bug in the implementation of `DataFrameWriter.save_as_table` where
  - Append or Truncate fails when incoming data has different schema than existing table.
  - Truncate fails when incoming data does not specify columns that are nullable.

#### Improvements

- Removed dependency check for `pyarrow` as it is not used.
- Improved target type coverage of `Column.cast`, adding support for casting to boolean and all integral types.
- Aligned error experience when calling UDFs and stored procedures.
- Added appropriate error messages for `is_permanent` and `anonymous` options in UDFs and stored procedures registration to make it more clear that those features are not yet supported.
- File read operation with unsupported options and values now raises `NotImplementedError` instead of warnings and unclear error information.

## 1.17.0 (2024-05-21)

### Snowpark Python API Updates

#### New Features

- Added support to add a comment on tables and views using the functions listed below:
  - `DataFrameWriter.save_as_table`
  - `DataFrame.create_or_replace_view`
  - `DataFrame.create_or_replace_temp_view`
  - `DataFrame.create_or_replace_dynamic_table`

#### Improvements

- Improved error message to remind users to set `{"infer_schema": True}` when reading CSV file without specifying its schema.

### Snowpark pandas API Updates

#### New Features

- Start of Public Preview of Snowpark pandas API. Refer to the [Snowpark pandas API Docs](https://docs.snowflake.com/developer-guide/snowpark/python/snowpark-pandas) for more details.

### Snowpark Local Testing Updates

#### New Features

- Added support for NumericType and VariantType data conversion in the mocked function `to_timestamp_ltz`, `to_timestamp_ntz`, `to_timestamp_tz` and `to_timestamp`.
- Added support for DecimalType, BinaryType, ArrayType, MapType, TimestampType, DateType and TimeType data conversion in the mocked function `to_char`.
- Added support for the following APIs:
  - snowflake.snowpark.functions:
    - to_varchar
  - snowflake.snowpark.DataFrame:
    - pivot
  - snowflake.snowpark.Session:
    - cancel_all
- Introduced a new exception class `snowflake.snowpark.mock.exceptions.SnowparkLocalTestingException`.
- Added support for casting to FloatType

#### Bug Fixes

- Fixed a bug that stored procedure and UDF should not remove imports already in the `sys.path` during the clean-up step.
- Fixed a bug that when processing datetime format, the fractional second part is not handled properly.
- Fixed a bug that on Windows platform that file operations was unable to properly handle file separator in directory name.
- Fixed a bug that on Windows platform that when reading a pandas dataframe, IntervalType column with integer data can not be processed.
- Fixed a bug that prevented users from being able to select multiple columns with the same alias.
- Fixed a bug that `Session.get_current_[schema|database|role|user|account|warehouse]` returns upper-cased identifiers when identifiers are quoted.
- Fixed a bug that function `substr` and `substring` can not handle 0-based `start_expr`.

#### Improvements

- Standardized the error experience by raising `SnowparkLocalTestingException` in error cases which is on par with `SnowparkSQLException` raised in non-local execution.
- Improved error experience of `Session.write_pandas` method that `NotImplementError` will be raised when called.
- Aligned error experience with reusing a closed session in non-local execution.

## 1.16.0 (2024-05-07)

### New Features

- Support stored procedure register with packages given as Python modules.
- Added snowflake.snowpark.Session.lineage.trace to explore data lineage of snowfake objects.
- Added support for structured type schema parsing.

### Bug Fixes

- Fixed a bug when inferring schema, single quotes are added to stage files already have single quotes.

### Local Testing Updates

#### New Features

- Added support for StringType, TimestampType and VariantType data conversion in the mocked function `to_date`.
- Added support for the following APIs:
  - snowflake.snowpark.functions
    - get
    - concat
    - concat_ws

#### Bug Fixes

- Fixed a bug that caused `NaT` and `NaN` values to not be recognized.
- Fixed a bug where, when inferring a schema, single quotes were added to stage files that already had single quotes.
- Fixed a bug where `DataFrameReader.csv` was unable to handle quoted values containing a delimiter.
- Fixed a bug that when there is `None` value in an arithmetic calculation, the output should remain `None` instead of `math.nan`.
- Fixed a bug in function `sum` and `covar_pop` that when there is `math.nan` in the data, the output should also be `math.nan`.
- Fixed a bug that stage operation can not handle directories.
- Fixed a bug that `DataFrame.to_pandas` should take Snowflake numeric types with precision 38 as `int64`.

## 1.15.0 (2024-04-24)

### New Features

- Added `truncate` save mode in `DataFrameWrite` to overwrite existing tables by truncating the underlying table instead of dropping it.
- Added telemetry to calculate query plan height and number of duplicate nodes during collect operations.
- Added the functions below to unload data from a `DataFrame` into one or more files in a stage:
  - `DataFrame.write.json`
  - `DataFrame.write.csv`
  - `DataFrame.write.parquet`
- Added distributed tracing using open telemetry APIs for action functions in `DataFrame` and `DataFrameWriter`:
  - snowflake.snowpark.DataFrame:
    - collect
    - collect_nowait
    - to_pandas
    - count
    - show
  - snowflake.snowpark.DataFrameWriter:
    - save_as_table
- Added support for snow:// URLs to `snowflake.snowpark.Session.file.get` and `snowflake.snowpark.Session.file.get_stream`
- Added support to register stored procedures and UDxFs with a `comment`.
- UDAF client support is ready for public preview. Please stay tuned for the Snowflake announcement of UDAF public preview.
- Added support for dynamic pivot.  This feature is currently in private preview.

### Improvements

- Improved the generated query performance for both compilation and execution by converting duplicate subqueries to Common Table Expressions (CTEs). It is still an experimental feature not enabled by default, and can be enabled by setting `session.cte_optimization_enabled` to `True`.

### Bug Fixes

- Fixed a bug where `statement_params` was not passed to query executions that register stored procedures and user defined functions.
- Fixed a bug causing `snowflake.snowpark.Session.file.get_stream` to fail for quoted stage locations.
- Fixed a bug that an internal type hint in `utils.py` might raise AttributeError in case the underlying module can not be found.

### Local Testing Updates

#### New Features

- Added support for registering UDFs and stored procedures.
- Added support for the following APIs:
  - snowflake.snowpark.Session:
    - file.put
    - file.put_stream
    - file.get
    - file.get_stream
    - read.json
    - add_import
    - remove_import
    - get_imports
    - clear_imports
    - add_packages
    - add_requirements
    - clear_packages
    - remove_package
    - udf.register
    - udf.register_from_file
    - sproc.register
    - sproc.register_from_file
  - snowflake.snowpark.functions
    - current_database
    - current_session
    - date_trunc
    - object_construct
    - object_construct_keep_null
    - pow
    - sqrt
    - udf
    - sproc
- Added support for StringType, TimestampType and VariantType data conversion in the mocked function `to_time`.

#### Bug Fixes

- Fixed a bug that null filled columns for constant functions.
- Fixed a bug that implementation of to_object, to_array and to_binary to better handle null inputs.
- Fixed a bug that timestamp data comparison can not handle year beyond 2262.
- Fixed a bug that `Session.builder.getOrCreate` should return the created mock session.

## 1.14.0 (2024-03-20)

### New Features

- Added support for creating vectorized UDTFs with `process` method.
- Added support for dataframe functions:
  - to_timestamp_ltz
  - to_timestamp_ntz
  - to_timestamp_tz
  - locate
- Added support for ASOF JOIN type.
- Added support for the following local testing APIs:
  - snowflake.snowpark.functions:
    - to_double
    - to_timestamp
    - to_timestamp_ltz
    - to_timestamp_ntz
    - to_timestamp_tz
    - greatest
    - least
    - convert_timezone
    - dateadd
    - date_part
  - snowflake.snowpark.Session:
    - get_current_account
    - get_current_warehouse
    - get_current_role
    - use_schema
    - use_warehouse
    - use_database
    - use_role

### Bug Fixes

- Fixed a bug in `SnowflakePlanBuilder` that `save_as_table` does not filter column that name start with '$' and follow by number correctly.
- Fixed a bug that statement parameters may have no effect when resolving imports and packages.
- Fixed bugs in local testing:
  - LEFT ANTI and LEFT SEMI joins drop rows with null values.
  - DataFrameReader.csv incorrectly parses data when the optional parameter `field_optionally_enclosed_by` is specified.
  - Column.regexp only considers the first entry when `pattern` is a `Column`.
  - Table.update raises `KeyError` when updating null values in the rows.
  - VARIANT columns raise errors at `DataFrame.collect`.
  - `count_distinct` does not work correctly when counting.
  - Null values in integer columns raise `TypeError`.

### Improvements

- Added telemetry to local testing.
- Improved the error message of `DataFrameReader` to raise `FileNotFound` error when reading a path that does not exist or when there are no files under the path.

## 1.13.0 (2024-02-26)

### New Features

- Added support for an optional `date_part` argument in function `last_day`.
- `SessionBuilder.app_name` will set the query_tag after the session is created.
- Added support for the following local testing functions:
  - current_timestamp
  - current_date
  - current_time
  - strip_null_value
  - upper
  - lower
  - length
  - initcap

### Improvements

- Added cleanup logic at interpreter shutdown to close all active sessions.
- Closing sessions within stored procedures now is a no-op logging a warning instead of raising an error.

### Bug Fixes

- Fixed a bug in `DataFrame.to_local_iterator` where the iterator could yield wrong results if another query is executed before the iterator finishes due to wrong isolation level. For details, please see #945.
- Fixed a bug that truncated table names in error messages while running a plan with local testing enabled.
- Fixed a bug that `Session.range` returns empty result when the range is large.

## 1.12.1 (2024-02-08)

### Improvements

- Use `split_blocks=True` by default during `to_pandas` conversion, for optimal memory allocation. This parameter is passed to `pyarrow.Table.to_pandas`, which enables `PyArrow` to split the memory allocation into smaller, more manageable blocks instead of allocating a single contiguous block. This results in better memory management when dealing with larger datasets.

### Bug Fixes

- Fixed a bug in `DataFrame.to_pandas` that caused an error when evaluating on a Dataframe with an `IntergerType` column with null values.

## 1.12.0 (2024-01-30)

### New Features

- Exposed `statement_params` in `StoredProcedure.__call__`.
- Added two optional arguments to `Session.add_import`.
  - `chunk_size`: The number of bytes to hash per chunk of the uploaded files.
  - `whole_file_hash`: By default only the first chunk of the uploaded import is hashed to save time. When this is set to True each uploaded file is fully hashed instead.
- Added parameters `external_access_integrations` and `secrets` when creating a UDAF from Snowpark Python to allow integration with external access.
- Added a new method `Session.append_query_tag`. Allows an additional tag to be added to the current query tag by appending it as a comma separated value.
- Added a new method `Session.update_query_tag`. Allows updates to a JSON encoded dictionary query tag.
- `SessionBuilder.getOrCreate` will now attempt to replace the singleton it returns when token expiration has been detected.
- Added support for new functions in `snowflake.snowpark.functions`:
  - `array_except`
  - `create_map`
  - `sign`/`signum`
- Added the following functions to `DataFrame.analytics`:
  - Added the `moving_agg` function in `DataFrame.analytics` to enable moving aggregations like sums and averages with multiple window sizes.
  - Added the `cummulative_agg` function in `DataFrame.analytics` to enable commulative aggregations like sums and averages on multiple columns.
  - Added the `compute_lag` and `compute_lead` functions in `DataFrame.analytics` for enabling lead and lag calculations on multiple columns.
  - Added the `time_series_agg` function in `DataFrame.analytics` to enable time series aggregations like sums and averages with multiple time windows.

### Bug Fixes

- Fixed a bug in `DataFrame.na.fill` that caused Boolean values to erroneously override integer values.
- Fixed a bug in `Session.create_dataframe` where the Snowpark DataFrames created using pandas DataFrames were not inferring the type for timestamp columns correctly. The behavior is as follows:
  - Earlier timestamp columns without a timezone would be converted to nanosecond epochs and inferred as `LongType()`, but will now be correctly maintained as timestamp values and be inferred as `TimestampType(TimestampTimeZone.NTZ)`.
  - Earlier timestamp columns with a timezone would be inferred as `TimestampType(TimestampTimeZone.NTZ)` and loose timezone information but will now be correctly inferred as `TimestampType(TimestampTimeZone.LTZ)` and timezone information is retained correctly.
  - Set session parameter `PYTHON_SNOWPARK_USE_LOGICAL_TYPE_FOR_CREATE_DATAFRAME` to revert back to old behavior. It is recommended that you update your code to align with correct behavior because the parameter will be removed in the future.
- Fixed a bug that `DataFrame.to_pandas` gets decimal type when scale is not 0, and creates an object dtype in `pandas`. Instead, we cast the value to a float64 type.
- Fixed bugs that wrongly flattened the generated SQL when one of the following happens:
  - `DataFrame.filter()` is called after `DataFrame.sort().limit()`.
  - `DataFrame.sort()` or `filter()` is called on a DataFrame that already has a window function or sequence-dependent data generator column.
    For instance, `df.select("a", seq1().alias("b")).select("a", "b").sort("a")` won't flatten the sort clause anymore.
  - a window or sequence-dependent data generator column is used after `DataFrame.limit()`. For instance, `df.limit(10).select(row_number().over())` won't flatten the limit and select in the generated SQL.
- Fixed a bug where aliasing a DataFrame column raised an error when the DataFame was copied from another DataFrame with an aliased column. For instance,

  ```python
  df = df.select(col("a").alias("b"))
  df = copy(df)
  df.select(col("b").alias("c"))  # threw an error. Now it's fixed.
  ```

- Fixed a bug in `Session.create_dataframe` that the non-nullable field in a schema is not respected for boolean type. Note that this fix is only effective when the user has the privilege to create a temp table.
- Fixed a bug in SQL simplifier where non-select statements in `session.sql` dropped a SQL query when used with `limit()`.
- Fixed a bug that raised an exception when session parameter `ERROR_ON_NONDETERMINISTIC_UPDATE` is true.

### Behavior Changes (API Compatible)

- When parsing data types during a `to_pandas` operation, we rely on GS precision value to fix precision issues for large integer values. This may affect users where a column that was earlier returned as `int8` gets returned as `int64`. Users can fix this by explicitly specifying precision values for their return column.
- Aligned behavior for `Session.call` in case of table stored procedures where running `Session.call` would not trigger stored procedure unless a `collect()` operation was performed.
- `StoredProcedureRegistration` will now automatically add `snowflake-snowpark-python` as a package dependency. The added dependency will be on the client's local version of the library and an error is thrown if the server cannot support that version.

## 1.11.1 (2023-12-07)

### Bug Fixes

- Fixed a bug that numpy should not be imported at the top level of mock module.
- Added support for these new functions in `snowflake.snowpark.functions`:
  - `from_utc_timestamp`
  - `to_utc_timestamp`

## 1.11.0 (2023-12-05)

### New Features

- Add the `conn_error` attribute to `SnowflakeSQLException` that stores the whole underlying exception from `snowflake-connector-python`.
- Added support for `RelationalGroupedDataframe.pivot()` to access `pivot` in the following pattern `Dataframe.group_by(...).pivot(...)`.
- Added experimental feature: Local Testing Mode, which allows you to create and operate on Snowpark Python DataFrames locally without connecting to a Snowflake account. You can use the local testing framework to test your DataFrame operations locally, on your development machine or in a CI (continuous integration) pipeline, before deploying code changes to your account.

- Added support for `arrays_to_object` new functions in `snowflake.snowpark.functions`.
- Added support for the vector data type.

### Dependency Updates

- Bumped cloudpickle dependency to work with `cloudpickle==2.2.1`
- Updated ``snowflake-connector-python`` to `3.4.0`.

### Bug Fixes

- DataFrame column names quoting check now supports newline characters.
- Fix a bug where a DataFrame generated by `session.read.with_metadata` creates inconsistent table when doing `df.write.save_as_table`.

## 1.10.0 (2023-11-03)

### New Features

- Added support for managing case sensitivity in `DataFrame.to_local_iterator()`.
- Added support for specifying vectorized UDTF's input column names by using the optional parameter `input_names` in `UDTFRegistration.register/register_file` and `functions.pandas_udtf`. By default, `RelationalGroupedDataFrame.applyInPandas` will infer the column names from current dataframe schema.
- Add `sql_error_code` and `raw_message` attributes to `SnowflakeSQLException` when it is caused by a SQL exception.

### Bug Fixes

- Fixed a bug in `DataFrame.to_pandas()` where converting snowpark dataframes to pandas dataframes was losing precision on integers with more than 19 digits.
- Fixed a bug that `session.add_packages` can not handle requirement specifier that contains project name with underscore and version.
- Fixed a bug in `DataFrame.limit()` when `offset` is used and the parent `DataFrame` uses `limit`. Now the `offset` won't impact the parent DataFrame's `limit`.
- Fixed a bug in `DataFrame.write.save_as_table` where dataframes created from read api could not save data into snowflake because of invalid column name `$1`.

### Behavior change

- Changed the behavior of `date_format`:
  - The `format` argument changed from optional to required.
  - The returned result changed from a date object to a date-formatted string.
- When a window function, or a sequence-dependent data generator (`normal`, `zipf`, `uniform`, `seq1`, `seq2`, `seq4`, `seq8`) function is used, the sort and filter operation will no longer be flattened when generating the query.

## 1.9.0 (2023-10-13)

### New Features

- Added support for the Python 3.11 runtime environment.

### Dependency updates

- Added back the dependency of `typing-extensions`.

### Bug Fixes

- Fixed a bug where imports from permanent stage locations were ignored for temporary stored procedures, UDTFs, UDFs, and UDAFs.
- Revert back to using CTAS (create table as select) statement for `Dataframe.writer.save_as_table` which does not need insert permission for writing tables.

### New Features
- Support `PythonObjJSONEncoder` json-serializable objects for `ARRAY` and `OBJECT` literals.

## 1.8.0 (2023-09-14)

### New Features

- Added support for VOLATILE/IMMUTABLE keyword when registering UDFs.
- Added support for specifying clustering keys when saving dataframes using `DataFrame.save_as_table`.
- Accept `Iterable` objects input for `schema` when creating dataframes using `Session.create_dataframe`.
- Added the property `DataFrame.session` to return a `Session` object.
- Added the property `Session.session_id` to return an integer that represents session ID.
- Added the property `Session.connection` to return a `SnowflakeConnection` object .

- Added support for creating a Snowpark session from a configuration file or environment variables.

### Dependency updates

- Updated ``snowflake-connector-python`` to 3.2.0.

### Bug Fixes

- Fixed a bug where automatic package upload would raise `ValueError` even when compatible package version were added in `session.add_packages`.
- Fixed a bug where table stored procedures were not registered correctly when using `register_from_file`.
- Fixed a bug where dataframe joins failed with `invalid_identifier` error.
- Fixed a bug where `DataFrame.copy` disables SQL simplfier for the returned copy.
- Fixed a bug where `session.sql().select()` would fail if any parameters are specified to `session.sql()`

## 1.7.0 (2023-08-28)

### New Features

- Added parameters `external_access_integrations` and `secrets` when creating a UDF, UDTF or Stored Procedure from Snowpark Python to allow integration with external access.
- Added support for these new functions in `snowflake.snowpark.functions`:
  - `array_flatten`
  - `flatten`
- Added support for `apply_in_pandas` in `snowflake.snowpark.relational_grouped_dataframe`.
- Added support for replicating your local Python environment on Snowflake via `Session.replicate_local_environment`.

### Bug Fixes

- Fixed a bug where `session.create_dataframe` fails to properly set nullable columns where nullability was affected by order or data was given.
- Fixed a bug where `DataFrame.select` could not identify and alias columns in presence of table functions when output columns of table function overlapped with columns in dataframe.

### Behavior Changes

- When creating stored procedures, UDFs, UDTFs, UDAFs with parameter `is_permanent=False` will now create temporary objects even when `stage_name` is provided. The default value of `is_permanent` is `False` which is why if this value is not explicitly set to `True` for permanent objects, users will notice a change in behavior.
- `types.StructField` now enquotes column identifier by default.

## 1.6.1 (2023-08-02)

### New Features

- Added support for these new functions in `snowflake.snowpark.functions`:
  - `array_sort`
  - `sort_array`
  - `array_min`
  - `array_max`
  - `explode_outer`
- Added support for pure Python packages specified via `Session.add_requirements` or `Session.add_packages`. They are now usable in stored procedures and UDFs even if packages are not present on the Snowflake Anaconda channel.
  - Added Session parameter `custom_packages_upload_enabled` and `custom_packages_force_upload_enabled` to enable the support for pure Python packages feature mentioned above. Both parameters default to `False`.
- Added support for specifying package requirements by passing a Conda environment yaml file to `Session.add_requirements`.
- Added support for asynchronous execution of multi-query dataframes that contain binding variables.
- Added support for renaming multiple columns in `DataFrame.rename`.
- Added support for Geometry datatypes.
- Added support for `params` in `session.sql()` in stored procedures.
- Added support for user-defined aggregate functions (UDAFs). This feature is currently in private preview.
- Added support for vectorized UDTFs (user-defined table functions). This feature is currently in public preview.
- Added support for Snowflake Timestamp variants (i.e., `TIMESTAMP_NTZ`, `TIMESTAMP_LTZ`, `TIMESTAMP_TZ`)
  - Added `TimestampTimezone` as an argument in `TimestampType` constructor.
  - Added type hints `NTZ`, `LTZ`, `TZ` and `Timestamp` to annotate functions when registering UDFs.

### Improvements

- Removed redundant dependency `typing-extensions`.
- `DataFrame.cache_result` now creates temp table fully qualified names under current database and current schema.

### Bug Fixes

- Fixed a bug where type check happens on pandas before it is imported.
- Fixed a bug when creating a UDF from `numpy.ufunc`.
- Fixed a bug where `DataFrame.union` was not generating the correct `Selectable.schema_query` when SQL simplifier is enabled.

### Behavior Changes

- `DataFrameWriter.save_as_table` now respects the `nullable` field of the schema provided by the user or the inferred schema based on data from user input.

### Dependency updates

- Updated ``snowflake-connector-python`` to 3.0.4.

## 1.5.1 (2023-06-20)

### New Features

- Added support for the Python 3.10 runtime environment.

## 1.5.0 (2023-06-09)

### Behavior Changes

- Aggregation results, from functions such as `DataFrame.agg` and `DataFrame.describe`, no longer strip away non-printing characters from column names.

### New Features

- Added support for the Python 3.9 runtime environment.
- Added support for new functions in `snowflake.snowpark.functions`:
  - `array_generate_range`
  - `array_unique_agg`
  - `collect_set`
  - `sequence`
- Added support for registering and calling stored procedures with `TABLE` return type.
- Added support for parameter `length` in `StringType()` to specify the maximum number of characters that can be stored by the column.
- Added the alias `functions.element_at()` for `functions.get()`.
- Added the alias `Column.contains` for `functions.contains`.
- Added experimental feature `DataFrame.alias`.
- Added support for querying metadata columns from stage when creating `DataFrame` using `DataFrameReader`.
- Added support for `StructType.add` to append more fields to existing `StructType` objects.
- Added support for parameter `execute_as` in `StoredProcedureRegistration.register_from_file()` to specify stored procedure caller rights.

### Bug Fixes

- Fixed a bug where the `Dataframe.join_table_function` did not run all of the necessary queries to set up the join table function when SQL simplifier was enabled.
- Fixed type hint declaration for custom types - `ColumnOrName`, `ColumnOrLiteralStr`, `ColumnOrSqlExpr`, `LiteralType` and `ColumnOrLiteral` that were breaking `mypy` checks.
- Fixed a bug where `DataFrameWriter.save_as_table` and `DataFrame.copy_into_table` failed to parse fully qualified table names.

## 1.4.0 (2023-04-24)

### New Features

- Added support for `session.getOrCreate`.
- Added support for alias `Column.getField`.
- Added support for new functions in `snowflake.snowpark.functions`:
  - `date_add` and `date_sub` to make add and subtract operations easier.
  - `daydiff`
  - `explode`
  - `array_distinct`.
  - `regexp_extract`.
  - `struct`.
  - `format_number`.
  - `bround`.
  - `substring_index`
- Added parameter `skip_upload_on_content_match` when creating UDFs, UDTFs and stored procedures using `register_from_file` to skip uploading files to a stage if the same version of the files are already on the stage.
- Added support for `DataFrameWriter.save_as_table` method to take table names that contain dots.
- Flattened generated SQL when `DataFrame.filter()` or `DataFrame.order_by()` is followed by a projection statement (e.g. `DataFrame.select()`, `DataFrame.with_column()`).
- Added support for creating dynamic tables _(in private preview)_ using `Dataframe.create_or_replace_dynamic_table`.
- Added an optional argument `params` in `session.sql()` to support binding variables. Note that this is not supported in stored procedures yet.

### Bug Fixes

- Fixed a bug in `strtok_to_array` where an exception was thrown when a delimiter was passed in.
- Fixed a bug in `session.add_import` where the module had the same namespace as other dependencies.

## 1.3.0 (2023-03-28)

### New Features

- Added support for `delimiters` parameter in `functions.initcap()`.
- Added support for `functions.hash()` to accept a variable number of input expressions.
- Added API `Session.RuntimeConfig` for getting/setting/checking the mutability of any runtime configuration.
- Added support managing case sensitivity in `Row` results from `DataFrame.collect` using `case_sensitive` parameter.
- Added API `Session.conf` for getting, setting or checking the mutability of any runtime configuration.
- Added support for managing case sensitivity in `Row` results from `DataFrame.collect` using `case_sensitive` parameter.
- Added indexer support for `snowflake.snowpark.types.StructType`.
- Added a keyword argument `log_on_exception` to `Dataframe.collect` and `Dataframe.collect_no_wait` to optionally disable error logging for SQL exceptions.

### Bug Fixes

- Fixed a bug where a DataFrame set operation(`DataFrame.substract`, `DataFrame.union`, etc.) being called after another DataFrame set operation and `DataFrame.select` or `DataFrame.with_column` throws an exception.
- Fixed a bug where chained sort statements are overwritten by the SQL simplifier.

### Improvements

- Simplified JOIN queries to use constant subquery aliases (`SNOWPARK_LEFT`, `SNOWPARK_RIGHT`) by default. Users can disable this at runtime with `session.conf.set('use_constant_subquery_alias', False)` to use randomly generated alias names instead.
- Allowed specifying statement parameters in `session.call()`.
- Enabled the uploading of large pandas DataFrames in stored procedures by defaulting to a chunk size of 100,000 rows.

## 1.2.0 (2023-03-02)

### New Features

- Added support for displaying source code as comments in the generated scripts when registering stored procedures. This
  is enabled by default, turn off by specifying `source_code_display=False` at registration.
- Added a parameter `if_not_exists` when creating a UDF, UDTF or Stored Procedure from Snowpark Python to ignore creating the specified function or procedure if it already exists.
- Accept integers when calling `snowflake.snowpark.functions.get` to extract value from array.
- Added `functions.reverse` in functions to open access to Snowflake built-in function
  [reverse](https://docs.snowflake.com/en/sql-reference/functions/reverse).
- Added parameter `require_scoped_url` in snowflake.snowflake.files.SnowflakeFile.open() `(in Private Preview)` to replace `is_owner_file` is marked for deprecation.

### Bug Fixes

- Fixed a bug that overwrote `paramstyle` to `qmark` when creating a Snowpark session.
- Fixed a bug where `df.join(..., how="cross")` fails with `SnowparkJoinException: (1112): Unsupported using join type 'Cross'`.
- Fixed a bug where querying a `DataFrame` column created from chained function calls used a wrong column name.

## 1.1.0 (2023-01-26)

### New Features:

- Added `asc`, `asc_nulls_first`, `asc_nulls_last`, `desc`, `desc_nulls_first`, `desc_nulls_last`, `date_part` and `unix_timestamp` in functions.
- Added the property `DataFrame.dtypes` to return a list of column name and data type pairs.
- Added the following aliases:
  - `functions.expr()` for `functions.sql_expr()`.
  - `functions.date_format()` for `functions.to_date()`.
  - `functions.monotonically_increasing_id()` for `functions.seq8()`
  - `functions.from_unixtime()` for `functions.to_timestamp()`

### Bug Fixes:

- Fixed a bug in SQL simplifier that didn’t handle Column alias and join well in some cases. See https://github.com/snowflakedb/snowpark-python/issues/658 for details.
- Fixed a bug in SQL simplifier that generated wrong column names for function calls, NaN and INF.

### Improvements

- The session parameter `PYTHON_SNOWPARK_USE_SQL_SIMPLIFIER` is `True` after Snowflake 7.3 was released. In snowpark-python, `session.sql_simplifier_enabled` reads the value of `PYTHON_SNOWPARK_USE_SQL_SIMPLIFIER` by default, meaning that the SQL simplfier is enabled by default after the Snowflake 7.3 release. To turn this off, set `PYTHON_SNOWPARK_USE_SQL_SIMPLIFIER` in Snowflake to `False` or run `session.sql_simplifier_enabled = False` from Snowpark. It is recommended to use the SQL simplifier because it helps to generate more concise SQL.

## 1.0.0 (2022-11-01)

### New Features

- Added `Session.generator()` to create a new `DataFrame` using the Generator table function.
- Added a parameter `secure` to the functions that create a secure UDF or UDTF.

## 0.12.0 (2022-10-14)

### New Features

- Added new APIs for async job:
  - `Session.create_async_job()` to create an `AsyncJob` instance from a query id.
  - `AsyncJob.result()` now accepts argument `result_type` to return the results in different formats.
  - `AsyncJob.to_df()` returns a `DataFrame` built from the result of this asynchronous job.
  - `AsyncJob.query()` returns the SQL text of the executed query.
- `DataFrame.agg()` and `RelationalGroupedDataFrame.agg()` now accept variable-length arguments.
- Added parameters `lsuffix` and `rsuffix` to `DataFram.join()` and `DataFrame.cross_join()` to conveniently rename overlapping columns.
- Added `Table.drop_table()` so you can drop the temp table after `DataFrame.cache_result()`. `Table` is also a context manager so you can use the `with` statement to drop the cache temp table after use.
- Added `Session.use_secondary_roles()`.
- Added functions `first_value()` and `last_value()`. (contributed by @chasleslr)
- Added `on` as an alias for `using_columns` and `how` as an alias for `join_type` in `DataFrame.join()`.

### Bug Fixes

- Fixed a bug in `Session.create_dataframe()` that raised an error when `schema` names had special characters.
- Fixed a bug in which options set in `Session.read.option()` were not passed to `DataFrame.copy_into_table()` as default values.
- Fixed a bug in which `DataFrame.copy_into_table()` raises an error when a copy option has single quotes in the value.

## 0.11.0 (2022-09-28)

### Behavior Changes

- `Session.add_packages()` now raises `ValueError` when the version of a package cannot be found in Snowflake Anaconda channel. Previously, `Session.add_packages()` succeeded, and a `SnowparkSQLException` exception was raised later in the UDF/SP registration step.

### New Features:

- Added method `FileOperation.get_stream()` to support downloading stage files as stream.
- Added support in `functions.ntiles()` to accept int argument.
- Added the following aliases:
  - `functions.call_function()` for `functions.call_builtin()`.
  - `functions.function()` for `functions.builtin()`.
  - `DataFrame.order_by()` for `DataFrame.sort()`
  - `DataFrame.orderBy()` for `DataFrame.sort()`
- Improved `DataFrame.cache_result()` to return a more accurate `Table` class instead of a `DataFrame` class.
- Added support to allow `session` as the first argument when calling `StoredProcedure`.

### Improvements

- Improved nested query generation by flattening queries when applicable.
  - This improvement could be enabled by setting `Session.sql_simplifier_enabled = True`.
  - `DataFrame.select()`, `DataFrame.with_column()`, `DataFrame.drop()` and other select-related APIs have more flattened SQLs.
  - `DataFrame.union()`, `DataFrame.union_all()`, `DataFrame.except_()`, `DataFrame.intersect()`, `DataFrame.union_by_name()` have flattened SQLs generated when multiple set operators are chained.
- Improved type annotations for async job APIs.

### Bug Fixes

- Fixed a bug in which `Table.update()`, `Table.delete()`, `Table.merge()` try to reference a temp table that does not exist.

## 0.10.0 (2022-09-16)

### New Features:

- Added experimental APIs for evaluating Snowpark dataframes with asynchronous queries:
  - Added keyword argument `block` to the following action APIs on Snowpark dataframes (which execute queries) to allow asynchronous evaluations:
    - `DataFrame.collect()`, `DataFrame.to_local_iterator()`, `DataFrame.to_pandas()`, `DataFrame.to_pandas_batches()`, `DataFrame.count()`, `DataFrame.first()`.
    - `DataFrameWriter.save_as_table()`, `DataFrameWriter.copy_into_location()`.
    - `Table.delete()`, `Table.update()`, `Table.merge()`.
  - Added method `DataFrame.collect_nowait()` to allow asynchronous evaluations.
  - Added class `AsyncJob` to retrieve results from asynchronously executed queries and check their status.
- Added support for `table_type` in `Session.write_pandas()`. You can now choose from these `table_type` options: `"temporary"`, `"temp"`, and `"transient"`.
- Added support for using Python structured data (`list`, `tuple` and `dict`) as literal values in Snowpark.
- Added keyword argument `execute_as` to `functions.sproc()` and `session.sproc.register()` to allow registering a stored procedure as a caller or owner.
- Added support for specifying a pre-configured file format when reading files from a stage in Snowflake.

### Improvements:

- Added support for displaying details of a Snowpark session.

### Bug Fixes:

- Fixed a bug in which `DataFrame.copy_into_table()` and `DataFrameWriter.save_as_table()` mistakenly created a new table if the table name is fully qualified, and the table already exists.

### Deprecations:

- Deprecated keyword argument `create_temp_table` in `Session.write_pandas()`.
- Deprecated invoking UDFs using arguments wrapped in a Python list or tuple. You can use variable-length arguments without a list or tuple.

### Dependency updates

- Updated ``snowflake-connector-python`` to 2.7.12.

## 0.9.0 (2022-08-30)

### New Features:

- Added support for displaying source code as comments in the generated scripts when registering UDFs.
  This feature is turned on by default. To turn it off, pass the new keyword argument `source_code_display` as `False` when calling `register()` or `@udf()`.
- Added support for calling table functions from `DataFrame.select()`, `DataFrame.with_column()` and `DataFrame.with_columns()` which now take parameters of type `table_function.TableFunctionCall` for columns.
- Added keyword argument `overwrite` to `session.write_pandas()` to allow overwriting contents of a Snowflake table with that of a pandas DataFrame.
- Added keyword argument `column_order` to `df.write.save_as_table()` to specify the matching rules when inserting data into table in append mode.
- Added method `FileOperation.put_stream()` to upload local files to a stage via file stream.
- Added methods `TableFunctionCall.alias()` and `TableFunctionCall.as_()` to allow aliasing the names of columns that come from the output of table function joins.
- Added function `get_active_session()` in module `snowflake.snowpark.context` to get the current active Snowpark session.

### Bug Fixes:

- Fixed a bug in which batch insert should not raise an error when `statement_params` is not passed to the function.
- Fixed a bug in which column names should be quoted when `session.create_dataframe()` is called with dicts and a given schema.
- Fixed a bug in which creation of table should be skipped if the table already exists and is in append mode when calling `df.write.save_as_table()`.
- Fixed a bug in which third-party packages with underscores cannot be added when registering UDFs.

### Improvements:

- Improved function `function.uniform()` to infer the types of inputs `max_` and `min_` and cast the limits to `IntegerType` or `FloatType` correspondingly.

## 0.8.0 (2022-07-22)

### New Features:

- Added keyword only argument `statement_params` to the following methods to allow for specifying statement level parameters:
  - `collect`, `to_local_iterator`, `to_pandas`, `to_pandas_batches`,
    `count`, `copy_into_table`, `show`, `create_or_replace_view`, `create_or_replace_temp_view`, `first`, `cache_result`
    and `random_split` on class `snowflake.snowpark.Dateframe`.
  - `update`, `delete` and `merge` on class `snowflake.snowpark.Table`.
  - `save_as_table` and `copy_into_location` on class `snowflake.snowpark.DataFrameWriter`.
  - `approx_quantile`, `statement_params`, `cov` and `crosstab` on class `snowflake.snowpark.DataFrameStatFunctions`.
  - `register` and `register_from_file` on class `snowflake.snowpark.udf.UDFRegistration`.
  - `register` and `register_from_file` on class `snowflake.snowpark.udtf.UDTFRegistration`.
  - `register` and `register_from_file` on class `snowflake.snowpark.stored_procedure.StoredProcedureRegistration`.
  - `udf`, `udtf` and `sproc` in `snowflake.snowpark.functions`.
- Added support for `Column` as an input argument to `session.call()`.
- Added support for `table_type` in `df.write.save_as_table()`. You can now choose from these `table_type` options: `"temporary"`, `"temp"`, and `"transient"`.

### Improvements:

- Added validation of object name in `session.use_*` methods.
- Updated the query tag in SQL to escape it when it has special characters.
- Added a check to see if Anaconda terms are acknowledged when adding missing packages.

### Bug Fixes:

- Fixed the limited length of the string column in `session.create_dataframe()`.
- Fixed a bug in which `session.create_dataframe()` mistakenly converted 0 and `False` to `None` when the input data was only a list.
- Fixed a bug in which calling `session.create_dataframe()` using a large local dataset sometimes created a temp table twice.
- Aligned the definition of `function.trim()` with the SQL function definition.
- Fixed an issue where snowpark-python would hang when using the Python system-defined (built-in function) `sum` vs. the Snowpark `function.sum()`.

### Deprecations:

- Deprecated keyword argument `create_temp_table` in `df.write.save_as_table()`.

## 0.7.0 (2022-05-25)

### New Features:

- Added support for user-defined table functions (UDTFs).
  - Use function `snowflake.snowpark.functions.udtf()` to register a UDTF, or use it as a decorator to register the UDTF.
    - You can also use `Session.udtf.register()` to register a UDTF.
  - Use `Session.udtf.register_from_file()` to register a UDTF from a Python file.
- Updated APIs to query a table function, including both Snowflake built-in table functions and UDTFs.
  - Use function `snowflake.snowpark.functions.table_function()` to create a callable representing a table function and use it to call the table function in a query.
  - Alternatively, use function `snowflake.snowpark.functions.call_table_function()` to call a table function.
  - Added support for `over` clause that specifies `partition by` and `order by` when lateral joining a table function.
  - Updated `Session.table_function()` and `DataFrame.join_table_function()` to accept `TableFunctionCall` instances.

### Breaking Changes:

- When creating a function with `functions.udf()` and `functions.sproc()`, you can now specify an empty list for the `imports` or `packages` argument to indicate that no import or package is used for this UDF or stored procedure. Previously, specifying an empty list meant that the function would use session-level imports or packages.
- Improved the `__repr__` implementation of data types in `types.py`. The unused `type_name` property has been removed.
- Added a Snowpark-specific exception class for SQL errors. This replaces the previous `ProgrammingError` from the Python connector.

### Improvements:

- Added a lock to a UDF or UDTF when it is called for the first time per thread.
- Improved the error message for pickling errors that occurred during UDF creation.
- Included the query ID when logging the failed query.

### Bug Fixes:

- Fixed a bug in which non-integral data (such as timestamps) was occasionally converted to integer when calling `DataFrame.to_pandas()`.
- Fixed a bug in which `DataFrameReader.parquet()` failed to read a parquet file when its column contained spaces.
- Fixed a bug in which `DataFrame.copy_into_table()` failed when the dataframe is created by reading a file with inferred schemas.

### Deprecations

`Session.flatten()` and `DataFrame.flatten()`.

### Dependency Updates:

- Restricted the version of `cloudpickle` <= `2.0.0`.

## 0.6.0 (2022-04-27)

### New Features:

- Added support for vectorized UDFs with the input as a pandas DataFrame or pandas Series and the output as a pandas Series. This improves the performance of UDFs in Snowpark.
- Added support for inferring the schema of a DataFrame by default when it is created by reading a Parquet, Avro, or ORC file in the stage.
- Added functions `current_session()`, `current_statement()`, `current_user()`, `current_version()`, `current_warehouse()`, `date_from_parts()`, `date_trunc()`, `dayname()`, `dayofmonth()`, `dayofweek()`, `dayofyear()`, `grouping()`, `grouping_id()`, `hour()`, `last_day()`, `minute()`, `next_day()`, `previous_day()`, `second()`, `month()`, `monthname()`, `quarter()`, `year()`, `current_database()`, `current_role()`, `current_schema()`, `current_schemas()`, `current_region()`, `current_avaliable_roles()`, `add_months()`, `any_value()`, `bitnot()`, `bitshiftleft()`, `bitshiftright()`, `convert_timezone()`, `uniform()`, `strtok_to_array()`, `sysdate()`, `time_from_parts()`,  `timestamp_from_parts()`, `timestamp_ltz_from_parts()`, `timestamp_ntz_from_parts()`, `timestamp_tz_from_parts()`, `weekofyear()`, `percentile_cont()` to `snowflake.snowflake.functions`.

### Breaking Changes:

- Expired deprecations:
  - Removed the following APIs that were deprecated in 0.4.0: `DataFrame.groupByGroupingSets()`, `DataFrame.naturalJoin()`, `DataFrame.joinTableFunction`, `DataFrame.withColumns()`, `Session.getImports()`, `Session.addImport()`, `Session.removeImport()`, `Session.clearImports()`, `Session.getSessionStage()`, `Session.getDefaultDatabase()`, `Session.getDefaultSchema()`, `Session.getCurrentDatabase()`, `Session.getCurrentSchema()`, `Session.getFullyQualifiedCurrentSchema()`.

### Improvements:

- Added support for creating an empty `DataFrame` with a specific schema using the `Session.create_dataframe()` method.
- Changed the logging level from `INFO` to `DEBUG` for several logs (e.g., the executed query) when evaluating a dataframe.
- Improved the error message when failing to create a UDF due to pickle errors.

### Bug Fixes:

- Removed pandas hard dependencies in the `Session.create_dataframe()` method.

### Dependency Updates:

- Added `typing-extension` as a new dependency with the version >= `4.1.0`.

## 0.5.0 (2022-03-22)

### New Features

- Added stored procedures API.
  - Added `Session.sproc` property and `sproc()` to `snowflake.snowpark.functions`, so you can register stored procedures.
  - Added `Session.call` to call stored procedures by name.
- Added `UDFRegistration.register_from_file()` to allow registering UDFs from Python source files or zip files directly.
- Added `UDFRegistration.describe()` to describe a UDF.
- Added `DataFrame.random_split()` to provide a way to randomly split a dataframe.
- Added functions `md5()`, `sha1()`, `sha2()`, `ascii()`, `initcap()`, `length()`, `lower()`, `lpad()`, `ltrim()`, `rpad()`, `rtrim()`, `repeat()`, `soundex()`, `regexp_count()`, `replace()`, `charindex()`, `collate()`, `collation()`, `insert()`, `left()`, `right()`, `endswith()` to `snowflake.snowpark.functions`.
- Allowed `call_udf()` to accept literal values.
- Provided a `distinct` keyword in `array_agg()`.

### Bug Fixes:

- Fixed an issue that caused `DataFrame.to_pandas()` to have a string column if `Column.cast(IntegerType())` was used.
- Fixed a bug in `DataFrame.describe()` when there is more than one string column.

## 0.4.0 (2022-02-15)

### New Features

- You can now specify which Anaconda packages to use when defining UDFs.
  - Added `add_packages()`, `get_packages()`, `clear_packages()`, and `remove_package()`, to class `Session`.
  - Added `add_requirements()` to `Session` so you can use a requirements file to specify which packages this session will use.
  - Added parameter `packages` to function `snowflake.snowpark.functions.udf()` and method `UserDefinedFunction.register()` to indicate UDF-level Anaconda package dependencies when creating a UDF.
  - Added parameter `imports` to `snowflake.snowpark.functions.udf()` and `UserDefinedFunction.register()` to specify UDF-level code imports.
- Added a parameter `session` to function `udf()` and `UserDefinedFunction.register()` so you can specify which session to use to create a UDF if you have multiple sessions.
- Added types `Geography` and `Variant` to `snowflake.snowpark.types` to be used as type hints for Geography and Variant data when defining a UDF.
- Added support for Geography geoJSON data.
- Added `Table`, a subclass of `DataFrame` for table operations:
  - Methods `update` and `delete` update and delete rows of a table in Snowflake.
  - Method `merge` merges data from a `DataFrame` to a `Table`.
  - Override method `DataFrame.sample()` with an additional parameter `seed`, which works on tables but not on view and sub-queries.
- Added `DataFrame.to_local_iterator()` and `DataFrame.to_pandas_batches()` to allow getting results from an iterator when the result set returned from the Snowflake database is too large.
- Added `DataFrame.cache_result()` for caching the operations performed on a `DataFrame` in a temporary table.
  Subsequent operations on the original `DataFrame` have no effect on the cached result `DataFrame`.
- Added property `DataFrame.queries` to get SQL queries that will be executed to evaluate the `DataFrame`.
- Added `Session.query_history()` as a context manager to track SQL queries executed on a session, including all SQL queries to evaluate `DataFrame`s created from a session. Both query ID and query text are recorded.
- You can now create a `Session` instance from an existing established `snowflake.connector.SnowflakeConnection`. Use parameter `connection` in `Session.builder.configs()`.
- Added `use_database()`, `use_schema()`, `use_warehouse()`, and `use_role()` to class `Session` to switch database/schema/warehouse/role after a session is created.
- Added `DataFrameWriter.copy_into_table()` to unload a `DataFrame` to stage files.
- Added `DataFrame.unpivot()`.
- Added `Column.within_group()` for sorting the rows by columns with some aggregation functions.
- Added functions `listagg()`, `mode()`, `div0()`, `acos()`, `asin()`, `atan()`, `atan2()`, `cos()`, `cosh()`, `sin()`, `sinh()`, `tan()`, `tanh()`, `degrees()`, `radians()`, `round()`, `trunc()`, and `factorial()` to `snowflake.snowflake.functions`.
- Added an optional argument `ignore_nulls` in function `lead()` and `lag()`.
- The `condition` parameter of function `when()` and `iff()` now accepts SQL expressions.

### Improvements

- All function and method names have been renamed to use the snake case naming style, which is more Pythonic. For convenience, some camel case names are kept as aliases to the snake case APIs. It is recommended to use the snake case APIs.
  - Deprecated these methods on class `Session` and replaced them with their snake case equivalents: `getImports()`, `addImports()`, `removeImport()`, `clearImports()`, `getSessionStage()`, `getDefaultSchema()`, `getDefaultSchema()`, `getCurrentDatabase()`, `getFullyQualifiedCurrentSchema()`.
  - Deprecated these methods on class `DataFrame` and replaced them with their snake case equivalents: `groupingByGroupingSets()`, `naturalJoin()`, `withColumns()`, `joinTableFunction()`.
- Property `DataFrame.columns` is now consistent with `DataFrame.schema.names` and the Snowflake database `Identifier Requirements`.
- `Column.__bool__()` now raises a `TypeError`. This will ban the use of logical operators `and`, `or`, `not` on `Column` object, for instance `col("a") > 1 and col("b") > 2` will raise the `TypeError`. Use `(col("a") > 1) & (col("b") > 2)` instead.
- Changed `PutResult` and `GetResult` to subclass `NamedTuple`.
- Fixed a bug which raised an error when the local path or stage location has a space or other special characters.
- Changed `DataFrame.describe()` so that non-numeric and non-string columns are ignored instead of raising an exception.

### Dependency updates

- Updated ``snowflake-connector-python`` to 2.7.4.

## 0.3.0 (2022-01-09)

### New Features

- Added `Column.isin()`, with an alias `Column.in_()`.
- Added `Column.try_cast()`, which is a special version of `cast()`. It tries to cast a string expression to other types and returns `null` if the cast is not possible.
- Added `Column.startswith()` and `Column.substr()` to process string columns.
- `Column.cast()` now also accepts a `str` value to indicate the cast type in addition to a `DataType` instance.
- Added `DataFrame.describe()` to summarize stats of a `DataFrame`.
- Added `DataFrame.explain()` to print the query plan of a `DataFrame`.
- `DataFrame.filter()` and `DataFrame.select_expr()` now accepts a sql expression.
- Added a new `bool` parameter `create_temp_table` to methods `DataFrame.saveAsTable()` and `Session.write_pandas()` to optionally create a temp table.
- Added `DataFrame.minus()` and `DataFrame.subtract()` as aliases to `DataFrame.except_()`.
- Added `regexp_replace()`, `concat()`, `concat_ws()`, `to_char()`, `current_timestamp()`, `current_date()`, `current_time()`, `months_between()`, `cast()`, `try_cast()`, `greatest()`, `least()`, and `hash()` to module `snowflake.snowpark.functions`.

### Bug Fixes

- Fixed an issue where `Session.createDataFrame(pandas_df)` and `Session.write_pandas(pandas_df)` raise an exception when the `pandas DataFrame` has spaces in the column name.
- `DataFrame.copy_into_table()` sometimes prints an `error` level log entry while it actually works. It's fixed now.
- Fixed an API docs issue where some `DataFrame` APIs are missing from the docs.

### Dependency updates

- Update ``snowflake-connector-python`` to 2.7.2, which upgrades ``pyarrow`` dependency to 6.0.x. Refer to the [python connector 2.7.2 release notes](https://pypi.org/project/snowflake-connector-python/2.7.2/) for more details.

## 0.2.0 (2021-12-02)

### New Features

- Updated the `Session.createDataFrame()` method for creating a `DataFrame` from a pandas DataFrame.
- Added the `Session.write_pandas()` method for writing a `pandas DataFrame` to a table in Snowflake and getting a `Snowpark DataFrame` object back.
- Added new classes and methods for calling window functions.
- Added the new functions `cume_dist()`, to find the cumulative distribution of a value with regard to other values within a window partition,
  and `row_number()`, which returns a unique row number for each row within a window partition.
- Added functions for computing statistics for DataFrames in the `DataFrameStatFunctions` class.
- Added functions for handling missing values in a DataFrame in the `DataFrameNaFunctions` class.
- Added new methods `rollup()`, `cube()`, and `pivot()` to the `DataFrame` class.
- Added the `GroupingSets` class, which you can use with the DataFrame groupByGroupingSets method to perform a SQL GROUP BY GROUPING SETS.
- Added the new `FileOperation(session)`
  class that you can use to upload and download files to and from a stage.
- Added the `DataFrame.copy_into_table()`
  method for loading data from files in a stage into a table.
- In CASE expressions, the functions `when()` and `otherwise()`
  now accept Python types in addition to `Column` objects.
- When you register a UDF you can now optionally set the `replace` parameter to `True` to overwrite an existing UDF with the same name.

### Improvements

- UDFs are now compressed before they are uploaded to the server. This makes them about 10 times smaller, which can help
  when you are using large ML model files.
- When the size of a UDF is less than 8196 bytes, it will be uploaded as in-line code instead of uploaded to a stage.

### Bug Fixes

- Fixed an issue where the statement `df.select(when(col("a") == 1, 4).otherwise(col("a"))), [Row(4), Row(2), Row(3)]` raised an exception.
- Fixed an issue where `df.toPandas()` raised an exception when a DataFrame was created from large local data.

## 0.1.0 (2021-10-26)

Start of Private Preview<|MERGE_RESOLUTION|>--- conflicted
+++ resolved
@@ -49,11 +49,8 @@
   - %X: Locale’s appropriate time representation.
   - %%: A literal '%' character.
 - Added support for `Series.between`.
-<<<<<<< HEAD
+- Added support for `include_groups=False` in `DataFrameGroupBy.apply`.
 - Added support for `first` and `last` in `DataFrameGroupBy.agg` and `SeriesGroupBy.agg`.
-=======
-- Added support for `include_groups=False` in `DataFrameGroupBy.apply`.
->>>>>>> 40ff8f9e
 
 #### Bug Fixes
 

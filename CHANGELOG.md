# Release History

<<<<<<< HEAD
## 1.6.0 (TBD)

### New Features

### Behavior Changes
- Calling drop function `DataFrame.drop` on invalid column names will now result in an Exception upon execution

## 1.5.0 (TBD)
=======
## 1.5.1 (2023-06-20)

### New Features

- Added support for the Python 3.10 runtime environment.

## 1.5.0 (2023-06-09)
>>>>>>> c6e9b569

### Behavior Changes

- Aggregation results, from functions such as `DataFrame.agg` and `DataFrame.describe`, no longer strip away non-printing characters from column names.

### New Features

- Added support for the Python 3.9 runtime environment.
- Added support for new functions in `snowflake.snowpark.functions`:
  - `array_generate_range`
  - `array_unique_agg`
  - `collect_set`
  - `sequence`
- Added support for registering and calling stored procedures with `TABLE` return type.
- Added support for parameter `length` in `StringType()` to specify the maximum number of characters that can be stored by the column.
- Added the alias `functions.element_at()` for `functions.get()`.
- Added the alias `Column.contains` for `functions.contains`.
- Added experimental feature `DataFrame.alias`.
- Added support for querying metadata columns from stage when creating `DataFrame` using `DataFrameReader`.
- Added support for `StructType.add` to append more fields to existing `StructType` objects.
- Added support for parameter `execute_as` in `StoredProcedureRegistration.register_from_file()` to specify stored procedure caller rights.

### Bug Fixes

- Fixed a bug where the `Dataframe.join_table_function` did not run all of the necessary queries to set up the join table function when SQL simplifier was enabled.
- Fixed type hint declaration for custom types - `ColumnOrName`, `ColumnOrLiteralStr`, `ColumnOrSqlExpr`, `LiteralType` and `ColumnOrLiteral` that were breaking `mypy` checks.
- Fixed a bug where `DataFrameWriter.save_as_table` and `DataFrame.copy_into_table` failed to parse fully qualified table names.

## 1.4.0 (2023-04-24)

### New Features

- Added support for `session.getOrCreate`.
- Added support for alias `Column.getField`.
- Added support for new functions in `snowflake.snowpark.functions`:
  - `date_add` and `date_sub` to make add and subtract operations easier.
  - `daydiff`
  - `explode`
  - `array_distinct`.
  - `regexp_extract`.
  - `struct`.
  - `format_number`.
  - `bround`.
  - `substring_index`
- Added parameter `skip_upload_on_content_match` when creating UDFs, UDTFs and stored procedures using `register_from_file` to skip uploading files to a stage if the same version of the files are already on the stage.
- Added support for `DataFrameWriter.save_as_table` method to take table names that contain dots.
- Flattened generated SQL when `DataFrame.filter()` or `DataFrame.order_by()` is followed by a projection statement (e.g. `DataFrame.select()`, `DataFrame.with_column()`).
- Added support for creating dynamic tables _(in private preview)_ using `Dataframe.create_or_replace_dynamic_table`.
- Added an optional argument `params` in `session.sql()` to support binding variables. Note that this is not supported in stored procedures yet.

### Bug Fixes

- Fixed a bug in `strtok_to_array` where an exception was thrown when a delimiter was passed in.
- Fixed a bug in `session.add_import` where the module had the same namespace as other dependencies.

## 1.3.0 (2023-03-28)

### New Features

- Added support for `delimiters` parameter in `functions.initcap()`.
- Added support for `functions.hash()` to accept a variable number of input expressions.
- Added API `Session.RuntimeConfig` for getting/setting/checking the mutability of any runtime configuration.
- Added support managing case sensitivity in `Row` results from `DataFrame.collect` using `case_sensitive` parameter.
- Added API `Session.conf` for getting, setting or checking the mutability of any runtime configuration.
- Added support for managing case sensitivity in `Row` results from `DataFrame.collect` using `case_sensitive` parameter.
- Added indexer support for `snowflake.snowpark.types.StructType`.
- Added a keyword argument `log_on_exception` to `Dataframe.collect` and `Dataframe.collect_no_wait` to optionally disable error logging for SQL exceptions.

### Bug Fixes

- Fixed a bug where a DataFrame set operation(`DataFrame.substract`, `DataFrame.union`, etc.) being called after another DataFrame set operation and `DataFrame.select` or `DataFrame.with_column` throws an exception.
- Fixed a bug where chained sort statements are overwritten by the SQL simplifier.

### Improvements

- Simplified JOIN queries to use constant subquery aliases (`SNOWPARK_LEFT`, `SNOWPARK_RIGHT`) by default. Users can disable this at runtime with `session.conf.set('use_constant_subquery_alias', False)` to use randomly generated alias names instead.
- Allowed specifying statement parameters in `session.call()`.
- Enabled the uploading of large pandas DataFrames in stored procedures by defaulting to a chunk size of 100,000 rows.

## 1.2.0 (2023-03-02)

### New Features

- Added support for displaying source code as comments in the generated scripts when registering stored procedures. This
  is enabled by default, turn off by specifying `source_code_display=False` at registration.
- Added a parameter `if_not_exists` when creating a UDF, UDTF or Stored Procedure from Snowpark Python to ignore creating the specified function or procedure if it already exists.
- Accept integers when calling `snowflake.snowpark.functions.get` to extract value from array.
- Added `functions.reverse` in functions to open access to Snowflake built-in function
  [reverse](https://docs.snowflake.com/en/sql-reference/functions/reverse).
- Added parameter `require_scoped_url` in snowflake.snowflake.files.SnowflakeFile.open() `(in Private Preview)` to replace `is_owner_file` is marked for deprecation.

### Bug Fixes

- Fixed a bug that overwrote `paramstyle` to `qmark` when creating a Snowpark session.
- Fixed a bug where `df.join(..., how="cross")` fails with `SnowparkJoinException: (1112): Unsupported using join type 'Cross'`.
- Fixed a bug where querying a `DataFrame` column created from chained function calls used a wrong column name.

## 1.1.0 (2023-01-26)

### New Features:

- Added `asc`, `asc_nulls_first`, `asc_nulls_last`, `desc`, `desc_nulls_first`, `desc_nulls_last`, `date_part` and `unix_timestamp` in functions.
- Added the property `DataFrame.dtypes` to return a list of column name and data type pairs.
- Added the following aliases:
  - `functions.expr()` for `functions.sql_expr()`.
  - `functions.date_format()` for `functions.to_date()`.
  - `functions.monotonically_increasing_id()` for `functions.seq8()`
  - `functions.from_unixtime()` for `functions.to_timestamp()`

### Bug Fixes:

- Fixed a bug in SQL simplifier that didn’t handle Column alias and join well in some cases. See https://github.com/snowflakedb/snowpark-python/issues/658 for details.
- Fixed a bug in SQL simplifier that generated wrong column names for function calls, NaN and INF.

### Improvements

- The session parameter `PYTHON_SNOWPARK_USE_SQL_SIMPLIFIER` is `True` after Snowflake 7.3 was released. In snowpark-python, `session.sql_simplifier_enabled` reads the value of `PYTHON_SNOWPARK_USE_SQL_SIMPLIFIER` by default, meaning that the SQL simplfier is enabled by default after the Snowflake 7.3 release. To turn this off, set `PYTHON_SNOWPARK_USE_SQL_SIMPLIFIER` in Snowflake to `False` or run `session.sql_simplifier_enabled = False` from Snowpark. It is recommended to use the SQL simplifier because it helps to generate more concise SQL.

## 1.0.0 (2022-11-01)

### New Features

- Added `Session.generator()` to create a new `DataFrame` using the Generator table function.
- Added a parameter `secure` to the functions that create a secure UDF or UDTF.

## 0.12.0 (2022-10-14)

### New Features

- Added new APIs for async job:
  - `Session.create_async_job()` to create an `AsyncJob` instance from a query id.
  - `AsyncJob.result()` now accepts argument `result_type` to return the results in different formats.
  - `AsyncJob.to_df()` returns a `DataFrame` built from the result of this asynchronous job.
  - `AsyncJob.query()` returns the SQL text of the executed query.
- `DataFrame.agg()` and `RelationalGroupedDataFrame.agg()` now accept variable-length arguments.
- Added parameters `lsuffix` and `rsuffix` to `DataFram.join()` and `DataFrame.cross_join()` to conveniently rename overlapping columns.
- Added `Table.drop_table()` so you can drop the temp table after `DataFrame.cache_result()`. `Table` is also a context manager so you can use the `with` statement to drop the cache temp table after use.
- Added `Session.use_secondary_roles()`.
- Added functions `first_value()` and `last_value()`. (contributed by @chasleslr)
- Added `on` as an alias for `using_columns` and `how` as an alias for `join_type` in `DataFrame.join()`.

### Bug Fixes

- Fixed a bug in `Session.create_dataframe()` that raised an error when `schema` names had special characters.
- Fixed a bug in which options set in `Session.read.option()` were not passed to `DataFrame.copy_into_table()` as default values.
- Fixed a bug in which `DataFrame.copy_into_table()` raises an error when a copy option has single quotes in the value.

## 0.11.0 (2022-09-28)

### Behavior Changes

- `Session.add_packages()` now raises `ValueError` when the version of a package cannot be found in Snowflake Anaconda channel. Previously, `Session.add_packages()` succeeded, and a `SnowparkSQLException` exception was raised later in the UDF/SP registration step.

### New Features:

- Added method `FileOperation.get_stream()` to support downloading stage files as stream.
- Added support in `functions.ntiles()` to accept int argument.
- Added the following aliases:
  - `functions.call_function()` for `functions.call_builtin()`.
  - `functions.function()` for `functions.builtin()`.
  - `DataFrame.order_by()` for `DataFrame.sort()`
  - `DataFrame.orderBy()` for `DataFrame.sort()`
- Improved `DataFrame.cache_result()` to return a more accurate `Table` class instead of a `DataFrame` class.
- Added support to allow `session` as the first argument when calling `StoredProcedure`.

### Improvements

- Improved nested query generation by flattening queries when applicable.
  - This improvement could be enabled by setting `Session.sql_simplifier_enabled = True`.
  - `DataFrame.select()`, `DataFrame.with_column()`, `DataFrame.drop()` and other select-related APIs have more flattened SQLs.
  - `DataFrame.union()`, `DataFrame.union_all()`, `DataFrame.except_()`, `DataFrame.intersect()`, `DataFrame.union_by_name()` have flattened SQLs generated when multiple set operators are chained.
- Improved type annotations for async job APIs.

### Bug Fixes

- Fixed a bug in which `Table.update()`, `Table.delete()`, `Table.merge()` try to reference a temp table that does not exist.

## 0.10.0 (2022-09-16)

### New Features:

- Added experimental APIs for evaluating Snowpark dataframes with asynchronous queries:
  - Added keyword argument `block` to the following action APIs on Snowpark dataframes (which execute queries) to allow asynchronous evaluations:
    - `DataFrame.collect()`, `DataFrame.to_local_iterator()`, `DataFrame.to_pandas()`, `DataFrame.to_pandas_batches()`, `DataFrame.count()`, `DataFrame.first()`.
    - `DataFrameWriter.save_as_table()`, `DataFrameWriter.copy_into_location()`.
    - `Table.delete()`, `Table.update()`, `Table.merge()`.
  - Added method `DataFrame.collect_nowait()` to allow asynchronous evaluations.
  - Added class `AsyncJob` to retrieve results from asynchronously executed queries and check their status.
- Added support for `table_type` in `Session.write_pandas()`. You can now choose from these `table_type` options: `"temporary"`, `"temp"`, and `"transient"`.
- Added support for using Python structured data (`list`, `tuple` and `dict`) as literal values in Snowpark.
- Added keyword argument `execute_as` to `functions.sproc()` and `session.sproc.register()` to allow registering a stored procedure as a caller or owner.
- Added support for specifying a pre-configured file format when reading files from a stage in Snowflake.

### Improvements:

- Added support for displaying details of a Snowpark session.

### Bug Fixes:

- Fixed a bug in which `DataFrame.copy_into_table()` and `DataFrameWriter.save_as_table()` mistakenly created a new table if the table name is fully qualified, and the table already exists.

### Deprecations:

- Deprecated keyword argument `create_temp_table` in `Session.write_pandas()`.
- Deprecated invoking UDFs using arguments wrapped in a Python list or tuple. You can use variable-length arguments without a list or tuple.

### Dependency updates

- Updated ``snowflake-connector-python`` to 2.7.12.

## 0.9.0 (2022-08-30)

### New Features:

- Added support for displaying source code as comments in the generated scripts when registering UDFs.
  This feature is turned on by default. To turn it off, pass the new keyword argument `source_code_display` as `False` when calling `register()` or `@udf()`.
- Added support for calling table functions from `DataFrame.select()`, `DataFrame.with_column()` and `DataFrame.with_columns()` which now take parameters of type `table_function.TableFunctionCall` for columns.
- Added keyword argument `overwrite` to `session.write_pandas()` to allow overwriting contents of a Snowflake table with that of a Pandas DataFrame.
- Added keyword argument `column_order` to `df.write.save_as_table()` to specify the matching rules when inserting data into table in append mode.
- Added method `FileOperation.put_stream()` to upload local files to a stage via file stream.
- Added methods `TableFunctionCall.alias()` and `TableFunctionCall.as_()` to allow aliasing the names of columns that come from the output of table function joins.
- Added function `get_active_session()` in module `snowflake.snowpark.context` to get the current active Snowpark session.

### Bug Fixes:

- Fixed a bug in which batch insert should not raise an error when `statement_params` is not passed to the function.
- Fixed a bug in which column names should be quoted when `session.create_dataframe()` is called with dicts and a given schema.
- Fixed a bug in which creation of table should be skipped if the table already exists and is in append mode when calling `df.write.save_as_table()`.
- Fixed a bug in which third-party packages with underscores cannot be added when registering UDFs.

### Improvements:

- Improved function `function.uniform()` to infer the types of inputs `max_` and `min_` and cast the limits to `IntegerType` or `FloatType` correspondingly.

## 0.8.0 (2022-07-22)

### New Features:

- Added keyword only argument `statement_params` to the following methods to allow for specifying statement level parameters:
  - `collect`, `to_local_iterator`, `to_pandas`, `to_pandas_batches`,
    `count`, `copy_into_table`, `show`, `create_or_replace_view`, `create_or_replace_temp_view`, `first`, `cache_result`
    and `random_split` on class `snowflake.snowpark.Dateframe`.
  - `update`, `delete` and `merge` on class `snowflake.snowpark.Table`.
  - `save_as_table` and `copy_into_location` on class `snowflake.snowpark.DataFrameWriter`.
  - `approx_quantile`, `statement_params`, `cov` and `crosstab` on class `snowflake.snowpark.DataFrameStatFunctions`.
  - `register` and `register_from_file` on class `snowflake.snowpark.udf.UDFRegistration`.
  - `register` and `register_from_file` on class `snowflake.snowpark.udtf.UDTFRegistration`.
  - `register` and `register_from_file` on class `snowflake.snowpark.stored_procedure.StoredProcedureRegistration`.
  - `udf`, `udtf` and `sproc` in `snowflake.snowpark.functions`.
- Added support for `Column` as an input argument to `session.call()`.
- Added support for `table_type` in `df.write.save_as_table()`. You can now choose from these `table_type` options: `"temporary"`, `"temp"`, and `"transient"`.

### Improvements:

- Added validation of object name in `session.use_*` methods.
- Updated the query tag in SQL to escape it when it has special characters.
- Added a check to see if Anaconda terms are acknowledged when adding missing packages.

### Bug Fixes:

- Fixed the limited length of the string column in `session.create_dataframe()`.
- Fixed a bug in which `session.create_dataframe()` mistakenly converted 0 and `False` to `None` when the input data was only a list.
- Fixed a bug in which calling `session.create_dataframe()` using a large local dataset sometimes created a temp table twice.
- Aligned the definition of `function.trim()` with the SQL function definition.
- Fixed an issue where snowpark-python would hang when using the Python system-defined (built-in function) `sum` vs. the Snowpark `function.sum()`.

### Deprecations:

- Deprecated keyword argument `create_temp_table` in `df.write.save_as_table()`.

## 0.7.0 (2022-05-25)

### New Features:

- Added support for user-defined table functions (UDTFs).
  - Use function `snowflake.snowpark.functions.udtf()` to register a UDTF, or use it as a decorator to register the UDTF.
    - You can also use `Session.udtf.register()` to register a UDTF.
  - Use `Session.udtf.register_from_file()` to register a UDTF from a Python file.
- Updated APIs to query a table function, including both Snowflake built-in table functions and UDTFs.
  - Use function `snowflake.snowpark.functions.table_function()` to create a callable representing a table function and use it to call the table function in a query.
  - Alternatively, use function `snowflake.snowpark.functions.call_table_function()` to call a table function.
  - Added support for `over` clause that specifies `partition by` and `order by` when lateral joining a table function.
  - Updated `Session.table_function()` and `DataFrame.join_table_function()` to accept `TableFunctionCall` instances.

### Breaking Changes:

- When creating a function with `functions.udf()` and `functions.sproc()`, you can now specify an empty list for the `imports` or `packages` argument to indicate that no import or package is used for this UDF or stored procedure. Previously, specifying an empty list meant that the function would use session-level imports or packages.
- Improved the `__repr__` implementation of data types in `types.py`. The unused `type_name` property has been removed.
- Added a Snowpark-specific exception class for SQL errors. This replaces the previous `ProgrammingError` from the Python connector.

### Improvements:

- Added a lock to a UDF or UDTF when it is called for the first time per thread.
- Improved the error message for pickling errors that occurred during UDF creation.
- Included the query ID when logging the failed query.

### Bug Fixes:

- Fixed a bug in which non-integral data (such as timestamps) was occasionally converted to integer when calling `DataFrame.to_pandas()`.
- Fixed a bug in which `DataFrameReader.parquet()` failed to read a parquet file when its column contained spaces.
- Fixed a bug in which `DataFrame.copy_into_table()` failed when the dataframe is created by reading a file with inferred schemas.

### Deprecations

`Session.flatten()` and `DataFrame.flatten()`.

### Dependency Updates:

- Restricted the version of `cloudpickle` <= `2.0.0`.

## 0.6.0 (2022-04-27)

### New Features:

- Added support for vectorized UDFs with the input as a Pandas DataFrame or Pandas Series and the output as a Pandas Series. This improves the performance of UDFs in Snowpark.
- Added support for inferring the schema of a DataFrame by default when it is created by reading a Parquet, Avro, or ORC file in the stage.
- Added functions `current_session()`, `current_statement()`, `current_user()`, `current_version()`, `current_warehouse()`, `date_from_parts()`, `date_trunc()`, `dayname()`, `dayofmonth()`, `dayofweek()`, `dayofyear()`, `grouping()`, `grouping_id()`, `hour()`, `last_day()`, `minute()`, `next_day()`, `previous_day()`, `second()`, `month()`, `monthname()`, `quarter()`, `year()`, `current_database()`, `current_role()`, `current_schema()`, `current_schemas()`, `current_region()`, `current_avaliable_roles()`, `add_months()`, `any_value()`, `bitnot()`, `bitshiftleft()`, `bitshiftright()`, `convert_timezone()`, `uniform()`, `strtok_to_array()`, `sysdate()`, `time_from_parts()`,  `timestamp_from_parts()`, `timestamp_ltz_from_parts()`, `timestamp_ntz_from_parts()`, `timestamp_tz_from_parts()`, `weekofyear()`, `percentile_cont()` to `snowflake.snowflake.functions`.

### Breaking Changes:

- Expired deprecations:
  - Removed the following APIs that were deprecated in 0.4.0: `DataFrame.groupByGroupingSets()`, `DataFrame.naturalJoin()`, `DataFrame.joinTableFunction`, `DataFrame.withColumns()`, `Session.getImports()`, `Session.addImport()`, `Session.removeImport()`, `Session.clearImports()`, `Session.getSessionStage()`, `Session.getDefaultDatabase()`, `Session.getDefaultSchema()`, `Session.getCurrentDatabase()`, `Session.getCurrentSchema()`, `Session.getFullyQualifiedCurrentSchema()`.

### Improvements:

- Added support for creating an empty `DataFrame` with a specific schema using the `Session.create_dataframe()` method.
- Changed the logging level from `INFO` to `DEBUG` for several logs (e.g., the executed query) when evaluating a dataframe.
- Improved the error message when failing to create a UDF due to pickle errors.

### Bug Fixes:

- Removed pandas hard dependencies in the `Session.create_dataframe()` method.

### Dependency Updates:

- Added `typing-extension` as a new dependency with the version >= `4.1.0`.

## 0.5.0 (2022-03-22)

### New Features

- Added stored procedures API.
  - Added `Session.sproc` property and `sproc()` to `snowflake.snowpark.functions`, so you can register stored procedures.
  - Added `Session.call` to call stored procedures by name.
- Added `UDFRegistration.register_from_file()` to allow registering UDFs from Python source files or zip files directly.
- Added `UDFRegistration.describe()` to describe a UDF.
- Added `DataFrame.random_split()` to provide a way to randomly split a dataframe.
- Added functions `md5()`, `sha1()`, `sha2()`, `ascii()`, `initcap()`, `length()`, `lower()`, `lpad()`, `ltrim()`, `rpad()`, `rtrim()`, `repeat()`, `soundex()`, `regexp_count()`, `replace()`, `charindex()`, `collate()`, `collation()`, `insert()`, `left()`, `right()`, `endswith()` to `snowflake.snowpark.functions`.
- Allowed `call_udf()` to accept literal values.
- Provided a `distinct` keyword in `array_agg()`.

### Bug Fixes:

- Fixed an issue that caused `DataFrame.to_pandas()` to have a string column if `Column.cast(IntegerType())` was used.
- Fixed a bug in `DataFrame.describe()` when there is more than one string column.

## 0.4.0 (2022-02-15)

### New Features

- You can now specify which Anaconda packages to use when defining UDFs.
  - Added `add_packages()`, `get_packages()`, `clear_packages()`, and `remove_package()`, to class `Session`.
  - Added `add_requirements()` to `Session` so you can use a requirements file to specify which packages this session will use.
  - Added parameter `packages` to function `snowflake.snowpark.functions.udf()` and method `UserDefinedFunction.register()` to indicate UDF-level Anaconda package dependencies when creating a UDF.
  - Added parameter `imports` to `snowflake.snowpark.functions.udf()` and `UserDefinedFunction.register()` to specify UDF-level code imports.
- Added a parameter `session` to function `udf()` and `UserDefinedFunction.register()` so you can specify which session to use to create a UDF if you have multiple sessions.
- Added types `Geography` and `Variant` to `snowflake.snowpark.types` to be used as type hints for Geography and Variant data when defining a UDF.
- Added support for Geography geoJSON data.
- Added `Table`, a subclass of `DataFrame` for table operations:
  - Methods `update` and `delete` update and delete rows of a table in Snowflake.
  - Method `merge` merges data from a `DataFrame` to a `Table`.
  - Override method `DataFrame.sample()` with an additional parameter `seed`, which works on tables but not on view and sub-queries.
- Added `DataFrame.to_local_iterator()` and `DataFrame.to_pandas_batches()` to allow getting results from an iterator when the result set returned from the Snowflake database is too large.
- Added `DataFrame.cache_result()` for caching the operations performed on a `DataFrame` in a temporary table.
  Subsequent operations on the original `DataFrame` have no effect on the cached result `DataFrame`.
- Added property `DataFrame.queries` to get SQL queries that will be executed to evaluate the `DataFrame`.
- Added `Session.query_history()` as a context manager to track SQL queries executed on a session, including all SQL queries to evaluate `DataFrame`s created from a session. Both query ID and query text are recorded.
- You can now create a `Session` instance from an existing established `snowflake.connector.SnowflakeConnection`. Use parameter `connection` in `Session.builder.configs()`.
- Added `use_database()`, `use_schema()`, `use_warehouse()`, and `use_role()` to class `Session` to switch database/schema/warehouse/role after a session is created.
- Added `DataFrameWriter.copy_into_table()` to unload a `DataFrame` to stage files.
- Added `DataFrame.unpivot()`.
- Added `Column.within_group()` for sorting the rows by columns with some aggregation functions.
- Added functions `listagg()`, `mode()`, `div0()`, `acos()`, `asin()`, `atan()`, `atan2()`, `cos()`, `cosh()`, `sin()`, `sinh()`, `tan()`, `tanh()`, `degrees()`, `radians()`, `round()`, `trunc()`, and `factorial()` to `snowflake.snowflake.functions`.
- Added an optional argument `ignore_nulls` in function `lead()` and `lag()`.
- The `condition` parameter of function `when()` and `iff()` now accepts SQL expressions.

### Improvements

- All function and method names have been renamed to use the snake case naming style, which is more Pythonic. For convenience, some camel case names are kept as aliases to the snake case APIs. It is recommended to use the snake case APIs.
  - Deprecated these methods on class `Session` and replaced them with their snake case equivalents: `getImports()`, `addImports()`, `removeImport()`, `clearImports()`, `getSessionStage()`, `getDefaultSchema()`, `getDefaultSchema()`, `getCurrentDatabase()`, `getFullyQualifiedCurrentSchema()`.
  - Deprecated these methods on class `DataFrame` and replaced them with their snake case equivalents: `groupingByGroupingSets()`, `naturalJoin()`, `withColumns()`, `joinTableFunction()`.
- Property `DataFrame.columns` is now consistent with `DataFrame.schema.names` and the Snowflake database `Identifier Requirements`.
- `Column.__bool__()` now raises a `TypeError`. This will ban the use of logical operators `and`, `or`, `not` on `Column` object, for instance `col("a") > 1 and col("b") > 2` will raise the `TypeError`. Use `(col("a") > 1) & (col("b") > 2)` instead.
- Changed `PutResult` and `GetResult` to subclass `NamedTuple`.
- Fixed a bug which raised an error when the local path or stage location has a space or other special characters.
- Changed `DataFrame.describe()` so that non-numeric and non-string columns are ignored instead of raising an exception.

### Dependency updates

- Updated ``snowflake-connector-python`` to 2.7.4.

## 0.3.0 (2022-01-09)

### New Features

- Added `Column.isin()`, with an alias `Column.in_()`.
- Added `Column.try_cast()`, which is a special version of `cast()`. It tries to cast a string expression to other types and returns `null` if the cast is not possible.
- Added `Column.startswith()` and `Column.substr()` to process string columns.
- `Column.cast()` now also accepts a `str` value to indicate the cast type in addition to a `DataType` instance.
- Added `DataFrame.describe()` to summarize stats of a `DataFrame`.
- Added `DataFrame.explain()` to print the query plan of a `DataFrame`.
- `DataFrame.filter()` and `DataFrame.select_expr()` now accepts a sql expression.
- Added a new `bool` parameter `create_temp_table` to methods `DataFrame.saveAsTable()` and `Session.write_pandas()` to optionally create a temp table.
- Added `DataFrame.minus()` and `DataFrame.subtract()` as aliases to `DataFrame.except_()`.
- Added `regexp_replace()`, `concat()`, `concat_ws()`, `to_char()`, `current_timestamp()`, `current_date()`, `current_time()`, `months_between()`, `cast()`, `try_cast()`, `greatest()`, `least()`, and `hash()` to module `snowflake.snowpark.functions`.

### Bug Fixes

- Fixed an issue where `Session.createDataFrame(pandas_df)` and `Session.write_pandas(pandas_df)` raise an exception when the `Pandas DataFrame` has spaces in the column name.
- `DataFrame.copy_into_table()` sometimes prints an `error` level log entry while it actually works. It's fixed now.
- Fixed an API docs issue where some `DataFrame` APIs are missing from the docs.

### Dependency updates

- Update ``snowflake-connector-python`` to 2.7.2, which upgrades ``pyarrow`` dependency to 6.0.x. Refer to the [python connector 2.7.2 release notes](https://pypi.org/project/snowflake-connector-python/2.7.2/) for more details.

## 0.2.0 (2021-12-02)

### New Features

- Updated the `Session.createDataFrame()` method for creating a `DataFrame` from a Pandas DataFrame.
- Added the `Session.write_pandas()` method for writing a `Pandas DataFrame` to a table in Snowflake and getting a `Snowpark DataFrame` object back.
- Added new classes and methods for calling window functions.
- Added the new functions `cume_dist()`, to find the cumulative distribution of a value with regard to other values within a window partition,
  and `row_number()`, which returns a unique row number for each row within a window partition.
- Added functions for computing statistics for DataFrames in the `DataFrameStatFunctions` class.
- Added functions for handling missing values in a DataFrame in the `DataFrameNaFunctions` class.
- Added new methods `rollup()`, `cube()`, and `pivot()` to the `DataFrame` class.
- Added the `GroupingSets` class, which you can use with the DataFrame groupByGroupingSets method to perform a SQL GROUP BY GROUPING SETS.
- Added the new `FileOperation(session)`
  class that you can use to upload and download files to and from a stage.
- Added the `DataFrame.copy_into_table()`
  method for loading data from files in a stage into a table.
- In CASE expressions, the functions `when()` and `otherwise()`
  now accept Python types in addition to `Column` objects.
- When you register a UDF you can now optionally set the `replace` parameter to `True` to overwrite an existing UDF with the same name.

### Improvements

- UDFs are now compressed before they are uploaded to the server. This makes them about 10 times smaller, which can help
  when you are using large ML model files.
- When the size of a UDF is less than 8196 bytes, it will be uploaded as in-line code instead of uploaded to a stage.

### Bug Fixes

- Fixed an issue where the statement `df.select(when(col("a") == 1, 4).otherwise(col("a"))), [Row(4), Row(2), Row(3)]` raised an exception.
- Fixed an issue where `df.toPandas()` raised an exception when a DataFrame was created from large local data.

## 0.1.0 (2021-10-26)

Start of Private Preview<|MERGE_RESOLUTION|>--- conflicted
+++ resolved
@@ -1,6 +1,5 @@
 # Release History
 
-<<<<<<< HEAD
 ## 1.6.0 (TBD)
 
 ### New Features
@@ -8,8 +7,6 @@
 ### Behavior Changes
 - Calling drop function `DataFrame.drop` on invalid column names will now result in an Exception upon execution
 
-## 1.5.0 (TBD)
-=======
 ## 1.5.1 (2023-06-20)
 
 ### New Features
@@ -17,7 +14,6 @@
 - Added support for the Python 3.10 runtime environment.
 
 ## 1.5.0 (2023-06-09)
->>>>>>> c6e9b569
 
 ### Behavior Changes
 

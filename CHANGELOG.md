# Release History

## 1.14.0 (TBD)

### New Features

- Added support for creating vectorized UDTFs with `process` method.
- Added support for dataframe functions:
  - to_timestamp_ltz
  - to_timestamp_ntz
  - to_timestamp_tz
- Added support for the following local testing functions:
  - to_timestamp
  - to_timestamp_ltz
  - to_timestamp_ntz
  - to_timestamp_tz
  - greatest
  - least
- Added support for ASOF JOIN type.
- Added support for the following local testing APIs:
  - Session.get_current_account
  - Session.get_current_warehouse
  - Session.get_current_role
  - Session.use_schema
  - Session.use_warehouse
  - Session.use_database
  - Session.use_role

### Bug Fixes

- Fixed a bug in Local Testing's implementation of LEFT ANTI and LEFT SEMI joins where rows with null values are dropped.

### Deprecations:

- Deprecated `Session.get_fully_qualified_current_schema`. Consider using `Session.get_fully_qualified_name_if_possible` instead.

<<<<<<< HEAD
### Improvements

- Added telemetry to local testing.
=======
### Bug Fixes

- Fixed a bug in local testing implementation of DataFrameReader.csv when the optional parameter `field_optionally_enclosed_by` is specified.
>>>>>>> 12f8bddd

## 1.13.0 (2024-02-26)

### New Features

- Added support for an optional `date_part` argument in function `last_day`.
- `SessionBuilder.app_name` will set the query_tag after the session is created.
- Added support for the following local testing functions:
  - current_timestamp
  - current_date
  - current_time
  - strip_null_value
  - upper
  - lower
  - length
  - initcap

### Improvements

- Added cleanup logic at interpreter shutdown to close all active sessions.

### Bug Fixes

- Fixed a bug in `DataFrame.to_local_iterator` where the iterator could yield wrong results if another query is executed before the iterator finishes due to wrong isolation level. For details, please see #945.
- Fixed a bug that truncated table names in error messages while running a plan with local testing enabled.
- Fixed a bug that `Session.range` returns empty result when the range is large.

## 1.12.1 (2024-02-08)

### Improvements

- Use `split_blocks=True` by default during `to_pandas` conversion, for optimal memory allocation. This parameter is passed to `pyarrow.Table.to_pandas`, which enables `PyArrow` to split the memory allocation into smaller, more manageable blocks instead of allocating a single contiguous block. This results in better memory management when dealing with larger datasets.

### Bug Fixes

- Fixed a bug in `DataFrame.to_pandas` that caused an error when evaluating on a Dataframe with an `IntergerType` column with null values.

## 1.12.0 (2024-01-30)

### New Features

- Exposed `statement_params` in `StoredProcedure.__call__`.
- Added two optional arguments to `Session.add_import`.
  - `chunk_size`: The number of bytes to hash per chunk of the uploaded files.
  - `whole_file_hash`: By default only the first chunk of the uploaded import is hashed to save time. When this is set to True each uploaded file is fully hashed instead.
- Added parameters `external_access_integrations` and `secrets` when creating a UDAF from Snowpark Python to allow integration with external access.
- Added a new method `Session.append_query_tag`. Allows an additional tag to be added to the current query tag by appending it as a comma separated value.
- Added a new method `Session.update_query_tag`. Allows updates to a JSON encoded dictionary query tag.
- `SessionBuilder.getOrCreate` will now attempt to replace the singleton it returns when token expiration has been detected.
- Added support for new functions in `snowflake.snowpark.functions`:
  - `array_except`
  - `create_map`
  - `sign`/`signum`
- Added the following functions to `DataFrame.analytics`:
  - Added the `moving_agg` function in `DataFrame.analytics` to enable moving aggregations like sums and averages with multiple window sizes.
  - Added the `cummulative_agg` function in `DataFrame.analytics` to enable commulative aggregations like sums and averages on multiple columns.
  - Added the `compute_lag` and `compute_lead` functions in `DataFrame.analytics` for enabling lead and lag calculations on multiple columns.
  - Added the `time_series_agg` function in `DataFrame.analytics` to enable time series aggregations like sums and averages with multiple time windows.

### Bug Fixes

- Fixed a bug in `DataFrame.na.fill` that caused Boolean values to erroneously override integer values.
- Fixed a bug in `Session.create_dataframe` where the Snowpark DataFrames created using pandas DataFrames were not inferring the type for timestamp columns correctly. The behavior is as follows:
  - Earlier timestamp columns without a timezone would be converted to nanosecond epochs and inferred as `LongType()`, but will now be correctly maintained as timestamp values and be inferred as `TimestampType(TimestampTimeZone.NTZ)`.
  - Earlier timestamp columns with a timezone would be inferred as `TimestampType(TimestampTimeZone.NTZ)` and loose timezone information but will now be correctly inferred as `TimestampType(TimestampTimeZone.LTZ)` and timezone information is retained correctly.
  - Set session parameter `PYTHON_SNOWPARK_USE_LOGICAL_TYPE_FOR_CREATE_DATAFRAME` to revert back to old behavior. It is recommended that you update your code to align with correct behavior because the parameter will be removed in the future.
- Fixed a bug that `DataFrame.to_pandas` gets decimal type when scale is not 0, and creates an object dtype in `pandas`. Instead, we cast the value to a float64 type.
- Fixed bugs that wrongly flattened the generated SQL when one of the following happens:
  - `DataFrame.filter()` is called after `DataFrame.sort().limit()`.
  - `DataFrame.sort()` or `filter()` is called on a DataFrame that already has a window function or sequence-dependent data generator column.
    For instance, `df.select("a", seq1().alias("b")).select("a", "b").sort("a")` won't flatten the sort clause anymore.
  - a window or sequence-dependent data generator column is used after `DataFrame.limit()`. For instance, `df.limit(10).select(row_number().over())` won't flatten the limit and select in the generated SQL.
- Fixed a bug where aliasing a DataFrame column raised an error when the DataFame was copied from another DataFrame with an aliased column. For instance,

  ```python
  df = df.select(col("a").alias("b"))
  df = copy(df)
  df.select(col("b").alias("c"))  # threw an error. Now it's fixed.
  ```

- Fixed a bug in `Session.create_dataframe` that the non-nullable field in a schema is not respected for boolean type. Note that this fix is only effective when the user has the privilege to create a temp table.
- Fixed a bug in SQL simplifier where non-select statements in `session.sql` dropped a SQL query when used with `limit()`.
- Fixed a bug that raised an exception when session parameter `ERROR_ON_NONDETERMINISTIC_UPDATE` is true.

### Behavior Changes (API Compatible)

- When parsing data types during a `to_pandas` operation, we rely on GS precision value to fix precision issues for large integer values. This may affect users where a column that was earlier returned as `int8` gets returned as `int64`. Users can fix this by explicitly specifying precision values for their return column.
- Aligned behavior for `Session.call` in case of table stored procedures where running `Session.call` would not trigger stored procedure unless a `collect()` operation was performed.
- `StoredProcedureRegistration` will now automatically add `snowflake-snowpark-python` as a package dependency. The added dependency will be on the client's local version of the library and an error is thrown if the server cannot support that version.

## 1.11.1 (2023-12-07)

### Bug Fixes

- Fixed a bug that numpy should not be imported at the top level of mock module.
- Added support for these new functions in `snowflake.snowpark.functions`:
  - `from_utc_timestamp`
  - `to_utc_timestamp`

## 1.11.0 (2023-12-05)

### New Features

- Add the `conn_error` attribute to `SnowflakeSQLException` that stores the whole underlying exception from `snowflake-connector-python`.
- Added support for `RelationalGroupedDataframe.pivot()` to access `pivot` in the following pattern `Dataframe.group_by(...).pivot(...)`.
- Added experimental feature: Local Testing Mode, which allows you to create and operate on Snowpark Python DataFrames locally without connecting to a Snowflake account. You can use the local testing framework to test your DataFrame operations locally, on your development machine or in a CI (continuous integration) pipeline, before deploying code changes to your account.

- Added support for `arrays_to_object` new functions in `snowflake.snowpark.functions`.
- Added support for the vector data type.

### Dependency Updates

- Bumped cloudpickle dependency to work with `cloudpickle==2.2.1`
- Updated ``snowflake-connector-python`` to `3.4.0`.

### Bug Fixes

- DataFrame column names quoting check now supports newline characters.
- Fix a bug where a DataFrame generated by `session.read.with_metadata` creates inconsistent table when doing `df.write.save_as_table`.

## 1.10.0 (2023-11-03)

### New Features

- Added support for managing case sensitivity in `DataFrame.to_local_iterator()`.
- Added support for specifying vectorized UDTF's input column names by using the optional parameter `input_names` in `UDTFRegistration.register/register_file` and `functions.pandas_udtf`. By default, `RelationalGroupedDataFrame.applyInPandas` will infer the column names from current dataframe schema.
- Add `sql_error_code` and `raw_message` attributes to `SnowflakeSQLException` when it is caused by a SQL exception.

### Bug Fixes

- Fixed a bug in `DataFrame.to_pandas()` where converting snowpark dataframes to pandas dataframes was losing precision on integers with more than 19 digits.
- Fixed a bug that `session.add_packages` can not handle requirement specifier that contains project name with underscore and version.
- Fixed a bug in `DataFrame.limit()` when `offset` is used and the parent `DataFrame` uses `limit`. Now the `offset` won't impact the parent DataFrame's `limit`.
- Fixed a bug in `DataFrame.write.save_as_table` where dataframes created from read api could not save data into snowflake because of invalid column name `$1`.

### Behavior change

- Changed the behavior of `date_format`:
  - The `format` argument changed from optional to required.
  - The returned result changed from a date object to a date-formatted string.
- When a window function, or a sequence-dependent data generator (`normal`, `zipf`, `uniform`, `seq1`, `seq2`, `seq4`, `seq8`) function is used, the sort and filter operation will no longer be flattened when generating the query.

## 1.9.0 (2023-10-13)

### New Features

- Added support for the Python 3.11 runtime environment.

### Dependency updates

- Added back the dependency of `typing-extensions`.

### Bug Fixes

- Fixed a bug where imports from permanent stage locations were ignored for temporary stored procedures, UDTFs, UDFs, and UDAFs.
- Revert back to using CTAS (create table as select) statement for `Dataframe.writer.save_as_table` which does not need insert permission for writing tables.

### New Features
- Support `PythonObjJSONEncoder` json-serializable objects for `ARRAY` and `OBJECT` literals.

## 1.8.0 (2023-09-14)

### New Features

- Added support for VOLATILE/IMMUTABLE keyword when registering UDFs.
- Added support for specifying clustering keys when saving dataframes using `DataFrame.save_as_table`.
- Accept `Iterable` objects input for `schema` when creating dataframes using `Session.create_dataframe`.
- Added the property `DataFrame.session` to return a `Session` object.
- Added the property `Session.session_id` to return an integer that represents session ID.
- Added the property `Session.connection` to return a `SnowflakeConnection` object .

- Added support for creating a Snowpark session from a configuration file or environment variables.

### Dependency updates

- Updated ``snowflake-connector-python`` to 3.2.0.

### Bug Fixes

- Fixed a bug where automatic package upload would raise `ValueError` even when compatible package version were added in `session.add_packages`.
- Fixed a bug where table stored procedures were not registered correctly when using `register_from_file`.
- Fixed a bug where dataframe joins failed with `invalid_identifier` error.
- Fixed a bug where `DataFrame.copy` disables SQL simplfier for the returned copy.
- Fixed a bug where `session.sql().select()` would fail if any parameters are specified to `session.sql()`

## 1.7.0 (2023-08-28)

### New Features

- Added parameters `external_access_integrations` and `secrets` when creating a UDF, UDTF or Stored Procedure from Snowpark Python to allow integration with external access.
- Added support for these new functions in `snowflake.snowpark.functions`:
  - `array_flatten`
  - `flatten`
- Added support for `apply_in_pandas` in `snowflake.snowpark.relational_grouped_dataframe`.
- Added support for replicating your local Python environment on Snowflake via `Session.replicate_local_environment`.

### Bug Fixes

- Fixed a bug where `session.create_dataframe` fails to properly set nullable columns where nullability was affected by order or data was given.
- Fixed a bug where `DataFrame.select` could not identify and alias columns in presence of table functions when output columns of table function overlapped with columns in dataframe.

### Behavior Changes

- When creating stored procedures, UDFs, UDTFs, UDAFs with parameter `is_permanent=False` will now create temporary objects even when `stage_name` is provided. The default value of `is_permanent` is `False` which is why if this value is not explicitly set to `True` for permanent objects, users will notice a change in behavior.
- `types.StructField` now enquotes column identifier by default.

## 1.6.1 (2023-08-02)

### New Features

- Added support for these new functions in `snowflake.snowpark.functions`:
  - `array_sort`
  - `sort_array`
  - `array_min`
  - `array_max`
  - `explode_outer`
- Added support for pure Python packages specified via `Session.add_requirements` or `Session.add_packages`. They are now usable in stored procedures and UDFs even if packages are not present on the Snowflake Anaconda channel.
  - Added Session parameter `custom_packages_upload_enabled` and `custom_packages_force_upload_enabled` to enable the support for pure Python packages feature mentioned above. Both parameters default to `False`.
- Added support for specifying package requirements by passing a Conda environment yaml file to `Session.add_requirements`.
- Added support for asynchronous execution of multi-query dataframes that contain binding variables.
- Added support for renaming multiple columns in `DataFrame.rename`.
- Added support for Geometry datatypes.
- Added support for `params` in `session.sql()` in stored procedures.
- Added support for user-defined aggregate functions (UDAFs). This feature is currently in private preview.
- Added support for vectorized UDTFs (user-defined table functions). This feature is currently in public preview.
- Added support for Snowflake Timestamp variants (i.e., `TIMESTAMP_NTZ`, `TIMESTAMP_LTZ`, `TIMESTAMP_TZ`)
  - Added `TimestampTimezone` as an argument in `TimestampType` constructor.
  - Added type hints `NTZ`, `LTZ`, `TZ` and `Timestamp` to annotate functions when registering UDFs.

### Improvements

- Removed redundant dependency `typing-extensions`.
- `DataFrame.cache_result` now creates temp table fully qualified names under current database and current schema.

### Bug Fixes

- Fixed a bug where type check happens on pandas before it is imported.
- Fixed a bug when creating a UDF from `numpy.ufunc`.
- Fixed a bug where `DataFrame.union` was not generating the correct `Selectable.schema_query` when SQL simplifier is enabled.

### Behavior Changes

- `DataFrameWriter.save_as_table` now respects the `nullable` field of the schema provided by the user or the inferred schema based on data from user input.

### Dependency updates

- Updated ``snowflake-connector-python`` to 3.0.4.

## 1.5.1 (2023-06-20)

### New Features

- Added support for the Python 3.10 runtime environment.

## 1.5.0 (2023-06-09)

### Behavior Changes

- Aggregation results, from functions such as `DataFrame.agg` and `DataFrame.describe`, no longer strip away non-printing characters from column names.

### New Features

- Added support for the Python 3.9 runtime environment.
- Added support for new functions in `snowflake.snowpark.functions`:
  - `array_generate_range`
  - `array_unique_agg`
  - `collect_set`
  - `sequence`
- Added support for registering and calling stored procedures with `TABLE` return type.
- Added support for parameter `length` in `StringType()` to specify the maximum number of characters that can be stored by the column.
- Added the alias `functions.element_at()` for `functions.get()`.
- Added the alias `Column.contains` for `functions.contains`.
- Added experimental feature `DataFrame.alias`.
- Added support for querying metadata columns from stage when creating `DataFrame` using `DataFrameReader`.
- Added support for `StructType.add` to append more fields to existing `StructType` objects.
- Added support for parameter `execute_as` in `StoredProcedureRegistration.register_from_file()` to specify stored procedure caller rights.

### Bug Fixes

- Fixed a bug where the `Dataframe.join_table_function` did not run all of the necessary queries to set up the join table function when SQL simplifier was enabled.
- Fixed type hint declaration for custom types - `ColumnOrName`, `ColumnOrLiteralStr`, `ColumnOrSqlExpr`, `LiteralType` and `ColumnOrLiteral` that were breaking `mypy` checks.
- Fixed a bug where `DataFrameWriter.save_as_table` and `DataFrame.copy_into_table` failed to parse fully qualified table names.

## 1.4.0 (2023-04-24)

### New Features

- Added support for `session.getOrCreate`.
- Added support for alias `Column.getField`.
- Added support for new functions in `snowflake.snowpark.functions`:
  - `date_add` and `date_sub` to make add and subtract operations easier.
  - `daydiff`
  - `explode`
  - `array_distinct`.
  - `regexp_extract`.
  - `struct`.
  - `format_number`.
  - `bround`.
  - `substring_index`
- Added parameter `skip_upload_on_content_match` when creating UDFs, UDTFs and stored procedures using `register_from_file` to skip uploading files to a stage if the same version of the files are already on the stage.
- Added support for `DataFrameWriter.save_as_table` method to take table names that contain dots.
- Flattened generated SQL when `DataFrame.filter()` or `DataFrame.order_by()` is followed by a projection statement (e.g. `DataFrame.select()`, `DataFrame.with_column()`).
- Added support for creating dynamic tables _(in private preview)_ using `Dataframe.create_or_replace_dynamic_table`.
- Added an optional argument `params` in `session.sql()` to support binding variables. Note that this is not supported in stored procedures yet.

### Bug Fixes

- Fixed a bug in `strtok_to_array` where an exception was thrown when a delimiter was passed in.
- Fixed a bug in `session.add_import` where the module had the same namespace as other dependencies.

## 1.3.0 (2023-03-28)

### New Features

- Added support for `delimiters` parameter in `functions.initcap()`.
- Added support for `functions.hash()` to accept a variable number of input expressions.
- Added API `Session.RuntimeConfig` for getting/setting/checking the mutability of any runtime configuration.
- Added support managing case sensitivity in `Row` results from `DataFrame.collect` using `case_sensitive` parameter.
- Added API `Session.conf` for getting, setting or checking the mutability of any runtime configuration.
- Added support for managing case sensitivity in `Row` results from `DataFrame.collect` using `case_sensitive` parameter.
- Added indexer support for `snowflake.snowpark.types.StructType`.
- Added a keyword argument `log_on_exception` to `Dataframe.collect` and `Dataframe.collect_no_wait` to optionally disable error logging for SQL exceptions.

### Bug Fixes

- Fixed a bug where a DataFrame set operation(`DataFrame.substract`, `DataFrame.union`, etc.) being called after another DataFrame set operation and `DataFrame.select` or `DataFrame.with_column` throws an exception.
- Fixed a bug where chained sort statements are overwritten by the SQL simplifier.

### Improvements

- Simplified JOIN queries to use constant subquery aliases (`SNOWPARK_LEFT`, `SNOWPARK_RIGHT`) by default. Users can disable this at runtime with `session.conf.set('use_constant_subquery_alias', False)` to use randomly generated alias names instead.
- Allowed specifying statement parameters in `session.call()`.
- Enabled the uploading of large pandas DataFrames in stored procedures by defaulting to a chunk size of 100,000 rows.

## 1.2.0 (2023-03-02)

### New Features

- Added support for displaying source code as comments in the generated scripts when registering stored procedures. This
  is enabled by default, turn off by specifying `source_code_display=False` at registration.
- Added a parameter `if_not_exists` when creating a UDF, UDTF or Stored Procedure from Snowpark Python to ignore creating the specified function or procedure if it already exists.
- Accept integers when calling `snowflake.snowpark.functions.get` to extract value from array.
- Added `functions.reverse` in functions to open access to Snowflake built-in function
  [reverse](https://docs.snowflake.com/en/sql-reference/functions/reverse).
- Added parameter `require_scoped_url` in snowflake.snowflake.files.SnowflakeFile.open() `(in Private Preview)` to replace `is_owner_file` is marked for deprecation.

### Bug Fixes

- Fixed a bug that overwrote `paramstyle` to `qmark` when creating a Snowpark session.
- Fixed a bug where `df.join(..., how="cross")` fails with `SnowparkJoinException: (1112): Unsupported using join type 'Cross'`.
- Fixed a bug where querying a `DataFrame` column created from chained function calls used a wrong column name.

## 1.1.0 (2023-01-26)

### New Features:

- Added `asc`, `asc_nulls_first`, `asc_nulls_last`, `desc`, `desc_nulls_first`, `desc_nulls_last`, `date_part` and `unix_timestamp` in functions.
- Added the property `DataFrame.dtypes` to return a list of column name and data type pairs.
- Added the following aliases:
  - `functions.expr()` for `functions.sql_expr()`.
  - `functions.date_format()` for `functions.to_date()`.
  - `functions.monotonically_increasing_id()` for `functions.seq8()`
  - `functions.from_unixtime()` for `functions.to_timestamp()`

### Bug Fixes:

- Fixed a bug in SQL simplifier that didn’t handle Column alias and join well in some cases. See https://github.com/snowflakedb/snowpark-python/issues/658 for details.
- Fixed a bug in SQL simplifier that generated wrong column names for function calls, NaN and INF.

### Improvements

- The session parameter `PYTHON_SNOWPARK_USE_SQL_SIMPLIFIER` is `True` after Snowflake 7.3 was released. In snowpark-python, `session.sql_simplifier_enabled` reads the value of `PYTHON_SNOWPARK_USE_SQL_SIMPLIFIER` by default, meaning that the SQL simplfier is enabled by default after the Snowflake 7.3 release. To turn this off, set `PYTHON_SNOWPARK_USE_SQL_SIMPLIFIER` in Snowflake to `False` or run `session.sql_simplifier_enabled = False` from Snowpark. It is recommended to use the SQL simplifier because it helps to generate more concise SQL.

## 1.0.0 (2022-11-01)

### New Features

- Added `Session.generator()` to create a new `DataFrame` using the Generator table function.
- Added a parameter `secure` to the functions that create a secure UDF or UDTF.

## 0.12.0 (2022-10-14)

### New Features

- Added new APIs for async job:
  - `Session.create_async_job()` to create an `AsyncJob` instance from a query id.
  - `AsyncJob.result()` now accepts argument `result_type` to return the results in different formats.
  - `AsyncJob.to_df()` returns a `DataFrame` built from the result of this asynchronous job.
  - `AsyncJob.query()` returns the SQL text of the executed query.
- `DataFrame.agg()` and `RelationalGroupedDataFrame.agg()` now accept variable-length arguments.
- Added parameters `lsuffix` and `rsuffix` to `DataFram.join()` and `DataFrame.cross_join()` to conveniently rename overlapping columns.
- Added `Table.drop_table()` so you can drop the temp table after `DataFrame.cache_result()`. `Table` is also a context manager so you can use the `with` statement to drop the cache temp table after use.
- Added `Session.use_secondary_roles()`.
- Added functions `first_value()` and `last_value()`. (contributed by @chasleslr)
- Added `on` as an alias for `using_columns` and `how` as an alias for `join_type` in `DataFrame.join()`.

### Bug Fixes

- Fixed a bug in `Session.create_dataframe()` that raised an error when `schema` names had special characters.
- Fixed a bug in which options set in `Session.read.option()` were not passed to `DataFrame.copy_into_table()` as default values.
- Fixed a bug in which `DataFrame.copy_into_table()` raises an error when a copy option has single quotes in the value.

## 0.11.0 (2022-09-28)

### Behavior Changes

- `Session.add_packages()` now raises `ValueError` when the version of a package cannot be found in Snowflake Anaconda channel. Previously, `Session.add_packages()` succeeded, and a `SnowparkSQLException` exception was raised later in the UDF/SP registration step.

### New Features:

- Added method `FileOperation.get_stream()` to support downloading stage files as stream.
- Added support in `functions.ntiles()` to accept int argument.
- Added the following aliases:
  - `functions.call_function()` for `functions.call_builtin()`.
  - `functions.function()` for `functions.builtin()`.
  - `DataFrame.order_by()` for `DataFrame.sort()`
  - `DataFrame.orderBy()` for `DataFrame.sort()`
- Improved `DataFrame.cache_result()` to return a more accurate `Table` class instead of a `DataFrame` class.
- Added support to allow `session` as the first argument when calling `StoredProcedure`.

### Improvements

- Improved nested query generation by flattening queries when applicable.
  - This improvement could be enabled by setting `Session.sql_simplifier_enabled = True`.
  - `DataFrame.select()`, `DataFrame.with_column()`, `DataFrame.drop()` and other select-related APIs have more flattened SQLs.
  - `DataFrame.union()`, `DataFrame.union_all()`, `DataFrame.except_()`, `DataFrame.intersect()`, `DataFrame.union_by_name()` have flattened SQLs generated when multiple set operators are chained.
- Improved type annotations for async job APIs.

### Bug Fixes

- Fixed a bug in which `Table.update()`, `Table.delete()`, `Table.merge()` try to reference a temp table that does not exist.

## 0.10.0 (2022-09-16)

### New Features:

- Added experimental APIs for evaluating Snowpark dataframes with asynchronous queries:
  - Added keyword argument `block` to the following action APIs on Snowpark dataframes (which execute queries) to allow asynchronous evaluations:
    - `DataFrame.collect()`, `DataFrame.to_local_iterator()`, `DataFrame.to_pandas()`, `DataFrame.to_pandas_batches()`, `DataFrame.count()`, `DataFrame.first()`.
    - `DataFrameWriter.save_as_table()`, `DataFrameWriter.copy_into_location()`.
    - `Table.delete()`, `Table.update()`, `Table.merge()`.
  - Added method `DataFrame.collect_nowait()` to allow asynchronous evaluations.
  - Added class `AsyncJob` to retrieve results from asynchronously executed queries and check their status.
- Added support for `table_type` in `Session.write_pandas()`. You can now choose from these `table_type` options: `"temporary"`, `"temp"`, and `"transient"`.
- Added support for using Python structured data (`list`, `tuple` and `dict`) as literal values in Snowpark.
- Added keyword argument `execute_as` to `functions.sproc()` and `session.sproc.register()` to allow registering a stored procedure as a caller or owner.
- Added support for specifying a pre-configured file format when reading files from a stage in Snowflake.

### Improvements:

- Added support for displaying details of a Snowpark session.

### Bug Fixes:

- Fixed a bug in which `DataFrame.copy_into_table()` and `DataFrameWriter.save_as_table()` mistakenly created a new table if the table name is fully qualified, and the table already exists.

### Deprecations:

- Deprecated keyword argument `create_temp_table` in `Session.write_pandas()`.
- Deprecated invoking UDFs using arguments wrapped in a Python list or tuple. You can use variable-length arguments without a list or tuple.

### Dependency updates

- Updated ``snowflake-connector-python`` to 2.7.12.

## 0.9.0 (2022-08-30)

### New Features:

- Added support for displaying source code as comments in the generated scripts when registering UDFs.
  This feature is turned on by default. To turn it off, pass the new keyword argument `source_code_display` as `False` when calling `register()` or `@udf()`.
- Added support for calling table functions from `DataFrame.select()`, `DataFrame.with_column()` and `DataFrame.with_columns()` which now take parameters of type `table_function.TableFunctionCall` for columns.
- Added keyword argument `overwrite` to `session.write_pandas()` to allow overwriting contents of a Snowflake table with that of a pandas DataFrame.
- Added keyword argument `column_order` to `df.write.save_as_table()` to specify the matching rules when inserting data into table in append mode.
- Added method `FileOperation.put_stream()` to upload local files to a stage via file stream.
- Added methods `TableFunctionCall.alias()` and `TableFunctionCall.as_()` to allow aliasing the names of columns that come from the output of table function joins.
- Added function `get_active_session()` in module `snowflake.snowpark.context` to get the current active Snowpark session.

### Bug Fixes:

- Fixed a bug in which batch insert should not raise an error when `statement_params` is not passed to the function.
- Fixed a bug in which column names should be quoted when `session.create_dataframe()` is called with dicts and a given schema.
- Fixed a bug in which creation of table should be skipped if the table already exists and is in append mode when calling `df.write.save_as_table()`.
- Fixed a bug in which third-party packages with underscores cannot be added when registering UDFs.

### Improvements:

- Improved function `function.uniform()` to infer the types of inputs `max_` and `min_` and cast the limits to `IntegerType` or `FloatType` correspondingly.

## 0.8.0 (2022-07-22)

### New Features:

- Added keyword only argument `statement_params` to the following methods to allow for specifying statement level parameters:
  - `collect`, `to_local_iterator`, `to_pandas`, `to_pandas_batches`,
    `count`, `copy_into_table`, `show`, `create_or_replace_view`, `create_or_replace_temp_view`, `first`, `cache_result`
    and `random_split` on class `snowflake.snowpark.Dateframe`.
  - `update`, `delete` and `merge` on class `snowflake.snowpark.Table`.
  - `save_as_table` and `copy_into_location` on class `snowflake.snowpark.DataFrameWriter`.
  - `approx_quantile`, `statement_params`, `cov` and `crosstab` on class `snowflake.snowpark.DataFrameStatFunctions`.
  - `register` and `register_from_file` on class `snowflake.snowpark.udf.UDFRegistration`.
  - `register` and `register_from_file` on class `snowflake.snowpark.udtf.UDTFRegistration`.
  - `register` and `register_from_file` on class `snowflake.snowpark.stored_procedure.StoredProcedureRegistration`.
  - `udf`, `udtf` and `sproc` in `snowflake.snowpark.functions`.
- Added support for `Column` as an input argument to `session.call()`.
- Added support for `table_type` in `df.write.save_as_table()`. You can now choose from these `table_type` options: `"temporary"`, `"temp"`, and `"transient"`.

### Improvements:

- Added validation of object name in `session.use_*` methods.
- Updated the query tag in SQL to escape it when it has special characters.
- Added a check to see if Anaconda terms are acknowledged when adding missing packages.

### Bug Fixes:

- Fixed the limited length of the string column in `session.create_dataframe()`.
- Fixed a bug in which `session.create_dataframe()` mistakenly converted 0 and `False` to `None` when the input data was only a list.
- Fixed a bug in which calling `session.create_dataframe()` using a large local dataset sometimes created a temp table twice.
- Aligned the definition of `function.trim()` with the SQL function definition.
- Fixed an issue where snowpark-python would hang when using the Python system-defined (built-in function) `sum` vs. the Snowpark `function.sum()`.

### Deprecations:

- Deprecated keyword argument `create_temp_table` in `df.write.save_as_table()`.

## 0.7.0 (2022-05-25)

### New Features:

- Added support for user-defined table functions (UDTFs).
  - Use function `snowflake.snowpark.functions.udtf()` to register a UDTF, or use it as a decorator to register the UDTF.
    - You can also use `Session.udtf.register()` to register a UDTF.
  - Use `Session.udtf.register_from_file()` to register a UDTF from a Python file.
- Updated APIs to query a table function, including both Snowflake built-in table functions and UDTFs.
  - Use function `snowflake.snowpark.functions.table_function()` to create a callable representing a table function and use it to call the table function in a query.
  - Alternatively, use function `snowflake.snowpark.functions.call_table_function()` to call a table function.
  - Added support for `over` clause that specifies `partition by` and `order by` when lateral joining a table function.
  - Updated `Session.table_function()` and `DataFrame.join_table_function()` to accept `TableFunctionCall` instances.

### Breaking Changes:

- When creating a function with `functions.udf()` and `functions.sproc()`, you can now specify an empty list for the `imports` or `packages` argument to indicate that no import or package is used for this UDF or stored procedure. Previously, specifying an empty list meant that the function would use session-level imports or packages.
- Improved the `__repr__` implementation of data types in `types.py`. The unused `type_name` property has been removed.
- Added a Snowpark-specific exception class for SQL errors. This replaces the previous `ProgrammingError` from the Python connector.

### Improvements:

- Added a lock to a UDF or UDTF when it is called for the first time per thread.
- Improved the error message for pickling errors that occurred during UDF creation.
- Included the query ID when logging the failed query.

### Bug Fixes:

- Fixed a bug in which non-integral data (such as timestamps) was occasionally converted to integer when calling `DataFrame.to_pandas()`.
- Fixed a bug in which `DataFrameReader.parquet()` failed to read a parquet file when its column contained spaces.
- Fixed a bug in which `DataFrame.copy_into_table()` failed when the dataframe is created by reading a file with inferred schemas.

### Deprecations

`Session.flatten()` and `DataFrame.flatten()`.

### Dependency Updates:

- Restricted the version of `cloudpickle` <= `2.0.0`.

## 0.6.0 (2022-04-27)

### New Features:

- Added support for vectorized UDFs with the input as a pandas DataFrame or pandas Series and the output as a pandas Series. This improves the performance of UDFs in Snowpark.
- Added support for inferring the schema of a DataFrame by default when it is created by reading a Parquet, Avro, or ORC file in the stage.
- Added functions `current_session()`, `current_statement()`, `current_user()`, `current_version()`, `current_warehouse()`, `date_from_parts()`, `date_trunc()`, `dayname()`, `dayofmonth()`, `dayofweek()`, `dayofyear()`, `grouping()`, `grouping_id()`, `hour()`, `last_day()`, `minute()`, `next_day()`, `previous_day()`, `second()`, `month()`, `monthname()`, `quarter()`, `year()`, `current_database()`, `current_role()`, `current_schema()`, `current_schemas()`, `current_region()`, `current_avaliable_roles()`, `add_months()`, `any_value()`, `bitnot()`, `bitshiftleft()`, `bitshiftright()`, `convert_timezone()`, `uniform()`, `strtok_to_array()`, `sysdate()`, `time_from_parts()`,  `timestamp_from_parts()`, `timestamp_ltz_from_parts()`, `timestamp_ntz_from_parts()`, `timestamp_tz_from_parts()`, `weekofyear()`, `percentile_cont()` to `snowflake.snowflake.functions`.

### Breaking Changes:

- Expired deprecations:
  - Removed the following APIs that were deprecated in 0.4.0: `DataFrame.groupByGroupingSets()`, `DataFrame.naturalJoin()`, `DataFrame.joinTableFunction`, `DataFrame.withColumns()`, `Session.getImports()`, `Session.addImport()`, `Session.removeImport()`, `Session.clearImports()`, `Session.getSessionStage()`, `Session.getDefaultDatabase()`, `Session.getDefaultSchema()`, `Session.getCurrentDatabase()`, `Session.getCurrentSchema()`, `Session.getFullyQualifiedCurrentSchema()`.

### Improvements:

- Added support for creating an empty `DataFrame` with a specific schema using the `Session.create_dataframe()` method.
- Changed the logging level from `INFO` to `DEBUG` for several logs (e.g., the executed query) when evaluating a dataframe.
- Improved the error message when failing to create a UDF due to pickle errors.

### Bug Fixes:

- Removed pandas hard dependencies in the `Session.create_dataframe()` method.

### Dependency Updates:

- Added `typing-extension` as a new dependency with the version >= `4.1.0`.

## 0.5.0 (2022-03-22)

### New Features

- Added stored procedures API.
  - Added `Session.sproc` property and `sproc()` to `snowflake.snowpark.functions`, so you can register stored procedures.
  - Added `Session.call` to call stored procedures by name.
- Added `UDFRegistration.register_from_file()` to allow registering UDFs from Python source files or zip files directly.
- Added `UDFRegistration.describe()` to describe a UDF.
- Added `DataFrame.random_split()` to provide a way to randomly split a dataframe.
- Added functions `md5()`, `sha1()`, `sha2()`, `ascii()`, `initcap()`, `length()`, `lower()`, `lpad()`, `ltrim()`, `rpad()`, `rtrim()`, `repeat()`, `soundex()`, `regexp_count()`, `replace()`, `charindex()`, `collate()`, `collation()`, `insert()`, `left()`, `right()`, `endswith()` to `snowflake.snowpark.functions`.
- Allowed `call_udf()` to accept literal values.
- Provided a `distinct` keyword in `array_agg()`.

### Bug Fixes:

- Fixed an issue that caused `DataFrame.to_pandas()` to have a string column if `Column.cast(IntegerType())` was used.
- Fixed a bug in `DataFrame.describe()` when there is more than one string column.

## 0.4.0 (2022-02-15)

### New Features

- You can now specify which Anaconda packages to use when defining UDFs.
  - Added `add_packages()`, `get_packages()`, `clear_packages()`, and `remove_package()`, to class `Session`.
  - Added `add_requirements()` to `Session` so you can use a requirements file to specify which packages this session will use.
  - Added parameter `packages` to function `snowflake.snowpark.functions.udf()` and method `UserDefinedFunction.register()` to indicate UDF-level Anaconda package dependencies when creating a UDF.
  - Added parameter `imports` to `snowflake.snowpark.functions.udf()` and `UserDefinedFunction.register()` to specify UDF-level code imports.
- Added a parameter `session` to function `udf()` and `UserDefinedFunction.register()` so you can specify which session to use to create a UDF if you have multiple sessions.
- Added types `Geography` and `Variant` to `snowflake.snowpark.types` to be used as type hints for Geography and Variant data when defining a UDF.
- Added support for Geography geoJSON data.
- Added `Table`, a subclass of `DataFrame` for table operations:
  - Methods `update` and `delete` update and delete rows of a table in Snowflake.
  - Method `merge` merges data from a `DataFrame` to a `Table`.
  - Override method `DataFrame.sample()` with an additional parameter `seed`, which works on tables but not on view and sub-queries.
- Added `DataFrame.to_local_iterator()` and `DataFrame.to_pandas_batches()` to allow getting results from an iterator when the result set returned from the Snowflake database is too large.
- Added `DataFrame.cache_result()` for caching the operations performed on a `DataFrame` in a temporary table.
  Subsequent operations on the original `DataFrame` have no effect on the cached result `DataFrame`.
- Added property `DataFrame.queries` to get SQL queries that will be executed to evaluate the `DataFrame`.
- Added `Session.query_history()` as a context manager to track SQL queries executed on a session, including all SQL queries to evaluate `DataFrame`s created from a session. Both query ID and query text are recorded.
- You can now create a `Session` instance from an existing established `snowflake.connector.SnowflakeConnection`. Use parameter `connection` in `Session.builder.configs()`.
- Added `use_database()`, `use_schema()`, `use_warehouse()`, and `use_role()` to class `Session` to switch database/schema/warehouse/role after a session is created.
- Added `DataFrameWriter.copy_into_table()` to unload a `DataFrame` to stage files.
- Added `DataFrame.unpivot()`.
- Added `Column.within_group()` for sorting the rows by columns with some aggregation functions.
- Added functions `listagg()`, `mode()`, `div0()`, `acos()`, `asin()`, `atan()`, `atan2()`, `cos()`, `cosh()`, `sin()`, `sinh()`, `tan()`, `tanh()`, `degrees()`, `radians()`, `round()`, `trunc()`, and `factorial()` to `snowflake.snowflake.functions`.
- Added an optional argument `ignore_nulls` in function `lead()` and `lag()`.
- The `condition` parameter of function `when()` and `iff()` now accepts SQL expressions.

### Improvements

- All function and method names have been renamed to use the snake case naming style, which is more Pythonic. For convenience, some camel case names are kept as aliases to the snake case APIs. It is recommended to use the snake case APIs.
  - Deprecated these methods on class `Session` and replaced them with their snake case equivalents: `getImports()`, `addImports()`, `removeImport()`, `clearImports()`, `getSessionStage()`, `getDefaultSchema()`, `getDefaultSchema()`, `getCurrentDatabase()`, `getFullyQualifiedCurrentSchema()`.
  - Deprecated these methods on class `DataFrame` and replaced them with their snake case equivalents: `groupingByGroupingSets()`, `naturalJoin()`, `withColumns()`, `joinTableFunction()`.
- Property `DataFrame.columns` is now consistent with `DataFrame.schema.names` and the Snowflake database `Identifier Requirements`.
- `Column.__bool__()` now raises a `TypeError`. This will ban the use of logical operators `and`, `or`, `not` on `Column` object, for instance `col("a") > 1 and col("b") > 2` will raise the `TypeError`. Use `(col("a") > 1) & (col("b") > 2)` instead.
- Changed `PutResult` and `GetResult` to subclass `NamedTuple`.
- Fixed a bug which raised an error when the local path or stage location has a space or other special characters.
- Changed `DataFrame.describe()` so that non-numeric and non-string columns are ignored instead of raising an exception.

### Dependency updates

- Updated ``snowflake-connector-python`` to 2.7.4.

## 0.3.0 (2022-01-09)

### New Features

- Added `Column.isin()`, with an alias `Column.in_()`.
- Added `Column.try_cast()`, which is a special version of `cast()`. It tries to cast a string expression to other types and returns `null` if the cast is not possible.
- Added `Column.startswith()` and `Column.substr()` to process string columns.
- `Column.cast()` now also accepts a `str` value to indicate the cast type in addition to a `DataType` instance.
- Added `DataFrame.describe()` to summarize stats of a `DataFrame`.
- Added `DataFrame.explain()` to print the query plan of a `DataFrame`.
- `DataFrame.filter()` and `DataFrame.select_expr()` now accepts a sql expression.
- Added a new `bool` parameter `create_temp_table` to methods `DataFrame.saveAsTable()` and `Session.write_pandas()` to optionally create a temp table.
- Added `DataFrame.minus()` and `DataFrame.subtract()` as aliases to `DataFrame.except_()`.
- Added `regexp_replace()`, `concat()`, `concat_ws()`, `to_char()`, `current_timestamp()`, `current_date()`, `current_time()`, `months_between()`, `cast()`, `try_cast()`, `greatest()`, `least()`, and `hash()` to module `snowflake.snowpark.functions`.

### Bug Fixes

- Fixed an issue where `Session.createDataFrame(pandas_df)` and `Session.write_pandas(pandas_df)` raise an exception when the `pandas DataFrame` has spaces in the column name.
- `DataFrame.copy_into_table()` sometimes prints an `error` level log entry while it actually works. It's fixed now.
- Fixed an API docs issue where some `DataFrame` APIs are missing from the docs.

### Dependency updates

- Update ``snowflake-connector-python`` to 2.7.2, which upgrades ``pyarrow`` dependency to 6.0.x. Refer to the [python connector 2.7.2 release notes](https://pypi.org/project/snowflake-connector-python/2.7.2/) for more details.

## 0.2.0 (2021-12-02)

### New Features

- Updated the `Session.createDataFrame()` method for creating a `DataFrame` from a pandas DataFrame.
- Added the `Session.write_pandas()` method for writing a `pandas DataFrame` to a table in Snowflake and getting a `Snowpark DataFrame` object back.
- Added new classes and methods for calling window functions.
- Added the new functions `cume_dist()`, to find the cumulative distribution of a value with regard to other values within a window partition,
  and `row_number()`, which returns a unique row number for each row within a window partition.
- Added functions for computing statistics for DataFrames in the `DataFrameStatFunctions` class.
- Added functions for handling missing values in a DataFrame in the `DataFrameNaFunctions` class.
- Added new methods `rollup()`, `cube()`, and `pivot()` to the `DataFrame` class.
- Added the `GroupingSets` class, which you can use with the DataFrame groupByGroupingSets method to perform a SQL GROUP BY GROUPING SETS.
- Added the new `FileOperation(session)`
  class that you can use to upload and download files to and from a stage.
- Added the `DataFrame.copy_into_table()`
  method for loading data from files in a stage into a table.
- In CASE expressions, the functions `when()` and `otherwise()`
  now accept Python types in addition to `Column` objects.
- When you register a UDF you can now optionally set the `replace` parameter to `True` to overwrite an existing UDF with the same name.

### Improvements

- UDFs are now compressed before they are uploaded to the server. This makes them about 10 times smaller, which can help
  when you are using large ML model files.
- When the size of a UDF is less than 8196 bytes, it will be uploaded as in-line code instead of uploaded to a stage.

### Bug Fixes

- Fixed an issue where the statement `df.select(when(col("a") == 1, 4).otherwise(col("a"))), [Row(4), Row(2), Row(3)]` raised an exception.
- Fixed an issue where `df.toPandas()` raised an exception when a DataFrame was created from large local data.

## 0.1.0 (2021-10-26)

Start of Private Preview<|MERGE_RESOLUTION|>--- conflicted
+++ resolved
@@ -29,20 +29,15 @@
 ### Bug Fixes
 
 - Fixed a bug in Local Testing's implementation of LEFT ANTI and LEFT SEMI joins where rows with null values are dropped.
+- Fixed a bug in local testing implementation of DataFrameReader.csv when the optional parameter `field_optionally_enclosed_by` is specified.
 
 ### Deprecations:
 
 - Deprecated `Session.get_fully_qualified_current_schema`. Consider using `Session.get_fully_qualified_name_if_possible` instead.
 
-<<<<<<< HEAD
 ### Improvements
 
 - Added telemetry to local testing.
-=======
-### Bug Fixes
-
-- Fixed a bug in local testing implementation of DataFrameReader.csv when the optional parameter `field_optionally_enclosed_by` is specified.
->>>>>>> 12f8bddd
 
 ## 1.13.0 (2024-02-26)
 

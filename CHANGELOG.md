--- conflicted
+++ resolved
@@ -22,13 +22,9 @@
 
 #### Improvements
 
-<<<<<<< HEAD
-- Support relaxed consistency and ordering guarantees in `pd.read_snowflake` for non-query data sources.
-- Improved how a missing `index_label` in `DataFrame.to_snowflake` and `Series.to_snowflake` is handled when `index=True`. Instead of raising a `ValueError`, system-defined labels are used for the index columns.
-=======
 - Raise a warning whenever `QUOTED_IDENTIFIERS_IGNORE_CASE` is found to be set, ask user to unset it.
 - Support relaxed consistency and ordering guarantees in `pd.read_snowflake` for both named data sources (e.g., tables and views) and query data sources.
->>>>>>> 30472be8
+- Improved how a missing `index_label` in `DataFrame.to_snowflake` and `Series.to_snowflake` is handled when `index=True`. Instead of raising a `ValueError`, system-defined labels are used for the index columns.
 
 ## 1.29.1 (2025-03-12)
 

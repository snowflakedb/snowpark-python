--- conflicted
+++ resolved
@@ -27,9 +27,7 @@
 - Added support for `Index.to_numpy`.
 - Added support for `DataFrame.align` and `Series.align` for `axis=0`.
 - Added support for `size` in `GroupBy.aggregate`, `DataFrame.aggregate`, and `Series.aggregate`.
-<<<<<<< HEAD
 - Added partial support for `snowflake.snowpark.functions.window`
-=======
 - Added support for `pd.read_pickle` (Uses native pandas for processing).
 - Added support for `pd.read_html` (Uses native pandas for processing).
 - Added support for `pd.read_xml` (Uses native pandas for processing).
@@ -38,7 +36,6 @@
 #### Bug Fixes
 
 - Fixed a bug where aggregating a single-column dataframe with a single callable function (e.g. `pd.DataFrame([0]).agg(np.mean)`) would fail to transpose the result.
->>>>>>> cb407832
 
 ### Snowpark Local Testing Updates
 

# Release History

## 1.14.0 (2024-03-14)

### New Features

- Added support for creating vectorized UDTFs with `process` method.
- Added support for dataframe functions:
  - to_timestamp_ltz
  - to_timestamp_ntz
  - to_timestamp_tz
- Added support for ASOF JOIN type.
- Added support for the following local testing APIs:
<<<<<<< HEAD
  - snowflake.snowpark.functions:
    - to_timestamp
    - to_timestamp_ltz
    - to_timestamp_ntz
    - to_timestamp_tz
    - greatest
    - least
    - dateadd
  - snowflake.snowpark.Session:
    - get_current_account
    - get_current_warehouse
    - get_current_role
    - use_schema
    - use_warehouse
    - use_database
    - use_role
=======
  - to_timestamp
  - to_timestamp_ltz
  - to_timestamp_ntz
  - to_timestamp_tz
  - greatest
  - least
  - dateadd
- Added support for ASOF JOIN type.
- Added support for `locate` in `snowflake.snowpark.functions`.
- Added support for the following local testing APIs:
  - Session.get_current_account
  - Session.get_current_warehouse
  - Session.get_current_role
  - Session.use_schema
  - Session.use_warehouse
  - Session.use_database
  - Session.use_role
>>>>>>> 05f114e7

### Bug Fixes

- Fixed a bug in `SnowflakePlanBuilder` that `save_as_table` does not filter column that name start with '$' and follow by number correctly.
- Fixed bugs in local testing:
  - LEFT ANTI and LEFT SEMI joins where rows with null values are dropped.
  - DataFrameReader.csv when the optional parameter `field_optionally_enclosed_by` is specified.
  - Column.regexp where only the first entry is considered when `pattern` is a `Column`.
  - Table.update in which null value in the rows to be updated causes `KeyError`.
  - VARIANT columns raise errors at `DataFrame.collect`.
  - `count_distinct` does not work correctly.

### Deprecations:

- Deprecated `Session.get_fully_qualified_current_schema`. Consider using `Session.get_fully_qualified_name_if_possible` instead.

### Improvements

- Added telemetry to local testing.

## 1.13.0 (2024-02-26)

### New Features

- Added support for an optional `date_part` argument in function `last_day`.
- `SessionBuilder.app_name` will set the query_tag after the session is created.
- Added support for the following local testing functions:
  - current_timestamp
  - current_date
  - current_time
  - strip_null_value
  - upper
  - lower
  - length
  - initcap

### Improvements

- Added cleanup logic at interpreter shutdown to close all active sessions.

### Bug Fixes

- Fixed a bug in `DataFrame.to_local_iterator` where the iterator could yield wrong results if another query is executed before the iterator finishes due to wrong isolation level. For details, please see #945.
- Fixed a bug that truncated table names in error messages while running a plan with local testing enabled.
- Fixed a bug that `Session.range` returns empty result when the range is large.

## 1.12.1 (2024-02-08)

### Improvements

- Use `split_blocks=True` by default during `to_pandas` conversion, for optimal memory allocation. This parameter is passed to `pyarrow.Table.to_pandas`, which enables `PyArrow` to split the memory allocation into smaller, more manageable blocks instead of allocating a single contiguous block. This results in better memory management when dealing with larger datasets.

### Bug Fixes

- Fixed a bug in `DataFrame.to_pandas` that caused an error when evaluating on a Dataframe with an `IntergerType` column with null values.

## 1.12.0 (2024-01-30)

### New Features

- Exposed `statement_params` in `StoredProcedure.__call__`.
- Added two optional arguments to `Session.add_import`.
  - `chunk_size`: The number of bytes to hash per chunk of the uploaded files.
  - `whole_file_hash`: By default only the first chunk of the uploaded import is hashed to save time. When this is set to True each uploaded file is fully hashed instead.
- Added parameters `external_access_integrations` and `secrets` when creating a UDAF from Snowpark Python to allow integration with external access.
- Added a new method `Session.append_query_tag`. Allows an additional tag to be added to the current query tag by appending it as a comma separated value.
- Added a new method `Session.update_query_tag`. Allows updates to a JSON encoded dictionary query tag.
- `SessionBuilder.getOrCreate` will now attempt to replace the singleton it returns when token expiration has been detected.
- Added support for new functions in `snowflake.snowpark.functions`:
  - `array_except`
  - `create_map`
  - `sign`/`signum`
- Added the following functions to `DataFrame.analytics`:
  - Added the `moving_agg` function in `DataFrame.analytics` to enable moving aggregations like sums and averages with multiple window sizes.
  - Added the `cummulative_agg` function in `DataFrame.analytics` to enable commulative aggregations like sums and averages on multiple columns.
  - Added the `compute_lag` and `compute_lead` functions in `DataFrame.analytics` for enabling lead and lag calculations on multiple columns.
  - Added the `time_series_agg` function in `DataFrame.analytics` to enable time series aggregations like sums and averages with multiple time windows.

### Bug Fixes

- Fixed a bug in `DataFrame.na.fill` that caused Boolean values to erroneously override integer values.
- Fixed a bug in `Session.create_dataframe` where the Snowpark DataFrames created using pandas DataFrames were not inferring the type for timestamp columns correctly. The behavior is as follows:
  - Earlier timestamp columns without a timezone would be converted to nanosecond epochs and inferred as `LongType()`, but will now be correctly maintained as timestamp values and be inferred as `TimestampType(TimestampTimeZone.NTZ)`.
  - Earlier timestamp columns with a timezone would be inferred as `TimestampType(TimestampTimeZone.NTZ)` and loose timezone information but will now be correctly inferred as `TimestampType(TimestampTimeZone.LTZ)` and timezone information is retained correctly.
  - Set session parameter `PYTHON_SNOWPARK_USE_LOGICAL_TYPE_FOR_CREATE_DATAFRAME` to revert back to old behavior. It is recommended that you update your code to align with correct behavior because the parameter will be removed in the future.
- Fixed a bug that `DataFrame.to_pandas` gets decimal type when scale is not 0, and creates an object dtype in `pandas`. Instead, we cast the value to a float64 type.
- Fixed bugs that wrongly flattened the generated SQL when one of the following happens:
  - `DataFrame.filter()` is called after `DataFrame.sort().limit()`.
  - `DataFrame.sort()` or `filter()` is called on a DataFrame that already has a window function or sequence-dependent data generator column.
    For instance, `df.select("a", seq1().alias("b")).select("a", "b").sort("a")` won't flatten the sort clause anymore.
  - a window or sequence-dependent data generator column is used after `DataFrame.limit()`. For instance, `df.limit(10).select(row_number().over())` won't flatten the limit and select in the generated SQL.
- Fixed a bug where aliasing a DataFrame column raised an error when the DataFame was copied from another DataFrame with an aliased column. For instance,

  ```python
  df = df.select(col("a").alias("b"))
  df = copy(df)
  df.select(col("b").alias("c"))  # threw an error. Now it's fixed.
  ```

- Fixed a bug in `Session.create_dataframe` that the non-nullable field in a schema is not respected for boolean type. Note that this fix is only effective when the user has the privilege to create a temp table.
- Fixed a bug in SQL simplifier where non-select statements in `session.sql` dropped a SQL query when used with `limit()`.
- Fixed a bug that raised an exception when session parameter `ERROR_ON_NONDETERMINISTIC_UPDATE` is true.

### Behavior Changes (API Compatible)

- When parsing data types during a `to_pandas` operation, we rely on GS precision value to fix precision issues for large integer values. This may affect users where a column that was earlier returned as `int8` gets returned as `int64`. Users can fix this by explicitly specifying precision values for their return column.
- Aligned behavior for `Session.call` in case of table stored procedures where running `Session.call` would not trigger stored procedure unless a `collect()` operation was performed.
- `StoredProcedureRegistration` will now automatically add `snowflake-snowpark-python` as a package dependency. The added dependency will be on the client's local version of the library and an error is thrown if the server cannot support that version.

## 1.11.1 (2023-12-07)

### Bug Fixes

- Fixed a bug that numpy should not be imported at the top level of mock module.
- Added support for these new functions in `snowflake.snowpark.functions`:
  - `from_utc_timestamp`
  - `to_utc_timestamp`

## 1.11.0 (2023-12-05)

### New Features

- Add the `conn_error` attribute to `SnowflakeSQLException` that stores the whole underlying exception from `snowflake-connector-python`.
- Added support for `RelationalGroupedDataframe.pivot()` to access `pivot` in the following pattern `Dataframe.group_by(...).pivot(...)`.
- Added experimental feature: Local Testing Mode, which allows you to create and operate on Snowpark Python DataFrames locally without connecting to a Snowflake account. You can use the local testing framework to test your DataFrame operations locally, on your development machine or in a CI (continuous integration) pipeline, before deploying code changes to your account.

- Added support for `arrays_to_object` new functions in `snowflake.snowpark.functions`.
- Added support for the vector data type.

### Dependency Updates

- Bumped cloudpickle dependency to work with `cloudpickle==2.2.1`
- Updated ``snowflake-connector-python`` to `3.4.0`.

### Bug Fixes

- DataFrame column names quoting check now supports newline characters.
- Fix a bug where a DataFrame generated by `session.read.with_metadata` creates inconsistent table when doing `df.write.save_as_table`.

## 1.10.0 (2023-11-03)

### New Features

- Added support for managing case sensitivity in `DataFrame.to_local_iterator()`.
- Added support for specifying vectorized UDTF's input column names by using the optional parameter `input_names` in `UDTFRegistration.register/register_file` and `functions.pandas_udtf`. By default, `RelationalGroupedDataFrame.applyInPandas` will infer the column names from current dataframe schema.
- Add `sql_error_code` and `raw_message` attributes to `SnowflakeSQLException` when it is caused by a SQL exception.

### Bug Fixes

- Fixed a bug in `DataFrame.to_pandas()` where converting snowpark dataframes to pandas dataframes was losing precision on integers with more than 19 digits.
- Fixed a bug that `session.add_packages` can not handle requirement specifier that contains project name with underscore and version.
- Fixed a bug in `DataFrame.limit()` when `offset` is used and the parent `DataFrame` uses `limit`. Now the `offset` won't impact the parent DataFrame's `limit`.
- Fixed a bug in `DataFrame.write.save_as_table` where dataframes created from read api could not save data into snowflake because of invalid column name `$1`.

### Behavior change

- Changed the behavior of `date_format`:
  - The `format` argument changed from optional to required.
  - The returned result changed from a date object to a date-formatted string.
- When a window function, or a sequence-dependent data generator (`normal`, `zipf`, `uniform`, `seq1`, `seq2`, `seq4`, `seq8`) function is used, the sort and filter operation will no longer be flattened when generating the query.

## 1.9.0 (2023-10-13)

### New Features

- Added support for the Python 3.11 runtime environment.

### Dependency updates

- Added back the dependency of `typing-extensions`.

### Bug Fixes

- Fixed a bug where imports from permanent stage locations were ignored for temporary stored procedures, UDTFs, UDFs, and UDAFs.
- Revert back to using CTAS (create table as select) statement for `Dataframe.writer.save_as_table` which does not need insert permission for writing tables.

### New Features
- Support `PythonObjJSONEncoder` json-serializable objects for `ARRAY` and `OBJECT` literals.

## 1.8.0 (2023-09-14)

### New Features

- Added support for VOLATILE/IMMUTABLE keyword when registering UDFs.
- Added support for specifying clustering keys when saving dataframes using `DataFrame.save_as_table`.
- Accept `Iterable` objects input for `schema` when creating dataframes using `Session.create_dataframe`.
- Added the property `DataFrame.session` to return a `Session` object.
- Added the property `Session.session_id` to return an integer that represents session ID.
- Added the property `Session.connection` to return a `SnowflakeConnection` object .

- Added support for creating a Snowpark session from a configuration file or environment variables.

### Dependency updates

- Updated ``snowflake-connector-python`` to 3.2.0.

### Bug Fixes

- Fixed a bug where automatic package upload would raise `ValueError` even when compatible package version were added in `session.add_packages`.
- Fixed a bug where table stored procedures were not registered correctly when using `register_from_file`.
- Fixed a bug where dataframe joins failed with `invalid_identifier` error.
- Fixed a bug where `DataFrame.copy` disables SQL simplfier for the returned copy.
- Fixed a bug where `session.sql().select()` would fail if any parameters are specified to `session.sql()`

## 1.7.0 (2023-08-28)

### New Features

- Added parameters `external_access_integrations` and `secrets` when creating a UDF, UDTF or Stored Procedure from Snowpark Python to allow integration with external access.
- Added support for these new functions in `snowflake.snowpark.functions`:
  - `array_flatten`
  - `flatten`
- Added support for `apply_in_pandas` in `snowflake.snowpark.relational_grouped_dataframe`.
- Added support for replicating your local Python environment on Snowflake via `Session.replicate_local_environment`.

### Bug Fixes

- Fixed a bug where `session.create_dataframe` fails to properly set nullable columns where nullability was affected by order or data was given.
- Fixed a bug where `DataFrame.select` could not identify and alias columns in presence of table functions when output columns of table function overlapped with columns in dataframe.

### Behavior Changes

- When creating stored procedures, UDFs, UDTFs, UDAFs with parameter `is_permanent=False` will now create temporary objects even when `stage_name` is provided. The default value of `is_permanent` is `False` which is why if this value is not explicitly set to `True` for permanent objects, users will notice a change in behavior.
- `types.StructField` now enquotes column identifier by default.

## 1.6.1 (2023-08-02)

### New Features

- Added support for these new functions in `snowflake.snowpark.functions`:
  - `array_sort`
  - `sort_array`
  - `array_min`
  - `array_max`
  - `explode_outer`
- Added support for pure Python packages specified via `Session.add_requirements` or `Session.add_packages`. They are now usable in stored procedures and UDFs even if packages are not present on the Snowflake Anaconda channel.
  - Added Session parameter `custom_packages_upload_enabled` and `custom_packages_force_upload_enabled` to enable the support for pure Python packages feature mentioned above. Both parameters default to `False`.
- Added support for specifying package requirements by passing a Conda environment yaml file to `Session.add_requirements`.
- Added support for asynchronous execution of multi-query dataframes that contain binding variables.
- Added support for renaming multiple columns in `DataFrame.rename`.
- Added support for Geometry datatypes.
- Added support for `params` in `session.sql()` in stored procedures.
- Added support for user-defined aggregate functions (UDAFs). This feature is currently in private preview.
- Added support for vectorized UDTFs (user-defined table functions). This feature is currently in public preview.
- Added support for Snowflake Timestamp variants (i.e., `TIMESTAMP_NTZ`, `TIMESTAMP_LTZ`, `TIMESTAMP_TZ`)
  - Added `TimestampTimezone` as an argument in `TimestampType` constructor.
  - Added type hints `NTZ`, `LTZ`, `TZ` and `Timestamp` to annotate functions when registering UDFs.

### Improvements

- Removed redundant dependency `typing-extensions`.
- `DataFrame.cache_result` now creates temp table fully qualified names under current database and current schema.

### Bug Fixes

- Fixed a bug where type check happens on pandas before it is imported.
- Fixed a bug when creating a UDF from `numpy.ufunc`.
- Fixed a bug where `DataFrame.union` was not generating the correct `Selectable.schema_query` when SQL simplifier is enabled.

### Behavior Changes

- `DataFrameWriter.save_as_table` now respects the `nullable` field of the schema provided by the user or the inferred schema based on data from user input.

### Dependency updates

- Updated ``snowflake-connector-python`` to 3.0.4.

## 1.5.1 (2023-06-20)

### New Features

- Added support for the Python 3.10 runtime environment.

## 1.5.0 (2023-06-09)

### Behavior Changes

- Aggregation results, from functions such as `DataFrame.agg` and `DataFrame.describe`, no longer strip away non-printing characters from column names.

### New Features

- Added support for the Python 3.9 runtime environment.
- Added support for new functions in `snowflake.snowpark.functions`:
  - `array_generate_range`
  - `array_unique_agg`
  - `collect_set`
  - `sequence`
- Added support for registering and calling stored procedures with `TABLE` return type.
- Added support for parameter `length` in `StringType()` to specify the maximum number of characters that can be stored by the column.
- Added the alias `functions.element_at()` for `functions.get()`.
- Added the alias `Column.contains` for `functions.contains`.
- Added experimental feature `DataFrame.alias`.
- Added support for querying metadata columns from stage when creating `DataFrame` using `DataFrameReader`.
- Added support for `StructType.add` to append more fields to existing `StructType` objects.
- Added support for parameter `execute_as` in `StoredProcedureRegistration.register_from_file()` to specify stored procedure caller rights.

### Bug Fixes

- Fixed a bug where the `Dataframe.join_table_function` did not run all of the necessary queries to set up the join table function when SQL simplifier was enabled.
- Fixed type hint declaration for custom types - `ColumnOrName`, `ColumnOrLiteralStr`, `ColumnOrSqlExpr`, `LiteralType` and `ColumnOrLiteral` that were breaking `mypy` checks.
- Fixed a bug where `DataFrameWriter.save_as_table` and `DataFrame.copy_into_table` failed to parse fully qualified table names.

## 1.4.0 (2023-04-24)

### New Features

- Added support for `session.getOrCreate`.
- Added support for alias `Column.getField`.
- Added support for new functions in `snowflake.snowpark.functions`:
  - `date_add` and `date_sub` to make add and subtract operations easier.
  - `daydiff`
  - `explode`
  - `array_distinct`.
  - `regexp_extract`.
  - `struct`.
  - `format_number`.
  - `bround`.
  - `substring_index`
- Added parameter `skip_upload_on_content_match` when creating UDFs, UDTFs and stored procedures using `register_from_file` to skip uploading files to a stage if the same version of the files are already on the stage.
- Added support for `DataFrameWriter.save_as_table` method to take table names that contain dots.
- Flattened generated SQL when `DataFrame.filter()` or `DataFrame.order_by()` is followed by a projection statement (e.g. `DataFrame.select()`, `DataFrame.with_column()`).
- Added support for creating dynamic tables _(in private preview)_ using `Dataframe.create_or_replace_dynamic_table`.
- Added an optional argument `params` in `session.sql()` to support binding variables. Note that this is not supported in stored procedures yet.

### Bug Fixes

- Fixed a bug in `strtok_to_array` where an exception was thrown when a delimiter was passed in.
- Fixed a bug in `session.add_import` where the module had the same namespace as other dependencies.

## 1.3.0 (2023-03-28)

### New Features

- Added support for `delimiters` parameter in `functions.initcap()`.
- Added support for `functions.hash()` to accept a variable number of input expressions.
- Added API `Session.RuntimeConfig` for getting/setting/checking the mutability of any runtime configuration.
- Added support managing case sensitivity in `Row` results from `DataFrame.collect` using `case_sensitive` parameter.
- Added API `Session.conf` for getting, setting or checking the mutability of any runtime configuration.
- Added support for managing case sensitivity in `Row` results from `DataFrame.collect` using `case_sensitive` parameter.
- Added indexer support for `snowflake.snowpark.types.StructType`.
- Added a keyword argument `log_on_exception` to `Dataframe.collect` and `Dataframe.collect_no_wait` to optionally disable error logging for SQL exceptions.

### Bug Fixes

- Fixed a bug where a DataFrame set operation(`DataFrame.substract`, `DataFrame.union`, etc.) being called after another DataFrame set operation and `DataFrame.select` or `DataFrame.with_column` throws an exception.
- Fixed a bug where chained sort statements are overwritten by the SQL simplifier.

### Improvements

- Simplified JOIN queries to use constant subquery aliases (`SNOWPARK_LEFT`, `SNOWPARK_RIGHT`) by default. Users can disable this at runtime with `session.conf.set('use_constant_subquery_alias', False)` to use randomly generated alias names instead.
- Allowed specifying statement parameters in `session.call()`.
- Enabled the uploading of large pandas DataFrames in stored procedures by defaulting to a chunk size of 100,000 rows.

## 1.2.0 (2023-03-02)

### New Features

- Added support for displaying source code as comments in the generated scripts when registering stored procedures. This
  is enabled by default, turn off by specifying `source_code_display=False` at registration.
- Added a parameter `if_not_exists` when creating a UDF, UDTF or Stored Procedure from Snowpark Python to ignore creating the specified function or procedure if it already exists.
- Accept integers when calling `snowflake.snowpark.functions.get` to extract value from array.
- Added `functions.reverse` in functions to open access to Snowflake built-in function
  [reverse](https://docs.snowflake.com/en/sql-reference/functions/reverse).
- Added parameter `require_scoped_url` in snowflake.snowflake.files.SnowflakeFile.open() `(in Private Preview)` to replace `is_owner_file` is marked for deprecation.

### Bug Fixes

- Fixed a bug that overwrote `paramstyle` to `qmark` when creating a Snowpark session.
- Fixed a bug where `df.join(..., how="cross")` fails with `SnowparkJoinException: (1112): Unsupported using join type 'Cross'`.
- Fixed a bug where querying a `DataFrame` column created from chained function calls used a wrong column name.

## 1.1.0 (2023-01-26)

### New Features:

- Added `asc`, `asc_nulls_first`, `asc_nulls_last`, `desc`, `desc_nulls_first`, `desc_nulls_last`, `date_part` and `unix_timestamp` in functions.
- Added the property `DataFrame.dtypes` to return a list of column name and data type pairs.
- Added the following aliases:
  - `functions.expr()` for `functions.sql_expr()`.
  - `functions.date_format()` for `functions.to_date()`.
  - `functions.monotonically_increasing_id()` for `functions.seq8()`
  - `functions.from_unixtime()` for `functions.to_timestamp()`

### Bug Fixes:

- Fixed a bug in SQL simplifier that didn’t handle Column alias and join well in some cases. See https://github.com/snowflakedb/snowpark-python/issues/658 for details.
- Fixed a bug in SQL simplifier that generated wrong column names for function calls, NaN and INF.

### Improvements

- The session parameter `PYTHON_SNOWPARK_USE_SQL_SIMPLIFIER` is `True` after Snowflake 7.3 was released. In snowpark-python, `session.sql_simplifier_enabled` reads the value of `PYTHON_SNOWPARK_USE_SQL_SIMPLIFIER` by default, meaning that the SQL simplfier is enabled by default after the Snowflake 7.3 release. To turn this off, set `PYTHON_SNOWPARK_USE_SQL_SIMPLIFIER` in Snowflake to `False` or run `session.sql_simplifier_enabled = False` from Snowpark. It is recommended to use the SQL simplifier because it helps to generate more concise SQL.

## 1.0.0 (2022-11-01)

### New Features

- Added `Session.generator()` to create a new `DataFrame` using the Generator table function.
- Added a parameter `secure` to the functions that create a secure UDF or UDTF.

## 0.12.0 (2022-10-14)

### New Features

- Added new APIs for async job:
  - `Session.create_async_job()` to create an `AsyncJob` instance from a query id.
  - `AsyncJob.result()` now accepts argument `result_type` to return the results in different formats.
  - `AsyncJob.to_df()` returns a `DataFrame` built from the result of this asynchronous job.
  - `AsyncJob.query()` returns the SQL text of the executed query.
- `DataFrame.agg()` and `RelationalGroupedDataFrame.agg()` now accept variable-length arguments.
- Added parameters `lsuffix` and `rsuffix` to `DataFram.join()` and `DataFrame.cross_join()` to conveniently rename overlapping columns.
- Added `Table.drop_table()` so you can drop the temp table after `DataFrame.cache_result()`. `Table` is also a context manager so you can use the `with` statement to drop the cache temp table after use.
- Added `Session.use_secondary_roles()`.
- Added functions `first_value()` and `last_value()`. (contributed by @chasleslr)
- Added `on` as an alias for `using_columns` and `how` as an alias for `join_type` in `DataFrame.join()`.

### Bug Fixes

- Fixed a bug in `Session.create_dataframe()` that raised an error when `schema` names had special characters.
- Fixed a bug in which options set in `Session.read.option()` were not passed to `DataFrame.copy_into_table()` as default values.
- Fixed a bug in which `DataFrame.copy_into_table()` raises an error when a copy option has single quotes in the value.

## 0.11.0 (2022-09-28)

### Behavior Changes

- `Session.add_packages()` now raises `ValueError` when the version of a package cannot be found in Snowflake Anaconda channel. Previously, `Session.add_packages()` succeeded, and a `SnowparkSQLException` exception was raised later in the UDF/SP registration step.

### New Features:

- Added method `FileOperation.get_stream()` to support downloading stage files as stream.
- Added support in `functions.ntiles()` to accept int argument.
- Added the following aliases:
  - `functions.call_function()` for `functions.call_builtin()`.
  - `functions.function()` for `functions.builtin()`.
  - `DataFrame.order_by()` for `DataFrame.sort()`
  - `DataFrame.orderBy()` for `DataFrame.sort()`
- Improved `DataFrame.cache_result()` to return a more accurate `Table` class instead of a `DataFrame` class.
- Added support to allow `session` as the first argument when calling `StoredProcedure`.

### Improvements

- Improved nested query generation by flattening queries when applicable.
  - This improvement could be enabled by setting `Session.sql_simplifier_enabled = True`.
  - `DataFrame.select()`, `DataFrame.with_column()`, `DataFrame.drop()` and other select-related APIs have more flattened SQLs.
  - `DataFrame.union()`, `DataFrame.union_all()`, `DataFrame.except_()`, `DataFrame.intersect()`, `DataFrame.union_by_name()` have flattened SQLs generated when multiple set operators are chained.
- Improved type annotations for async job APIs.

### Bug Fixes

- Fixed a bug in which `Table.update()`, `Table.delete()`, `Table.merge()` try to reference a temp table that does not exist.

## 0.10.0 (2022-09-16)

### New Features:

- Added experimental APIs for evaluating Snowpark dataframes with asynchronous queries:
  - Added keyword argument `block` to the following action APIs on Snowpark dataframes (which execute queries) to allow asynchronous evaluations:
    - `DataFrame.collect()`, `DataFrame.to_local_iterator()`, `DataFrame.to_pandas()`, `DataFrame.to_pandas_batches()`, `DataFrame.count()`, `DataFrame.first()`.
    - `DataFrameWriter.save_as_table()`, `DataFrameWriter.copy_into_location()`.
    - `Table.delete()`, `Table.update()`, `Table.merge()`.
  - Added method `DataFrame.collect_nowait()` to allow asynchronous evaluations.
  - Added class `AsyncJob` to retrieve results from asynchronously executed queries and check their status.
- Added support for `table_type` in `Session.write_pandas()`. You can now choose from these `table_type` options: `"temporary"`, `"temp"`, and `"transient"`.
- Added support for using Python structured data (`list`, `tuple` and `dict`) as literal values in Snowpark.
- Added keyword argument `execute_as` to `functions.sproc()` and `session.sproc.register()` to allow registering a stored procedure as a caller or owner.
- Added support for specifying a pre-configured file format when reading files from a stage in Snowflake.

### Improvements:

- Added support for displaying details of a Snowpark session.

### Bug Fixes:

- Fixed a bug in which `DataFrame.copy_into_table()` and `DataFrameWriter.save_as_table()` mistakenly created a new table if the table name is fully qualified, and the table already exists.

### Deprecations:

- Deprecated keyword argument `create_temp_table` in `Session.write_pandas()`.
- Deprecated invoking UDFs using arguments wrapped in a Python list or tuple. You can use variable-length arguments without a list or tuple.

### Dependency updates

- Updated ``snowflake-connector-python`` to 2.7.12.

## 0.9.0 (2022-08-30)

### New Features:

- Added support for displaying source code as comments in the generated scripts when registering UDFs.
  This feature is turned on by default. To turn it off, pass the new keyword argument `source_code_display` as `False` when calling `register()` or `@udf()`.
- Added support for calling table functions from `DataFrame.select()`, `DataFrame.with_column()` and `DataFrame.with_columns()` which now take parameters of type `table_function.TableFunctionCall` for columns.
- Added keyword argument `overwrite` to `session.write_pandas()` to allow overwriting contents of a Snowflake table with that of a pandas DataFrame.
- Added keyword argument `column_order` to `df.write.save_as_table()` to specify the matching rules when inserting data into table in append mode.
- Added method `FileOperation.put_stream()` to upload local files to a stage via file stream.
- Added methods `TableFunctionCall.alias()` and `TableFunctionCall.as_()` to allow aliasing the names of columns that come from the output of table function joins.
- Added function `get_active_session()` in module `snowflake.snowpark.context` to get the current active Snowpark session.

### Bug Fixes:

- Fixed a bug in which batch insert should not raise an error when `statement_params` is not passed to the function.
- Fixed a bug in which column names should be quoted when `session.create_dataframe()` is called with dicts and a given schema.
- Fixed a bug in which creation of table should be skipped if the table already exists and is in append mode when calling `df.write.save_as_table()`.
- Fixed a bug in which third-party packages with underscores cannot be added when registering UDFs.

### Improvements:

- Improved function `function.uniform()` to infer the types of inputs `max_` and `min_` and cast the limits to `IntegerType` or `FloatType` correspondingly.

## 0.8.0 (2022-07-22)

### New Features:

- Added keyword only argument `statement_params` to the following methods to allow for specifying statement level parameters:
  - `collect`, `to_local_iterator`, `to_pandas`, `to_pandas_batches`,
    `count`, `copy_into_table`, `show`, `create_or_replace_view`, `create_or_replace_temp_view`, `first`, `cache_result`
    and `random_split` on class `snowflake.snowpark.Dateframe`.
  - `update`, `delete` and `merge` on class `snowflake.snowpark.Table`.
  - `save_as_table` and `copy_into_location` on class `snowflake.snowpark.DataFrameWriter`.
  - `approx_quantile`, `statement_params`, `cov` and `crosstab` on class `snowflake.snowpark.DataFrameStatFunctions`.
  - `register` and `register_from_file` on class `snowflake.snowpark.udf.UDFRegistration`.
  - `register` and `register_from_file` on class `snowflake.snowpark.udtf.UDTFRegistration`.
  - `register` and `register_from_file` on class `snowflake.snowpark.stored_procedure.StoredProcedureRegistration`.
  - `udf`, `udtf` and `sproc` in `snowflake.snowpark.functions`.
- Added support for `Column` as an input argument to `session.call()`.
- Added support for `table_type` in `df.write.save_as_table()`. You can now choose from these `table_type` options: `"temporary"`, `"temp"`, and `"transient"`.

### Improvements:

- Added validation of object name in `session.use_*` methods.
- Updated the query tag in SQL to escape it when it has special characters.
- Added a check to see if Anaconda terms are acknowledged when adding missing packages.

### Bug Fixes:

- Fixed the limited length of the string column in `session.create_dataframe()`.
- Fixed a bug in which `session.create_dataframe()` mistakenly converted 0 and `False` to `None` when the input data was only a list.
- Fixed a bug in which calling `session.create_dataframe()` using a large local dataset sometimes created a temp table twice.
- Aligned the definition of `function.trim()` with the SQL function definition.
- Fixed an issue where snowpark-python would hang when using the Python system-defined (built-in function) `sum` vs. the Snowpark `function.sum()`.

### Deprecations:

- Deprecated keyword argument `create_temp_table` in `df.write.save_as_table()`.

## 0.7.0 (2022-05-25)

### New Features:

- Added support for user-defined table functions (UDTFs).
  - Use function `snowflake.snowpark.functions.udtf()` to register a UDTF, or use it as a decorator to register the UDTF.
    - You can also use `Session.udtf.register()` to register a UDTF.
  - Use `Session.udtf.register_from_file()` to register a UDTF from a Python file.
- Updated APIs to query a table function, including both Snowflake built-in table functions and UDTFs.
  - Use function `snowflake.snowpark.functions.table_function()` to create a callable representing a table function and use it to call the table function in a query.
  - Alternatively, use function `snowflake.snowpark.functions.call_table_function()` to call a table function.
  - Added support for `over` clause that specifies `partition by` and `order by` when lateral joining a table function.
  - Updated `Session.table_function()` and `DataFrame.join_table_function()` to accept `TableFunctionCall` instances.

### Breaking Changes:

- When creating a function with `functions.udf()` and `functions.sproc()`, you can now specify an empty list for the `imports` or `packages` argument to indicate that no import or package is used for this UDF or stored procedure. Previously, specifying an empty list meant that the function would use session-level imports or packages.
- Improved the `__repr__` implementation of data types in `types.py`. The unused `type_name` property has been removed.
- Added a Snowpark-specific exception class for SQL errors. This replaces the previous `ProgrammingError` from the Python connector.

### Improvements:

- Added a lock to a UDF or UDTF when it is called for the first time per thread.
- Improved the error message for pickling errors that occurred during UDF creation.
- Included the query ID when logging the failed query.

### Bug Fixes:

- Fixed a bug in which non-integral data (such as timestamps) was occasionally converted to integer when calling `DataFrame.to_pandas()`.
- Fixed a bug in which `DataFrameReader.parquet()` failed to read a parquet file when its column contained spaces.
- Fixed a bug in which `DataFrame.copy_into_table()` failed when the dataframe is created by reading a file with inferred schemas.

### Deprecations

`Session.flatten()` and `DataFrame.flatten()`.

### Dependency Updates:

- Restricted the version of `cloudpickle` <= `2.0.0`.

## 0.6.0 (2022-04-27)

### New Features:

- Added support for vectorized UDFs with the input as a pandas DataFrame or pandas Series and the output as a pandas Series. This improves the performance of UDFs in Snowpark.
- Added support for inferring the schema of a DataFrame by default when it is created by reading a Parquet, Avro, or ORC file in the stage.
- Added functions `current_session()`, `current_statement()`, `current_user()`, `current_version()`, `current_warehouse()`, `date_from_parts()`, `date_trunc()`, `dayname()`, `dayofmonth()`, `dayofweek()`, `dayofyear()`, `grouping()`, `grouping_id()`, `hour()`, `last_day()`, `minute()`, `next_day()`, `previous_day()`, `second()`, `month()`, `monthname()`, `quarter()`, `year()`, `current_database()`, `current_role()`, `current_schema()`, `current_schemas()`, `current_region()`, `current_avaliable_roles()`, `add_months()`, `any_value()`, `bitnot()`, `bitshiftleft()`, `bitshiftright()`, `convert_timezone()`, `uniform()`, `strtok_to_array()`, `sysdate()`, `time_from_parts()`,  `timestamp_from_parts()`, `timestamp_ltz_from_parts()`, `timestamp_ntz_from_parts()`, `timestamp_tz_from_parts()`, `weekofyear()`, `percentile_cont()` to `snowflake.snowflake.functions`.

### Breaking Changes:

- Expired deprecations:
  - Removed the following APIs that were deprecated in 0.4.0: `DataFrame.groupByGroupingSets()`, `DataFrame.naturalJoin()`, `DataFrame.joinTableFunction`, `DataFrame.withColumns()`, `Session.getImports()`, `Session.addImport()`, `Session.removeImport()`, `Session.clearImports()`, `Session.getSessionStage()`, `Session.getDefaultDatabase()`, `Session.getDefaultSchema()`, `Session.getCurrentDatabase()`, `Session.getCurrentSchema()`, `Session.getFullyQualifiedCurrentSchema()`.

### Improvements:

- Added support for creating an empty `DataFrame` with a specific schema using the `Session.create_dataframe()` method.
- Changed the logging level from `INFO` to `DEBUG` for several logs (e.g., the executed query) when evaluating a dataframe.
- Improved the error message when failing to create a UDF due to pickle errors.

### Bug Fixes:

- Removed pandas hard dependencies in the `Session.create_dataframe()` method.

### Dependency Updates:

- Added `typing-extension` as a new dependency with the version >= `4.1.0`.

## 0.5.0 (2022-03-22)

### New Features

- Added stored procedures API.
  - Added `Session.sproc` property and `sproc()` to `snowflake.snowpark.functions`, so you can register stored procedures.
  - Added `Session.call` to call stored procedures by name.
- Added `UDFRegistration.register_from_file()` to allow registering UDFs from Python source files or zip files directly.
- Added `UDFRegistration.describe()` to describe a UDF.
- Added `DataFrame.random_split()` to provide a way to randomly split a dataframe.
- Added functions `md5()`, `sha1()`, `sha2()`, `ascii()`, `initcap()`, `length()`, `lower()`, `lpad()`, `ltrim()`, `rpad()`, `rtrim()`, `repeat()`, `soundex()`, `regexp_count()`, `replace()`, `charindex()`, `collate()`, `collation()`, `insert()`, `left()`, `right()`, `endswith()` to `snowflake.snowpark.functions`.
- Allowed `call_udf()` to accept literal values.
- Provided a `distinct` keyword in `array_agg()`.

### Bug Fixes:

- Fixed an issue that caused `DataFrame.to_pandas()` to have a string column if `Column.cast(IntegerType())` was used.
- Fixed a bug in `DataFrame.describe()` when there is more than one string column.

## 0.4.0 (2022-02-15)

### New Features

- You can now specify which Anaconda packages to use when defining UDFs.
  - Added `add_packages()`, `get_packages()`, `clear_packages()`, and `remove_package()`, to class `Session`.
  - Added `add_requirements()` to `Session` so you can use a requirements file to specify which packages this session will use.
  - Added parameter `packages` to function `snowflake.snowpark.functions.udf()` and method `UserDefinedFunction.register()` to indicate UDF-level Anaconda package dependencies when creating a UDF.
  - Added parameter `imports` to `snowflake.snowpark.functions.udf()` and `UserDefinedFunction.register()` to specify UDF-level code imports.
- Added a parameter `session` to function `udf()` and `UserDefinedFunction.register()` so you can specify which session to use to create a UDF if you have multiple sessions.
- Added types `Geography` and `Variant` to `snowflake.snowpark.types` to be used as type hints for Geography and Variant data when defining a UDF.
- Added support for Geography geoJSON data.
- Added `Table`, a subclass of `DataFrame` for table operations:
  - Methods `update` and `delete` update and delete rows of a table in Snowflake.
  - Method `merge` merges data from a `DataFrame` to a `Table`.
  - Override method `DataFrame.sample()` with an additional parameter `seed`, which works on tables but not on view and sub-queries.
- Added `DataFrame.to_local_iterator()` and `DataFrame.to_pandas_batches()` to allow getting results from an iterator when the result set returned from the Snowflake database is too large.
- Added `DataFrame.cache_result()` for caching the operations performed on a `DataFrame` in a temporary table.
  Subsequent operations on the original `DataFrame` have no effect on the cached result `DataFrame`.
- Added property `DataFrame.queries` to get SQL queries that will be executed to evaluate the `DataFrame`.
- Added `Session.query_history()` as a context manager to track SQL queries executed on a session, including all SQL queries to evaluate `DataFrame`s created from a session. Both query ID and query text are recorded.
- You can now create a `Session` instance from an existing established `snowflake.connector.SnowflakeConnection`. Use parameter `connection` in `Session.builder.configs()`.
- Added `use_database()`, `use_schema()`, `use_warehouse()`, and `use_role()` to class `Session` to switch database/schema/warehouse/role after a session is created.
- Added `DataFrameWriter.copy_into_table()` to unload a `DataFrame` to stage files.
- Added `DataFrame.unpivot()`.
- Added `Column.within_group()` for sorting the rows by columns with some aggregation functions.
- Added functions `listagg()`, `mode()`, `div0()`, `acos()`, `asin()`, `atan()`, `atan2()`, `cos()`, `cosh()`, `sin()`, `sinh()`, `tan()`, `tanh()`, `degrees()`, `radians()`, `round()`, `trunc()`, and `factorial()` to `snowflake.snowflake.functions`.
- Added an optional argument `ignore_nulls` in function `lead()` and `lag()`.
- The `condition` parameter of function `when()` and `iff()` now accepts SQL expressions.

### Improvements

- All function and method names have been renamed to use the snake case naming style, which is more Pythonic. For convenience, some camel case names are kept as aliases to the snake case APIs. It is recommended to use the snake case APIs.
  - Deprecated these methods on class `Session` and replaced them with their snake case equivalents: `getImports()`, `addImports()`, `removeImport()`, `clearImports()`, `getSessionStage()`, `getDefaultSchema()`, `getDefaultSchema()`, `getCurrentDatabase()`, `getFullyQualifiedCurrentSchema()`.
  - Deprecated these methods on class `DataFrame` and replaced them with their snake case equivalents: `groupingByGroupingSets()`, `naturalJoin()`, `withColumns()`, `joinTableFunction()`.
- Property `DataFrame.columns` is now consistent with `DataFrame.schema.names` and the Snowflake database `Identifier Requirements`.
- `Column.__bool__()` now raises a `TypeError`. This will ban the use of logical operators `and`, `or`, `not` on `Column` object, for instance `col("a") > 1 and col("b") > 2` will raise the `TypeError`. Use `(col("a") > 1) & (col("b") > 2)` instead.
- Changed `PutResult` and `GetResult` to subclass `NamedTuple`.
- Fixed a bug which raised an error when the local path or stage location has a space or other special characters.
- Changed `DataFrame.describe()` so that non-numeric and non-string columns are ignored instead of raising an exception.

### Dependency updates

- Updated ``snowflake-connector-python`` to 2.7.4.

## 0.3.0 (2022-01-09)

### New Features

- Added `Column.isin()`, with an alias `Column.in_()`.
- Added `Column.try_cast()`, which is a special version of `cast()`. It tries to cast a string expression to other types and returns `null` if the cast is not possible.
- Added `Column.startswith()` and `Column.substr()` to process string columns.
- `Column.cast()` now also accepts a `str` value to indicate the cast type in addition to a `DataType` instance.
- Added `DataFrame.describe()` to summarize stats of a `DataFrame`.
- Added `DataFrame.explain()` to print the query plan of a `DataFrame`.
- `DataFrame.filter()` and `DataFrame.select_expr()` now accepts a sql expression.
- Added a new `bool` parameter `create_temp_table` to methods `DataFrame.saveAsTable()` and `Session.write_pandas()` to optionally create a temp table.
- Added `DataFrame.minus()` and `DataFrame.subtract()` as aliases to `DataFrame.except_()`.
- Added `regexp_replace()`, `concat()`, `concat_ws()`, `to_char()`, `current_timestamp()`, `current_date()`, `current_time()`, `months_between()`, `cast()`, `try_cast()`, `greatest()`, `least()`, and `hash()` to module `snowflake.snowpark.functions`.

### Bug Fixes

- Fixed an issue where `Session.createDataFrame(pandas_df)` and `Session.write_pandas(pandas_df)` raise an exception when the `pandas DataFrame` has spaces in the column name.
- `DataFrame.copy_into_table()` sometimes prints an `error` level log entry while it actually works. It's fixed now.
- Fixed an API docs issue where some `DataFrame` APIs are missing from the docs.

### Dependency updates

- Update ``snowflake-connector-python`` to 2.7.2, which upgrades ``pyarrow`` dependency to 6.0.x. Refer to the [python connector 2.7.2 release notes](https://pypi.org/project/snowflake-connector-python/2.7.2/) for more details.

## 0.2.0 (2021-12-02)

### New Features

- Updated the `Session.createDataFrame()` method for creating a `DataFrame` from a pandas DataFrame.
- Added the `Session.write_pandas()` method for writing a `pandas DataFrame` to a table in Snowflake and getting a `Snowpark DataFrame` object back.
- Added new classes and methods for calling window functions.
- Added the new functions `cume_dist()`, to find the cumulative distribution of a value with regard to other values within a window partition,
  and `row_number()`, which returns a unique row number for each row within a window partition.
- Added functions for computing statistics for DataFrames in the `DataFrameStatFunctions` class.
- Added functions for handling missing values in a DataFrame in the `DataFrameNaFunctions` class.
- Added new methods `rollup()`, `cube()`, and `pivot()` to the `DataFrame` class.
- Added the `GroupingSets` class, which you can use with the DataFrame groupByGroupingSets method to perform a SQL GROUP BY GROUPING SETS.
- Added the new `FileOperation(session)`
  class that you can use to upload and download files to and from a stage.
- Added the `DataFrame.copy_into_table()`
  method for loading data from files in a stage into a table.
- In CASE expressions, the functions `when()` and `otherwise()`
  now accept Python types in addition to `Column` objects.
- When you register a UDF you can now optionally set the `replace` parameter to `True` to overwrite an existing UDF with the same name.

### Improvements

- UDFs are now compressed before they are uploaded to the server. This makes them about 10 times smaller, which can help
  when you are using large ML model files.
- When the size of a UDF is less than 8196 bytes, it will be uploaded as in-line code instead of uploaded to a stage.

### Bug Fixes

- Fixed an issue where the statement `df.select(when(col("a") == 1, 4).otherwise(col("a"))), [Row(4), Row(2), Row(3)]` raised an exception.
- Fixed an issue where `df.toPandas()` raised an exception when a DataFrame was created from large local data.

## 0.1.0 (2021-10-26)

Start of Private Preview<|MERGE_RESOLUTION|>--- conflicted
+++ resolved
@@ -10,8 +10,8 @@
   - to_timestamp_ntz
   - to_timestamp_tz
 - Added support for ASOF JOIN type.
+- Added support for `locate` in `snowflake.snowpark.functions`.
 - Added support for the following local testing APIs:
-<<<<<<< HEAD
   - snowflake.snowpark.functions:
     - to_timestamp
     - to_timestamp_ltz
@@ -28,25 +28,6 @@
     - use_warehouse
     - use_database
     - use_role
-=======
-  - to_timestamp
-  - to_timestamp_ltz
-  - to_timestamp_ntz
-  - to_timestamp_tz
-  - greatest
-  - least
-  - dateadd
-- Added support for ASOF JOIN type.
-- Added support for `locate` in `snowflake.snowpark.functions`.
-- Added support for the following local testing APIs:
-  - Session.get_current_account
-  - Session.get_current_warehouse
-  - Session.get_current_role
-  - Session.use_schema
-  - Session.use_warehouse
-  - Session.use_database
-  - Session.use_role
->>>>>>> 05f114e7
 
 ### Bug Fixes
 

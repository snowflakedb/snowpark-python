--- conflicted
+++ resolved
@@ -41,11 +41,8 @@
 #### Bug Fixes
 
 - Fixed a bug in `DataFrameGroupBy.agg` where func is a list of tuples used to set the names of the output columns.
-<<<<<<< HEAD
 - Preserve index values when using `df.apply(axis=1)`.
-=======
 - Fixed a bug where converting a modin datetime index with a timezone to a numpy array with `np.asarray` would cause a `TypeError`.
->>>>>>> b1c9bff7
 
 #### Improvements
 

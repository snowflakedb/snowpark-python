# Release History

## 1.4.0 (TBD)

### New Features

- Added support for `explode` function in `snowflake.snowpark.functions`.
- Added parameter `skip_upload_on_content_match` when creating UDF, UDTF and Stored Procedure using `register_from_file` to skip file uploads to stage in case the files are already present on stage.
<<<<<<< HEAD
- Added function `get_active_sessions()` in module `snowflake.snowpark.context` to get multiple active Snowpark sessions.
=======
- Flattened generated SQL when `DataFrame.filter()` or `DataFrame.order_by()` is followed by a projection statement (e.g. `DataFrame.select()`, `DataFrame.with_column()`).
>>>>>>> 6a50305c

## 1.3.0 (2023-03-28)

### New Features

- Added support for `delimiters` parameter in `functions.initcap()`.
- Added support for `functions.hash()` to accept a variable number of input expressions.
- Added API `Session.conf` for getting, setting or checking the mutability of any runtime configuration.
- Added support for managing case sensitivity in `Row` results from `DataFrame.collect` using `case_sensitive` parameter.
- Added indexer support for `snowflake.snowpark.types.StructType`.
- Added a keyword argument `log_on_exception` to `Dataframe.collect` and `Dataframe.collect_no_wait` to optionally disable error logging for SQL exceptions.

### Bug Fixes

- Fixed a bug where a DataFrame set operation(`DataFrame.substract`, `DataFrame.union`, etc.) being called after another DataFrame set operation and `DataFrame.select` or `DataFrame.with_column` throws an exception.
- Fixed a bug where chained sort statements are overwritten by the SQL simplifier.

### Improvements

- Simplified JOIN queries to use constant subquery aliases (`SNOWPARK_LEFT`, `SNOWPARK_RIGHT`) by default. Users can disable this at runtime with `session.conf.set('use_constant_subquery_alias', False)` to use randomly generated alias names instead.
- Allowed specifying statement parameters in `session.call()`.
- Enabled the uploading of large pandas DataFrames in stored procedures by defaulting to a chunk size of 100,000 rows.

## 1.2.0 (2023-03-02)

### New Features

- Added support for displaying source code as comments in the generated scripts when registering stored procedures. This
is enabled by default, turn off by specifying `source_code_display=False` at registration.
- Added a parameter `if_not_exists` when creating a UDF, UDTF or Stored Procedure from Snowpark Python to ignore creating the specified function or procedure if it already exists.
- Accept integers when calling `snowflake.snowpark.functions.get` to extract value from array.
- Added `functions.reverse` in functions to open access to Snowflake built-in function
[reverse](https://docs.snowflake.com/en/sql-reference/functions/reverse).
- Added parameter `require_scoped_url` in snowflake.snowflake.files.SnowflakeFile.open() `(in Private Preview)` to replace `is_owner_file` is marked for deprecation.

### Bug Fixes

- Fixed a bug that overwrote `paramstyle` to `qmark` when creating a Snowpark session.
- Fixed a bug where `df.join(..., how="cross")` fails with `SnowparkJoinException: (1112): Unsupported using join type 'Cross'`.
- Fixed a bug where querying a `DataFrame` column created from chained function calls used a wrong column name.

## 1.1.0 (2023-01-26)

### New Features:
- Added `asc`, `asc_nulls_first`, `asc_nulls_last`, `desc`, `desc_nulls_first`, `desc_nulls_last`, `date_part` and `unix_timestamp` in functions.
- Added the property `DataFrame.dtypes` to return a list of column name and data type pairs.
- Added the following aliases:
  - `functions.expr()` for `functions.sql_expr()`.
  - `functions.date_format()` for `functions.to_date()`.
  - `functions.monotonically_increasing_id()` for `functions.seq8()`
  - `functions.from_unixtime()` for `functions.to_timestamp()`

### Bug Fixes:
- Fixed a bug in SQL simplifier that didn’t handle Column alias and join well in some cases. See https://github.com/snowflakedb/snowpark-python/issues/658 for details.
- Fixed a bug in SQL simplifier that generated wrong column names for function calls, NaN and INF.

### Improvements
- The session parameter `PYTHON_SNOWPARK_USE_SQL_SIMPLIFIER` is `True` after Snowflake 7.3 was released. In snowpark-python, `session.sql_simplifier_enabled` reads the value of `PYTHON_SNOWPARK_USE_SQL_SIMPLIFIER` by default, meaning that the SQL simplfier is enabled by default after the Snowflake 7.3 release. To turn this off, set `PYTHON_SNOWPARK_USE_SQL_SIMPLIFIER` in Snowflake to `False` or run `session.sql_simplifier_enabled = False` from Snowpark. It is recommended to use the SQL simplifier because it helps to generate more concise SQL.


## 1.0.0 (2022-11-01)
### New Features
- Added `Session.generator()` to create a new `DataFrame` using the Generator table function.
- Added a parameter `secure` to the functions that create a secure UDF or UDTF.


## 0.12.0 (2022-10-14)
### New Features
- Added new APIs for async job:
  - `Session.create_async_job()` to create an `AsyncJob` instance from a query id.
  - `AsyncJob.result()` now accepts argument `result_type` to return the results in different formats.
  - `AsyncJob.to_df()` returns a `DataFrame` built from the result of this asynchronous job.
  - `AsyncJob.query()` returns the SQL text of the executed query.
- `DataFrame.agg()` and `RelationalGroupedDataFrame.agg()` now accept variable-length arguments.
- Added parameters `lsuffix` and `rsuffix` to `DataFram.join()` and `DataFrame.cross_join()` to conveniently rename overlapping columns.
- Added `Table.drop_table()` so you can drop the temp table after `DataFrame.cache_result()`. `Table` is also a context manager so you can use the `with` statement to drop the cache temp table after use.
- Added `Session.use_secondary_roles()`.
- Added functions `first_value()` and `last_value()`. (contributed by @chasleslr)
- Added `on` as an alias for `using_columns` and `how` as an alias for `join_type` in `DataFrame.join()`.

### Bug Fixes
- Fixed a bug in `Session.create_dataframe()` that raised an error when `schema` names had special characters.
- Fixed a bug in which options set in `Session.read.option()` were not passed to `DataFrame.copy_into_table()` as default values.
- Fixed a bug in which `DataFrame.copy_into_table()` raises an error when a copy option has single quotes in the value.

## 0.11.0 (2022-09-28)

### Behavior Changes
- `Session.add_packages()` now raises `ValueError` when the version of a package cannot be found in Snowflake Anaconda channel. Previously, `Session.add_packages()` succeeded, and a `SnowparkSQLException` exception was raised later in the UDF/SP registration step.

### New Features:
- Added method `FileOperation.get_stream()` to support downloading stage files as stream.
- Added support in `functions.ntiles()` to accept int argument.
- Added the following aliases:
  - `functions.call_function()` for `functions.call_builtin()`.
  - `functions.function()` for `functions.builtin()`.
  - `DataFrame.order_by()` for `DataFrame.sort()`
  - `DataFrame.orderBy()` for `DataFrame.sort()`
- Improved `DataFrame.cache_result()` to return a more accurate `Table` class instead of a `DataFrame` class.
- Added support to allow `session` as the first argument when calling `StoredProcedure`.

### Improvements
- Improved nested query generation by flattening queries when applicable.
  - This improvement could be enabled by setting `Session.sql_simplifier_enabled = True`.
  - `DataFrame.select()`, `DataFrame.with_column()`, `DataFrame.drop()` and other select-related APIs have more flattened SQLs.
  - `DataFrame.union()`, `DataFrame.union_all()`, `DataFrame.except_()`, `DataFrame.intersect()`, `DataFrame.union_by_name()` have flattened SQLs generated when multiple set operators are chained.
- Improved type annotations for async job APIs.

### Bug Fixes
- Fixed a bug in which `Table.update()`, `Table.delete()`, `Table.merge()` try to reference a temp table that does not exist.

## 0.10.0 (2022-09-16)

### New Features:
- Added experimental APIs for evaluating Snowpark dataframes with asynchronous queries:
  - Added keyword argument `block` to the following action APIs on Snowpark dataframes (which execute queries) to allow asynchronous evaluations:
    - `DataFrame.collect()`, `DataFrame.to_local_iterator()`, `DataFrame.to_pandas()`, `DataFrame.to_pandas_batches()`, `DataFrame.count()`, `DataFrame.first()`.
    - `DataFrameWriter.save_as_table()`, `DataFrameWriter.copy_into_location()`.
    - `Table.delete()`, `Table.update()`, `Table.merge()`.
  - Added method `DataFrame.collect_nowait()` to allow asynchronous evaluations.
  - Added class `AsyncJob` to retrieve results from asynchronously executed queries and check their status.
- Added support for `table_type` in `Session.write_pandas()`. You can now choose from these `table_type` options: `"temporary"`, `"temp"`, and `"transient"`.
- Added support for using Python structured data (`list`, `tuple` and `dict`) as literal values in Snowpark.
- Added keyword argument `execute_as` to `functions.sproc()` and `session.sproc.register()` to allow registering a stored procedure as a caller or owner.
- Added support for specifying a pre-configured file format when reading files from a stage in Snowflake.

### Improvements:
- Added support for displaying details of a Snowpark session.

### Bug Fixes:
- Fixed a bug in which `DataFrame.copy_into_table()` and `DataFrameWriter.save_as_table()` mistakenly created a new table if the table name is fully qualified, and the table already exists.

### Deprecations:
- Deprecated keyword argument `create_temp_table` in `Session.write_pandas()`.
- Deprecated invoking UDFs using arguments wrapped in a Python list or tuple. You can use variable-length arguments without a list or tuple.

### Dependency updates
- Updated ``snowflake-connector-python`` to 2.7.12.

## 0.9.0 (2022-08-30)

### New Features:
- Added support for displaying source code as comments in the generated scripts when registering UDFs.
This feature is turned on by default. To turn it off, pass the new keyword argument `source_code_display` as `False` when calling `register()` or `@udf()`.
- Added support for calling table functions from `DataFrame.select()`, `DataFrame.with_column()` and `DataFrame.with_columns()` which now take parameters of type `table_function.TableFunctionCall` for columns.
- Added keyword argument `overwrite` to `session.write_pandas()` to allow overwriting contents of a Snowflake table with that of a Pandas DataFrame.
- Added keyword argument `column_order` to `df.write.save_as_table()` to specify the matching rules when inserting data into table in append mode.
- Added method `FileOperation.put_stream()` to upload local files to a stage via file stream.
- Added methods `TableFunctionCall.alias()` and `TableFunctionCall.as_()` to allow aliasing the names of columns that come from the output of table function joins.
- Added function `get_active_session()` in module `snowflake.snowpark.context` to get the current active Snowpark session.

### Bug Fixes:
- Fixed a bug in which batch insert should not raise an error when `statement_params` is not passed to the function.
- Fixed a bug in which column names should be quoted when `session.create_dataframe()` is called with dicts and a given schema.
- Fixed a bug in which creation of table should be skipped if the table already exists and is in append mode when calling `df.write.save_as_table()`.
- Fixed a bug in which third-party packages with underscores cannot be added when registering UDFs.

### Improvements:
- Improved function `function.uniform()` to infer the types of inputs `max_` and `min_` and cast the limits to `IntegerType` or `FloatType` correspondingly.

## 0.8.0 (2022-07-22)

### New Features:
- Added keyword only argument `statement_params` to the following methods to allow for specifying statement level parameters:
  - `collect`, `to_local_iterator`, `to_pandas`, `to_pandas_batches`,
  `count`, `copy_into_table`, `show`, `create_or_replace_view`, `create_or_replace_temp_view`, `first`, `cache_result`
  and `random_split` on class `snowflake.snowpark.Dateframe`.
  - `update`, `delete` and `merge` on class `snowflake.snowpark.Table`.
  - `save_as_table` and `copy_into_location` on class `snowflake.snowpark.DataFrameWriter`.
  - `approx_quantile`, `statement_params`, `cov` and `crosstab` on class `snowflake.snowpark.DataFrameStatFunctions`.
  - `register` and `register_from_file` on class `snowflake.snowpark.udf.UDFRegistration`.
  - `register` and `register_from_file` on class `snowflake.snowpark.udtf.UDTFRegistration`.
  - `register` and `register_from_file` on class `snowflake.snowpark.stored_procedure.StoredProcedureRegistration`.
  - `udf`, `udtf` and `sproc` in `snowflake.snowpark.functions`.
- Added support for `Column` as an input argument to `session.call()`.
- Added support for `table_type` in `df.write.save_as_table()`. You can now choose from these `table_type` options: `"temporary"`, `"temp"`, and `"transient"`.

### Improvements:
- Added validation of object name in `session.use_*` methods.
- Updated the query tag in SQL to escape it when it has special characters.
- Added a check to see if Anaconda terms are acknowledged when adding missing packages.

### Bug Fixes:
- Fixed the limited length of the string column in `session.create_dataframe()`.
- Fixed a bug in which `session.create_dataframe()` mistakenly converted 0 and `False` to `None` when the input data was only a list.
- Fixed a bug in which calling `session.create_dataframe()` using a large local dataset sometimes created a temp table twice.
- Aligned the definition of `function.trim()` with the SQL function definition.
- Fixed an issue where snowpark-python would hang when using the Python system-defined (built-in function) `sum` vs. the Snowpark `function.sum()`.

### Deprecations:
- Deprecated keyword argument `create_temp_table` in `df.write.save_as_table()`.


## 0.7.0 (2022-05-25)

### New Features:
- Added support for user-defined table functions (UDTFs).
  - Use function `snowflake.snowpark.functions.udtf()` to register a UDTF, or use it as a decorator to register the UDTF.
    - You can also use `Session.udtf.register()` to register a UDTF.
  - Use `Session.udtf.register_from_file()` to register a UDTF from a Python file.
- Updated APIs to query a table function, including both Snowflake built-in table functions and UDTFs.
  - Use function `snowflake.snowpark.functions.table_function()` to create a callable representing a table function and use it to call the table function in a query.
  - Alternatively, use function `snowflake.snowpark.functions.call_table_function()` to call a table function.
  - Added support for `over` clause that specifies `partition by` and `order by` when lateral joining a table function.
  - Updated `Session.table_function()` and `DataFrame.join_table_function()` to accept `TableFunctionCall` instances.

### Breaking Changes:
- When creating a function with `functions.udf()` and `functions.sproc()`, you can now specify an empty list for the `imports` or `packages` argument to indicate that no import or package is used for this UDF or stored procedure. Previously, specifying an empty list meant that the function would use session-level imports or packages.
- Improved the `__repr__` implementation of data types in `types.py`. The unused `type_name` property has been removed.
- Added a Snowpark-specific exception class for SQL errors. This replaces the previous `ProgrammingError` from the Python connector.

### Improvements:
- Added a lock to a UDF or UDTF when it is called for the first time per thread.
- Improved the error message for pickling errors that occurred during UDF creation.
- Included the query ID when logging the failed query.

### Bug Fixes:
- Fixed a bug in which non-integral data (such as timestamps) was occasionally converted to integer when calling `DataFrame.to_pandas()`.
- Fixed a bug in which `DataFrameReader.parquet()` failed to read a parquet file when its column contained spaces.
- Fixed a bug in which `DataFrame.copy_into_table()` failed when the dataframe is created by reading a file with inferred schemas.

### Deprecations
`Session.flatten()` and `DataFrame.flatten()`.

### Dependency Updates:
- Restricted the version of `cloudpickle` <= `2.0.0`.


## 0.6.0 (2022-04-27)

### New Features:
- Added support for vectorized UDFs with the input as a Pandas DataFrame or Pandas Series and the output as a Pandas Series. This improves the performance of UDFs in Snowpark.
- Added support for inferring the schema of a DataFrame by default when it is created by reading a Parquet, Avro, or ORC file in the stage.
- Added functions `current_session()`, `current_statement()`, `current_user()`, `current_version()`, `current_warehouse()`, `date_from_parts()`, `date_trunc()`, `dayname()`, `dayofmonth()`, `dayofweek()`, `dayofyear()`, `grouping()`, `grouping_id()`, `hour()`, `last_day()`, `minute()`, `next_day()`, `previous_day()`, `second()`, `month()`, `monthname()`, `quarter()`, `year()`, `current_database()`, `current_role()`, `current_schema()`, `current_schemas()`, `current_region()`, `current_avaliable_roles()`, `add_months()`, `any_value()`, `bitnot()`, `bitshiftleft()`, `bitshiftright()`, `convert_timezone()`, `uniform()`, `strtok_to_array()`, `sysdate()`, `time_from_parts()`,  `timestamp_from_parts()`, `timestamp_ltz_from_parts()`, `timestamp_ntz_from_parts()`, `timestamp_tz_from_parts()`, `weekofyear()`, `percentile_cont()` to `snowflake.snowflake.functions`.

### Breaking Changes:
- Expired deprecations:
  - Removed the following APIs that were deprecated in 0.4.0: `DataFrame.groupByGroupingSets()`, `DataFrame.naturalJoin()`, `DataFrame.joinTableFunction`, `DataFrame.withColumns()`, `Session.getImports()`, `Session.addImport()`, `Session.removeImport()`, `Session.clearImports()`, `Session.getSessionStage()`, `Session.getDefaultDatabase()`, `Session.getDefaultSchema()`, `Session.getCurrentDatabase()`, `Session.getCurrentSchema()`, `Session.getFullyQualifiedCurrentSchema()`.

### Improvements:
- Added support for creating an empty `DataFrame` with a specific schema using the `Session.create_dataframe()` method.
- Changed the logging level from `INFO` to `DEBUG` for several logs (e.g., the executed query) when evaluating a dataframe.
- Improved the error message when failing to create a UDF due to pickle errors.

### Bug Fixes:
- Removed pandas hard dependencies in the `Session.create_dataframe()` method.

### Dependency Updates:
- Added `typing-extension` as a new dependency with the version >= `4.1.0`.


## 0.5.0 (2022-03-22)

### New Features
- Added stored procedures API.
  - Added `Session.sproc` property and `sproc()` to `snowflake.snowpark.functions`, so you can register stored procedures.
  - Added `Session.call` to call stored procedures by name.
- Added `UDFRegistration.register_from_file()` to allow registering UDFs from Python source files or zip files directly.
- Added `UDFRegistration.describe()` to describe a UDF.
- Added `DataFrame.random_split()` to provide a way to randomly split a dataframe.
- Added functions `md5()`, `sha1()`, `sha2()`, `ascii()`, `initcap()`, `length()`, `lower()`, `lpad()`, `ltrim()`, `rpad()`, `rtrim()`, `repeat()`, `soundex()`, `regexp_count()`, `replace()`, `charindex()`, `collate()`, `collation()`, `insert()`, `left()`, `right()`, `endswith()` to `snowflake.snowpark.functions`.
- Allowed `call_udf()` to accept literal values.
- Provided a `distinct` keyword in `array_agg()`.

### Bug Fixes:
- Fixed an issue that caused `DataFrame.to_pandas()` to have a string column if `Column.cast(IntegerType())` was used.
- Fixed a bug in `DataFrame.describe()` when there is more than one string column.

## 0.4.0 (2022-02-15)

### New Features
- You can now specify which Anaconda packages to use when defining UDFs.
  - Added `add_packages()`, `get_packages()`, `clear_packages()`, and `remove_package()`, to class `Session`.
  - Added `add_requirements()` to `Session` so you can use a requirements file to specify which packages this session will use.
  - Added parameter `packages` to function `snowflake.snowpark.functions.udf()` and method `UserDefinedFunction.register()` to indicate UDF-level Anaconda package dependencies when creating a UDF.
  - Added parameter `imports` to `snowflake.snowpark.functions.udf()` and `UserDefinedFunction.register()` to specify UDF-level code imports.
- Added a parameter `session` to function `udf()` and `UserDefinedFunction.register()` so you can specify which session to use to create a UDF if you have multiple sessions.
- Added types `Geography` and `Variant` to `snowflake.snowpark.types` to be used as type hints for Geography and Variant data when defining a UDF.
- Added support for Geography geoJSON data.
- Added `Table`, a subclass of `DataFrame` for table operations:
  - Methods `update` and `delete` update and delete rows of a table in Snowflake.
  - Method `merge` merges data from a `DataFrame` to a `Table`.
  - Override method `DataFrame.sample()` with an additional parameter `seed`, which works on tables but not on view and sub-queries.
- Added `DataFrame.to_local_iterator()` and `DataFrame.to_pandas_batches()` to allow getting results from an iterator when the result set returned from the Snowflake database is too large.
- Added `DataFrame.cache_result()` for caching the operations performed on a `DataFrame` in a temporary table.
  Subsequent operations on the original `DataFrame` have no effect on the cached result `DataFrame`.
- Added property `DataFrame.queries` to get SQL queries that will be executed to evaluate the `DataFrame`.
- Added `Session.query_history()` as a context manager to track SQL queries executed on a session, including all SQL queries to evaluate `DataFrame`s created from a session. Both query ID and query text are recorded.
- You can now create a `Session` instance from an existing established `snowflake.connector.SnowflakeConnection`. Use parameter `connection` in `Session.builder.configs()`.
- Added `use_database()`, `use_schema()`, `use_warehouse()`, and `use_role()` to class `Session` to switch database/schema/warehouse/role after a session is created.
- Added `DataFrameWriter.copy_into_table()` to unload a `DataFrame` to stage files.
- Added `DataFrame.unpivot()`.
- Added `Column.within_group()` for sorting the rows by columns with some aggregation functions.
- Added functions `listagg()`, `mode()`, `div0()`, `acos()`, `asin()`, `atan()`, `atan2()`, `cos()`, `cosh()`, `sin()`, `sinh()`, `tan()`, `tanh()`, `degrees()`, `radians()`, `round()`, `trunc()`, and `factorial()` to `snowflake.snowflake.functions`.
- Added an optional argument `ignore_nulls` in function `lead()` and `lag()`.
- The `condition` parameter of function `when()` and `iff()` now accepts SQL expressions.

### Improvements
- All function and method names have been renamed to use the snake case naming style, which is more Pythonic. For convenience, some camel case names are kept as aliases to the snake case APIs. It is recommended to use the snake case APIs.
  - Deprecated these methods on class `Session` and replaced them with their snake case equivalents: `getImports()`, `addImports()`, `removeImport()`, `clearImports()`, `getSessionStage()`, `getDefaultSchema()`, `getDefaultSchema()`, `getCurrentDatabase()`, `getFullyQualifiedCurrentSchema()`.
  - Deprecated these methods on class `DataFrame` and replaced them with their snake case equivalents: `groupingByGroupingSets()`, `naturalJoin()`, `withColumns()`, `joinTableFunction()`.
- Property `DataFrame.columns` is now consistent with `DataFrame.schema.names` and the Snowflake database `Identifier Requirements`.
- `Column.__bool__()` now raises a `TypeError`. This will ban the use of logical operators `and`, `or`, `not` on `Column` object, for instance `col("a") > 1 and col("b") > 2` will raise the `TypeError`. Use `(col("a") > 1) & (col("b") > 2)` instead.
- Changed `PutResult` and `GetResult` to subclass `NamedTuple`.
- Fixed a bug which raised an error when the local path or stage location has a space or other special characters.
- Changed `DataFrame.describe()` so that non-numeric and non-string columns are ignored instead of raising an exception.

### Dependency updates
- Updated ``snowflake-connector-python`` to 2.7.4.

## 0.3.0 (2022-01-09)
### New Features
- Added `Column.isin()`, with an alias `Column.in_()`.
- Added `Column.try_cast()`, which is a special version of `cast()`. It tries to cast a string expression to other types and returns `null` if the cast is not possible.
- Added `Column.startswith()` and `Column.substr()` to process string columns.
- `Column.cast()` now also accepts a `str` value to indicate the cast type in addition to a `DataType` instance.
- Added `DataFrame.describe()` to summarize stats of a `DataFrame`.
- Added `DataFrame.explain()` to print the query plan of a `DataFrame`.
- `DataFrame.filter()` and `DataFrame.select_expr()` now accepts a sql expression.
- Added a new `bool` parameter `create_temp_table` to methods `DataFrame.saveAsTable()` and `Session.write_pandas()` to optionally create a temp table.
- Added `DataFrame.minus()` and `DataFrame.subtract()` as aliases to `DataFrame.except_()`.
- Added `regexp_replace()`, `concat()`, `concat_ws()`, `to_char()`, `current_timestamp()`, `current_date()`, `current_time()`, `months_between()`, `cast()`, `try_cast()`, `greatest()`, `least()`, and `hash()` to module `snowflake.snowpark.functions`.

### Bug Fixes
- Fixed an issue where `Session.createDataFrame(pandas_df)` and `Session.write_pandas(pandas_df)` raise an exception when the `Pandas DataFrame` has spaces in the column name.
- `DataFrame.copy_into_table()` sometimes prints an `error` level log entry while it actually works. It's fixed now.
- Fixed an API docs issue where some `DataFrame` APIs are missing from the docs.

### Dependency updates
- Update ``snowflake-connector-python`` to 2.7.2, which upgrades ``pyarrow`` dependency to 6.0.x. Refer to the [python connector 2.7.2 release notes](https://pypi.org/project/snowflake-connector-python/2.7.2/) for more details.

## 0.2.0 (2021-12-02)
### New Features
- Updated the `Session.createDataFrame()` method for creating a `DataFrame` from a Pandas DataFrame.
- Added the `Session.write_pandas()` method for writing a `Pandas DataFrame` to a table in Snowflake and getting a `Snowpark DataFrame` object back.
- Added new classes and methods for calling window functions.
- Added the new functions `cume_dist()`, to find the cumulative distribution of a value with regard to other values within a window partition,
  and `row_number()`, which returns a unique row number for each row within a window partition.
- Added functions for computing statistics for DataFrames in the `DataFrameStatFunctions` class.
- Added functions for handling missing values in a DataFrame in the `DataFrameNaFunctions` class.
- Added new methods `rollup()`, `cube()`, and `pivot()` to the `DataFrame` class.
- Added the `GroupingSets` class, which you can use with the DataFrame groupByGroupingSets method to perform a SQL GROUP BY GROUPING SETS.
- Added the new `FileOperation(session)`
  class that you can use to upload and download files to and from a stage.
- Added the `DataFrame.copy_into_table()`
  method for loading data from files in a stage into a table.
- In CASE expressions, the functions `when()` and `otherwise()`
  now accept Python types in addition to `Column` objects.
- When you register a UDF you can now optionally set the `replace` parameter to `True` to overwrite an existing UDF with the same name.

### Improvements
- UDFs are now compressed before they are uploaded to the server. This makes them about 10 times smaller, which can help
  when you are using large ML model files.
- When the size of a UDF is less than 8196 bytes, it will be uploaded as in-line code instead of uploaded to a stage.

### Bug Fixes
- Fixed an issue where the statement `df.select(when(col("a") == 1, 4).otherwise(col("a"))), [Row(4), Row(2), Row(3)]` raised an exception.
- Fixed an issue where `df.toPandas()` raised an exception when a DataFrame was created from large local data.

## 0.1.0 (2021-10-26)

Start of Private Preview<|MERGE_RESOLUTION|>--- conflicted
+++ resolved
@@ -6,11 +6,8 @@
 
 - Added support for `explode` function in `snowflake.snowpark.functions`.
 - Added parameter `skip_upload_on_content_match` when creating UDF, UDTF and Stored Procedure using `register_from_file` to skip file uploads to stage in case the files are already present on stage.
-<<<<<<< HEAD
+- Flattened generated SQL when `DataFrame.filter()` or `DataFrame.order_by()` is followed by a projection statement (e.g. `DataFrame.select()`, `DataFrame.with_column()`).
 - Added function `get_active_sessions()` in module `snowflake.snowpark.context` to get multiple active Snowpark sessions.
-=======
-- Flattened generated SQL when `DataFrame.filter()` or `DataFrame.order_by()` is followed by a projection statement (e.g. `DataFrame.select()`, `DataFrame.with_column()`).
->>>>>>> 6a50305c
 
 ## 1.3.0 (2023-03-28)
 

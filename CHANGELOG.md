# Release History

## 1.22.0 (TBD)

### Snowpark Python API Updates

#### Bug Fixes

- Fixed a bug in `session.read.csv` that caused an error when setting `PARSE_HEADER = True` in an externally defined file format.

### Snowpark Local Testing Updates

#### New Features

- Added support for type coercion when passing columns as input to udf calls
- Added support for `Index.identical`.

#### Bug Fixes

- Fixed a bug where the truncate mode in `DataFrameWriter.save_as_table` incorrectly handled DataFrames containing only a subset of columns from the existing table.

### Snowpark pandas API Updates

#### New Features

- Added limited support for the `Timedelta` type, including
  - support `copy`, `cache_result`, `shift`, `sort_index`.
  - `NotImplementedError` will be raised for the rest of methods that do not support `Timedelta`.
- Added support for index's arithmetic and comparison operators.
- Added support for `Series.dt.round`.
- Added documentation pages for `DatetimeIndex`.
- Added support for `Index.name`, `Index.names`, `Index.rename`, and `Index.set_names`.
- Added support for `Index.__repr__`.
- Added support for `DatetimeIndex.month_name` and `DatetimeIndex.day_name`.

#### Bug Fixes

- Stopped ignoring nanoseconds in `pd.Timedelta` scalars.

## 1.21.0 (2024-08-19)

### Snowpark Python API Updates

#### New Features

- Added support for `snowflake.snowpark.testing.assert_dataframe_equal` that is a utility function to check the equality of two Snowpark DataFrames.

#### Improvements

- Added support server side string size limitations.
- Added support to create and invoke stored procedures, UDFs and UDTFs with optional arguments.
- Added support for column lineage in the DataFrame.lineage.trace API.
- Added support for passing `INFER_SCHEMA` options to `DataFrameReader` via `INFER_SCHEMA_OPTIONS`.
- Added support for passing `parameters` parameter to `Column.rlike` and `Column.regexp`.
- Added support for automatically cleaning up temporary tables created by `df.cache_result()` in the current session, when the DataFrame is no longer referenced (i.e., gets garbage collected). It is still an experimental feature not enabled by default, and can be enabled by setting `session.auto_clean_up_temp_table_enabled` to `True`.
- Added support for string literals to the `fmt` parameter of `snowflake.snowpark.functions.to_date`.
- Added support for system$reference function.

#### Bug Fixes

- Fixed a bug where SQL generated for selecting `*` column has an incorrect subquery.
- Fixed a bug in `DataFrame.to_pandas_batches` where the iterator could throw an error if certain transformation is made to the pandas dataframe due to wrong isolation level.
- Fixed a bug in `DataFrame.lineage.trace` to split the quoted feature view's name and version correctly.
- Fixed a bug in `Column.isin` that caused invalid sql generation when passed an empty list.
- Fixed a bug that fails to raise NotImplementedError while setting cell with list like item.

### Snowpark Local Testing Updates

#### New Features

- Added support for the following APIs:
  - snowflake.snowpark.functions
    - `rank`
    - `dense_rank`
    - `percent_rank`
    - `cume_dist`
    - `ntile`
    - `datediff`
    - `array_agg`
  - snowflake.snowpark.column.Column.within_group
- Added support for parsing flags in regex statements for mocked plans. This maintains parity with the `rlike` and `regexp` changes above.

#### Bug Fixes

- Fixed a bug where Window Functions LEAD and LAG do not handle option `ignore_nulls` properly.
- Fixed a bug where values were not populated into the result DataFrame during the insertion of table merge operation.

#### Improvements

- Fix pandas FutureWarning about integer indexing.

### Snowpark pandas API Updates

#### New Features

- Added support for `DataFrame.backfill`, `DataFrame.bfill`, `Series.backfill`, and `Series.bfill`.
- Added support for `DataFrame.compare` and `Series.compare` with default parameters.
- Added support for `Series.dt.microsecond` and `Series.dt.nanosecond`.
- Added support for `Index.is_unique` and `Index.has_duplicates`.
- Added support for `Index.equals`.
- Added support for `Index.value_counts`.
- Added support for `Series.dt.day_name` and `Series.dt.month_name`.
- Added support for indexing on Index, e.g., `df.index[:10]`.
- Added support for `DataFrame.unstack` and `Series.unstack`.
- Added support for `DataFrame.asfreq` and `Series.asfreq`.
- Added support for `Series.dt.is_month_start` and `Series.dt.is_month_end`.
- Added support for `Index.all` and `Index.any`.
- Added support for `Series.dt.is_year_start` and `Series.dt.is_year_end`.
- Added support for `Series.dt.is_quarter_start` and `Series.dt.is_quarter_end`.
- Added support for lazy `DatetimeIndex`.
- Added support for `Series.argmax` and `Series.argmin`.
- Added support for `Series.dt.is_leap_year`.
- Added support for `DataFrame.items`.
- Added support for `Series.dt.floor` and `Series.dt.ceil`.
- Added support for `Index.reindex`.
- Added support for `DatetimeIndex` properties: `year`, `month`, `day`, `hour`, `minute`, `second`, `microsecond`,
    `nanosecond`, `date`, `dayofyear`, `day_of_year`, `dayofweek`, `day_of_week`, `weekday`, `quarter`,
    `is_month_start`, `is_month_end`, `is_quarter_start`, `is_quarter_end`, `is_year_start`, `is_year_end`
    and `is_leap_year`.
- Added support for `Resampler.fillna` and `Resampler.bfill`.
- Added limited support for the `Timedelta` type, including creating `Timedelta` columns and `to_pandas`.
- Added support for `Index.argmax` and `Index.argmin`.
<<<<<<< HEAD
- Added support for index's arithmetic and comparison operators.
- Added support for `Series.dt.round`.
- Added documentation pages for `DatetimeIndex`.
- Added support for `pd.merge_asof`.
=======
>>>>>>> a50435ab

#### Improvements

- Removed the public preview warning message when importing Snowpark pandas.
- Removed unnecessary count query from `SnowflakeQueryCompiler.is_series_like` method.
- `Dataframe.columns` now returns native pandas Index object instead of Snowpark Index object.
- Refactor and introduce `query_compiler` argument in `Index` constructor to create `Index` from query compiler.
- `pd.to_datetime` now returns a DatetimeIndex object instead of a Series object.
- `pd.date_range` now returns a DatetimeIndex object instead of a Series object.

#### Bug Fixes

- Made passing an unsupported aggregation function to `pivot_table` raise `NotImplementedError` instead of `KeyError`.
- Removed axis labels and callable names from error messages and telemetry about unsupported aggregations.
- Fixed AssertionError in `Series.drop_duplicates` and `DataFrame.drop_duplicates` when called after `sort_values`.
- Fixed a bug in `Index.to_frame` where the result frame's column name may be wrong where name is unspecified.
- Fixed a bug where some Index docstrings are ignored.
- Fixed a bug in `Series.reset_index(drop=True)` where the result name may be wrong.
- Fixed a bug in `Groupby.first/last` ordering by the correct columns in the underlying window expression.

## 1.20.0 (2024-07-17)

### Snowpark Python API Updates

#### Improvements

- Added distributed tracing using open telemetry APIs for table stored procedure function in `DataFrame`:
  - `_execute_and_get_query_id`
- Added support for the `arrays_zip` function.
- Improves performance for binary column expression and `df._in` by avoiding unnecessary cast for numeric values. You can enable this optimization by setting `session.eliminate_numeric_sql_value_cast_enabled = True`.
- Improved error message for `write_pandas` when the target table does not exist and `auto_create_table=False`.
- Added open telemetry tracing on UDxF functions in Snowpark.
- Added open telemetry tracing on stored procedure registration in Snowpark.
- Added a new optional parameter called `format_json` to the `Session.SessionBuilder.app_name` function that sets the app name in the `Session.query_tag` in JSON format. By default, this parameter is set to `False`.

#### Bug Fixes
- Fixed a bug where SQL generated for `lag(x, 0)` was incorrect and failed with error message `argument 1 to function LAG needs to be constant, found 'SYSTEM$NULL_TO_FIXED(null)'`.

### Snowpark Local Testing Updates

#### New Features

- Added support for the following APIs:
  - snowflake.snowpark.functions
    - random
- Added new parameters to `patch` function when registering a mocked function:
  - `distinct` allows an alternate function to be specified for when a sql function should be distinct.
  - `pass_column_index` passes a named parameter `column_index` to the mocked function that contains the pandas.Index for the input data.
  - `pass_row_index` passes a named parameter `row_index` to the mocked function that is the 0 indexed row number the function is currently operating on.
  - `pass_input_data` passes a named parameter `input_data` to the mocked function that contains the entire input dataframe for the current expression.
  - Added support for the `column_order` parameter to method `DataFrameWriter.save_as_table`.


#### Bug Fixes
- Fixed a bug that caused DecimalType columns to be incorrectly truncated to integer precision when used in BinaryExpressions.

### Snowpark pandas API Updates

#### New Features
- Added support for `DataFrameGroupBy.all`, `SeriesGroupBy.all`, `DataFrameGroupBy.any`, and `SeriesGroupBy.any`.
- Added support for `DataFrame.nlargest`, `DataFrame.nsmallest`, `Series.nlargest` and `Series.nsmallest`.
- Added support for `replace` and `frac > 1` in `DataFrame.sample` and `Series.sample`.
- Added support for `read_excel` (Uses local pandas for processing)
- Added support for `Series.at`, `Series.iat`, `DataFrame.at`, and `DataFrame.iat`.
- Added support for `Series.dt.isocalendar`.
- Added support for `Series.case_when` except when condition or replacement is callable.
- Added documentation pages for `Index` and its APIs.
- Added support for `DataFrame.assign`.
- Added support for `DataFrame.stack`.
- Added support for `DataFrame.pivot` and `pd.pivot`.
- Added support for `DataFrame.to_csv` and `Series.to_csv`.
- Added partial support for `Series.str.translate` where the values in the `table` are single-codepoint strings.
- Added support for `DataFrame.corr`.
- Allow `df.plot()` and `series.plot()` to be called, materializing the data into the local client
- Added support for `DataFrameGroupBy` and `SeriesGroupBy` aggregations `first` and `last`
- Added support for `DataFrameGroupBy.get_group`.
- Added support for `limit` parameter when `method` parameter is used in `fillna`.
- Added partial support for `Series.str.translate` where the values in the `table` are single-codepoint strings.
- Added support for `DataFrame.corr`.
- Added support for `DataFrame.equals` and `Series.equals`.
- Added support for `DataFrame.reindex` and `Series.reindex`.
- Added support for `Index.astype`.
- Added support for `Index.unique` and `Index.nunique`.
- Added support for `Index.sort_values`.

#### Bug Fixes
- Fixed an issue when using np.where and df.where when the scalar 'other' is the literal 0.
- Fixed a bug regarding precision loss when converting to Snowpark pandas `DataFrame` or `Series` with `dtype=np.uint64`.
- Fixed bug where `values` is set to `index` when `index` and `columns` contain all columns in DataFrame during `pivot_table`.

#### Improvements
- Added support for `Index.copy()`
- Added support for Index APIs: `dtype`, `values`, `item()`, `tolist()`, `to_series()` and `to_frame()`
- Expand support for DataFrames with no rows in `pd.pivot_table` and `DataFrame.pivot_table`.
- Added support for `inplace` parameter in `DataFrame.sort_index` and `Series.sort_index`.


## 1.19.0 (2024-06-25)

### Snowpark Python API Updates

#### New Features

- Added support for `to_boolean` function.
- Added documentation pages for Index and its APIs.

#### Bug Fixes

- Fixed a bug where python stored procedure with table return type fails when run in a task.
- Fixed a bug where df.dropna fails due to `RecursionError: maximum recursion depth exceeded` when the DataFrame has more than 500 columns.
- Fixed a bug where `AsyncJob.result("no_result")` doesn't wait for the query to finish execution.


### Snowpark Local Testing Updates

#### New Features

- Added support for the `strict` parameter when registering UDFs and Stored Procedures.

#### Bug Fixes

- Fixed a bug in convert_timezone that made the setting the source_timezone parameter return an error.
- Fixed a bug where creating DataFrame with empty data of type `DateType` raises `AttributeError`.
- Fixed a bug that table merge fails when update clause exists but no update takes place.
- Fixed a bug in mock implementation of `to_char` that raises `IndexError` when incoming column has nonconsecutive row index.
- Fixed a bug in handling of `CaseExpr` expressions that raises `IndexError` when incoming column has nonconsecutive row index.
- Fixed a bug in implementation of `Column.like` that raises `IndexError` when incoming column has nonconsecutive row index.

#### Improvements

- Added support for type coercion in the implementation of DataFrame.replace, DataFrame.dropna and the mock function `iff`.

### Snowpark pandas API Updates

#### New Features

- Added partial support for `DataFrame.pct_change` and `Series.pct_change` without the `freq` and `limit` parameters.
- Added support for `Series.str.get`.
- Added support for `Series.dt.dayofweek`, `Series.dt.day_of_week`, `Series.dt.dayofyear`, and `Series.dt.day_of_year`.
- Added support for `Series.str.__getitem__` (`Series.str[...]`).
- Added support for `Series.str.lstrip` and `Series.str.rstrip`.
- Added support for `DataFrameGroupBy.size` and `SeriesGroupBy.size`.
- Added support for `DataFrame.expanding` and `Series.expanding` for aggregations `count`, `sum`, `min`, `max`, `mean`, `std`, `var`, and `sem` with `axis=0`.
- Added support for `DataFrame.rolling` and `Series.rolling` for aggregation `count` with `axis=0`.
- Added support for `Series.str.match`.
- Added support for `DataFrame.resample` and `Series.resample` for aggregations `size`, `first`, and `last`.
- Added support for `DataFrameGroupBy.all`, `SeriesGroupBy.all`, `DataFrameGroupBy.any`, and `SeriesGroupBy.any`.
- Added support for `DataFrame.nlargest`, `DataFrame.nsmallest`, `Series.nlargest` and `Series.nsmallest`.
- Added support for `replace` and `frac > 1` in `DataFrame.sample` and `Series.sample`.
- Added support for `read_excel` (Uses local pandas for processing)
- Added support for `Series.at`, `Series.iat`, `DataFrame.at`, and `DataFrame.iat`.
- Added support for `Series.dt.isocalendar`.
- Added support for `Series.case_when` except when condition or replacement is callable.
- Added documentation pages for `Index` and its APIs.
- Added support for `DataFrame.assign`.
- Added support for `DataFrame.stack`.
- Added support for `DataFrame.pivot` and `pd.pivot`.
- Added support for `DataFrame.to_csv` and `Series.to_csv`.
- Added support for `Index.T`.

#### Bug Fixes

- Fixed a bug that causes output of GroupBy.aggregate's columns to be ordered incorrectly.
- Fixed a bug where `DataFrame.describe` on a frame with duplicate columns of differing dtypes could cause an error or incorrect results.
- Fixed a bug in `DataFrame.rolling` and `Series.rolling` so `window=0` now throws `NotImplementedError` instead of `ValueError`

#### Improvements

- Added support for named aggregations in `DataFrame.aggregate` and `Series.aggregate` with `axis=0`.
- `pd.read_csv` reads using the native pandas CSV parser, then uploads data to snowflake using parquet. This enables most of the parameters supported by `read_csv` including date parsing and numeric conversions. Uploading via parquet is roughly twice as fast as uploading via CSV.
- Initial work to support an `pd.Index` directly in Snowpark pandas. Support for `pd.Index` as a first-class component of Snowpark pandas is coming soon.
- Added a lazy index constructor and support for `len`, `shape`, `size`, `empty`, `to_pandas()` and `names`. For `df.index`, Snowpark pandas creates a lazy index object.
- For `df.columns`, Snowpark pandas supports a non-lazy version of an `Index` since the data is already stored locally.

## 1.18.0 (2024-05-28)

### Snowpark Python API Updates

#### Improvements

- Improved error message to remind users set `{"infer_schema": True}` when reading csv file without specifying its schema.
- Improved error handling for `Session.create_dataframe` when called with more than 512 rows and using `format` or `pyformat` `paramstyle`.

### Snowpark pandas API Updates

#### New Features

- Added `DataFrame.cache_result` and `Series.cache_result` methods for users to persist DataFrames and Series to a temporary table lasting the duration of the session to improve latency of subsequent operations.

#### Bug Fixes

#### Improvements

- Added partial support for `DataFrame.pivot_table` with no `index` parameter, as well as for `margins` parameter.
- Updated the signature of `DataFrame.shift`/`Series.shift`/`DataFrameGroupBy.shift`/`SeriesGroupBy.shift` to match pandas 2.2.1. Snowpark pandas does not yet support the newly-added `suffix` argument, or sequence values of `periods`.
- Re-added support for `Series.str.split`.

#### Bug Fixes

- Fixed how we support mixed columns for string methods (`Series.str.*`).

### Snowpark Local Testing Updates

#### New Features

- Added support for the following DataFrameReader read options to file formats `csv` and `json`:
  - PURGE
  - PATTERN
  - INFER_SCHEMA with value being `False`
  - ENCODING with value being `UTF8`
- Added support for `DataFrame.analytics.moving_agg` and `DataFrame.analytics.cumulative_agg_agg`.
- Added support for `if_not_exists` parameter during UDF and stored procedure registration.

#### Bug Fixes

- Fixed a bug that when processing time format, fractional second part is not handled properly.
- Fixed a bug that caused function calls on `*` to fail.
- Fixed a bug that prevented creation of map and struct type objects.
- Fixed a bug that function `date_add` was unable to handle some numeric types.
- Fixed a bug that `TimestampType` casting resulted in incorrect data.
- Fixed a bug that caused `DecimalType` data to have incorrect precision in some cases.
- Fixed a bug where referencing missing table or view raises confusing `IndexError`.
- Fixed a bug that mocked function `to_timestamp_ntz` can not handle None data.
- Fixed a bug that mocked UDFs handles output data of None improperly.
- Fixed a bug where `DataFrame.with_column_renamed` ignores attributes from parent DataFrames after join operations.
- Fixed a bug that integer precision of large value gets lost when converted to pandas DataFrame.
- Fixed a bug that the schema of datetime object is wrong when create DataFrame from a pandas DataFrame.
- Fixed a bug in the implementation of `Column.equal_nan` where null data is handled incorrectly.
- Fixed a bug where `DataFrame.drop` ignore attributes from parent DataFrames after join operations.
- Fixed a bug in mocked function `date_part` where Column type is set wrong.
- Fixed a bug where `DataFrameWriter.save_as_table` does not raise exceptions when inserting null data into non-nullable columns.
- Fixed a bug in the implementation of `DataFrameWriter.save_as_table` where
  - Append or Truncate fails when incoming data has different schema than existing table.
  - Truncate fails when incoming data does not specify columns that are nullable.

#### Improvements

- Removed dependency check for `pyarrow` as it is not used.
- Improved target type coverage of `Column.cast`, adding support for casting to boolean and all integral types.
- Aligned error experience when calling UDFs and stored procedures.
- Added appropriate error messages for `is_permanent` and `anonymous` options in UDFs and stored procedures registration to make it more clear that those features are not yet supported.
- File read operation with unsupported options and values now raises `NotImplementedError` instead of warnings and unclear error information.

## 1.17.0 (2024-05-21)

### Snowpark Python API Updates

#### New Features

- Added support to add a comment on tables and views using the functions listed below:
  - `DataFrameWriter.save_as_table`
  - `DataFrame.create_or_replace_view`
  - `DataFrame.create_or_replace_temp_view`
  - `DataFrame.create_or_replace_dynamic_table`

#### Improvements

- Improved error message to remind users to set `{"infer_schema": True}` when reading CSV file without specifying its schema.

### Snowpark pandas API Updates

#### New Features

- Start of Public Preview of Snowpark pandas API. Refer to the [Snowpark pandas API Docs](https://docs.snowflake.com/developer-guide/snowpark/python/snowpark-pandas) for more details.

### Snowpark Local Testing Updates

#### New Features

- Added support for NumericType and VariantType data conversion in the mocked function `to_timestamp_ltz`, `to_timestamp_ntz`, `to_timestamp_tz` and `to_timestamp`.
- Added support for DecimalType, BinaryType, ArrayType, MapType, TimestampType, DateType and TimeType data conversion in the mocked function `to_char`.
- Added support for the following APIs:
  - snowflake.snowpark.functions:
    - to_varchar
  - snowflake.snowpark.DataFrame:
    - pivot
  - snowflake.snowpark.Session:
    - cancel_all
- Introduced a new exception class `snowflake.snowpark.mock.exceptions.SnowparkLocalTestingException`.
- Added support for casting to FloatType

#### Bug Fixes

- Fixed a bug that stored procedure and UDF should not remove imports already in the `sys.path` during the clean-up step.
- Fixed a bug that when processing datetime format, the fractional second part is not handled properly.
- Fixed a bug that on Windows platform that file operations was unable to properly handle file separator in directory name.
- Fixed a bug that on Windows platform that when reading a pandas dataframe, IntervalType column with integer data can not be processed.
- Fixed a bug that prevented users from being able to select multiple columns with the same alias.
- Fixed a bug that `Session.get_current_[schema|database|role|user|account|warehouse]` returns upper-cased identifiers when identifiers are quoted.
- Fixed a bug that function `substr` and `substring` can not handle 0-based `start_expr`.

#### Improvements

- Standardized the error experience by raising `SnowparkLocalTestingException` in error cases which is on par with `SnowparkSQLException` raised in non-local execution.
- Improved error experience of `Session.write_pandas` method that `NotImplementError` will be raised when called.
- Aligned error experience with reusing a closed session in non-local execution.

## 1.16.0 (2024-05-07)

### New Features

- Support stored procedure register with packages given as Python modules.
- Added snowflake.snowpark.Session.lineage.trace to explore data lineage of snowfake objects.
- Added support for structured type schema parsing.

### Bug Fixes

- Fixed a bug when inferring schema, single quotes are added to stage files already have single quotes.

### Local Testing Updates

#### New Features

- Added support for StringType, TimestampType and VariantType data conversion in the mocked function `to_date`.
- Added support for the following APIs:
  - snowflake.snowpark.functions
    - get
    - concat
    - concat_ws

#### Bug Fixes

- Fixed a bug that caused `NaT` and `NaN` values to not be recognized.
- Fixed a bug where, when inferring a schema, single quotes were added to stage files that already had single quotes.
- Fixed a bug where `DataFrameReader.csv` was unable to handle quoted values containing a delimiter.
- Fixed a bug that when there is `None` value in an arithmetic calculation, the output should remain `None` instead of `math.nan`.
- Fixed a bug in function `sum` and `covar_pop` that when there is `math.nan` in the data, the output should also be `math.nan`.
- Fixed a bug that stage operation can not handle directories.
- Fixed a bug that `DataFrame.to_pandas` should take Snowflake numeric types with precision 38 as `int64`.

## 1.15.0 (2024-04-24)

### New Features

- Added `truncate` save mode in `DataFrameWrite` to overwrite existing tables by truncating the underlying table instead of dropping it.
- Added telemetry to calculate query plan height and number of duplicate nodes during collect operations.
- Added the functions below to unload data from a `DataFrame` into one or more files in a stage:
  - `DataFrame.write.json`
  - `DataFrame.write.csv`
  - `DataFrame.write.parquet`
- Added distributed tracing using open telemetry APIs for action functions in `DataFrame` and `DataFrameWriter`:
  - snowflake.snowpark.DataFrame:
    - collect
    - collect_nowait
    - to_pandas
    - count
    - show
  - snowflake.snowpark.DataFrameWriter:
    - save_as_table
- Added support for snow:// URLs to `snowflake.snowpark.Session.file.get` and `snowflake.snowpark.Session.file.get_stream`
- Added support to register stored procedures and UDxFs with a `comment`.
- UDAF client support is ready for public preview. Please stay tuned for the Snowflake announcement of UDAF public preview.
- Added support for dynamic pivot.  This feature is currently in private preview.

### Improvements

- Improved the generated query performance for both compilation and execution by converting duplicate subqueries to Common Table Expressions (CTEs). It is still an experimental feature not enabled by default, and can be enabled by setting `session.cte_optimization_enabled` to `True`.

### Bug Fixes

- Fixed a bug where `statement_params` was not passed to query executions that register stored procedures and user defined functions.
- Fixed a bug causing `snowflake.snowpark.Session.file.get_stream` to fail for quoted stage locations.
- Fixed a bug that an internal type hint in `utils.py` might raise AttributeError in case the underlying module can not be found.

### Local Testing Updates

#### New Features

- Added support for registering UDFs and stored procedures.
- Added support for the following APIs:
  - snowflake.snowpark.Session:
    - file.put
    - file.put_stream
    - file.get
    - file.get_stream
    - read.json
    - add_import
    - remove_import
    - get_imports
    - clear_imports
    - add_packages
    - add_requirements
    - clear_packages
    - remove_package
    - udf.register
    - udf.register_from_file
    - sproc.register
    - sproc.register_from_file
  - snowflake.snowpark.functions
    - current_database
    - current_session
    - date_trunc
    - object_construct
    - object_construct_keep_null
    - pow
    - sqrt
    - udf
    - sproc
- Added support for StringType, TimestampType and VariantType data conversion in the mocked function `to_time`.

#### Bug Fixes

- Fixed a bug that null filled columns for constant functions.
- Fixed a bug that implementation of to_object, to_array and to_binary to better handle null inputs.
- Fixed a bug that timestamp data comparison can not handle year beyond 2262.
- Fixed a bug that `Session.builder.getOrCreate` should return the created mock session.

## 1.14.0 (2024-03-20)

### New Features

- Added support for creating vectorized UDTFs with `process` method.
- Added support for dataframe functions:
  - to_timestamp_ltz
  - to_timestamp_ntz
  - to_timestamp_tz
  - locate
- Added support for ASOF JOIN type.
- Added support for the following local testing APIs:
  - snowflake.snowpark.functions:
    - to_double
    - to_timestamp
    - to_timestamp_ltz
    - to_timestamp_ntz
    - to_timestamp_tz
    - greatest
    - least
    - convert_timezone
    - dateadd
    - date_part
  - snowflake.snowpark.Session:
    - get_current_account
    - get_current_warehouse
    - get_current_role
    - use_schema
    - use_warehouse
    - use_database
    - use_role

### Bug Fixes

- Fixed a bug in `SnowflakePlanBuilder` that `save_as_table` does not filter column that name start with '$' and follow by number correctly.
- Fixed a bug that statement parameters may have no effect when resolving imports and packages.
- Fixed bugs in local testing:
  - LEFT ANTI and LEFT SEMI joins drop rows with null values.
  - DataFrameReader.csv incorrectly parses data when the optional parameter `field_optionally_enclosed_by` is specified.
  - Column.regexp only considers the first entry when `pattern` is a `Column`.
  - Table.update raises `KeyError` when updating null values in the rows.
  - VARIANT columns raise errors at `DataFrame.collect`.
  - `count_distinct` does not work correctly when counting.
  - Null values in integer columns raise `TypeError`.

### Improvements

- Added telemetry to local testing.
- Improved the error message of `DataFrameReader` to raise `FileNotFound` error when reading a path that does not exist or when there are no files under the path.

## 1.13.0 (2024-02-26)

### New Features

- Added support for an optional `date_part` argument in function `last_day`.
- `SessionBuilder.app_name` will set the query_tag after the session is created.
- Added support for the following local testing functions:
  - current_timestamp
  - current_date
  - current_time
  - strip_null_value
  - upper
  - lower
  - length
  - initcap

### Improvements

- Added cleanup logic at interpreter shutdown to close all active sessions.
- Closing sessions within stored procedures now is a no-op logging a warning instead of raising an error.

### Bug Fixes

- Fixed a bug in `DataFrame.to_local_iterator` where the iterator could yield wrong results if another query is executed before the iterator finishes due to wrong isolation level. For details, please see #945.
- Fixed a bug that truncated table names in error messages while running a plan with local testing enabled.
- Fixed a bug that `Session.range` returns empty result when the range is large.

## 1.12.1 (2024-02-08)

### Improvements

- Use `split_blocks=True` by default during `to_pandas` conversion, for optimal memory allocation. This parameter is passed to `pyarrow.Table.to_pandas`, which enables `PyArrow` to split the memory allocation into smaller, more manageable blocks instead of allocating a single contiguous block. This results in better memory management when dealing with larger datasets.

### Bug Fixes

- Fixed a bug in `DataFrame.to_pandas` that caused an error when evaluating on a Dataframe with an `IntergerType` column with null values.

## 1.12.0 (2024-01-30)

### New Features

- Exposed `statement_params` in `StoredProcedure.__call__`.
- Added two optional arguments to `Session.add_import`.
  - `chunk_size`: The number of bytes to hash per chunk of the uploaded files.
  - `whole_file_hash`: By default only the first chunk of the uploaded import is hashed to save time. When this is set to True each uploaded file is fully hashed instead.
- Added parameters `external_access_integrations` and `secrets` when creating a UDAF from Snowpark Python to allow integration with external access.
- Added a new method `Session.append_query_tag`. Allows an additional tag to be added to the current query tag by appending it as a comma separated value.
- Added a new method `Session.update_query_tag`. Allows updates to a JSON encoded dictionary query tag.
- `SessionBuilder.getOrCreate` will now attempt to replace the singleton it returns when token expiration has been detected.
- Added support for new functions in `snowflake.snowpark.functions`:
  - `array_except`
  - `create_map`
  - `sign`/`signum`
- Added the following functions to `DataFrame.analytics`:
  - Added the `moving_agg` function in `DataFrame.analytics` to enable moving aggregations like sums and averages with multiple window sizes.
  - Added the `cummulative_agg` function in `DataFrame.analytics` to enable commulative aggregations like sums and averages on multiple columns.
  - Added the `compute_lag` and `compute_lead` functions in `DataFrame.analytics` for enabling lead and lag calculations on multiple columns.
  - Added the `time_series_agg` function in `DataFrame.analytics` to enable time series aggregations like sums and averages with multiple time windows.

### Bug Fixes

- Fixed a bug in `DataFrame.na.fill` that caused Boolean values to erroneously override integer values.
- Fixed a bug in `Session.create_dataframe` where the Snowpark DataFrames created using pandas DataFrames were not inferring the type for timestamp columns correctly. The behavior is as follows:
  - Earlier timestamp columns without a timezone would be converted to nanosecond epochs and inferred as `LongType()`, but will now be correctly maintained as timestamp values and be inferred as `TimestampType(TimestampTimeZone.NTZ)`.
  - Earlier timestamp columns with a timezone would be inferred as `TimestampType(TimestampTimeZone.NTZ)` and loose timezone information but will now be correctly inferred as `TimestampType(TimestampTimeZone.LTZ)` and timezone information is retained correctly.
  - Set session parameter `PYTHON_SNOWPARK_USE_LOGICAL_TYPE_FOR_CREATE_DATAFRAME` to revert back to old behavior. It is recommended that you update your code to align with correct behavior because the parameter will be removed in the future.
- Fixed a bug that `DataFrame.to_pandas` gets decimal type when scale is not 0, and creates an object dtype in `pandas`. Instead, we cast the value to a float64 type.
- Fixed bugs that wrongly flattened the generated SQL when one of the following happens:
  - `DataFrame.filter()` is called after `DataFrame.sort().limit()`.
  - `DataFrame.sort()` or `filter()` is called on a DataFrame that already has a window function or sequence-dependent data generator column.
    For instance, `df.select("a", seq1().alias("b")).select("a", "b").sort("a")` won't flatten the sort clause anymore.
  - a window or sequence-dependent data generator column is used after `DataFrame.limit()`. For instance, `df.limit(10).select(row_number().over())` won't flatten the limit and select in the generated SQL.
- Fixed a bug where aliasing a DataFrame column raised an error when the DataFame was copied from another DataFrame with an aliased column. For instance,

  ```python
  df = df.select(col("a").alias("b"))
  df = copy(df)
  df.select(col("b").alias("c"))  # threw an error. Now it's fixed.
  ```

- Fixed a bug in `Session.create_dataframe` that the non-nullable field in a schema is not respected for boolean type. Note that this fix is only effective when the user has the privilege to create a temp table.
- Fixed a bug in SQL simplifier where non-select statements in `session.sql` dropped a SQL query when used with `limit()`.
- Fixed a bug that raised an exception when session parameter `ERROR_ON_NONDETERMINISTIC_UPDATE` is true.

### Behavior Changes (API Compatible)

- When parsing data types during a `to_pandas` operation, we rely on GS precision value to fix precision issues for large integer values. This may affect users where a column that was earlier returned as `int8` gets returned as `int64`. Users can fix this by explicitly specifying precision values for their return column.
- Aligned behavior for `Session.call` in case of table stored procedures where running `Session.call` would not trigger stored procedure unless a `collect()` operation was performed.
- `StoredProcedureRegistration` will now automatically add `snowflake-snowpark-python` as a package dependency. The added dependency will be on the client's local version of the library and an error is thrown if the server cannot support that version.

## 1.11.1 (2023-12-07)

### Bug Fixes

- Fixed a bug that numpy should not be imported at the top level of mock module.
- Added support for these new functions in `snowflake.snowpark.functions`:
  - `from_utc_timestamp`
  - `to_utc_timestamp`

## 1.11.0 (2023-12-05)

### New Features

- Add the `conn_error` attribute to `SnowflakeSQLException` that stores the whole underlying exception from `snowflake-connector-python`.
- Added support for `RelationalGroupedDataframe.pivot()` to access `pivot` in the following pattern `Dataframe.group_by(...).pivot(...)`.
- Added experimental feature: Local Testing Mode, which allows you to create and operate on Snowpark Python DataFrames locally without connecting to a Snowflake account. You can use the local testing framework to test your DataFrame operations locally, on your development machine or in a CI (continuous integration) pipeline, before deploying code changes to your account.

- Added support for `arrays_to_object` new functions in `snowflake.snowpark.functions`.
- Added support for the vector data type.

### Dependency Updates

- Bumped cloudpickle dependency to work with `cloudpickle==2.2.1`
- Updated ``snowflake-connector-python`` to `3.4.0`.

### Bug Fixes

- DataFrame column names quoting check now supports newline characters.
- Fix a bug where a DataFrame generated by `session.read.with_metadata` creates inconsistent table when doing `df.write.save_as_table`.

## 1.10.0 (2023-11-03)

### New Features

- Added support for managing case sensitivity in `DataFrame.to_local_iterator()`.
- Added support for specifying vectorized UDTF's input column names by using the optional parameter `input_names` in `UDTFRegistration.register/register_file` and `functions.pandas_udtf`. By default, `RelationalGroupedDataFrame.applyInPandas` will infer the column names from current dataframe schema.
- Add `sql_error_code` and `raw_message` attributes to `SnowflakeSQLException` when it is caused by a SQL exception.

### Bug Fixes

- Fixed a bug in `DataFrame.to_pandas()` where converting snowpark dataframes to pandas dataframes was losing precision on integers with more than 19 digits.
- Fixed a bug that `session.add_packages` can not handle requirement specifier that contains project name with underscore and version.
- Fixed a bug in `DataFrame.limit()` when `offset` is used and the parent `DataFrame` uses `limit`. Now the `offset` won't impact the parent DataFrame's `limit`.
- Fixed a bug in `DataFrame.write.save_as_table` where dataframes created from read api could not save data into snowflake because of invalid column name `$1`.

### Behavior change

- Changed the behavior of `date_format`:
  - The `format` argument changed from optional to required.
  - The returned result changed from a date object to a date-formatted string.
- When a window function, or a sequence-dependent data generator (`normal`, `zipf`, `uniform`, `seq1`, `seq2`, `seq4`, `seq8`) function is used, the sort and filter operation will no longer be flattened when generating the query.

## 1.9.0 (2023-10-13)

### New Features

- Added support for the Python 3.11 runtime environment.

### Dependency updates

- Added back the dependency of `typing-extensions`.

### Bug Fixes

- Fixed a bug where imports from permanent stage locations were ignored for temporary stored procedures, UDTFs, UDFs, and UDAFs.
- Revert back to using CTAS (create table as select) statement for `Dataframe.writer.save_as_table` which does not need insert permission for writing tables.

### New Features
- Support `PythonObjJSONEncoder` json-serializable objects for `ARRAY` and `OBJECT` literals.

## 1.8.0 (2023-09-14)

### New Features

- Added support for VOLATILE/IMMUTABLE keyword when registering UDFs.
- Added support for specifying clustering keys when saving dataframes using `DataFrame.save_as_table`.
- Accept `Iterable` objects input for `schema` when creating dataframes using `Session.create_dataframe`.
- Added the property `DataFrame.session` to return a `Session` object.
- Added the property `Session.session_id` to return an integer that represents session ID.
- Added the property `Session.connection` to return a `SnowflakeConnection` object .

- Added support for creating a Snowpark session from a configuration file or environment variables.

### Dependency updates

- Updated ``snowflake-connector-python`` to 3.2.0.

### Bug Fixes

- Fixed a bug where automatic package upload would raise `ValueError` even when compatible package version were added in `session.add_packages`.
- Fixed a bug where table stored procedures were not registered correctly when using `register_from_file`.
- Fixed a bug where dataframe joins failed with `invalid_identifier` error.
- Fixed a bug where `DataFrame.copy` disables SQL simplfier for the returned copy.
- Fixed a bug where `session.sql().select()` would fail if any parameters are specified to `session.sql()`

## 1.7.0 (2023-08-28)

### New Features

- Added parameters `external_access_integrations` and `secrets` when creating a UDF, UDTF or Stored Procedure from Snowpark Python to allow integration with external access.
- Added support for these new functions in `snowflake.snowpark.functions`:
  - `array_flatten`
  - `flatten`
- Added support for `apply_in_pandas` in `snowflake.snowpark.relational_grouped_dataframe`.
- Added support for replicating your local Python environment on Snowflake via `Session.replicate_local_environment`.

### Bug Fixes

- Fixed a bug where `session.create_dataframe` fails to properly set nullable columns where nullability was affected by order or data was given.
- Fixed a bug where `DataFrame.select` could not identify and alias columns in presence of table functions when output columns of table function overlapped with columns in dataframe.

### Behavior Changes

- When creating stored procedures, UDFs, UDTFs, UDAFs with parameter `is_permanent=False` will now create temporary objects even when `stage_name` is provided. The default value of `is_permanent` is `False` which is why if this value is not explicitly set to `True` for permanent objects, users will notice a change in behavior.
- `types.StructField` now enquotes column identifier by default.

## 1.6.1 (2023-08-02)

### New Features

- Added support for these new functions in `snowflake.snowpark.functions`:
  - `array_sort`
  - `sort_array`
  - `array_min`
  - `array_max`
  - `explode_outer`
- Added support for pure Python packages specified via `Session.add_requirements` or `Session.add_packages`. They are now usable in stored procedures and UDFs even if packages are not present on the Snowflake Anaconda channel.
  - Added Session parameter `custom_packages_upload_enabled` and `custom_packages_force_upload_enabled` to enable the support for pure Python packages feature mentioned above. Both parameters default to `False`.
- Added support for specifying package requirements by passing a Conda environment yaml file to `Session.add_requirements`.
- Added support for asynchronous execution of multi-query dataframes that contain binding variables.
- Added support for renaming multiple columns in `DataFrame.rename`.
- Added support for Geometry datatypes.
- Added support for `params` in `session.sql()` in stored procedures.
- Added support for user-defined aggregate functions (UDAFs). This feature is currently in private preview.
- Added support for vectorized UDTFs (user-defined table functions). This feature is currently in public preview.
- Added support for Snowflake Timestamp variants (i.e., `TIMESTAMP_NTZ`, `TIMESTAMP_LTZ`, `TIMESTAMP_TZ`)
  - Added `TimestampTimezone` as an argument in `TimestampType` constructor.
  - Added type hints `NTZ`, `LTZ`, `TZ` and `Timestamp` to annotate functions when registering UDFs.

### Improvements

- Removed redundant dependency `typing-extensions`.
- `DataFrame.cache_result` now creates temp table fully qualified names under current database and current schema.

### Bug Fixes

- Fixed a bug where type check happens on pandas before it is imported.
- Fixed a bug when creating a UDF from `numpy.ufunc`.
- Fixed a bug where `DataFrame.union` was not generating the correct `Selectable.schema_query` when SQL simplifier is enabled.

### Behavior Changes

- `DataFrameWriter.save_as_table` now respects the `nullable` field of the schema provided by the user or the inferred schema based on data from user input.

### Dependency updates

- Updated ``snowflake-connector-python`` to 3.0.4.

## 1.5.1 (2023-06-20)

### New Features

- Added support for the Python 3.10 runtime environment.

## 1.5.0 (2023-06-09)

### Behavior Changes

- Aggregation results, from functions such as `DataFrame.agg` and `DataFrame.describe`, no longer strip away non-printing characters from column names.

### New Features

- Added support for the Python 3.9 runtime environment.
- Added support for new functions in `snowflake.snowpark.functions`:
  - `array_generate_range`
  - `array_unique_agg`
  - `collect_set`
  - `sequence`
- Added support for registering and calling stored procedures with `TABLE` return type.
- Added support for parameter `length` in `StringType()` to specify the maximum number of characters that can be stored by the column.
- Added the alias `functions.element_at()` for `functions.get()`.
- Added the alias `Column.contains` for `functions.contains`.
- Added experimental feature `DataFrame.alias`.
- Added support for querying metadata columns from stage when creating `DataFrame` using `DataFrameReader`.
- Added support for `StructType.add` to append more fields to existing `StructType` objects.
- Added support for parameter `execute_as` in `StoredProcedureRegistration.register_from_file()` to specify stored procedure caller rights.

### Bug Fixes

- Fixed a bug where the `Dataframe.join_table_function` did not run all of the necessary queries to set up the join table function when SQL simplifier was enabled.
- Fixed type hint declaration for custom types - `ColumnOrName`, `ColumnOrLiteralStr`, `ColumnOrSqlExpr`, `LiteralType` and `ColumnOrLiteral` that were breaking `mypy` checks.
- Fixed a bug where `DataFrameWriter.save_as_table` and `DataFrame.copy_into_table` failed to parse fully qualified table names.

## 1.4.0 (2023-04-24)

### New Features

- Added support for `session.getOrCreate`.
- Added support for alias `Column.getField`.
- Added support for new functions in `snowflake.snowpark.functions`:
  - `date_add` and `date_sub` to make add and subtract operations easier.
  - `daydiff`
  - `explode`
  - `array_distinct`.
  - `regexp_extract`.
  - `struct`.
  - `format_number`.
  - `bround`.
  - `substring_index`
- Added parameter `skip_upload_on_content_match` when creating UDFs, UDTFs and stored procedures using `register_from_file` to skip uploading files to a stage if the same version of the files are already on the stage.
- Added support for `DataFrameWriter.save_as_table` method to take table names that contain dots.
- Flattened generated SQL when `DataFrame.filter()` or `DataFrame.order_by()` is followed by a projection statement (e.g. `DataFrame.select()`, `DataFrame.with_column()`).
- Added support for creating dynamic tables _(in private preview)_ using `Dataframe.create_or_replace_dynamic_table`.
- Added an optional argument `params` in `session.sql()` to support binding variables. Note that this is not supported in stored procedures yet.

### Bug Fixes

- Fixed a bug in `strtok_to_array` where an exception was thrown when a delimiter was passed in.
- Fixed a bug in `session.add_import` where the module had the same namespace as other dependencies.

## 1.3.0 (2023-03-28)

### New Features

- Added support for `delimiters` parameter in `functions.initcap()`.
- Added support for `functions.hash()` to accept a variable number of input expressions.
- Added API `Session.RuntimeConfig` for getting/setting/checking the mutability of any runtime configuration.
- Added support managing case sensitivity in `Row` results from `DataFrame.collect` using `case_sensitive` parameter.
- Added API `Session.conf` for getting, setting or checking the mutability of any runtime configuration.
- Added support for managing case sensitivity in `Row` results from `DataFrame.collect` using `case_sensitive` parameter.
- Added indexer support for `snowflake.snowpark.types.StructType`.
- Added a keyword argument `log_on_exception` to `Dataframe.collect` and `Dataframe.collect_no_wait` to optionally disable error logging for SQL exceptions.

### Bug Fixes

- Fixed a bug where a DataFrame set operation(`DataFrame.substract`, `DataFrame.union`, etc.) being called after another DataFrame set operation and `DataFrame.select` or `DataFrame.with_column` throws an exception.
- Fixed a bug where chained sort statements are overwritten by the SQL simplifier.

### Improvements

- Simplified JOIN queries to use constant subquery aliases (`SNOWPARK_LEFT`, `SNOWPARK_RIGHT`) by default. Users can disable this at runtime with `session.conf.set('use_constant_subquery_alias', False)` to use randomly generated alias names instead.
- Allowed specifying statement parameters in `session.call()`.
- Enabled the uploading of large pandas DataFrames in stored procedures by defaulting to a chunk size of 100,000 rows.

## 1.2.0 (2023-03-02)

### New Features

- Added support for displaying source code as comments in the generated scripts when registering stored procedures. This
  is enabled by default, turn off by specifying `source_code_display=False` at registration.
- Added a parameter `if_not_exists` when creating a UDF, UDTF or Stored Procedure from Snowpark Python to ignore creating the specified function or procedure if it already exists.
- Accept integers when calling `snowflake.snowpark.functions.get` to extract value from array.
- Added `functions.reverse` in functions to open access to Snowflake built-in function
  [reverse](https://docs.snowflake.com/en/sql-reference/functions/reverse).
- Added parameter `require_scoped_url` in snowflake.snowflake.files.SnowflakeFile.open() `(in Private Preview)` to replace `is_owner_file` is marked for deprecation.

### Bug Fixes

- Fixed a bug that overwrote `paramstyle` to `qmark` when creating a Snowpark session.
- Fixed a bug where `df.join(..., how="cross")` fails with `SnowparkJoinException: (1112): Unsupported using join type 'Cross'`.
- Fixed a bug where querying a `DataFrame` column created from chained function calls used a wrong column name.

## 1.1.0 (2023-01-26)

### New Features:

- Added `asc`, `asc_nulls_first`, `asc_nulls_last`, `desc`, `desc_nulls_first`, `desc_nulls_last`, `date_part` and `unix_timestamp` in functions.
- Added the property `DataFrame.dtypes` to return a list of column name and data type pairs.
- Added the following aliases:
  - `functions.expr()` for `functions.sql_expr()`.
  - `functions.date_format()` for `functions.to_date()`.
  - `functions.monotonically_increasing_id()` for `functions.seq8()`
  - `functions.from_unixtime()` for `functions.to_timestamp()`

### Bug Fixes:

- Fixed a bug in SQL simplifier that didn’t handle Column alias and join well in some cases. See https://github.com/snowflakedb/snowpark-python/issues/658 for details.
- Fixed a bug in SQL simplifier that generated wrong column names for function calls, NaN and INF.

### Improvements

- The session parameter `PYTHON_SNOWPARK_USE_SQL_SIMPLIFIER` is `True` after Snowflake 7.3 was released. In snowpark-python, `session.sql_simplifier_enabled` reads the value of `PYTHON_SNOWPARK_USE_SQL_SIMPLIFIER` by default, meaning that the SQL simplfier is enabled by default after the Snowflake 7.3 release. To turn this off, set `PYTHON_SNOWPARK_USE_SQL_SIMPLIFIER` in Snowflake to `False` or run `session.sql_simplifier_enabled = False` from Snowpark. It is recommended to use the SQL simplifier because it helps to generate more concise SQL.

## 1.0.0 (2022-11-01)

### New Features

- Added `Session.generator()` to create a new `DataFrame` using the Generator table function.
- Added a parameter `secure` to the functions that create a secure UDF or UDTF.

## 0.12.0 (2022-10-14)

### New Features

- Added new APIs for async job:
  - `Session.create_async_job()` to create an `AsyncJob` instance from a query id.
  - `AsyncJob.result()` now accepts argument `result_type` to return the results in different formats.
  - `AsyncJob.to_df()` returns a `DataFrame` built from the result of this asynchronous job.
  - `AsyncJob.query()` returns the SQL text of the executed query.
- `DataFrame.agg()` and `RelationalGroupedDataFrame.agg()` now accept variable-length arguments.
- Added parameters `lsuffix` and `rsuffix` to `DataFram.join()` and `DataFrame.cross_join()` to conveniently rename overlapping columns.
- Added `Table.drop_table()` so you can drop the temp table after `DataFrame.cache_result()`. `Table` is also a context manager so you can use the `with` statement to drop the cache temp table after use.
- Added `Session.use_secondary_roles()`.
- Added functions `first_value()` and `last_value()`. (contributed by @chasleslr)
- Added `on` as an alias for `using_columns` and `how` as an alias for `join_type` in `DataFrame.join()`.

### Bug Fixes

- Fixed a bug in `Session.create_dataframe()` that raised an error when `schema` names had special characters.
- Fixed a bug in which options set in `Session.read.option()` were not passed to `DataFrame.copy_into_table()` as default values.
- Fixed a bug in which `DataFrame.copy_into_table()` raises an error when a copy option has single quotes in the value.

## 0.11.0 (2022-09-28)

### Behavior Changes

- `Session.add_packages()` now raises `ValueError` when the version of a package cannot be found in Snowflake Anaconda channel. Previously, `Session.add_packages()` succeeded, and a `SnowparkSQLException` exception was raised later in the UDF/SP registration step.

### New Features:

- Added method `FileOperation.get_stream()` to support downloading stage files as stream.
- Added support in `functions.ntiles()` to accept int argument.
- Added the following aliases:
  - `functions.call_function()` for `functions.call_builtin()`.
  - `functions.function()` for `functions.builtin()`.
  - `DataFrame.order_by()` for `DataFrame.sort()`
  - `DataFrame.orderBy()` for `DataFrame.sort()`
- Improved `DataFrame.cache_result()` to return a more accurate `Table` class instead of a `DataFrame` class.
- Added support to allow `session` as the first argument when calling `StoredProcedure`.

### Improvements

- Improved nested query generation by flattening queries when applicable.
  - This improvement could be enabled by setting `Session.sql_simplifier_enabled = True`.
  - `DataFrame.select()`, `DataFrame.with_column()`, `DataFrame.drop()` and other select-related APIs have more flattened SQLs.
  - `DataFrame.union()`, `DataFrame.union_all()`, `DataFrame.except_()`, `DataFrame.intersect()`, `DataFrame.union_by_name()` have flattened SQLs generated when multiple set operators are chained.
- Improved type annotations for async job APIs.

### Bug Fixes

- Fixed a bug in which `Table.update()`, `Table.delete()`, `Table.merge()` try to reference a temp table that does not exist.

## 0.10.0 (2022-09-16)

### New Features:

- Added experimental APIs for evaluating Snowpark dataframes with asynchronous queries:
  - Added keyword argument `block` to the following action APIs on Snowpark dataframes (which execute queries) to allow asynchronous evaluations:
    - `DataFrame.collect()`, `DataFrame.to_local_iterator()`, `DataFrame.to_pandas()`, `DataFrame.to_pandas_batches()`, `DataFrame.count()`, `DataFrame.first()`.
    - `DataFrameWriter.save_as_table()`, `DataFrameWriter.copy_into_location()`.
    - `Table.delete()`, `Table.update()`, `Table.merge()`.
  - Added method `DataFrame.collect_nowait()` to allow asynchronous evaluations.
  - Added class `AsyncJob` to retrieve results from asynchronously executed queries and check their status.
- Added support for `table_type` in `Session.write_pandas()`. You can now choose from these `table_type` options: `"temporary"`, `"temp"`, and `"transient"`.
- Added support for using Python structured data (`list`, `tuple` and `dict`) as literal values in Snowpark.
- Added keyword argument `execute_as` to `functions.sproc()` and `session.sproc.register()` to allow registering a stored procedure as a caller or owner.
- Added support for specifying a pre-configured file format when reading files from a stage in Snowflake.

### Improvements:

- Added support for displaying details of a Snowpark session.

### Bug Fixes:

- Fixed a bug in which `DataFrame.copy_into_table()` and `DataFrameWriter.save_as_table()` mistakenly created a new table if the table name is fully qualified, and the table already exists.

### Deprecations:

- Deprecated keyword argument `create_temp_table` in `Session.write_pandas()`.
- Deprecated invoking UDFs using arguments wrapped in a Python list or tuple. You can use variable-length arguments without a list or tuple.

### Dependency updates

- Updated ``snowflake-connector-python`` to 2.7.12.

## 0.9.0 (2022-08-30)

### New Features:

- Added support for displaying source code as comments in the generated scripts when registering UDFs.
  This feature is turned on by default. To turn it off, pass the new keyword argument `source_code_display` as `False` when calling `register()` or `@udf()`.
- Added support for calling table functions from `DataFrame.select()`, `DataFrame.with_column()` and `DataFrame.with_columns()` which now take parameters of type `table_function.TableFunctionCall` for columns.
- Added keyword argument `overwrite` to `session.write_pandas()` to allow overwriting contents of a Snowflake table with that of a pandas DataFrame.
- Added keyword argument `column_order` to `df.write.save_as_table()` to specify the matching rules when inserting data into table in append mode.
- Added method `FileOperation.put_stream()` to upload local files to a stage via file stream.
- Added methods `TableFunctionCall.alias()` and `TableFunctionCall.as_()` to allow aliasing the names of columns that come from the output of table function joins.
- Added function `get_active_session()` in module `snowflake.snowpark.context` to get the current active Snowpark session.

### Bug Fixes:

- Fixed a bug in which batch insert should not raise an error when `statement_params` is not passed to the function.
- Fixed a bug in which column names should be quoted when `session.create_dataframe()` is called with dicts and a given schema.
- Fixed a bug in which creation of table should be skipped if the table already exists and is in append mode when calling `df.write.save_as_table()`.
- Fixed a bug in which third-party packages with underscores cannot be added when registering UDFs.

### Improvements:

- Improved function `function.uniform()` to infer the types of inputs `max_` and `min_` and cast the limits to `IntegerType` or `FloatType` correspondingly.

## 0.8.0 (2022-07-22)

### New Features:

- Added keyword only argument `statement_params` to the following methods to allow for specifying statement level parameters:
  - `collect`, `to_local_iterator`, `to_pandas`, `to_pandas_batches`,
    `count`, `copy_into_table`, `show`, `create_or_replace_view`, `create_or_replace_temp_view`, `first`, `cache_result`
    and `random_split` on class `snowflake.snowpark.Dateframe`.
  - `update`, `delete` and `merge` on class `snowflake.snowpark.Table`.
  - `save_as_table` and `copy_into_location` on class `snowflake.snowpark.DataFrameWriter`.
  - `approx_quantile`, `statement_params`, `cov` and `crosstab` on class `snowflake.snowpark.DataFrameStatFunctions`.
  - `register` and `register_from_file` on class `snowflake.snowpark.udf.UDFRegistration`.
  - `register` and `register_from_file` on class `snowflake.snowpark.udtf.UDTFRegistration`.
  - `register` and `register_from_file` on class `snowflake.snowpark.stored_procedure.StoredProcedureRegistration`.
  - `udf`, `udtf` and `sproc` in `snowflake.snowpark.functions`.
- Added support for `Column` as an input argument to `session.call()`.
- Added support for `table_type` in `df.write.save_as_table()`. You can now choose from these `table_type` options: `"temporary"`, `"temp"`, and `"transient"`.

### Improvements:

- Added validation of object name in `session.use_*` methods.
- Updated the query tag in SQL to escape it when it has special characters.
- Added a check to see if Anaconda terms are acknowledged when adding missing packages.

### Bug Fixes:

- Fixed the limited length of the string column in `session.create_dataframe()`.
- Fixed a bug in which `session.create_dataframe()` mistakenly converted 0 and `False` to `None` when the input data was only a list.
- Fixed a bug in which calling `session.create_dataframe()` using a large local dataset sometimes created a temp table twice.
- Aligned the definition of `function.trim()` with the SQL function definition.
- Fixed an issue where snowpark-python would hang when using the Python system-defined (built-in function) `sum` vs. the Snowpark `function.sum()`.

### Deprecations:

- Deprecated keyword argument `create_temp_table` in `df.write.save_as_table()`.

## 0.7.0 (2022-05-25)

### New Features:

- Added support for user-defined table functions (UDTFs).
  - Use function `snowflake.snowpark.functions.udtf()` to register a UDTF, or use it as a decorator to register the UDTF.
    - You can also use `Session.udtf.register()` to register a UDTF.
  - Use `Session.udtf.register_from_file()` to register a UDTF from a Python file.
- Updated APIs to query a table function, including both Snowflake built-in table functions and UDTFs.
  - Use function `snowflake.snowpark.functions.table_function()` to create a callable representing a table function and use it to call the table function in a query.
  - Alternatively, use function `snowflake.snowpark.functions.call_table_function()` to call a table function.
  - Added support for `over` clause that specifies `partition by` and `order by` when lateral joining a table function.
  - Updated `Session.table_function()` and `DataFrame.join_table_function()` to accept `TableFunctionCall` instances.

### Breaking Changes:

- When creating a function with `functions.udf()` and `functions.sproc()`, you can now specify an empty list for the `imports` or `packages` argument to indicate that no import or package is used for this UDF or stored procedure. Previously, specifying an empty list meant that the function would use session-level imports or packages.
- Improved the `__repr__` implementation of data types in `types.py`. The unused `type_name` property has been removed.
- Added a Snowpark-specific exception class for SQL errors. This replaces the previous `ProgrammingError` from the Python connector.

### Improvements:

- Added a lock to a UDF or UDTF when it is called for the first time per thread.
- Improved the error message for pickling errors that occurred during UDF creation.
- Included the query ID when logging the failed query.

### Bug Fixes:

- Fixed a bug in which non-integral data (such as timestamps) was occasionally converted to integer when calling `DataFrame.to_pandas()`.
- Fixed a bug in which `DataFrameReader.parquet()` failed to read a parquet file when its column contained spaces.
- Fixed a bug in which `DataFrame.copy_into_table()` failed when the dataframe is created by reading a file with inferred schemas.

### Deprecations

`Session.flatten()` and `DataFrame.flatten()`.

### Dependency Updates:

- Restricted the version of `cloudpickle` <= `2.0.0`.

## 0.6.0 (2022-04-27)

### New Features:

- Added support for vectorized UDFs with the input as a pandas DataFrame or pandas Series and the output as a pandas Series. This improves the performance of UDFs in Snowpark.
- Added support for inferring the schema of a DataFrame by default when it is created by reading a Parquet, Avro, or ORC file in the stage.
- Added functions `current_session()`, `current_statement()`, `current_user()`, `current_version()`, `current_warehouse()`, `date_from_parts()`, `date_trunc()`, `dayname()`, `dayofmonth()`, `dayofweek()`, `dayofyear()`, `grouping()`, `grouping_id()`, `hour()`, `last_day()`, `minute()`, `next_day()`, `previous_day()`, `second()`, `month()`, `monthname()`, `quarter()`, `year()`, `current_database()`, `current_role()`, `current_schema()`, `current_schemas()`, `current_region()`, `current_avaliable_roles()`, `add_months()`, `any_value()`, `bitnot()`, `bitshiftleft()`, `bitshiftright()`, `convert_timezone()`, `uniform()`, `strtok_to_array()`, `sysdate()`, `time_from_parts()`,  `timestamp_from_parts()`, `timestamp_ltz_from_parts()`, `timestamp_ntz_from_parts()`, `timestamp_tz_from_parts()`, `weekofyear()`, `percentile_cont()` to `snowflake.snowflake.functions`.

### Breaking Changes:

- Expired deprecations:
  - Removed the following APIs that were deprecated in 0.4.0: `DataFrame.groupByGroupingSets()`, `DataFrame.naturalJoin()`, `DataFrame.joinTableFunction`, `DataFrame.withColumns()`, `Session.getImports()`, `Session.addImport()`, `Session.removeImport()`, `Session.clearImports()`, `Session.getSessionStage()`, `Session.getDefaultDatabase()`, `Session.getDefaultSchema()`, `Session.getCurrentDatabase()`, `Session.getCurrentSchema()`, `Session.getFullyQualifiedCurrentSchema()`.

### Improvements:

- Added support for creating an empty `DataFrame` with a specific schema using the `Session.create_dataframe()` method.
- Changed the logging level from `INFO` to `DEBUG` for several logs (e.g., the executed query) when evaluating a dataframe.
- Improved the error message when failing to create a UDF due to pickle errors.

### Bug Fixes:

- Removed pandas hard dependencies in the `Session.create_dataframe()` method.

### Dependency Updates:

- Added `typing-extension` as a new dependency with the version >= `4.1.0`.

## 0.5.0 (2022-03-22)

### New Features

- Added stored procedures API.
  - Added `Session.sproc` property and `sproc()` to `snowflake.snowpark.functions`, so you can register stored procedures.
  - Added `Session.call` to call stored procedures by name.
- Added `UDFRegistration.register_from_file()` to allow registering UDFs from Python source files or zip files directly.
- Added `UDFRegistration.describe()` to describe a UDF.
- Added `DataFrame.random_split()` to provide a way to randomly split a dataframe.
- Added functions `md5()`, `sha1()`, `sha2()`, `ascii()`, `initcap()`, `length()`, `lower()`, `lpad()`, `ltrim()`, `rpad()`, `rtrim()`, `repeat()`, `soundex()`, `regexp_count()`, `replace()`, `charindex()`, `collate()`, `collation()`, `insert()`, `left()`, `right()`, `endswith()` to `snowflake.snowpark.functions`.
- Allowed `call_udf()` to accept literal values.
- Provided a `distinct` keyword in `array_agg()`.

### Bug Fixes:

- Fixed an issue that caused `DataFrame.to_pandas()` to have a string column if `Column.cast(IntegerType())` was used.
- Fixed a bug in `DataFrame.describe()` when there is more than one string column.

## 0.4.0 (2022-02-15)

### New Features

- You can now specify which Anaconda packages to use when defining UDFs.
  - Added `add_packages()`, `get_packages()`, `clear_packages()`, and `remove_package()`, to class `Session`.
  - Added `add_requirements()` to `Session` so you can use a requirements file to specify which packages this session will use.
  - Added parameter `packages` to function `snowflake.snowpark.functions.udf()` and method `UserDefinedFunction.register()` to indicate UDF-level Anaconda package dependencies when creating a UDF.
  - Added parameter `imports` to `snowflake.snowpark.functions.udf()` and `UserDefinedFunction.register()` to specify UDF-level code imports.
- Added a parameter `session` to function `udf()` and `UserDefinedFunction.register()` so you can specify which session to use to create a UDF if you have multiple sessions.
- Added types `Geography` and `Variant` to `snowflake.snowpark.types` to be used as type hints for Geography and Variant data when defining a UDF.
- Added support for Geography geoJSON data.
- Added `Table`, a subclass of `DataFrame` for table operations:
  - Methods `update` and `delete` update and delete rows of a table in Snowflake.
  - Method `merge` merges data from a `DataFrame` to a `Table`.
  - Override method `DataFrame.sample()` with an additional parameter `seed`, which works on tables but not on view and sub-queries.
- Added `DataFrame.to_local_iterator()` and `DataFrame.to_pandas_batches()` to allow getting results from an iterator when the result set returned from the Snowflake database is too large.
- Added `DataFrame.cache_result()` for caching the operations performed on a `DataFrame` in a temporary table.
  Subsequent operations on the original `DataFrame` have no effect on the cached result `DataFrame`.
- Added property `DataFrame.queries` to get SQL queries that will be executed to evaluate the `DataFrame`.
- Added `Session.query_history()` as a context manager to track SQL queries executed on a session, including all SQL queries to evaluate `DataFrame`s created from a session. Both query ID and query text are recorded.
- You can now create a `Session` instance from an existing established `snowflake.connector.SnowflakeConnection`. Use parameter `connection` in `Session.builder.configs()`.
- Added `use_database()`, `use_schema()`, `use_warehouse()`, and `use_role()` to class `Session` to switch database/schema/warehouse/role after a session is created.
- Added `DataFrameWriter.copy_into_table()` to unload a `DataFrame` to stage files.
- Added `DataFrame.unpivot()`.
- Added `Column.within_group()` for sorting the rows by columns with some aggregation functions.
- Added functions `listagg()`, `mode()`, `div0()`, `acos()`, `asin()`, `atan()`, `atan2()`, `cos()`, `cosh()`, `sin()`, `sinh()`, `tan()`, `tanh()`, `degrees()`, `radians()`, `round()`, `trunc()`, and `factorial()` to `snowflake.snowflake.functions`.
- Added an optional argument `ignore_nulls` in function `lead()` and `lag()`.
- The `condition` parameter of function `when()` and `iff()` now accepts SQL expressions.

### Improvements

- All function and method names have been renamed to use the snake case naming style, which is more Pythonic. For convenience, some camel case names are kept as aliases to the snake case APIs. It is recommended to use the snake case APIs.
  - Deprecated these methods on class `Session` and replaced them with their snake case equivalents: `getImports()`, `addImports()`, `removeImport()`, `clearImports()`, `getSessionStage()`, `getDefaultSchema()`, `getDefaultSchema()`, `getCurrentDatabase()`, `getFullyQualifiedCurrentSchema()`.
  - Deprecated these methods on class `DataFrame` and replaced them with their snake case equivalents: `groupingByGroupingSets()`, `naturalJoin()`, `withColumns()`, `joinTableFunction()`.
- Property `DataFrame.columns` is now consistent with `DataFrame.schema.names` and the Snowflake database `Identifier Requirements`.
- `Column.__bool__()` now raises a `TypeError`. This will ban the use of logical operators `and`, `or`, `not` on `Column` object, for instance `col("a") > 1 and col("b") > 2` will raise the `TypeError`. Use `(col("a") > 1) & (col("b") > 2)` instead.
- Changed `PutResult` and `GetResult` to subclass `NamedTuple`.
- Fixed a bug which raised an error when the local path or stage location has a space or other special characters.
- Changed `DataFrame.describe()` so that non-numeric and non-string columns are ignored instead of raising an exception.

### Dependency updates

- Updated ``snowflake-connector-python`` to 2.7.4.

## 0.3.0 (2022-01-09)

### New Features

- Added `Column.isin()`, with an alias `Column.in_()`.
- Added `Column.try_cast()`, which is a special version of `cast()`. It tries to cast a string expression to other types and returns `null` if the cast is not possible.
- Added `Column.startswith()` and `Column.substr()` to process string columns.
- `Column.cast()` now also accepts a `str` value to indicate the cast type in addition to a `DataType` instance.
- Added `DataFrame.describe()` to summarize stats of a `DataFrame`.
- Added `DataFrame.explain()` to print the query plan of a `DataFrame`.
- `DataFrame.filter()` and `DataFrame.select_expr()` now accepts a sql expression.
- Added a new `bool` parameter `create_temp_table` to methods `DataFrame.saveAsTable()` and `Session.write_pandas()` to optionally create a temp table.
- Added `DataFrame.minus()` and `DataFrame.subtract()` as aliases to `DataFrame.except_()`.
- Added `regexp_replace()`, `concat()`, `concat_ws()`, `to_char()`, `current_timestamp()`, `current_date()`, `current_time()`, `months_between()`, `cast()`, `try_cast()`, `greatest()`, `least()`, and `hash()` to module `snowflake.snowpark.functions`.

### Bug Fixes

- Fixed an issue where `Session.createDataFrame(pandas_df)` and `Session.write_pandas(pandas_df)` raise an exception when the `pandas DataFrame` has spaces in the column name.
- `DataFrame.copy_into_table()` sometimes prints an `error` level log entry while it actually works. It's fixed now.
- Fixed an API docs issue where some `DataFrame` APIs are missing from the docs.

### Dependency updates

- Update ``snowflake-connector-python`` to 2.7.2, which upgrades ``pyarrow`` dependency to 6.0.x. Refer to the [python connector 2.7.2 release notes](https://pypi.org/project/snowflake-connector-python/2.7.2/) for more details.

## 0.2.0 (2021-12-02)

### New Features

- Updated the `Session.createDataFrame()` method for creating a `DataFrame` from a pandas DataFrame.
- Added the `Session.write_pandas()` method for writing a `pandas DataFrame` to a table in Snowflake and getting a `Snowpark DataFrame` object back.
- Added new classes and methods for calling window functions.
- Added the new functions `cume_dist()`, to find the cumulative distribution of a value with regard to other values within a window partition,
  and `row_number()`, which returns a unique row number for each row within a window partition.
- Added functions for computing statistics for DataFrames in the `DataFrameStatFunctions` class.
- Added functions for handling missing values in a DataFrame in the `DataFrameNaFunctions` class.
- Added new methods `rollup()`, `cube()`, and `pivot()` to the `DataFrame` class.
- Added the `GroupingSets` class, which you can use with the DataFrame groupByGroupingSets method to perform a SQL GROUP BY GROUPING SETS.
- Added the new `FileOperation(session)`
  class that you can use to upload and download files to and from a stage.
- Added the `DataFrame.copy_into_table()`
  method for loading data from files in a stage into a table.
- In CASE expressions, the functions `when()` and `otherwise()`
  now accept Python types in addition to `Column` objects.
- When you register a UDF you can now optionally set the `replace` parameter to `True` to overwrite an existing UDF with the same name.

### Improvements

- UDFs are now compressed before they are uploaded to the server. This makes them about 10 times smaller, which can help
  when you are using large ML model files.
- When the size of a UDF is less than 8196 bytes, it will be uploaded as in-line code instead of uploaded to a stage.

### Bug Fixes

- Fixed an issue where the statement `df.select(when(col("a") == 1, 4).otherwise(col("a"))), [Row(4), Row(2), Row(3)]` raised an exception.
- Fixed an issue where `df.toPandas()` raised an exception when a DataFrame was created from large local data.

## 0.1.0 (2021-10-26)

Start of Private Preview<|MERGE_RESOLUTION|>--- conflicted
+++ resolved
@@ -120,13 +120,10 @@
 - Added support for `Resampler.fillna` and `Resampler.bfill`.
 - Added limited support for the `Timedelta` type, including creating `Timedelta` columns and `to_pandas`.
 - Added support for `Index.argmax` and `Index.argmin`.
-<<<<<<< HEAD
 - Added support for index's arithmetic and comparison operators.
 - Added support for `Series.dt.round`.
 - Added documentation pages for `DatetimeIndex`.
 - Added support for `pd.merge_asof`.
-=======
->>>>>>> a50435ab
 
 #### Improvements
 

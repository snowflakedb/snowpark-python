--- conflicted
+++ resolved
@@ -6,7 +6,6 @@
 
 - Added support for `delimiters` parameter in `functions.initcap()`.
 - Added support for `functions.hash()` to accept a variable number of input expressions.
-<<<<<<< HEAD
 - Added support for `session.getOrCreate` and `session.appName`
 - Added support for `functions.array_distinct`
 - Added support for alias `Column.getField`
@@ -16,13 +15,11 @@
 - Added support for `functions.date_add` and `functions.date_sub` to ease common day add/substract operations
 - Added support for `functions.format_number`
 - Added support for `functions.bround`
-=======
 - Added support managing case sensitivity in `Row` results from `DataFrame.collect` using `case_sensitive` parameter.
 
 ### Bug Fixes
 
 - Fixed a bug where a DataFrame set operation(`DataFrame.substract`, `DataFrame.union`, etc.) being called after another DataFrame set operation and `DataFrame.select` or `DataFrame.with_column` throws an exception.
->>>>>>> 2e11b357
 
 ## 1.2.0 (2023-03-02)
 

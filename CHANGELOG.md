# Release History

## 1.14.0 (TBD)

### New Features

- Added support for creating vectorized UDTFs with `process` method.
<<<<<<< HEAD
- Added support for dataframe functions:
  - to_timestamp_ltz
  - to_timestamp_ntz
  - to_timestamp_tz
- Added support for the following local testing functions:
  - to_timestamp
  - to_timestamp_ltz
  - to_timestamp_ntz
  - to_timestamp_tz
=======
- Added support for the following local testing functions:
  - greatest
  - least
>>>>>>> 3ce23568
- Added support for ASOF JOIN type.
- Added support for the following local testing APIs:
  - Session.get_current_account
  - Session.get_current_warehouse
  - Session.get_current_role
  - Session.use_schema
  - Session.use_warehouse
  - Session.use_database
  - Session.use_role

### Deprecations:

- Deprecated `Session.get_fully_qualified_current_schema`. Consider using `Session.get_fully_qualified_name_if_possible` instead.

### Bug Fixes

- Fixed a bug in local testing implementation of DataFrameReader.csv when the optional parameter `field_optionally_enclosed_by` is specified.

## 1.13.0 (2024-02-26)

### New Features

- Added support for an optional `date_part` argument in function `last_day`.
- `SessionBuilder.app_name` will set the query_tag after the session is created.
- Added support for the following local testing functions:
  - current_timestamp
  - current_date
  - current_time
  - strip_null_value
  - upper
  - lower
  - length
  - initcap

### Improvements

- Added cleanup logic at interpreter shutdown to close all active sessions.

### Bug Fixes

- Fixed a bug in `DataFrame.to_local_iterator` where the iterator could yield wrong results if another query is executed before the iterator finishes due to wrong isolation level. For details, please see #945.
- Fixed a bug that truncated table names in error messages while running a plan with local testing enabled.
- Fixed a bug that `Session.range` returns empty result when the range is large.

## 1.12.1 (2024-02-08)

### Improvements

- Use `split_blocks=True` by default during `to_pandas` conversion, for optimal memory allocation. This parameter is passed to `pyarrow.Table.to_pandas`, which enables `PyArrow` to split the memory allocation into smaller, more manageable blocks instead of allocating a single contiguous block. This results in better memory management when dealing with larger datasets.

### Bug Fixes

- Fixed a bug in `DataFrame.to_pandas` that caused an error when evaluating on a Dataframe with an `IntergerType` column with null values.

## 1.12.0 (2024-01-30)

### New Features

- Exposed `statement_params` in `StoredProcedure.__call__`.
- Added two optional arguments to `Session.add_import`.
  - `chunk_size`: The number of bytes to hash per chunk of the uploaded files.
  - `whole_file_hash`: By default only the first chunk of the uploaded import is hashed to save time. When this is set to True each uploaded file is fully hashed instead.
- Added parameters `external_access_integrations` and `secrets` when creating a UDAF from Snowpark Python to allow integration with external access.
- Added a new method `Session.append_query_tag`. Allows an additional tag to be added to the current query tag by appending it as a comma separated value.
- Added a new method `Session.update_query_tag`. Allows updates to a JSON encoded dictionary query tag.
- `SessionBuilder.getOrCreate` will now attempt to replace the singleton it returns when token expiration has been detected.
- Added support for new functions in `snowflake.snowpark.functions`:
  - `array_except`
  - `create_map`
  - `sign`/`signum`
- Added the following functions to `DataFrame.analytics`:
  - Added the `moving_agg` function in `DataFrame.analytics` to enable moving aggregations like sums and averages with multiple window sizes.
  - Added the `cummulative_agg` function in `DataFrame.analytics` to enable commulative aggregations like sums and averages on multiple columns.
  - Added the `compute_lag` and `compute_lead` functions in `DataFrame.analytics` for enabling lead and lag calculations on multiple columns.
  - Added the `time_series_agg` function in `DataFrame.analytics` to enable time series aggregations like sums and averages with multiple time windows.

### Bug Fixes

- Fixed a bug in `DataFrame.na.fill` that caused Boolean values to erroneously override integer values.
- Fixed a bug in `Session.create_dataframe` where the Snowpark DataFrames created using pandas DataFrames were not inferring the type for timestamp columns correctly. The behavior is as follows:
  - Earlier timestamp columns without a timezone would be converted to nanosecond epochs and inferred as `LongType()`, but will now be correctly maintained as timestamp values and be inferred as `TimestampType(TimestampTimeZone.NTZ)`.
  - Earlier timestamp columns with a timezone would be inferred as `TimestampType(TimestampTimeZone.NTZ)` and loose timezone information but will now be correctly inferred as `TimestampType(TimestampTimeZone.LTZ)` and timezone information is retained correctly.
  - Set session parameter `PYTHON_SNOWPARK_USE_LOGICAL_TYPE_FOR_CREATE_DATAFRAME` to revert back to old behavior. It is recommended that you update your code to align with correct behavior because the parameter will be removed in the future.
- Fixed a bug that `DataFrame.to_pandas` gets decimal type when scale is not 0, and creates an object dtype in `pandas`. Instead, we cast the value to a float64 type.
- Fixed bugs that wrongly flattened the generated SQL when one of the following happens:
  - `DataFrame.filter()` is called after `DataFrame.sort().limit()`.
  - `DataFrame.sort()` or `filter()` is called on a DataFrame that already has a window function or sequence-dependent data generator column.
    For instance, `df.select("a", seq1().alias("b")).select("a", "b").sort("a")` won't flatten the sort clause anymore.
  - a window or sequence-dependent data generator column is used after `DataFrame.limit()`. For instance, `df.limit(10).select(row_number().over())` won't flatten the limit and select in the generated SQL.
- Fixed a bug where aliasing a DataFrame column raised an error when the DataFame was copied from another DataFrame with an aliased column. For instance,

  ```python
  df = df.select(col("a").alias("b"))
  df = copy(df)
  df.select(col("b").alias("c"))  # threw an error. Now it's fixed.
  ```

- Fixed a bug in `Session.create_dataframe` that the non-nullable field in a schema is not respected for boolean type. Note that this fix is only effective when the user has the privilege to create a temp table.
- Fixed a bug in SQL simplifier where non-select statements in `session.sql` dropped a SQL query when used with `limit()`.
- Fixed a bug that raised an exception when session parameter `ERROR_ON_NONDETERMINISTIC_UPDATE` is true.

### Behavior Changes (API Compatible)

- When parsing data types during a `to_pandas` operation, we rely on GS precision value to fix precision issues for large integer values. This may affect users where a column that was earlier returned as `int8` gets returned as `int64`. Users can fix this by explicitly specifying precision values for their return column.
- Aligned behavior for `Session.call` in case of table stored procedures where running `Session.call` would not trigger stored procedure unless a `collect()` operation was performed.
- `StoredProcedureRegistration` will now automatically add `snowflake-snowpark-python` as a package dependency. The added dependency will be on the client's local version of the library and an error is thrown if the server cannot support that version.

## 1.11.1 (2023-12-07)

### Bug Fixes

- Fixed a bug that numpy should not be imported at the top level of mock module.
- Added support for these new functions in `snowflake.snowpark.functions`:
  - `from_utc_timestamp`
  - `to_utc_timestamp`

## 1.11.0 (2023-12-05)

### New Features

- Add the `conn_error` attribute to `SnowflakeSQLException` that stores the whole underlying exception from `snowflake-connector-python`.
- Added support for `RelationalGroupedDataframe.pivot()` to access `pivot` in the following pattern `Dataframe.group_by(...).pivot(...)`.
- Added experimental feature: Local Testing Mode, which allows you to create and operate on Snowpark Python DataFrames locally without connecting to a Snowflake account. You can use the local testing framework to test your DataFrame operations locally, on your development machine or in a CI (continuous integration) pipeline, before deploying code changes to your account.

- Added support for `arrays_to_object` new functions in `snowflake.snowpark.functions`.
- Added support for the vector data type.

### Dependency Updates

- Bumped cloudpickle dependency to work with `cloudpickle==2.2.1`
- Updated ``snowflake-connector-python`` to `3.4.0`.

### Bug Fixes

- DataFrame column names quoting check now supports newline characters.
- Fix a bug where a DataFrame generated by `session.read.with_metadata` creates inconsistent table when doing `df.write.save_as_table`.

## 1.10.0 (2023-11-03)

### New Features

- Added support for managing case sensitivity in `DataFrame.to_local_iterator()`.
- Added support for specifying vectorized UDTF's input column names by using the optional parameter `input_names` in `UDTFRegistration.register/register_file` and `functions.pandas_udtf`. By default, `RelationalGroupedDataFrame.applyInPandas` will infer the column names from current dataframe schema.
- Add `sql_error_code` and `raw_message` attributes to `SnowflakeSQLException` when it is caused by a SQL exception.

### Bug Fixes

- Fixed a bug in `DataFrame.to_pandas()` where converting snowpark dataframes to pandas dataframes was losing precision on integers with more than 19 digits.
- Fixed a bug that `session.add_packages` can not handle requirement specifier that contains project name with underscore and version.
- Fixed a bug in `DataFrame.limit()` when `offset` is used and the parent `DataFrame` uses `limit`. Now the `offset` won't impact the parent DataFrame's `limit`.
- Fixed a bug in `DataFrame.write.save_as_table` where dataframes created from read api could not save data into snowflake because of invalid column name `$1`.

### Behavior change

- Changed the behavior of `date_format`:
  - The `format` argument changed from optional to required.
  - The returned result changed from a date object to a date-formatted string.
- When a window function, or a sequence-dependent data generator (`normal`, `zipf`, `uniform`, `seq1`, `seq2`, `seq4`, `seq8`) function is used, the sort and filter operation will no longer be flattened when generating the query.

## 1.9.0 (2023-10-13)

### New Features

- Added support for the Python 3.11 runtime environment.

### Dependency updates

- Added back the dependency of `typing-extensions`.

### Bug Fixes

- Fixed a bug where imports from permanent stage locations were ignored for temporary stored procedures, UDTFs, UDFs, and UDAFs.
- Revert back to using CTAS (create table as select) statement for `Dataframe.writer.save_as_table` which does not need insert permission for writing tables.

### New Features
- Support `PythonObjJSONEncoder` json-serializable objects for `ARRAY` and `OBJECT` literals.

## 1.8.0 (2023-09-14)

### New Features

- Added support for VOLATILE/IMMUTABLE keyword when registering UDFs.
- Added support for specifying clustering keys when saving dataframes using `DataFrame.save_as_table`.
- Accept `Iterable` objects input for `schema` when creating dataframes using `Session.create_dataframe`.
- Added the property `DataFrame.session` to return a `Session` object.
- Added the property `Session.session_id` to return an integer that represents session ID.
- Added the property `Session.connection` to return a `SnowflakeConnection` object .

- Added support for creating a Snowpark session from a configuration file or environment variables.

### Dependency updates

- Updated ``snowflake-connector-python`` to 3.2.0.

### Bug Fixes

- Fixed a bug where automatic package upload would raise `ValueError` even when compatible package version were added in `session.add_packages`.
- Fixed a bug where table stored procedures were not registered correctly when using `register_from_file`.
- Fixed a bug where dataframe joins failed with `invalid_identifier` error.
- Fixed a bug where `DataFrame.copy` disables SQL simplfier for the returned copy.
- Fixed a bug where `session.sql().select()` would fail if any parameters are specified to `session.sql()`

## 1.7.0 (2023-08-28)

### New Features

- Added parameters `external_access_integrations` and `secrets` when creating a UDF, UDTF or Stored Procedure from Snowpark Python to allow integration with external access.
- Added support for these new functions in `snowflake.snowpark.functions`:
  - `array_flatten`
  - `flatten`
- Added support for `apply_in_pandas` in `snowflake.snowpark.relational_grouped_dataframe`.
- Added support for replicating your local Python environment on Snowflake via `Session.replicate_local_environment`.

### Bug Fixes

- Fixed a bug where `session.create_dataframe` fails to properly set nullable columns where nullability was affected by order or data was given.
- Fixed a bug where `DataFrame.select` could not identify and alias columns in presence of table functions when output columns of table function overlapped with columns in dataframe.

### Behavior Changes

- When creating stored procedures, UDFs, UDTFs, UDAFs with parameter `is_permanent=False` will now create temporary objects even when `stage_name` is provided. The default value of `is_permanent` is `False` which is why if this value is not explicitly set to `True` for permanent objects, users will notice a change in behavior.
- `types.StructField` now enquotes column identifier by default.

## 1.6.1 (2023-08-02)

### New Features

- Added support for these new functions in `snowflake.snowpark.functions`:
  - `array_sort`
  - `sort_array`
  - `array_min`
  - `array_max`
  - `explode_outer`
- Added support for pure Python packages specified via `Session.add_requirements` or `Session.add_packages`. They are now usable in stored procedures and UDFs even if packages are not present on the Snowflake Anaconda channel.
  - Added Session parameter `custom_packages_upload_enabled` and `custom_packages_force_upload_enabled` to enable the support for pure Python packages feature mentioned above. Both parameters default to `False`.
- Added support for specifying package requirements by passing a Conda environment yaml file to `Session.add_requirements`.
- Added support for asynchronous execution of multi-query dataframes that contain binding variables.
- Added support for renaming multiple columns in `DataFrame.rename`.
- Added support for Geometry datatypes.
- Added support for `params` in `session.sql()` in stored procedures.
- Added support for user-defined aggregate functions (UDAFs). This feature is currently in private preview.
- Added support for vectorized UDTFs (user-defined table functions). This feature is currently in public preview.
- Added support for Snowflake Timestamp variants (i.e., `TIMESTAMP_NTZ`, `TIMESTAMP_LTZ`, `TIMESTAMP_TZ`)
  - Added `TimestampTimezone` as an argument in `TimestampType` constructor.
  - Added type hints `NTZ`, `LTZ`, `TZ` and `Timestamp` to annotate functions when registering UDFs.

### Improvements

- Removed redundant dependency `typing-extensions`.
- `DataFrame.cache_result` now creates temp table fully qualified names under current database and current schema.

### Bug Fixes

- Fixed a bug where type check happens on pandas before it is imported.
- Fixed a bug when creating a UDF from `numpy.ufunc`.
- Fixed a bug where `DataFrame.union` was not generating the correct `Selectable.schema_query` when SQL simplifier is enabled.

### Behavior Changes

- `DataFrameWriter.save_as_table` now respects the `nullable` field of the schema provided by the user or the inferred schema based on data from user input.

### Dependency updates

- Updated ``snowflake-connector-python`` to 3.0.4.

## 1.5.1 (2023-06-20)

### New Features

- Added support for the Python 3.10 runtime environment.

## 1.5.0 (2023-06-09)

### Behavior Changes

- Aggregation results, from functions such as `DataFrame.agg` and `DataFrame.describe`, no longer strip away non-printing characters from column names.

### New Features

- Added support for the Python 3.9 runtime environment.
- Added support for new functions in `snowflake.snowpark.functions`:
  - `array_generate_range`
  - `array_unique_agg`
  - `collect_set`
  - `sequence`
- Added support for registering and calling stored procedures with `TABLE` return type.
- Added support for parameter `length` in `StringType()` to specify the maximum number of characters that can be stored by the column.
- Added the alias `functions.element_at()` for `functions.get()`.
- Added the alias `Column.contains` for `functions.contains`.
- Added experimental feature `DataFrame.alias`.
- Added support for querying metadata columns from stage when creating `DataFrame` using `DataFrameReader`.
- Added support for `StructType.add` to append more fields to existing `StructType` objects.
- Added support for parameter `execute_as` in `StoredProcedureRegistration.register_from_file()` to specify stored procedure caller rights.

### Bug Fixes

- Fixed a bug where the `Dataframe.join_table_function` did not run all of the necessary queries to set up the join table function when SQL simplifier was enabled.
- Fixed type hint declaration for custom types - `ColumnOrName`, `ColumnOrLiteralStr`, `ColumnOrSqlExpr`, `LiteralType` and `ColumnOrLiteral` that were breaking `mypy` checks.
- Fixed a bug where `DataFrameWriter.save_as_table` and `DataFrame.copy_into_table` failed to parse fully qualified table names.

## 1.4.0 (2023-04-24)

### New Features

- Added support for `session.getOrCreate`.
- Added support for alias `Column.getField`.
- Added support for new functions in `snowflake.snowpark.functions`:
  - `date_add` and `date_sub` to make add and subtract operations easier.
  - `daydiff`
  - `explode`
  - `array_distinct`.
  - `regexp_extract`.
  - `struct`.
  - `format_number`.
  - `bround`.
  - `substring_index`
- Added parameter `skip_upload_on_content_match` when creating UDFs, UDTFs and stored procedures using `register_from_file` to skip uploading files to a stage if the same version of the files are already on the stage.
- Added support for `DataFrameWriter.save_as_table` method to take table names that contain dots.
- Flattened generated SQL when `DataFrame.filter()` or `DataFrame.order_by()` is followed by a projection statement (e.g. `DataFrame.select()`, `DataFrame.with_column()`).
- Added support for creating dynamic tables _(in private preview)_ using `Dataframe.create_or_replace_dynamic_table`.
- Added an optional argument `params` in `session.sql()` to support binding variables. Note that this is not supported in stored procedures yet.

### Bug Fixes

- Fixed a bug in `strtok_to_array` where an exception was thrown when a delimiter was passed in.
- Fixed a bug in `session.add_import` where the module had the same namespace as other dependencies.

## 1.3.0 (2023-03-28)

### New Features

- Added support for `delimiters` parameter in `functions.initcap()`.
- Added support for `functions.hash()` to accept a variable number of input expressions.
- Added API `Session.RuntimeConfig` for getting/setting/checking the mutability of any runtime configuration.
- Added support managing case sensitivity in `Row` results from `DataFrame.collect` using `case_sensitive` parameter.
- Added API `Session.conf` for getting, setting or checking the mutability of any runtime configuration.
- Added support for managing case sensitivity in `Row` results from `DataFrame.collect` using `case_sensitive` parameter.
- Added indexer support for `snowflake.snowpark.types.StructType`.
- Added a keyword argument `log_on_exception` to `Dataframe.collect` and `Dataframe.collect_no_wait` to optionally disable error logging for SQL exceptions.

### Bug Fixes

- Fixed a bug where a DataFrame set operation(`DataFrame.substract`, `DataFrame.union`, etc.) being called after another DataFrame set operation and `DataFrame.select` or `DataFrame.with_column` throws an exception.
- Fixed a bug where chained sort statements are overwritten by the SQL simplifier.

### Improvements

- Simplified JOIN queries to use constant subquery aliases (`SNOWPARK_LEFT`, `SNOWPARK_RIGHT`) by default. Users can disable this at runtime with `session.conf.set('use_constant_subquery_alias', False)` to use randomly generated alias names instead.
- Allowed specifying statement parameters in `session.call()`.
- Enabled the uploading of large pandas DataFrames in stored procedures by defaulting to a chunk size of 100,000 rows.

## 1.2.0 (2023-03-02)

### New Features

- Added support for displaying source code as comments in the generated scripts when registering stored procedures. This
  is enabled by default, turn off by specifying `source_code_display=False` at registration.
- Added a parameter `if_not_exists` when creating a UDF, UDTF or Stored Procedure from Snowpark Python to ignore creating the specified function or procedure if it already exists.
- Accept integers when calling `snowflake.snowpark.functions.get` to extract value from array.
- Added `functions.reverse` in functions to open access to Snowflake built-in function
  [reverse](https://docs.snowflake.com/en/sql-reference/functions/reverse).
- Added parameter `require_scoped_url` in snowflake.snowflake.files.SnowflakeFile.open() `(in Private Preview)` to replace `is_owner_file` is marked for deprecation.

### Bug Fixes

- Fixed a bug that overwrote `paramstyle` to `qmark` when creating a Snowpark session.
- Fixed a bug where `df.join(..., how="cross")` fails with `SnowparkJoinException: (1112): Unsupported using join type 'Cross'`.
- Fixed a bug where querying a `DataFrame` column created from chained function calls used a wrong column name.

## 1.1.0 (2023-01-26)

### New Features:

- Added `asc`, `asc_nulls_first`, `asc_nulls_last`, `desc`, `desc_nulls_first`, `desc_nulls_last`, `date_part` and `unix_timestamp` in functions.
- Added the property `DataFrame.dtypes` to return a list of column name and data type pairs.
- Added the following aliases:
  - `functions.expr()` for `functions.sql_expr()`.
  - `functions.date_format()` for `functions.to_date()`.
  - `functions.monotonically_increasing_id()` for `functions.seq8()`
  - `functions.from_unixtime()` for `functions.to_timestamp()`

### Bug Fixes:

- Fixed a bug in SQL simplifier that didn’t handle Column alias and join well in some cases. See https://github.com/snowflakedb/snowpark-python/issues/658 for details.
- Fixed a bug in SQL simplifier that generated wrong column names for function calls, NaN and INF.

### Improvements

- The session parameter `PYTHON_SNOWPARK_USE_SQL_SIMPLIFIER` is `True` after Snowflake 7.3 was released. In snowpark-python, `session.sql_simplifier_enabled` reads the value of `PYTHON_SNOWPARK_USE_SQL_SIMPLIFIER` by default, meaning that the SQL simplfier is enabled by default after the Snowflake 7.3 release. To turn this off, set `PYTHON_SNOWPARK_USE_SQL_SIMPLIFIER` in Snowflake to `False` or run `session.sql_simplifier_enabled = False` from Snowpark. It is recommended to use the SQL simplifier because it helps to generate more concise SQL.

## 1.0.0 (2022-11-01)

### New Features

- Added `Session.generator()` to create a new `DataFrame` using the Generator table function.
- Added a parameter `secure` to the functions that create a secure UDF or UDTF.

## 0.12.0 (2022-10-14)

### New Features

- Added new APIs for async job:
  - `Session.create_async_job()` to create an `AsyncJob` instance from a query id.
  - `AsyncJob.result()` now accepts argument `result_type` to return the results in different formats.
  - `AsyncJob.to_df()` returns a `DataFrame` built from the result of this asynchronous job.
  - `AsyncJob.query()` returns the SQL text of the executed query.
- `DataFrame.agg()` and `RelationalGroupedDataFrame.agg()` now accept variable-length arguments.
- Added parameters `lsuffix` and `rsuffix` to `DataFram.join()` and `DataFrame.cross_join()` to conveniently rename overlapping columns.
- Added `Table.drop_table()` so you can drop the temp table after `DataFrame.cache_result()`. `Table` is also a context manager so you can use the `with` statement to drop the cache temp table after use.
- Added `Session.use_secondary_roles()`.
- Added functions `first_value()` and `last_value()`. (contributed by @chasleslr)
- Added `on` as an alias for `using_columns` and `how` as an alias for `join_type` in `DataFrame.join()`.

### Bug Fixes

- Fixed a bug in `Session.create_dataframe()` that raised an error when `schema` names had special characters.
- Fixed a bug in which options set in `Session.read.option()` were not passed to `DataFrame.copy_into_table()` as default values.
- Fixed a bug in which `DataFrame.copy_into_table()` raises an error when a copy option has single quotes in the value.

## 0.11.0 (2022-09-28)

### Behavior Changes

- `Session.add_packages()` now raises `ValueError` when the version of a package cannot be found in Snowflake Anaconda channel. Previously, `Session.add_packages()` succeeded, and a `SnowparkSQLException` exception was raised later in the UDF/SP registration step.

### New Features:

- Added method `FileOperation.get_stream()` to support downloading stage files as stream.
- Added support in `functions.ntiles()` to accept int argument.
- Added the following aliases:
  - `functions.call_function()` for `functions.call_builtin()`.
  - `functions.function()` for `functions.builtin()`.
  - `DataFrame.order_by()` for `DataFrame.sort()`
  - `DataFrame.orderBy()` for `DataFrame.sort()`
- Improved `DataFrame.cache_result()` to return a more accurate `Table` class instead of a `DataFrame` class.
- Added support to allow `session` as the first argument when calling `StoredProcedure`.

### Improvements

- Improved nested query generation by flattening queries when applicable.
  - This improvement could be enabled by setting `Session.sql_simplifier_enabled = True`.
  - `DataFrame.select()`, `DataFrame.with_column()`, `DataFrame.drop()` and other select-related APIs have more flattened SQLs.
  - `DataFrame.union()`, `DataFrame.union_all()`, `DataFrame.except_()`, `DataFrame.intersect()`, `DataFrame.union_by_name()` have flattened SQLs generated when multiple set operators are chained.
- Improved type annotations for async job APIs.

### Bug Fixes

- Fixed a bug in which `Table.update()`, `Table.delete()`, `Table.merge()` try to reference a temp table that does not exist.

## 0.10.0 (2022-09-16)

### New Features:

- Added experimental APIs for evaluating Snowpark dataframes with asynchronous queries:
  - Added keyword argument `block` to the following action APIs on Snowpark dataframes (which execute queries) to allow asynchronous evaluations:
    - `DataFrame.collect()`, `DataFrame.to_local_iterator()`, `DataFrame.to_pandas()`, `DataFrame.to_pandas_batches()`, `DataFrame.count()`, `DataFrame.first()`.
    - `DataFrameWriter.save_as_table()`, `DataFrameWriter.copy_into_location()`.
    - `Table.delete()`, `Table.update()`, `Table.merge()`.
  - Added method `DataFrame.collect_nowait()` to allow asynchronous evaluations.
  - Added class `AsyncJob` to retrieve results from asynchronously executed queries and check their status.
- Added support for `table_type` in `Session.write_pandas()`. You can now choose from these `table_type` options: `"temporary"`, `"temp"`, and `"transient"`.
- Added support for using Python structured data (`list`, `tuple` and `dict`) as literal values in Snowpark.
- Added keyword argument `execute_as` to `functions.sproc()` and `session.sproc.register()` to allow registering a stored procedure as a caller or owner.
- Added support for specifying a pre-configured file format when reading files from a stage in Snowflake.

### Improvements:

- Added support for displaying details of a Snowpark session.

### Bug Fixes:

- Fixed a bug in which `DataFrame.copy_into_table()` and `DataFrameWriter.save_as_table()` mistakenly created a new table if the table name is fully qualified, and the table already exists.

### Deprecations:

- Deprecated keyword argument `create_temp_table` in `Session.write_pandas()`.
- Deprecated invoking UDFs using arguments wrapped in a Python list or tuple. You can use variable-length arguments without a list or tuple.

### Dependency updates

- Updated ``snowflake-connector-python`` to 2.7.12.

## 0.9.0 (2022-08-30)

### New Features:

- Added support for displaying source code as comments in the generated scripts when registering UDFs.
  This feature is turned on by default. To turn it off, pass the new keyword argument `source_code_display` as `False` when calling `register()` or `@udf()`.
- Added support for calling table functions from `DataFrame.select()`, `DataFrame.with_column()` and `DataFrame.with_columns()` which now take parameters of type `table_function.TableFunctionCall` for columns.
- Added keyword argument `overwrite` to `session.write_pandas()` to allow overwriting contents of a Snowflake table with that of a pandas DataFrame.
- Added keyword argument `column_order` to `df.write.save_as_table()` to specify the matching rules when inserting data into table in append mode.
- Added method `FileOperation.put_stream()` to upload local files to a stage via file stream.
- Added methods `TableFunctionCall.alias()` and `TableFunctionCall.as_()` to allow aliasing the names of columns that come from the output of table function joins.
- Added function `get_active_session()` in module `snowflake.snowpark.context` to get the current active Snowpark session.

### Bug Fixes:

- Fixed a bug in which batch insert should not raise an error when `statement_params` is not passed to the function.
- Fixed a bug in which column names should be quoted when `session.create_dataframe()` is called with dicts and a given schema.
- Fixed a bug in which creation of table should be skipped if the table already exists and is in append mode when calling `df.write.save_as_table()`.
- Fixed a bug in which third-party packages with underscores cannot be added when registering UDFs.

### Improvements:

- Improved function `function.uniform()` to infer the types of inputs `max_` and `min_` and cast the limits to `IntegerType` or `FloatType` correspondingly.

## 0.8.0 (2022-07-22)

### New Features:

- Added keyword only argument `statement_params` to the following methods to allow for specifying statement level parameters:
  - `collect`, `to_local_iterator`, `to_pandas`, `to_pandas_batches`,
    `count`, `copy_into_table`, `show`, `create_or_replace_view`, `create_or_replace_temp_view`, `first`, `cache_result`
    and `random_split` on class `snowflake.snowpark.Dateframe`.
  - `update`, `delete` and `merge` on class `snowflake.snowpark.Table`.
  - `save_as_table` and `copy_into_location` on class `snowflake.snowpark.DataFrameWriter`.
  - `approx_quantile`, `statement_params`, `cov` and `crosstab` on class `snowflake.snowpark.DataFrameStatFunctions`.
  - `register` and `register_from_file` on class `snowflake.snowpark.udf.UDFRegistration`.
  - `register` and `register_from_file` on class `snowflake.snowpark.udtf.UDTFRegistration`.
  - `register` and `register_from_file` on class `snowflake.snowpark.stored_procedure.StoredProcedureRegistration`.
  - `udf`, `udtf` and `sproc` in `snowflake.snowpark.functions`.
- Added support for `Column` as an input argument to `session.call()`.
- Added support for `table_type` in `df.write.save_as_table()`. You can now choose from these `table_type` options: `"temporary"`, `"temp"`, and `"transient"`.

### Improvements:

- Added validation of object name in `session.use_*` methods.
- Updated the query tag in SQL to escape it when it has special characters.
- Added a check to see if Anaconda terms are acknowledged when adding missing packages.

### Bug Fixes:

- Fixed the limited length of the string column in `session.create_dataframe()`.
- Fixed a bug in which `session.create_dataframe()` mistakenly converted 0 and `False` to `None` when the input data was only a list.
- Fixed a bug in which calling `session.create_dataframe()` using a large local dataset sometimes created a temp table twice.
- Aligned the definition of `function.trim()` with the SQL function definition.
- Fixed an issue where snowpark-python would hang when using the Python system-defined (built-in function) `sum` vs. the Snowpark `function.sum()`.

### Deprecations:

- Deprecated keyword argument `create_temp_table` in `df.write.save_as_table()`.

## 0.7.0 (2022-05-25)

### New Features:

- Added support for user-defined table functions (UDTFs).
  - Use function `snowflake.snowpark.functions.udtf()` to register a UDTF, or use it as a decorator to register the UDTF.
    - You can also use `Session.udtf.register()` to register a UDTF.
  - Use `Session.udtf.register_from_file()` to register a UDTF from a Python file.
- Updated APIs to query a table function, including both Snowflake built-in table functions and UDTFs.
  - Use function `snowflake.snowpark.functions.table_function()` to create a callable representing a table function and use it to call the table function in a query.
  - Alternatively, use function `snowflake.snowpark.functions.call_table_function()` to call a table function.
  - Added support for `over` clause that specifies `partition by` and `order by` when lateral joining a table function.
  - Updated `Session.table_function()` and `DataFrame.join_table_function()` to accept `TableFunctionCall` instances.

### Breaking Changes:

- When creating a function with `functions.udf()` and `functions.sproc()`, you can now specify an empty list for the `imports` or `packages` argument to indicate that no import or package is used for this UDF or stored procedure. Previously, specifying an empty list meant that the function would use session-level imports or packages.
- Improved the `__repr__` implementation of data types in `types.py`. The unused `type_name` property has been removed.
- Added a Snowpark-specific exception class for SQL errors. This replaces the previous `ProgrammingError` from the Python connector.

### Improvements:

- Added a lock to a UDF or UDTF when it is called for the first time per thread.
- Improved the error message for pickling errors that occurred during UDF creation.
- Included the query ID when logging the failed query.

### Bug Fixes:

- Fixed a bug in which non-integral data (such as timestamps) was occasionally converted to integer when calling `DataFrame.to_pandas()`.
- Fixed a bug in which `DataFrameReader.parquet()` failed to read a parquet file when its column contained spaces.
- Fixed a bug in which `DataFrame.copy_into_table()` failed when the dataframe is created by reading a file with inferred schemas.

### Deprecations

`Session.flatten()` and `DataFrame.flatten()`.

### Dependency Updates:

- Restricted the version of `cloudpickle` <= `2.0.0`.

## 0.6.0 (2022-04-27)

### New Features:

- Added support for vectorized UDFs with the input as a pandas DataFrame or pandas Series and the output as a pandas Series. This improves the performance of UDFs in Snowpark.
- Added support for inferring the schema of a DataFrame by default when it is created by reading a Parquet, Avro, or ORC file in the stage.
- Added functions `current_session()`, `current_statement()`, `current_user()`, `current_version()`, `current_warehouse()`, `date_from_parts()`, `date_trunc()`, `dayname()`, `dayofmonth()`, `dayofweek()`, `dayofyear()`, `grouping()`, `grouping_id()`, `hour()`, `last_day()`, `minute()`, `next_day()`, `previous_day()`, `second()`, `month()`, `monthname()`, `quarter()`, `year()`, `current_database()`, `current_role()`, `current_schema()`, `current_schemas()`, `current_region()`, `current_avaliable_roles()`, `add_months()`, `any_value()`, `bitnot()`, `bitshiftleft()`, `bitshiftright()`, `convert_timezone()`, `uniform()`, `strtok_to_array()`, `sysdate()`, `time_from_parts()`,  `timestamp_from_parts()`, `timestamp_ltz_from_parts()`, `timestamp_ntz_from_parts()`, `timestamp_tz_from_parts()`, `weekofyear()`, `percentile_cont()` to `snowflake.snowflake.functions`.

### Breaking Changes:

- Expired deprecations:
  - Removed the following APIs that were deprecated in 0.4.0: `DataFrame.groupByGroupingSets()`, `DataFrame.naturalJoin()`, `DataFrame.joinTableFunction`, `DataFrame.withColumns()`, `Session.getImports()`, `Session.addImport()`, `Session.removeImport()`, `Session.clearImports()`, `Session.getSessionStage()`, `Session.getDefaultDatabase()`, `Session.getDefaultSchema()`, `Session.getCurrentDatabase()`, `Session.getCurrentSchema()`, `Session.getFullyQualifiedCurrentSchema()`.

### Improvements:

- Added support for creating an empty `DataFrame` with a specific schema using the `Session.create_dataframe()` method.
- Changed the logging level from `INFO` to `DEBUG` for several logs (e.g., the executed query) when evaluating a dataframe.
- Improved the error message when failing to create a UDF due to pickle errors.

### Bug Fixes:

- Removed pandas hard dependencies in the `Session.create_dataframe()` method.

### Dependency Updates:

- Added `typing-extension` as a new dependency with the version >= `4.1.0`.

## 0.5.0 (2022-03-22)

### New Features

- Added stored procedures API.
  - Added `Session.sproc` property and `sproc()` to `snowflake.snowpark.functions`, so you can register stored procedures.
  - Added `Session.call` to call stored procedures by name.
- Added `UDFRegistration.register_from_file()` to allow registering UDFs from Python source files or zip files directly.
- Added `UDFRegistration.describe()` to describe a UDF.
- Added `DataFrame.random_split()` to provide a way to randomly split a dataframe.
- Added functions `md5()`, `sha1()`, `sha2()`, `ascii()`, `initcap()`, `length()`, `lower()`, `lpad()`, `ltrim()`, `rpad()`, `rtrim()`, `repeat()`, `soundex()`, `regexp_count()`, `replace()`, `charindex()`, `collate()`, `collation()`, `insert()`, `left()`, `right()`, `endswith()` to `snowflake.snowpark.functions`.
- Allowed `call_udf()` to accept literal values.
- Provided a `distinct` keyword in `array_agg()`.

### Bug Fixes:

- Fixed an issue that caused `DataFrame.to_pandas()` to have a string column if `Column.cast(IntegerType())` was used.
- Fixed a bug in `DataFrame.describe()` when there is more than one string column.

## 0.4.0 (2022-02-15)

### New Features

- You can now specify which Anaconda packages to use when defining UDFs.
  - Added `add_packages()`, `get_packages()`, `clear_packages()`, and `remove_package()`, to class `Session`.
  - Added `add_requirements()` to `Session` so you can use a requirements file to specify which packages this session will use.
  - Added parameter `packages` to function `snowflake.snowpark.functions.udf()` and method `UserDefinedFunction.register()` to indicate UDF-level Anaconda package dependencies when creating a UDF.
  - Added parameter `imports` to `snowflake.snowpark.functions.udf()` and `UserDefinedFunction.register()` to specify UDF-level code imports.
- Added a parameter `session` to function `udf()` and `UserDefinedFunction.register()` so you can specify which session to use to create a UDF if you have multiple sessions.
- Added types `Geography` and `Variant` to `snowflake.snowpark.types` to be used as type hints for Geography and Variant data when defining a UDF.
- Added support for Geography geoJSON data.
- Added `Table`, a subclass of `DataFrame` for table operations:
  - Methods `update` and `delete` update and delete rows of a table in Snowflake.
  - Method `merge` merges data from a `DataFrame` to a `Table`.
  - Override method `DataFrame.sample()` with an additional parameter `seed`, which works on tables but not on view and sub-queries.
- Added `DataFrame.to_local_iterator()` and `DataFrame.to_pandas_batches()` to allow getting results from an iterator when the result set returned from the Snowflake database is too large.
- Added `DataFrame.cache_result()` for caching the operations performed on a `DataFrame` in a temporary table.
  Subsequent operations on the original `DataFrame` have no effect on the cached result `DataFrame`.
- Added property `DataFrame.queries` to get SQL queries that will be executed to evaluate the `DataFrame`.
- Added `Session.query_history()` as a context manager to track SQL queries executed on a session, including all SQL queries to evaluate `DataFrame`s created from a session. Both query ID and query text are recorded.
- You can now create a `Session` instance from an existing established `snowflake.connector.SnowflakeConnection`. Use parameter `connection` in `Session.builder.configs()`.
- Added `use_database()`, `use_schema()`, `use_warehouse()`, and `use_role()` to class `Session` to switch database/schema/warehouse/role after a session is created.
- Added `DataFrameWriter.copy_into_table()` to unload a `DataFrame` to stage files.
- Added `DataFrame.unpivot()`.
- Added `Column.within_group()` for sorting the rows by columns with some aggregation functions.
- Added functions `listagg()`, `mode()`, `div0()`, `acos()`, `asin()`, `atan()`, `atan2()`, `cos()`, `cosh()`, `sin()`, `sinh()`, `tan()`, `tanh()`, `degrees()`, `radians()`, `round()`, `trunc()`, and `factorial()` to `snowflake.snowflake.functions`.
- Added an optional argument `ignore_nulls` in function `lead()` and `lag()`.
- The `condition` parameter of function `when()` and `iff()` now accepts SQL expressions.

### Improvements

- All function and method names have been renamed to use the snake case naming style, which is more Pythonic. For convenience, some camel case names are kept as aliases to the snake case APIs. It is recommended to use the snake case APIs.
  - Deprecated these methods on class `Session` and replaced them with their snake case equivalents: `getImports()`, `addImports()`, `removeImport()`, `clearImports()`, `getSessionStage()`, `getDefaultSchema()`, `getDefaultSchema()`, `getCurrentDatabase()`, `getFullyQualifiedCurrentSchema()`.
  - Deprecated these methods on class `DataFrame` and replaced them with their snake case equivalents: `groupingByGroupingSets()`, `naturalJoin()`, `withColumns()`, `joinTableFunction()`.
- Property `DataFrame.columns` is now consistent with `DataFrame.schema.names` and the Snowflake database `Identifier Requirements`.
- `Column.__bool__()` now raises a `TypeError`. This will ban the use of logical operators `and`, `or`, `not` on `Column` object, for instance `col("a") > 1 and col("b") > 2` will raise the `TypeError`. Use `(col("a") > 1) & (col("b") > 2)` instead.
- Changed `PutResult` and `GetResult` to subclass `NamedTuple`.
- Fixed a bug which raised an error when the local path or stage location has a space or other special characters.
- Changed `DataFrame.describe()` so that non-numeric and non-string columns are ignored instead of raising an exception.

### Dependency updates

- Updated ``snowflake-connector-python`` to 2.7.4.

## 0.3.0 (2022-01-09)

### New Features

- Added `Column.isin()`, with an alias `Column.in_()`.
- Added `Column.try_cast()`, which is a special version of `cast()`. It tries to cast a string expression to other types and returns `null` if the cast is not possible.
- Added `Column.startswith()` and `Column.substr()` to process string columns.
- `Column.cast()` now also accepts a `str` value to indicate the cast type in addition to a `DataType` instance.
- Added `DataFrame.describe()` to summarize stats of a `DataFrame`.
- Added `DataFrame.explain()` to print the query plan of a `DataFrame`.
- `DataFrame.filter()` and `DataFrame.select_expr()` now accepts a sql expression.
- Added a new `bool` parameter `create_temp_table` to methods `DataFrame.saveAsTable()` and `Session.write_pandas()` to optionally create a temp table.
- Added `DataFrame.minus()` and `DataFrame.subtract()` as aliases to `DataFrame.except_()`.
- Added `regexp_replace()`, `concat()`, `concat_ws()`, `to_char()`, `current_timestamp()`, `current_date()`, `current_time()`, `months_between()`, `cast()`, `try_cast()`, `greatest()`, `least()`, and `hash()` to module `snowflake.snowpark.functions`.

### Bug Fixes

- Fixed an issue where `Session.createDataFrame(pandas_df)` and `Session.write_pandas(pandas_df)` raise an exception when the `pandas DataFrame` has spaces in the column name.
- `DataFrame.copy_into_table()` sometimes prints an `error` level log entry while it actually works. It's fixed now.
- Fixed an API docs issue where some `DataFrame` APIs are missing from the docs.

### Dependency updates

- Update ``snowflake-connector-python`` to 2.7.2, which upgrades ``pyarrow`` dependency to 6.0.x. Refer to the [python connector 2.7.2 release notes](https://pypi.org/project/snowflake-connector-python/2.7.2/) for more details.

## 0.2.0 (2021-12-02)

### New Features

- Updated the `Session.createDataFrame()` method for creating a `DataFrame` from a pandas DataFrame.
- Added the `Session.write_pandas()` method for writing a `pandas DataFrame` to a table in Snowflake and getting a `Snowpark DataFrame` object back.
- Added new classes and methods for calling window functions.
- Added the new functions `cume_dist()`, to find the cumulative distribution of a value with regard to other values within a window partition,
  and `row_number()`, which returns a unique row number for each row within a window partition.
- Added functions for computing statistics for DataFrames in the `DataFrameStatFunctions` class.
- Added functions for handling missing values in a DataFrame in the `DataFrameNaFunctions` class.
- Added new methods `rollup()`, `cube()`, and `pivot()` to the `DataFrame` class.
- Added the `GroupingSets` class, which you can use with the DataFrame groupByGroupingSets method to perform a SQL GROUP BY GROUPING SETS.
- Added the new `FileOperation(session)`
  class that you can use to upload and download files to and from a stage.
- Added the `DataFrame.copy_into_table()`
  method for loading data from files in a stage into a table.
- In CASE expressions, the functions `when()` and `otherwise()`
  now accept Python types in addition to `Column` objects.
- When you register a UDF you can now optionally set the `replace` parameter to `True` to overwrite an existing UDF with the same name.

### Improvements

- UDFs are now compressed before they are uploaded to the server. This makes them about 10 times smaller, which can help
  when you are using large ML model files.
- When the size of a UDF is less than 8196 bytes, it will be uploaded as in-line code instead of uploaded to a stage.

### Bug Fixes

- Fixed an issue where the statement `df.select(when(col("a") == 1, 4).otherwise(col("a"))), [Row(4), Row(2), Row(3)]` raised an exception.
- Fixed an issue where `df.toPandas()` raised an exception when a DataFrame was created from large local data.

## 0.1.0 (2021-10-26)

Start of Private Preview<|MERGE_RESOLUTION|>--- conflicted
+++ resolved
@@ -5,7 +5,6 @@
 ### New Features
 
 - Added support for creating vectorized UDTFs with `process` method.
-<<<<<<< HEAD
 - Added support for dataframe functions:
   - to_timestamp_ltz
   - to_timestamp_ntz
@@ -15,11 +14,8 @@
   - to_timestamp_ltz
   - to_timestamp_ntz
   - to_timestamp_tz
-=======
-- Added support for the following local testing functions:
   - greatest
   - least
->>>>>>> 3ce23568
 - Added support for ASOF JOIN type.
 - Added support for the following local testing APIs:
   - Session.get_current_account

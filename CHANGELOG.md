--- conflicted
+++ resolved
@@ -5,6 +5,7 @@
 ### New Features
 
 - Added support for creating vectorized UDTFs with `process` method.
+- Added support for ASOF JOIN type.
 
 ### Deprecations:
 
@@ -16,9 +17,6 @@
 
 - Added support for an optional `date_part` argument in function `last_day`.
 - `SessionBuilder.app_name` will set the query_tag after the session is created.
-<<<<<<< HEAD
-- Added support for ASOF JOIN type.
-=======
 - Added support for the following local testing functions:
   - current_timestamp
   - current_date
@@ -32,7 +30,6 @@
 ### Improvements
 
 - Added cleanup logic at interpreter shutdown to close all active sessions.
->>>>>>> 1a22e981
 
 ### Bug Fixes
 

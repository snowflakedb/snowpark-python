--- conflicted
+++ resolved
@@ -104,11 +104,8 @@
 
 #### Improvements
 
-<<<<<<< HEAD
 - Improved `DataFrameReader.dbapi`(PuPr) that dbapi will not retry on non-retryable error such as SQL syntax error on external data source query.
-=======
 - Removed unnecessary warnings about local package version mismatch when using `session.read.option('rowTag', <tag_name>).xml(<stage_file_path>)` or `xpath` functions.
->>>>>>> 0d4f0894
 - Improved `DataFrameReader.dbapi` (PuPr) reading performance by setting the default `fetch_size` parameter value to 100000.
 - Improved error message for XSD validation failure when reading XML files using `session.read.option('rowValidationXSDPath', <xsd_path>).xml(<stage_file_path>)`.
 

--- conflicted
+++ resolved
@@ -28,14 +28,10 @@
     - date_trunc
     - object_construct
     - object_construct_keep_null
-<<<<<<< HEAD
-- Added `truncate` save mode in `DataFrameWrite` to overwrite existing tables by truncating the underlying table instead of dropping it.
-=======
     - pow
     - sqrt
-- Added the function `DataFrame.write.csv` to unload data from a ``DataFrame`` into one or more CSV files in a stage.
+- Added `truncate` save mode in `DataFrameWrite` to overwrite existing tables by truncating the underlying table instead of dropping it.
 - Added telemetry to calculate query plan height and number of duplicate nodes during collect operations.
->>>>>>> dcab3524
 - Added the functions below to unload data from a `DataFrame` into one or more files in a stage:
   - `DataFrame.write.json`
   - `DataFrame.write.csv`

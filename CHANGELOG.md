--- conflicted
+++ resolved
@@ -58,12 +58,8 @@
     - `st_geometryfromwkt`
     - `try_to_geography`
     - `try_to_geometry`
-<<<<<<< HEAD
 - Added support for `Session.udf_profiler`.
-
-=======
 - Added a parameter to enable and disable automatic column name aliasing for `interval_day_time_from_parts` and `interval_year_month_from_parts` functions.
->>>>>>> 33a8ab61
 
 #### Bug Fixes
 

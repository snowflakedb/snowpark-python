--- conflicted
+++ resolved
@@ -14,11 +14,8 @@
 - Added support for some cases of aggregating `Timedelta` columns on `axis=0` with `agg` or `aggregate`.
 - Added support for `by`, `left_by`, `right_by`, `left_index`, and `right_index` for `pd.merge_asof`.
 - Added support for passing parameter `include_describe` to `Session.query_history`.
-<<<<<<< HEAD
+- Added support for `DatetimeIndex.mean` and `DatetimeIndex.std` methods.
 - Added support for `Resampler.asfreq`.
-=======
-- Added support for `DatetimeIndex.mean` and `DatetimeIndex.std` methods.
->>>>>>> a07902c0
 
 #### Bug Fixes
 

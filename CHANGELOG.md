--- conflicted
+++ resolved
@@ -10,55 +10,6 @@
 - Added `connection_parameters` parameter to `DataFrameReader.dbapi()` (PuPr) method to allow passing keyword arguments to the `create_connection` callable.
 - Added support for `Session.begin_transaction`, `Session.commit` and `Session.rollback`.
 - Added support for the following functions in `functions.py`:
-<<<<<<< HEAD
-    - Geospatial functions:
-      - `st_interpolate`
-      - `st_intersection`
-      - `st_intersection_agg`
-      - `st_intersects`
-      - `st_isvalid`
-      - `st_length`
-      - `st_makegeompoint`
-      - `st_makeline`
-      - `st_makepolygon`
-      - `st_makepolygonoriented`
-      - `st_disjoint`
-      - `st_distance`
-      - `st_dwithin`
-      - `st_endpoint`
-      - `st_envelope`
-      - `st_geohash`
-      - `st_geomfromgeohash`
-      - `st_geompointfromgeohash`
-      - `st_hausdorffdistance`
-      - `st_makepoint`
-      - `st_npoints`
-      - `st_perimeter`
-      - `st_pointn`
-      - `st_setsrid`
-      - `st_simplify`
-      - `st_srid`
-      - `st_startpoint`
-      - `st_symdifference`
-      - `st_transform`
-      - `st_union`
-      - `st_union_agg`
-      - `st_within`
-      - `st_x`
-      - `st_xmax`
-      - `st_xmin`
-      - `st_y`
-      - `st_ymax`
-      - `st_ymin`
-      - `st_geogfromgeohash`
-      - `st_geogpointfromgeohash`
-      - `st_geographyfromwkb`
-      - `st_geographyfromwkt`
-      - `st_geometryfromwkb`
-      - `st_geometryfromwkt`
-      - `try_to_geography`
-      - `try_to_geometry`
-=======
   - Geospatial functions:
     - `st_interpolate`
     - `st_intersection`
@@ -98,8 +49,15 @@
     - `st_y`
     - `st_ymax`
     - `st_ymin`
-
->>>>>>> b305323c
+    - `st_geogfromgeohash`
+    - `st_geogpointfromgeohash`
+    - `st_geographyfromwkb`
+    - `st_geographyfromwkt`
+    - `st_geometryfromwkb`
+    - `st_geometryfromwkt`
+    - `try_to_geography`
+    - `try_to_geometry`
+
 
 #### Bug Fixes
 

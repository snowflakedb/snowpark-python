--- conflicted
+++ resolved
@@ -116,14 +116,11 @@
 - Added support for `Resampler.fillna` and `Resampler.bfill`.
 - Added limited support for the `Timedelta` type, including creating `Timedelta` columns and `to_pandas`.
 - Added support for `Index.argmax` and `Index.argmin`.
-<<<<<<< HEAD
 - Added support for index's arithmetic and comparison operators.
 - Added support for `Series.dt.round`.
 - Added documentation pages for `DatetimeIndex`.
 - Added support for `Index.name`, `Index.names`, `Index.rename`, and `Index.set_names`.
 - Added support for subtracting two timestamps.
-=======
->>>>>>> 0dce1c00
 
 #### Improvements
 

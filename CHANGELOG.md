# Release History

<<<<<<< HEAD
## 1.36.0 (TBD)

### Snowpark Python API Updates

#### Bug Fixes

#### New Features

#### Improvements

#### Bug Fixes

### Snowpark Local Testing Updates

#### New Features

#### Improvements

#### Bug Fixes

### Snowpark pandas API Updates

#### New Features

#### Improvements
- Hybrid execution row estimate improvements and a reduction of eager calls.

#### Bug Fixes

## 1.35.0 (2025-07-24)
=======
## 1.36.0 (YYYY-MM-DD)

#### New Features

- `Session.create_dataframe` now accepts keyword arguments that are forwarded to the internal call to `Session.write_pandas` or `Session.write_arrow` when creating a DataFrame from a pandas DataFrame or a pyarrow Table.

## 1.35.0 (YYYY-MM-DD)
>>>>>>> c76ceec7

### Snowpark Python API Updates

#### Bug Fixes

- Fixed a bug in `DataFrameReader.dbapi` (PrPr) that `dbapi` fail in python stored procedure with process exit with code 1.
- Fixed a bug in `DataFrameReader.dbapi` (PrPr) that `custom_schema` accept illegal schema.

#### New Features

- Added support for Python 3.13 runtime.
- Added support for the following functions in `functions.py`:
  - `ai_embed`
  - `try_parse_json`

#### Improvements

- Improve `query` parameter in `DataFrameReader.dbapi` (PrPr) so that parentheses are not needed around the query.
- Improve error experience in `DataFrameReader.dbapi` (PrPr) when exception happen during inferring schema of target data source.

#### Bug Fixes

- Fixed a bug in `DataFrameReader.dbapi` (PrPr) that `custom_schema` does not work when connecting to Postgres and Mysql.
- Fixed a bug in schema inference that would cause it to fail for external stages.

### Snowpark Local Testing Updates

- Added local testing support for reading files with `SnowflakeFile` using local file paths, the Snow URL semantic (snow://...), local testing framework stages, and Snowflake stages (@stage/file_path).

#### New Features

#### Improvements

#### Bug Fixes

### Snowpark pandas API Updates

#### New Features

- Added support for `DataFrame.boxplot`.

#### Improvements

- Reduced the number of UDFs/UDTFs created by repeated calls to `apply` or `map` with the same arguments on Snowpark pandas objects.
- Added an example for reading a file from a stage in the docstring for `pd.read_excel`.

#### Bug Fixes

- Added an upper bound to the row estimation when the cartesian product from an align or join results in a very large number. This mitigates a performance regression.
- Fix a `pd.read_excel` bug when reading files inside stage inner directory.

## 1.34.0 (2025-07-15)

### Snowpark Python API Updates

#### New Features

- Added a new option `TRY_CAST` to `DataFrameReader`. When `TRY_CAST` is True columns are wrapped in a `TRY_CAST` statement rather than a hard cast when loading data.
- Added a new option `USE_RELAXED_TYPES` to the `INFER_SCHEMA_OPTIONS` of `DataFrameReader`. When set to True this option casts all strings to max length strings and all numeric types to `DoubleType`.
- Added debuggability improvements to eagerly validate dataframe schema metadata. Enable it using `snowflake.snowpark.context.configure_development_features()`.
- Added a new function `snowflake.snowpark.dataframe.map_in_pandas` that allows users map a function across a dataframe. The mapping function takes an iterator of pandas dataframes as input and provides one as output.
- Added a ttl cache to describe queries. Repeated queries in a 15 second interval will use the cached value rather than requery Snowflake.
- Added a parameter `fetch_with_process` to `DataFrameReader.dbapi` (PrPr) to enable multiprocessing for parallel data fetching in
local ingestion. By default, local ingestion uses multithreading. Multiprocessing may improve performance for CPU-bound tasks like Parquet file generation.
- Added a new function `snowflake.snowpark.functions.model` that allows users to call methods of a model.

#### Improvements

- Added support for row validation using XSD schema using `rowValidationXSDPath` option when reading XML files with a row tag using `rowTag` option.
- Improved SQL generation for `session.table().sample()` to generate a flat SQL statement.
- Added support for complex column expression as input for `functions.explode`.
- Added debuggability improvements to show which Python lines an SQL compilation error corresponds to. Enable it using `snowflake.snowpark.context.configure_development_features()`. This feature also depends on AST collection to be enabled in the session which can be done using `session.ast_enabled = True`.
- Set enforce_ordering=True when calling `to_snowpark_pandas()` from a snowpark dataframe containing DML/DDL queries instead of throwing a NotImplementedError.

#### Bug Fixes

- Fixed a bug caused by redundant validation when creating an iceberg table.
- Fixed a bug in `DataFrameReader.dbapi` (PrPr) where closing the cursor or connection could unexpectedly raise an error and terminate the program.
- Fixed ambiguous column errors when using table functions in `DataFrame.select()` that have output columns matching the input DataFrame's columns. This improvement works when dataframe columns are provided as `Column` objects.
- Fixed a bug where having a NULL in a column with DecimalTypes would cast the column to FloatTypes instead and lead to precision loss.

### Snowpark Local Testing Updates

#### Bug Fixes

- Fixed a bug when processing windowed functions that lead to incorrect indexing in results.
- When a scalar numeric is passed to fillna we will ignore non-numeric columns instead of producing an error.

### Snowpark pandas API Updates

#### New Features

- Added support for `DataFrame.to_excel` and `Series.to_excel`.
- Added support for `pd.read_feather`, `pd.read_orc`, and `pd.read_stata`.
- Added support for `pd.explain_switch()` to return debugging information on hybrid execution decisions.
- Support `pd.read_snowflake` when the global modin backend is `Pandas`.
- Added support for `pd.to_dynamic_table`, `pd.to_iceberg`, and `pd.to_view`.

#### Improvements

- Added modin telemetry on API calls and hybrid engine switches.
- Show more helpful error messages to Snowflake Notebook users when the `modin` or `pandas` version does not match our requirements.
- Added a data type guard to the cost functions for hybrid execution mode (PrPr) which checks for data type compatibility.
- Added automatic switching to the pandas backend in hybrid execution mode (PrPr) for many methods that are not directly implemented in Snowpark pandas.
- Set the 'type' and other standard fields for Snowpark pandas telemetry.

#### Dependency Updates

- Added tqdm and ipywidgets as dependencies so that progress bars appear when switching between modin backends.
- Updated the supported `modin` versions to >=0.33.0 and <0.35.0 (was previously >= 0.32.0 and <0.34.0).

#### Bug Fixes

- Fixed a bug in hybrid execution mode (PrPr) where certain Series operations would raise `TypeError: numpy.ndarray object is not callable`.
- Fixed a bug in hybrid execution mode (PrPr) where calling numpy operations like `np.where` on modin objects with the Pandas backend would raise an `AttributeError`. This fix requires `modin` version 0.34.0 or newer.
- Fixed issue in `df.melt` where the resulting values have an additional suffix applied.

## 1.33.0 (2025-06-19)

### Snowpark Python API Updates

#### New Features

- Added support for MySQL in `DataFrameWriter.dbapi` (PrPr) for both Parquet and UDTF-based ingestion.
- Added support for PostgreSQL in `DataFrameReader.dbapi` (PrPr) for both Parquet and UDTF-based ingestion.
- Added support for Databricks in `DataFrameWriter.dbapi` (PrPr) for UDTF-based ingestion.
- Added support to `DataFrameReader` to enable use of `PATTERN` when reading files with `INFER_SCHEMA` enabled.
- Added support for the following AI-powered functions in `functions.py`:
  - `ai_complete`
  - `ai_similarity`
  - `ai_summarize_agg` (originally `summarize_agg`)
  - different config options for `ai_classify`
- Added support for more options when reading XML files with a row tag using `rowTag` option:
  - Added support for removing namespace prefixes from col names using `ignoreNamespace` option.
  - Added support for specifying the prefix for the attribute column in the result table using `attributePrefix` option.
  - Added support for excluding attributes from the XML element using `excludeAttributes` option.
  - Added support for specifying the column name for the value when there are attributes in an element that has no child elements using `valueTag` option.
  - Added support for specifying the value to treat as a ``null`` value using `nullValue` option.
  - Added support for specifying the character encoding of the XML file using `charset` option.
  - Added support for ignoring surrounding whitespace in the XML element using `ignoreSurroundingWhitespace` option.
- Added support for parameter `return_dataframe` in `Session.call`, which can be used to set the return type of the functions to a `DataFrame` object.
- Added a new argument to `Dataframe.describe` called `strings_include_math_stats` that triggers `stddev` and `mean` to be calculated for String columns.
- Added support for retrieving `Edge.properties` when retrieving lineage from `DGQL` in `DataFrame.lineage.trace`.
- Added a parameter `table_exists` to `DataFrameWriter.save_as_table` that allows specifying if a table already exists. This allows skipping a table lookup that can be expensive.

#### Bug Fixes

- Fixed a bug in `DataFrameReader.dbapi` (PrPr) where the `create_connection` defined as local function was incompatible with multiprocessing.
- Fixed a bug in `DataFrameReader.dbapi` (PrPr) where databricks `TIMESTAMP` type was converted to Snowflake `TIMESTAMP_NTZ` type which should be `TIMESTAMP_LTZ` type.
- Fixed a bug in `DataFrameReader.json` where repeated reads with the same reader object would create incorrectly quoted columns.
- Fixed a bug in `DataFrame.to_pandas()` that would drop column names when converting a dataframe that did not originate from a select statement.
- Fixed a bug that `DataFrame.create_or_replace_dynamic_table` raises error when the dataframe contains a UDTF and `SELECT *` in UDTF not being parsed correctly.
- Fixed a bug where casted columns could not be used in the values-clause of in functions.

#### Improvements

- Improved the error message for `Session.write_pandas()` and `Session.create_dataframe()` when the input pandas DataFrame does not have a column.
- Improved `DataFrame.select` when the arguments contain a table function with output columns that collide with columns of current dataframe. With the improvement, if user provides non-colliding columns in `df.select("col1", "col2", table_func(...))` as string arguments, then the query generated by snowpark client will not raise ambiguous column error.
- Improved `DataFrameReader.dbapi` (PrPr) to use in-memory Parquet-based ingestion for better performance and security.
- Improved `DataFrameReader.dbapi` (PrPr) to use `MATCH_BY_COLUMN_NAME=CASE_SENSITIVE` in copy into table operation.

### Snowpark Local Testing Updates

#### New Features

- Added support for snow urls (snow://) in local file testing.

#### Bug Fixes

- Fixed a bug in `Column.isin` that would cause incorrect filtering on joined or previously filtered data.
- Fixed a bug in `snowflake.snowpark.functions.concat_ws` that would cause results to have an incorrect index.

### Snowpark pandas API Updates

#### Dependency Updates

- Updated `modin` dependency constraint from 0.32.0 to >=0.32.0, <0.34.0. The latest version tested with Snowpark pandas is `modin` 0.33.1.

#### New Features

- Added support for **Hybrid Execution (PrPr)**. By running `from modin.config import AutoSwitchBackend; AutoSwitchBackend.enable()`, Snowpark pandas will automatically choose whether to run certain pandas operations locally or on Snowflake. This feature is disabled by default.

#### Improvements

- Set the default value of the `index` parameter to `False` for `DataFrame.to_view`, `Series.to_view`, `DataFrame.to_dynamic_table`, and `Series.to_dynamic_table`.
- Added `iceberg_version` option to table creation functions.
- Reduced query count for many operations, including `insert`, `repr`, and `groupby`, that previously issued a query to retrieve the input data's size.

#### Bug Fixes

- Fixed a bug in `Series.where` when the `other` parameter is an unnamed `Series`.


## 1.32.0 (2025-05-15)

### Snowpark Python API Updates

#### Improvements

- Invoking snowflake system procedures does not invoke an additional `describe procedure` call to check the return type of the procedure.
- Added support for `Session.create_dataframe()` with the stage URL and FILE data type.
- Added support for different modes for dealing with corrupt XML records when reading an XML file using `session.read.option('mode', <mode>), option('rowTag', <tag_name>).xml(<stage_file_path>)`. Currently `PERMISSIVE`, `DROPMALFORMED` and `FAILFAST` are supported.
- Improved the error message of the XML reader when the specified row tag is not found in the file.
- Improved query generation for `Dataframe.drop` to use `SELECT * EXCLUDE ()` to exclude the dropped columns. To enable this feature, set `session.conf.set("use_simplified_query_generation", True)`.
- Added support for `VariantType` to `StructType.from_json`

#### Bug Fixes

- Fixed a bug in `DataFrameWriter.dbapi` (PrPr) that unicode or double-quoted column name in external database causes error because not quoted correctly.
- Fixed a bug where named fields in nested OBJECT data could cause errors when containing spaces.
- Fixed a bug duplicated `native_app_params` parameters in register udaf function.

### Snowpark Local Testing Updates

#### Bug Fixes

- Fixed a bug in `snowflake.snowpark.functions.rank` that would cause sort direction to not be respected.
- Fixed a bug in `snowflake.snowpark.functions.to_timestamp_*` that would cause incorrect results on filtered data.

### Snowpark pandas API Updates

#### New Features

- Added support for dict values in `Series.str.get`, `Series.str.slice`, and `Series.str.__getitem__` (`Series.str[...]`).
- Added support for `DataFrame.to_html`.
- Added support for `DataFrame.to_string` and `Series.to_string`.
- Added support for reading files from S3 buckets using `pd.read_csv`.
- Added `ENFORCE_EXISTING_FILE_FORMAT` option to the `DataFrameReader`, which allows to read a dataframe only based on an existing file format object when used together with `FORMAT_NAME`.

#### Improvements

- Make `iceberg_config` a required parameter for `DataFrame.to_iceberg` and `Series.to_iceberg`.

## 1.31.1 (2025-05-05)

### Snowpark Python API Updates

#### Bug Fixes

- Updated conda build configuration to deprecate Python 3.8 support, preventing installation in incompatible environments.

## 1.31.0 (2025-04-24)

### Snowpark Python API Updates

#### New Features

- Added support for `restricted caller` permission of `execute_as` argument in `StoredProcedure.register()`.
- Added support for non-select statement in `DataFrame.to_pandas()`.
- Added support for `artifact_repository` parameter to `Session.add_packages`, `Session.add_requirements`, `Session.get_packages`, `Session.remove_package`, and `Session.clear_packages`.
- Added support for reading an XML file using a row tag by `session.read.option('rowTag', <tag_name>).xml(<stage_file_path>)` (experimental).
  - Each XML record is extracted as a separate row.
  - Each field within that record becomes a separate column of type VARIANT, which can be further queried using dot notation, e.g., `col(a.b.c)`.
- Added updates to `DataFrameReader.dbapi` (PrPr):
  - Added `fetch_merge_count` parameter for optimizing performance by merging multiple fetched data into a single Parquet file.
  - Added support for Databricks.
  - Added support for ingestion with Snowflake UDTF.
- Added support for the following AI-powered functions in `functions.py` (Private Preview):
  - `prompt`
  - `ai_filter` (added support for `prompt()` function and image files, and changed the second argument name from `expr` to `file`)
  - `ai_classify`

#### Improvements

- Renamed the `relaxed_ordering` param into `enforce_ordering` for `DataFrame.to_snowpark_pandas`. Also the new default values is `enforce_ordering=False` which has the opposite effect of the previous default value, `relaxed_ordering=False`.
- Improved `DataFrameReader.dbapi` (PrPr) reading performance by setting the default `fetch_size` parameter value to 1000.
- Improve the error message for invalid identifier SQL error by suggesting the potentially matching identifiers.
- Reduced the number of describe queries issued when creating a DataFrame from a Snowflake table using `session.table`.
- Improved performance and accuracy of `DataFrameAnalyticsFunctions.time_series_agg()`.

#### Bug Fixes

- Fixed a bug in `DataFrame.group_by().pivot().agg` when the pivot column and aggregate column are the same.
- Fixed a bug in `DataFrameReader.dbapi` (PrPr) where a `TypeError` was raised when `create_connection` returned a connection object of an unsupported driver type.
- Fixed a bug where `df.limit(0)` call would not properly apply.
- Fixed a bug in `DataFrameWriter.save_as_table` that caused reserved names to throw errors when using append mode.

#### Deprecations

- Deprecated support for Python3.8.
- Deprecated argument `sliding_interval` in `DataFrameAnalyticsFunctions.time_series_agg()`.

### Snowpark Local Testing Updates

#### New Features

- Added support for Interval expression to `Window.range_between`.
- Added support for `array_construct` function.

#### Bug Fixes

- Fixed a bug in local testing where transient `__pycache__` directory was unintentionally copied during stored procedure execution via import.
- Fixed a bug in local testing that created incorrect result for `Column.like` calls.
- Fixed a bug in local testing that caused `Column.getItem` and `snowpark.snowflake.functions.get` to raise `IndexError` rather than return null.
- Fixed a bug in local testing where `df.limit(0)` call would not properly apply.
- Fixed a bug in local testing where a `Table.merge` into an empty table would cause an exception.

### Snowpark pandas API Updates

#### Dependency Updates

- Updated `modin` from 0.30.1 to 0.32.0.
- Added support for `numpy` 2.0 and above.

#### New Features

- Added support for `DataFrame.create_or_replace_view` and `Series.create_or_replace_view`.
- Added support for `DataFrame.create_or_replace_dynamic_table` and `Series.create_or_replace_dynamic_table`.
- Added support for `DataFrame.to_view` and `Series.to_view`.
- Added support for `DataFrame.to_dynamic_table` and `Series.to_dynamic_table`.
- Added support for `DataFrame.groupby.resample` for aggregations `max`, `mean`, `median`, `min`, and `sum`.
- Added support for reading stage files using:
  - `pd.read_excel`
  - `pd.read_html`
  - `pd.read_pickle`
  - `pd.read_sas`
  - `pd.read_xml`
- Added support for `DataFrame.to_iceberg` and `Series.to_iceberg`.
- Added support for dict values in `Series.str.len`.

#### Improvements

- Improve performance of `DataFrame.groupby.apply` and `Series.groupby.apply` by avoiding expensive pivot step.
- Added estimate for row count upper bound to `OrderedDataFrame` to enable better engine switching. This could potentially result in increased query counts.
- Renamed the `relaxed_ordering` param into `enforce_ordering` for `pd.read_snowflake`. Also the new default value is `enforce_ordering=False` which has the opposite effect of the previous default value, `relaxed_ordering=False`.

#### Bug Fixes

- Fixed a bug for `pd.read_snowflake` when reading iceberg tables and `enforce_ordering=True`.

## 1.30.0 (2025-03-27)

### Snowpark Python API Updates

#### New Features

- Added Support for relaxed consistency and ordering guarantees in `Dataframe.to_snowpark_pandas` by introducing the new parameter `relaxed_ordering`.
- `DataFrameReader.dbapi` (PrPr) now accepts a list of strings for the session_init_statement parameter, allowing multiple SQL statements to be executed during session initialization.

#### Improvements

- Improved query generation for `Dataframe.stat.sample_by` to generate a single flat query that scales well with large `fractions` dictionary compared to older method of creating a UNION ALL subquery for each key in `fractions`. To enable this feature, set `session.conf.set("use_simplified_query_generation", True)`.
- Improved performance of `DataFrameReader.dbapi` by enable vectorized option when copy parquet file into table.
- Improved query generation for `DataFrame.random_split` in the following ways. They can be enabled by setting `session.conf.set("use_simplified_query_generation", True)`:
  - Removed the need to `cache_result` in the internal implementation of the input dataframe resulting in a pure lazy dataframe operation.
  - The `seed` argument now behaves as expected with repeatable results across multiple calls and sessions.
- `DataFrame.fillna` and `DataFrame.replace` now both support fitting `int` and `float` into `Decimal` columns if `include_decimal` is set to True.
- Added documentation for the following UDF and stored procedure functions in `files.py` as a result of their General Availability.
  - `SnowflakeFile.write`
  - `SnowflakeFile.writelines`
  - `SnowflakeFile.writeable`
- Minor documentation changes for `SnowflakeFile` and `SnowflakeFile.open()`

#### Bug Fixes

- Fixed a bug for the following functions that raised errors `.cast()` is applied to their output
  - `from_json`
  - `size`

### Snowpark Local Testing Updates

#### Bug Fixes

- Fixed a bug in aggregation that caused empty groups to still produce rows.
- Fixed a bug in `Dataframe.except_` that would cause rows to be incorrectly dropped.
- Fixed a bug that caused `to_timestamp` to fail when casting filtered columns.

### Snowpark pandas API Updates

#### New Features

- Added support for list values in `Series.str.__getitem__` (`Series.str[...]`).
- Added support for `pd.Grouper` objects in group by operations. When `freq` is specified, the default values of the `sort`, `closed`, `label`, and `convention` arguments are supported; `origin` is supported when it is `start` or `start_day`.
- Added support for relaxed consistency and ordering guarantees in `pd.read_snowflake` for both named data sources (e.g., tables and views) and query data sources by introducing the new parameter `relaxed_ordering`.

#### Improvements

- Raise a warning whenever `QUOTED_IDENTIFIERS_IGNORE_CASE` is found to be set, ask user to unset it.
- Improved how a missing `index_label` in `DataFrame.to_snowflake` and `Series.to_snowflake` is handled when `index=True`. Instead of raising a `ValueError`, system-defined labels are used for the index columns.
- Improved error message for `groupby or DataFrame or Series.agg` when the function name is not supported.

## 1.29.1 (2025-03-12)

### Snowpark Python API Updates

#### Bug Fixes

- Fixed a bug in `DataFrameReader.dbapi` (PrPr) that prevents usage in stored procedure and snowbooks.

## 1.29.0 (2025-03-05)

### Snowpark Python API Updates

#### New Features

- Added support for the following AI-powered functions in `functions.py` (Private Preview):
  - `ai_filter`
  - `ai_agg`
  - `summarize_agg`
- Added support for the new FILE SQL type support, with the following related functions in `functions.py` (Private Preview):
  - `fl_get_content_type`
  - `fl_get_etag`
  - `fl_get_file_type`
  - `fl_get_last_modified`
  - `fl_get_relative_path`
  - `fl_get_scoped_file_url`
  - `fl_get_size`
  - `fl_get_stage`
  - `fl_get_stage_file_url`
  - `fl_is_audio`
  - `fl_is_compressed`
  - `fl_is_document`
  - `fl_is_image`
  - `fl_is_video`
- Added support for importing third-party packages from PyPi using Artifact Repository (Private Preview):
  - Use keyword arguments `artifact_repository` and `artifact_repository_packages` to specify your artifact repository and packages respectively when registering stored procedures or user defined functions.
  - Supported APIs are:
    - `Session.sproc.register`
    - `Session.udf.register`
    - `Session.udaf.register`
    - `Session.udtf.register`
    - `functions.sproc`
    - `functions.udf`
    - `functions.udaf`
    - `functions.udtf`
    - `functions.pandas_udf`
    - `functions.pandas_udtf`

#### Bug Fixes

- Fixed a bug where creating a Dataframe with large number of values raised `Unsupported feature 'SCOPED_TEMPORARY'.` error if thread-safe session was disabled.
- Fixed a bug where `df.describe` raised internal SQL execution error when the dataframe is created from reading a stage file and CTE optimization is enabled.
- Fixed a bug where `df.order_by(A).select(B).distinct()` would generate invalid SQL when simplified query generation was enabled using `session.conf.set("use_simplified_query_generation", True)`.
- Disabled simplified query generation by default.

#### Improvements

- Improved version validation warnings for `snowflake-snowpark-python` package compatibility when registering stored procedures. Now, warnings are only triggered if the major or minor version does not match, while bugfix version differences no longer generate warnings.
- Bumped cloudpickle dependency to also support `cloudpickle==3.0.0` in addition to previous versions.

### Snowpark Local Testing Updates

#### New Features

- Added support for literal values to `range_between` window function.

### Snowpark pandas API Updates

#### New Features

- Added support for list values in `Series.str.slice`.
- Added support for applying Snowflake Cortex functions `ClassifyText`, `Translate`, and `ExtractAnswer`.
- Added support for `Series.hist`.

#### Improvements

- Improved performance of `DataFrame.groupby.transform` and `Series.groupby.transform` by avoiding expensive pivot step.
- Improve error message for `pd.to_snowflake`, `DataFrame.to_snowflake`, and `Series.to_snowflake` when the table does not exist.
- Improve readability of docstring for the `if_exists` parameter in `pd.to_snowflake`, `DataFrame.to_snowflake`, and `Series.to_snowflake`.
- Improve error message for all pandas functions that use UDFs with Snowpark objects.

#### Bug Fixes

- Fixed a bug in `Series.rename_axis` where an `AttributeError` was being raised.
- Fixed a bug where `pd.get_dummies` didn't ignore NULL/NaN values by default.
- Fixed a bug where repeated calls to `pd.get_dummies` results in 'Duplicated column name error'.
- Fixed a bug in `pd.get_dummies` where passing list of columns generated incorrect column labels in output DataFrame.
- Update `pd.get_dummies` to return bool values instead of int.

## 1.28.0 (2025-02-20)

### Snowpark Python API Updates

#### New Features

- Added support for the following functions in `functions.py`
  - `normal`
  - `randn`
- Added support for `allow_missing_columns` parameter to `Dataframe.union_by_name` and `Dataframe.union_all_by_name`.

#### Improvements

- Improved query generation for `Dataframe.distinct` to generate `SELECT DISTINCT` instead of `SELECT` with `GROUP BY` all columns. To disable this feature, set `session.conf.set("use_simplified_query_generation", False)`.

#### Deprecations

- Deprecated Snowpark Python function `snowflake_cortex_summarize`. Users can install snowflake-ml-python and use the snowflake.cortex.summarize function instead.
- Deprecated Snowpark Python function `snowflake_cortex_sentiment`. Users can install snowflake-ml-python and use the snowflake.cortex.sentiment function instead.

#### Bug Fixes

- Fixed a bug where session-level query tag was overwritten by a stacktrace for dataframes that generate multiple queries. Now, the query tag will only be set to the stacktrace if `session.conf.set("collect_stacktrace_in_query_tag", True)`.
- Fixed a bug in `Session._write_pandas` where it was erroneously passing `use_logical_type` parameter to `Session._write_modin_pandas_helper` when writing a Snowpark pandas object.
- Fixed a bug in options sql generation that could cause multiple values to be formatted incorrectly.
- Fixed a bug in `Session.catalog` where empty strings for database or schema were not handled correctly and were generating erroneous sql statements.

#### Experimental Features

- Added support for writing pyarrow Tables to Snowflake tables.

### Snowpark pandas API Updates

#### New Features

- Added support for applying Snowflake Cortex functions `Summarize` and `Sentiment`.
- Added support for list values in `Series.str.get`.

#### Bug Fixes

- Fixed a bug in `apply` where kwargs were not being correctly passed into the applied function.

### Snowpark Local Testing Updates

#### New Features
- Added support for the following functions
    - `hour`
    - `minute`
- Added support for NULL_IF parameter to csv reader.
- Added support for `date_format`, `datetime_format`, and `timestamp_format` options when loading csvs.

#### Bug Fixes

- Fixed a bug in Dataframe.join that caused columns to have incorrect typing.
- Fixed a bug in when statements that caused incorrect results in the otherwise clause.


## 1.27.0 (2025-02-03)

### Snowpark Python API Updates

#### New Features

- Added support for the following functions in `functions.py`
  - `array_reverse`
  - `divnull`
  - `map_cat`
  - `map_contains_key`
  - `map_keys`
  - `nullifzero`
  - `snowflake_cortex_sentiment`
  - `acosh`
  - `asinh`
  - `atanh`
  - `bit_length`
  - `bitmap_bit_position`
  - `bitmap_bucket_number`
  - `bitmap_construct_agg`
  - `bitshiftright_unsigned`
  - `cbrt`
  - `equal_null`
  - `from_json`
  - `ifnull`
  - `localtimestamp`
  - `max_by`
  - `min_by`
  - `nth_value`
  - `nvl`
  - `octet_length`
  - `position`
  - `regr_avgx`
  - `regr_avgy`
  - `regr_count`
  - `regr_intercept`
  - `regr_r2`
  - `regr_slope`
  - `regr_sxx`
  - `regr_sxy`
  - `regr_syy`
  - `try_to_binary`
  - `base64`
  - `base64_decode_string`
  - `base64_encode`
  - `editdistance`
  - `hex`
  - `hex_encode`
  - `instr`
  - `log1p`
  - `log2`
  - `log10`
  - `percentile_approx`
  - `unbase64`
- Added support for `seed` argument in `DataFrame.stat.sample_by`. Note that it only supports a `Table` object, and will be ignored for a `DataFrame` object.
- Added support for specifying a schema string (including implicit struct syntax) when calling `DataFrame.create_dataframe`.
- Added support for `DataFrameWriter.insert_into/insertInto`. This method also supports local testing mode.
- Added support for `DataFrame.create_temp_view` to create a temporary view. It will fail if the view already exists.
- Added support for multiple columns in the functions `map_cat` and `map_concat`.
- Added an option `keep_column_order` for keeping original column order in `DataFrame.with_column` and `DataFrame.with_columns`.
- Added options to column casts that allow renaming or adding fields in StructType columns.
- Added support for `contains_null` parameter to ArrayType.
- Added support for creating a temporary view via `DataFrame.create_or_replace_temp_view` from a DataFrame created by reading a file from a stage.
- Added support for `value_contains_null` parameter to MapType.
- Added support for using `Column` object in `Column.in_` and `functions.in_`.
- Added `interactive` to telemetry that indicates whether the current environment is an interactive one.
- Allow `session.file.get` in a Native App to read file paths starting with `/` from the current version
- Added support for multiple aggregation functions after `DataFrame.pivot`.

#### Experimental Features

- Added `Catalog` class to manage snowflake objects. It can be accessed via `Session.catalog`.
  - `snowflake.core` is a dependency required for this feature.
- Allow user input schema when reading JSON file on stage.
- Added support for specifying a schema string (including implicit struct syntax) when calling `DataFrame.create_dataframe`.

#### Improvements

- Updated README.md to include instructions on how to verify package signatures using `cosign`.

#### Bug Fixes

- Fixed a bug in local testing mode that caused a column to contain None when it should contain 0.
- Fixed a bug in `StructField.from_json` that prevented TimestampTypes with `tzinfo` from being parsed correctly.
- Fixed a bug in function `date_format` that caused an error when the input column was date type or timestamp type.
- Fixed a bug in dataframe that null value can be inserted in a non-nullable column.
- Fixed a bug in `replace` and `lit` which raised type hint assertion error when passing `Column` expression objects.
- Fixed a bug in `pandas_udf` and `pandas_udtf` where `session` parameter was erroneously ignored.
- Fixed a bug that raised incorrect type conversion error for system function called through `session.call`.

### Snowpark pandas API Updates

#### New Features

- Added support for `Series.str.ljust` and `Series.str.rjust`.
- Added support for `Series.str.center`.
- Added support for `Series.str.pad`.
- Added support for applying Snowpark Python function `snowflake_cortex_sentiment`.
- Added support for `DataFrame.map`.
- Added support for `DataFrame.from_dict` and `DataFrame.from_records`.
- Added support for mixed case field names in struct type columns.
- Added support for `SeriesGroupBy.unique`
- Added support for `Series.dt.strftime` with the following directives:
  - %d: Day of the month as a zero-padded decimal number.
  - %m: Month as a zero-padded decimal number.
  - %Y: Year with century as a decimal number.
  - %H: Hour (24-hour clock) as a zero-padded decimal number.
  - %M: Minute as a zero-padded decimal number.
  - %S: Second as a zero-padded decimal number.
  - %f: Microsecond as a decimal number, zero-padded to 6 digits.
  - %j: Day of the year as a zero-padded decimal number.
  - %X: Locale’s appropriate time representation.
  - %%: A literal '%' character.
- Added support for `Series.between`.
- Added support for `include_groups=False` in `DataFrameGroupBy.apply`.
- Added support for `expand=True` in `Series.str.split`.
- Added support for `DataFrame.pop` and `Series.pop`.
- Added support for `first` and `last` in `DataFrameGroupBy.agg` and `SeriesGroupBy.agg`.
- Added support for `Index.drop_duplicates`.
- Added support for aggregations `"count"`, `"median"`, `np.median`,
  `"skew"`, `"std"`, `np.std` `"var"`, and `np.var` in
  `pd.pivot_table()`, `DataFrame.pivot_table()`, and `pd.crosstab()`.

#### Improvements
- Improve performance of `DataFrame.map`, `Series.apply` and `Series.map` methods by mapping numpy functions to snowpark functions if possible.
- Added documentation for `DataFrame.map`.
- Improve performance of `DataFrame.apply` by mapping numpy functions to snowpark functions if possible.
- Added documentation on the extent of Snowpark pandas interoperability with scikit-learn.
- Infer return type of functions in `Series.map`, `Series.apply` and `DataFrame.map` if type-hint is not provided.
- Added `call_count` to telemetry that counts method calls including interchange protocol calls.

## 1.26.0 (2024-12-05)

### Snowpark Python API Updates

#### New Features

- Added support for property `version` and class method `get_active_session` for `Session` class.
- Added new methods and variables to enhance data type handling and JSON serialization/deserialization:
  - To `DataType`, its derived classes, and `StructField`:
    - `type_name`: Returns the type name of the data.
    - `simple_string`: Provides a simple string representation of the data.
    - `json_value`: Returns the data as a JSON-compatible value.
    - `json`: Converts the data to a JSON string.
  - To `ArrayType`, `MapType`, `StructField`, `PandasSeriesType`, `PandasDataFrameType` and `StructType`:
    - `from_json`: Enables these types to be created from JSON data.
  - To `MapType`:
    - `keyType`: keys of the map
    - `valueType`: values of the map
- Added support for method `appName` in `SessionBuilder`.
- Added support for `include_nulls` argument in `DataFrame.unpivot`.
- Added support for following functions in `functions.py`:
  - `size` to get size of array, object, or map columns.
  - `collect_list` an alias of `array_agg`.
  - `substring` makes `len` argument optional.
- Added parameter `ast_enabled` to session for internal usage (default: `False`).

#### Improvements

- Added support for specifying the following to `DataFrame.create_or_replace_dynamic_table`:
  - `iceberg_config` A dictionary that can hold the following iceberg configuration options:
    - `external_volume`
    - `catalog`
    - `base_location`
    - `catalog_sync`
    - `storage_serialization_policy`
- Added support for nested data types to `DataFrame.print_schema`
- Added support for `level` parameter to `DataFrame.print_schema`
- Improved flexibility of `DataFrameReader` and `DataFrameWriter` API by adding support for the following:
  - Added `format` method to `DataFrameReader` and `DataFrameWriter` to specify file format when loading or unloading results.
  - Added `load` method to `DataFrameReader` to work in conjunction with `format`.
  - Added `save` method to `DataFrameWriter` to work in conjunction with `format`.
  - Added support to read keyword arguments to `options` method for `DataFrameReader` and `DataFrameWriter`.
- Relaxed the cloudpickle dependency for Python 3.11 to simplify build requirements. However, for Python 3.11, `cloudpickle==2.2.1` remains the only supported version.

#### Bug Fixes

- Removed warnings that dynamic pivot features were in private preview, because
  dynamic pivot is now generally available.
- Fixed a bug in `session.read.options` where `False` Boolean values were incorrectly parsed as `True` in the generated file format.

#### Dependency Updates

- Added a runtime dependency on `python-dateutil`.

### Snowpark pandas API Updates

#### New Features

- Added partial support for `Series.map` when `arg` is a pandas `Series` or a
  `collections.abc.Mapping`. No support for instances of `dict` that implement
  `__missing__` but are not instances of `collections.defaultdict`.
- Added support for `DataFrame.align` and `Series.align` for `axis=1` and `axis=None`.
- Added support for `pd.json_normalize`.
- Added support for `GroupBy.pct_change` with `axis=0`, `freq=None`, and `limit=None`.
- Added support for `DataFrameGroupBy.__iter__` and `SeriesGroupBy.__iter__`.
- Added support for `np.sqrt`, `np.trunc`, `np.floor`, numpy trig functions, `np.exp`, `np.abs`, `np.positive` and `np.negative`.
- Added partial support for the dataframe interchange protocol method
  `DataFrame.__dataframe__()`.

#### Bug Fixes

- Fixed a bug in `df.loc` where setting a single column from a series results in unexpected `None` values.

#### Improvements

- Use UNPIVOT INCLUDE NULLS for unpivot operations in pandas instead of sentinel values.
- Improved documentation for pd.read_excel.

## 1.25.0 (2024-11-14)

### Snowpark Python API Updates

#### New Features

- Added the following new functions in `snowflake.snowpark.dataframe`:
  - `map`
- Added support for passing parameter `include_error` to `Session.query_history` to record queries that have error during execution.

#### Improvements

- When target stage is not set in profiler, a default stage from `Session.get_session_stage` is used instead of raising `SnowparkSQLException`.
- Allowed lower case or mixed case input when calling `Session.stored_procedure_profiler.set_active_profiler`.
- Added distributed tracing using open telemetry APIs for action function in `DataFrame`:
  - `cache_result`
- Removed opentelemetry warning from logging.

#### Bug Fixes

- Fixed the pre-action and post-action query propagation when `In` expression were used in selects.
- Fixed a bug that raised error `AttributeError` while calling `Session.stored_procedure_profiler.get_output` when `Session.stored_procedure_profiler` is disabled.

#### Dependency Updates

- Added a dependency on `protobuf>=5.28` and `tzlocal` at runtime.
- Added a dependency on `protoc-wheel-0` for the development profile.
- Require `snowflake-connector-python>=3.12.0, <4.0.0` (was `>=3.10.0`).

### Snowpark pandas API Updates

#### Dependency Updates

- Updated `modin` from 0.28.1 to 0.30.1.
- Added support for all `pandas` 2.2.x versions.

#### New Features

- Added support for `Index.to_numpy`.
- Added support for `DataFrame.align` and `Series.align` for `axis=0`.
- Added support for `size` in `GroupBy.aggregate`, `DataFrame.aggregate`, and `Series.aggregate`.
- Added support for `snowflake.snowpark.functions.window`
- Added support for `pd.read_pickle` (Uses native pandas for processing).
- Added support for `pd.read_html` (Uses native pandas for processing).
- Added support for `pd.read_xml` (Uses native pandas for processing).
- Added support for aggregation functions `"size"` and `len` in `GroupBy.aggregate`, `DataFrame.aggregate`, and `Series.aggregate`.
- Added support for list values in `Series.str.len`.

#### Bug Fixes

- Fixed a bug where aggregating a single-column dataframe with a single callable function (e.g. `pd.DataFrame([0]).agg(np.mean)`) would fail to transpose the result.
- Fixed bugs where `DataFrame.dropna()` would:
  - Treat an empty `subset` (e.g. `[]`) as if it specified all columns instead of no columns.
  - Raise a `TypeError` for a scalar `subset` instead of filtering on just that column.
  - Raise a `ValueError` for a `subset` of type `pandas.Index` instead of filtering on the columns in the index.
- Disable creation of scoped read only table to mitigate Disable creation of scoped read only table to mitigate `TableNotFoundError` when using dynamic pivot in notebook environment.
- Fixed a bug when concat dataframe or series objects are coming from the same dataframe when axis = 1.

#### Improvements

- Improve np.where with scalar x value by eliminating unnecessary join and temp table creation.
- Improve get_dummies performance by flattening the pivot with join.
- Improve align performance when aligning on row position column by removing unnecessary window functions.



### Snowpark Local Testing Updates

#### New Features

- Added support for patching functions that are unavailable in the `snowflake.snowpark.functions` module.
- Added support for `snowflake.snowpark.functions.any_value`

#### Bug Fixes

- Fixed a bug where `Table.update` could not handle `VariantType`, `MapType`, and `ArrayType` data types.
- Fixed a bug where column aliases were incorrectly resolved in `DataFrame.join`, causing errors when selecting columns from a joined DataFrame.
- Fixed a bug where `Table.update` and `Table.merge` could fail if the target table's index was not the default `RangeIndex`.

## 1.24.0 (2024-10-28)

### Snowpark Python API Updates

#### New Features

- Updated `Session` class to be thread-safe. This allows concurrent DataFrame transformations, DataFrame actions, UDF and stored procedure registration, and concurrent file uploads when using the same `Session` object.
  - The feature is disabled by default and can be enabled by setting `FEATURE_THREAD_SAFE_PYTHON_SESSION` to `True` for account.
  - Updating session configurations, like changing database or schema, when multiple threads are using the session may lead to unexpected behavior.
  - When enabled, some internally created temporary table names returned from `DataFrame.queries` API are not deterministic, and may be different when DataFrame actions are executed. This does not affect explicit user-created temporary tables.
- Added support for 'Service' domain to `session.lineage.trace` API.
- Added support for `copy_grants` parameter when registering UDxF and stored procedures.
- Added support for the following methods in `DataFrameWriter` to support daisy-chaining:
  - `option`
  - `options`
  - `partition_by`
- Added support for `snowflake_cortex_summarize`.

#### Improvements

- Improved the following new capability for function `snowflake.snowpark.functions.array_remove` it is now possible to use in python.
- Disables sql simplification when sort is performed after limit.
  - Previously, `df.sort().limit()` and `df.limit().sort()` generates the same query with sort in front of limit. Now, `df.limit().sort()` will generate query that reads `df.limit().sort()`.
  - Improve performance of generated query for `df.limit().sort()`, because limit stops table scanning as soon as the number of records is satisfied.
- Added a client side error message for when an invalid stage location is passed to DataFrame read functions.

#### Bug Fixes

- Fixed a bug where the automatic cleanup of temporary tables could interfere with the results of async query execution.
- Fixed a bug in `DataFrame.analytics.time_series_agg` function to handle multiple data points in same sliding interval.
- Fixed a bug that created inconsistent casing in field names of structured objects in iceberg schemas.

#### Deprecations

- Deprecated warnings will be triggered when using snowpark-python with Python 3.8. For more details, please refer to https://docs.snowflake.com/en/developer-guide/python-runtime-support-policy.

### Snowpark pandas API Updates

#### New Features

- Added support for `np.subtract`, `np.multiply`, `np.divide`, and `np.true_divide`.
- Added support for tracking usages of `__array_ufunc__`.
- Added numpy compatibility support for `np.float_power`, `np.mod`, `np.remainder`, `np.greater`, `np.greater_equal`, `np.less`, `np.less_equal`, `np.not_equal`, and `np.equal`.
- Added numpy compatibility support for `np.log`, `np.log2`, and `np.log10`
- Added support for `DataFrameGroupBy.bfill`, `SeriesGroupBy.bfill`, `DataFrameGroupBy.ffill`, and `SeriesGroupBy.ffill`.
- Added support for `on` parameter with `Resampler`.
- Added support for timedelta inputs in `value_counts()`.
- Added support for applying Snowpark Python function `snowflake_cortex_summarize`.
- Added support for `DataFrame.attrs` and `Series.attrs`.
- Added support for `DataFrame.style`.
- Added numpy compatibility support for `np.full_like`

#### Improvements

- Improved generated SQL query for `head` and `iloc` when the row key is a slice.
- Improved error message when passing an unknown timezone to `tz_convert` and `tz_localize` in `Series`, `DataFrame`, `Series.dt`, and `DatetimeIndex`.
- Improved documentation for `tz_convert` and `tz_localize` in `Series`, `DataFrame`, `Series.dt`, and `DatetimeIndex` to specify the supported timezone formats.
- Added additional kwargs support for `df.apply` and `series.apply` ( as well as `map` and `applymap` ) when using snowpark functions. This allows for some position independent compatibility between apply and functions where the first argument is not a pandas object.
- Improved generated SQL query for `iloc` and `iat` when the row key is a scalar.
- Removed all joins in `iterrows`.
- Improved documentation for `Series.map` to reflect the unsupported features.
- Added support for `np.may_share_memory` which is used internally by many scikit-learn functions. This method will always return false when called with a Snowpark pandas object.

#### Bug Fixes

- Fixed a bug where `DataFrame` and `Series` `pct_change()` would raise `TypeError` when input contained timedelta columns.
- Fixed a bug where `replace()` would sometimes propagate `Timedelta` types incorrectly through `replace()`. Instead raise `NotImplementedError` for `replace()` on `Timedelta`.
- Fixed a bug where `DataFrame` and `Series` `round()` would raise `AssertionError` for `Timedelta` columns. Instead raise `NotImplementedError` for `round()` on `Timedelta`.
- Fixed a bug where `reindex` fails when the new index is a Series with non-overlapping types from the original index.
- Fixed a bug where calling `__getitem__` on a DataFrameGroupBy object always returned a DataFrameGroupBy object if `as_index=False`.
- Fixed a bug where inserting timedelta values into an existing column would silently convert the values to integers instead of raising `NotImplementedError`.
- Fixed a bug where `DataFrame.shift()` on axis=0 and axis=1 would fail to propagate timedelta types.
- `DataFrame.abs()`, `DataFrame.__neg__()`, `DataFrame.stack()`, and `DataFrame.unstack()` now raise `NotImplementedError` for timedelta inputs instead of failing to propagate timedelta types.

### Snowpark Local Testing Updates

#### Bug Fixes

- Fixed a bug where `DataFrame.alias` raises `KeyError` for input column name.
- Fixed a bug where `to_csv` on Snowflake stage fails when data contains empty strings.

## 1.23.0 (2024-10-09)

### Snowpark Python API Updates

#### New Features

- Added the following new functions in `snowflake.snowpark.functions`:
  - `make_interval`
- Added support for using Snowflake Interval constants with `Window.range_between()` when the order by column is TIMESTAMP or DATE type.
- Added support for file writes. This feature is currently in private preview.
- Added `thread_id` to `QueryRecord` to track the thread id submitting the query history.
- Added support for `Session.stored_procedure_profiler`.

#### Improvements

#### Bug Fixes

- Fixed a bug where registering a stored procedure or UDxF with type hints would give a warning `'NoneType' has no len() when trying to read default values from function`.

### Snowpark pandas API Updates

#### New Features

- Added support for `TimedeltaIndex.mean` method.
- Added support for some cases of aggregating `Timedelta` columns on `axis=0` with `agg` or `aggregate`.
- Added support for `by`, `left_by`, `right_by`, `left_index`, and `right_index` for `pd.merge_asof`.
- Added support for passing parameter `include_describe` to `Session.query_history`.
- Added support for `DatetimeIndex.mean` and `DatetimeIndex.std` methods.
- Added support for `Resampler.asfreq`, `Resampler.indices`, `Resampler.nunique`, and `Resampler.quantile`.
- Added support for `resample` frequency `W`, `ME`, `YE` with `closed = "left"`.
- Added support for `DataFrame.rolling.corr` and `Series.rolling.corr` for `pairwise = False` and int `window`.
- Added support for string time-based `window` and `min_periods = None` for `Rolling`.
- Added support for `DataFrameGroupBy.fillna` and `SeriesGroupBy.fillna`.
- Added support for constructing `Series` and `DataFrame` objects with the lazy `Index` object as `data`, `index`, and `columns` arguments.
- Added support for constructing `Series` and `DataFrame` objects with `index` and `column` values not present in `DataFrame`/`Series` `data`.
- Added support for `pd.read_sas` (Uses native pandas for processing).
- Added support for applying `rolling().count()` and `expanding().count()` to `Timedelta` series and columns.
- Added support for `tz` in both `pd.date_range` and `pd.bdate_range`.
- Added support for `Series.items`.
- Added support for `errors="ignore"` in `pd.to_datetime`.
- Added support for `DataFrame.tz_localize` and `Series.tz_localize`.
- Added support for `DataFrame.tz_convert` and `Series.tz_convert`.
- Added support for applying Snowpark Python functions (e.g., `sin`) in `Series.map`, `Series.apply`, `DataFrame.apply` and `DataFrame.applymap`.

#### Improvements

- Improved `to_pandas` to persist the original timezone offset for TIMESTAMP_TZ type.
- Improved `dtype` results for TIMESTAMP_TZ type to show correct timezone offset.
- Improved `dtype` results for TIMESTAMP_LTZ type to show correct timezone.
- Improved error message when passing non-bool value to `numeric_only` for groupby aggregations.
- Removed unnecessary warning about sort algorithm in `sort_values`.
- Use SCOPED object for internal create temp tables. The SCOPED objects will be stored sproc scoped if created within stored sproc, otherwise will be session scoped, and the object will be automatically cleaned at the end of the scope.
- Improved warning messages for operations that lead to materialization with inadvertent slowness.
- Removed unnecessary warning message about `convert_dtype` in `Series.apply`.

#### Bug Fixes

- Fixed a bug where an `Index` object created from a `Series`/`DataFrame` incorrectly updates the `Series`/`DataFrame`'s index name after an inplace update has been applied to the original `Series`/`DataFrame`.
- Suppressed an unhelpful `SettingWithCopyWarning` that sometimes appeared when printing `Timedelta` columns.
- Fixed `inplace` argument for `Series` objects derived from other `Series` objects.
- Fixed a bug where `Series.sort_values` failed if series name overlapped with index column name.
- Fixed a bug where transposing a dataframe would map `Timedelta` index levels to integer column levels.
- Fixed a bug where `Resampler` methods on timedelta columns would produce integer results.
- Fixed a bug where `pd.to_numeric()` would leave `Timedelta` inputs as `Timedelta` instead of converting them to integers.
- Fixed `loc` set when setting a single row, or multiple rows, of a DataFrame with a Series value.

### Snowpark Local Testing Updates

#### Bug Fixes

- Fixed a bug where nullable columns were annotated wrongly.
- Fixed a bug where the `date_add` and `date_sub` functions failed for `NULL` values.
- Fixed a bug where `equal_null` could fail inside a merge statement.
- Fixed a bug where `row_number` could fail inside a Window function.
- Fixed a bug where updates could fail when the source is the result of a join.


## 1.22.1 (2024-09-11)
This is a re-release of 1.22.0. Please refer to the 1.22.0 release notes for detailed release content.


## 1.22.0 (2024-09-10)

### Snowpark Python API Updates

### New Features

- Added the following new functions in `snowflake.snowpark.functions`:
  - `array_remove`
  - `ln`

#### Improvements

- Improved documentation for `Session.write_pandas` by making `use_logical_type` option more explicit.
- Added support for specifying the following to `DataFrameWriter.save_as_table`:
  - `enable_schema_evolution`
  - `data_retention_time`
  - `max_data_extension_time`
  - `change_tracking`
  - `copy_grants`
  - `iceberg_config` A dicitionary that can hold the following iceberg configuration options:
      - `external_volume`
      - `catalog`
      - `base_location`
      - `catalog_sync`
      - `storage_serialization_policy`
- Added support for specifying the following to `DataFrameWriter.copy_into_table`:
  - `iceberg_config` A dicitionary that can hold the following iceberg configuration options:
      - `external_volume`
      - `catalog`
      - `base_location`
      - `catalog_sync`
      - `storage_serialization_policy`
- Added support for specifying the following parameters to `DataFrame.create_or_replace_dynamic_table`:
  - `mode`
  - `refresh_mode`
  - `initialize`
  - `clustering_keys`
  - `is_transient`
  - `data_retention_time`
  - `max_data_extension_time`

#### Bug Fixes

- Fixed a bug in `session.read.csv` that caused an error when setting `PARSE_HEADER = True` in an externally defined file format.
- Fixed a bug in query generation from set operations that allowed generation of duplicate queries when children have common subqueries.
- Fixed a bug in `session.get_session_stage` that referenced a non-existing stage after switching database or schema.
- Fixed a bug where calling `DataFrame.to_snowpark_pandas` without explicitly initializing the Snowpark pandas plugin caused an error.
- Fixed a bug where using the `explode` function in dynamic table creation caused a SQL compilation error due to improper boolean type casting on the `outer` parameter.

### Snowpark Local Testing Updates

#### New Features

- Added support for type coercion when passing columns as input to UDF calls.
- Added support for `Index.identical`.

#### Bug Fixes

- Fixed a bug where the truncate mode in `DataFrameWriter.save_as_table` incorrectly handled DataFrames containing only a subset of columns from the existing table.
- Fixed a bug where function `to_timestamp` does not set the default timezone of the column datatype.

### Snowpark pandas API Updates

#### New Features

- Added limited support for the `Timedelta` type, including the following features. Snowpark pandas will raise `NotImplementedError` for unsupported `Timedelta` use cases.
  - supporting tracking the Timedelta type through `copy`, `cache_result`, `shift`, `sort_index`, `assign`, `bfill`, `ffill`, `fillna`, `compare`, `diff`, `drop`, `dropna`, `duplicated`, `empty`, `equals`, `insert`, `isin`, `isna`, `items`, `iterrows`, `join`, `len`, `mask`, `melt`, `merge`, `nlargest`, `nsmallest`, `to_pandas`.
  - converting non-timedelta to timedelta via `astype`.
  - `NotImplementedError` will be raised for the rest of methods that do not support `Timedelta`.
  - support for subtracting two timestamps to get a Timedelta.
  - support indexing with Timedelta data columns.
  - support for adding or subtracting timestamps and `Timedelta`.
  - support for binary arithmetic between two `Timedelta` values.
  - support for binary arithmetic and comparisons between `Timedelta` values and numeric values.
  - support for lazy `TimedeltaIndex`.
  - support for `pd.to_timedelta`.
  - support for `GroupBy` aggregations `min`, `max`, `mean`, `idxmax`, `idxmin`, `std`, `sum`, `median`, `count`, `any`, `all`, `size`, `nunique`, `head`, `tail`, `aggregate`.
  - support for `GroupBy` filtrations `first` and `last`.
  - support for `TimedeltaIndex` attributes: `days`, `seconds`, `microseconds` and `nanoseconds`.
  - support for `diff` with timestamp columns on `axis=0` and `axis=1`
  - support for `TimedeltaIndex` methods: `ceil`, `floor` and `round`.
  - support for `TimedeltaIndex.total_seconds` method.
- Added support for index's arithmetic and comparison operators.
- Added support for `Series.dt.round`.
- Added documentation pages for `DatetimeIndex`.
- Added support for `Index.name`, `Index.names`, `Index.rename`, and `Index.set_names`.
- Added support for `Index.__repr__`.
- Added support for `DatetimeIndex.month_name` and `DatetimeIndex.day_name`.
- Added support for `Series.dt.weekday`, `Series.dt.time`, and `DatetimeIndex.time`.
- Added support for `Index.min` and `Index.max`.
- Added support for `pd.merge_asof`.
- Added support for `Series.dt.normalize` and `DatetimeIndex.normalize`.
- Added support for `Index.is_boolean`, `Index.is_integer`, `Index.is_floating`, `Index.is_numeric`, and `Index.is_object`.
- Added support for `DatetimeIndex.round`, `DatetimeIndex.floor` and `DatetimeIndex.ceil`.
- Added support for `Series.dt.days_in_month` and `Series.dt.daysinmonth`.
- Added support for `DataFrameGroupBy.value_counts` and `SeriesGroupBy.value_counts`.
- Added support for `Series.is_monotonic_increasing` and `Series.is_monotonic_decreasing`.
- Added support for `Index.is_monotonic_increasing` and `Index.is_monotonic_decreasing`.
- Added support for `pd.crosstab`.
- Added support for `pd.bdate_range` and included business frequency support (B, BME, BMS, BQE, BQS, BYE, BYS) for both `pd.date_range` and `pd.bdate_range`.
- Added support for lazy `Index` objects  as `labels` in `DataFrame.reindex` and `Series.reindex`.
- Added support for `Series.dt.days`, `Series.dt.seconds`, `Series.dt.microseconds`, and `Series.dt.nanoseconds`.
- Added support for creating a `DatetimeIndex` from an `Index` of numeric or string type.
- Added support for string indexing with `Timedelta` objects.
- Added support for `Series.dt.total_seconds` method.
- Added support for `DataFrame.apply(axis=0)`.
- Added support for `Series.dt.tz_convert` and `Series.dt.tz_localize`.
- Added support for `DatetimeIndex.tz_convert` and `DatetimeIndex.tz_localize`.

#### Improvements

- Improve concat, join performance when operations are performed on series coming from the same dataframe by avoiding unnecessary joins.
- Refactored `quoted_identifier_to_snowflake_type` to avoid making metadata queries if the types have been cached locally.
- Improved `pd.to_datetime` to handle all local input cases.
- Create a lazy index from another lazy index without pulling data to client.
- Raised `NotImplementedError` for Index bitwise operators.
- Display a more clear error message when `Index.names` is set to a non-like-like object.
- Raise a warning whenever MultiIndex values are pulled in locally.
- Improve warning message for `pd.read_snowflake` include the creation reason when temp table creation is triggered.
- Improve performance for `DataFrame.set_index`, or setting `DataFrame.index` or `Series.index` by avoiding checks require eager evaluation. As a consequence, when the new index that does not match the current `Series`/`DataFrame` object length, a `ValueError` is no longer raised. Instead, when the `Series`/`DataFrame` object is longer than the provided index, the `Series`/`DataFrame`'s new index is filled with `NaN` values for the "extra" elements. Otherwise, the extra values in the provided index are ignored.
- Properly raise `NotImplementedError` when ambiguous/nonexistent are non-string in `ceil`/`floor`/`round`.

#### Bug Fixes

- Stopped ignoring nanoseconds in `pd.Timedelta` scalars.
- Fixed AssertionError in tree of binary operations.
- Fixed bug in `Series.dt.isocalendar` using a named Series
- Fixed `inplace` argument for Series objects derived from DataFrame columns.
- Fixed a bug where `Series.reindex` and `DataFrame.reindex` did not update the result index's name correctly.
- Fixed a bug where `Series.take` did not error when `axis=1` was specified.


## 1.21.1 (2024-09-05)

### Snowpark Python API Updates

#### Bug Fixes

- Fixed a bug where using `to_pandas_batches` with async jobs caused an error due to improper handling of waiting for asynchronous query completion.

## 1.21.0 (2024-08-19)

### Snowpark Python API Updates

#### New Features

- Added support for `snowflake.snowpark.testing.assert_dataframe_equal` that is a utility function to check the equality of two Snowpark DataFrames.

#### Improvements

- Added support server side string size limitations.
- Added support to create and invoke stored procedures, UDFs and UDTFs with optional arguments.
- Added support for column lineage in the DataFrame.lineage.trace API.
- Added support for passing `INFER_SCHEMA` options to `DataFrameReader` via `INFER_SCHEMA_OPTIONS`.
- Added support for passing `parameters` parameter to `Column.rlike` and `Column.regexp`.
- Added support for automatically cleaning up temporary tables created by `df.cache_result()` in the current session, when the DataFrame is no longer referenced (i.e., gets garbage collected). It is still an experimental feature not enabled by default, and can be enabled by setting `session.auto_clean_up_temp_table_enabled` to `True`.
- Added support for string literals to the `fmt` parameter of `snowflake.snowpark.functions.to_date`.
- Added support for system$reference function.

#### Bug Fixes

- Fixed a bug where SQL generated for selecting `*` column has an incorrect subquery.
- Fixed a bug in `DataFrame.to_pandas_batches` where the iterator could throw an error if certain transformation is made to the pandas dataframe due to wrong isolation level.
- Fixed a bug in `DataFrame.lineage.trace` to split the quoted feature view's name and version correctly.
- Fixed a bug in `Column.isin` that caused invalid sql generation when passed an empty list.
- Fixed a bug that fails to raise NotImplementedError while setting cell with list like item.

### Snowpark Local Testing Updates

#### New Features

- Added support for the following APIs:
  - snowflake.snowpark.functions
    - `rank`
    - `dense_rank`
    - `percent_rank`
    - `cume_dist`
    - `ntile`
    - `datediff`
    - `array_agg`
  - snowflake.snowpark.column.Column.within_group
- Added support for parsing flags in regex statements for mocked plans. This maintains parity with the `rlike` and `regexp` changes above.

#### Bug Fixes

- Fixed a bug where Window Functions LEAD and LAG do not handle option `ignore_nulls` properly.
- Fixed a bug where values were not populated into the result DataFrame during the insertion of table merge operation.

#### Improvements

- Fix pandas FutureWarning about integer indexing.

### Snowpark pandas API Updates

#### New Features

- Added support for `DataFrame.backfill`, `DataFrame.bfill`, `Series.backfill`, and `Series.bfill`.
- Added support for `DataFrame.compare` and `Series.compare` with default parameters.
- Added support for `Series.dt.microsecond` and `Series.dt.nanosecond`.
- Added support for `Index.is_unique` and `Index.has_duplicates`.
- Added support for `Index.equals`.
- Added support for `Index.value_counts`.
- Added support for `Series.dt.day_name` and `Series.dt.month_name`.
- Added support for indexing on Index, e.g., `df.index[:10]`.
- Added support for `DataFrame.unstack` and `Series.unstack`.
- Added support for `DataFrame.asfreq` and `Series.asfreq`.
- Added support for `Series.dt.is_month_start` and `Series.dt.is_month_end`.
- Added support for `Index.all` and `Index.any`.
- Added support for `Series.dt.is_year_start` and `Series.dt.is_year_end`.
- Added support for `Series.dt.is_quarter_start` and `Series.dt.is_quarter_end`.
- Added support for lazy `DatetimeIndex`.
- Added support for `Series.argmax` and `Series.argmin`.
- Added support for `Series.dt.is_leap_year`.
- Added support for `DataFrame.items`.
- Added support for `Series.dt.floor` and `Series.dt.ceil`.
- Added support for `Index.reindex`.
- Added support for `DatetimeIndex` properties: `year`, `month`, `day`, `hour`, `minute`, `second`, `microsecond`,
    `nanosecond`, `date`, `dayofyear`, `day_of_year`, `dayofweek`, `day_of_week`, `weekday`, `quarter`,
    `is_month_start`, `is_month_end`, `is_quarter_start`, `is_quarter_end`, `is_year_start`, `is_year_end`
    and `is_leap_year`.
- Added support for `Resampler.fillna` and `Resampler.bfill`.
- Added limited support for the `Timedelta` type, including creating `Timedelta` columns and `to_pandas`.
- Added support for `Index.argmax` and `Index.argmin`.

#### Improvements

- Removed the public preview warning message when importing Snowpark pandas.
- Removed unnecessary count query from `SnowflakeQueryCompiler.is_series_like` method.
- `Dataframe.columns` now returns native pandas Index object instead of Snowpark Index object.
- Refactor and introduce `query_compiler` argument in `Index` constructor to create `Index` from query compiler.
- `pd.to_datetime` now returns a DatetimeIndex object instead of a Series object.
- `pd.date_range` now returns a DatetimeIndex object instead of a Series object.

#### Bug Fixes

- Made passing an unsupported aggregation function to `pivot_table` raise `NotImplementedError` instead of `KeyError`.
- Removed axis labels and callable names from error messages and telemetry about unsupported aggregations.
- Fixed AssertionError in `Series.drop_duplicates` and `DataFrame.drop_duplicates` when called after `sort_values`.
- Fixed a bug in `Index.to_frame` where the result frame's column name may be wrong where name is unspecified.
- Fixed a bug where some Index docstrings are ignored.
- Fixed a bug in `Series.reset_index(drop=True)` where the result name may be wrong.
- Fixed a bug in `Groupby.first/last` ordering by the correct columns in the underlying window expression.

## 1.20.0 (2024-07-17)

### Snowpark Python API Updates

#### Improvements

- Added distributed tracing using open telemetry APIs for table stored procedure function in `DataFrame`:
  - `_execute_and_get_query_id`
- Added support for the `arrays_zip` function.
- Improves performance for binary column expression and `df._in` by avoiding unnecessary cast for numeric values. You can enable this optimization by setting `session.eliminate_numeric_sql_value_cast_enabled = True`.
- Improved error message for `write_pandas` when the target table does not exist and `auto_create_table=False`.
- Added open telemetry tracing on UDxF functions in Snowpark.
- Added open telemetry tracing on stored procedure registration in Snowpark.
- Added a new optional parameter called `format_json` to the `Session.SessionBuilder.app_name` function that sets the app name in the `Session.query_tag` in JSON format. By default, this parameter is set to `False`.

#### Bug Fixes
- Fixed a bug where SQL generated for `lag(x, 0)` was incorrect and failed with error message `argument 1 to function LAG needs to be constant, found 'SYSTEM$NULL_TO_FIXED(null)'`.

### Snowpark Local Testing Updates

#### New Features

- Added support for the following APIs:
  - snowflake.snowpark.functions
    - random
- Added new parameters to `patch` function when registering a mocked function:
  - `distinct` allows an alternate function to be specified for when a sql function should be distinct.
  - `pass_column_index` passes a named parameter `column_index` to the mocked function that contains the pandas.Index for the input data.
  - `pass_row_index` passes a named parameter `row_index` to the mocked function that is the 0 indexed row number the function is currently operating on.
  - `pass_input_data` passes a named parameter `input_data` to the mocked function that contains the entire input dataframe for the current expression.
  - Added support for the `column_order` parameter to method `DataFrameWriter.save_as_table`.


#### Bug Fixes
- Fixed a bug that caused DecimalType columns to be incorrectly truncated to integer precision when used in BinaryExpressions.

### Snowpark pandas API Updates

#### New Features
- Added support for `DataFrameGroupBy.all`, `SeriesGroupBy.all`, `DataFrameGroupBy.any`, and `SeriesGroupBy.any`.
- Added support for `DataFrame.nlargest`, `DataFrame.nsmallest`, `Series.nlargest` and `Series.nsmallest`.
- Added support for `replace` and `frac > 1` in `DataFrame.sample` and `Series.sample`.
- Added support for `read_excel` (Uses local pandas for processing)
- Added support for `Series.at`, `Series.iat`, `DataFrame.at`, and `DataFrame.iat`.
- Added support for `Series.dt.isocalendar`.
- Added support for `Series.case_when` except when condition or replacement is callable.
- Added documentation pages for `Index` and its APIs.
- Added support for `DataFrame.assign`.
- Added support for `DataFrame.stack`.
- Added support for `DataFrame.pivot` and `pd.pivot`.
- Added support for `DataFrame.to_csv` and `Series.to_csv`.
- Added partial support for `Series.str.translate` where the values in the `table` are single-codepoint strings.
- Added support for `DataFrame.corr`.
- Allow `df.plot()` and `series.plot()` to be called, materializing the data into the local client
- Added support for `DataFrameGroupBy` and `SeriesGroupBy` aggregations `first` and `last`
- Added support for `DataFrameGroupBy.get_group`.
- Added support for `limit` parameter when `method` parameter is used in `fillna`.
- Added partial support for `Series.str.translate` where the values in the `table` are single-codepoint strings.
- Added support for `DataFrame.corr`.
- Added support for `DataFrame.equals` and `Series.equals`.
- Added support for `DataFrame.reindex` and `Series.reindex`.
- Added support for `Index.astype`.
- Added support for `Index.unique` and `Index.nunique`.
- Added support for `Index.sort_values`.

#### Bug Fixes
- Fixed an issue when using np.where and df.where when the scalar 'other' is the literal 0.
- Fixed a bug regarding precision loss when converting to Snowpark pandas `DataFrame` or `Series` with `dtype=np.uint64`.
- Fixed bug where `values` is set to `index` when `index` and `columns` contain all columns in DataFrame during `pivot_table`.

#### Improvements
- Added support for `Index.copy()`
- Added support for Index APIs: `dtype`, `values`, `item()`, `tolist()`, `to_series()` and `to_frame()`
- Expand support for DataFrames with no rows in `pd.pivot_table` and `DataFrame.pivot_table`.
- Added support for `inplace` parameter in `DataFrame.sort_index` and `Series.sort_index`.


## 1.19.0 (2024-06-25)

### Snowpark Python API Updates

#### New Features

- Added support for `to_boolean` function.
- Added documentation pages for Index and its APIs.

#### Bug Fixes

- Fixed a bug where python stored procedure with table return type fails when run in a task.
- Fixed a bug where df.dropna fails due to `RecursionError: maximum recursion depth exceeded` when the DataFrame has more than 500 columns.
- Fixed a bug where `AsyncJob.result("no_result")` doesn't wait for the query to finish execution.


### Snowpark Local Testing Updates

#### New Features

- Added support for the `strict` parameter when registering UDFs and Stored Procedures.

#### Bug Fixes

- Fixed a bug in convert_timezone that made the setting the source_timezone parameter return an error.
- Fixed a bug where creating DataFrame with empty data of type `DateType` raises `AttributeError`.
- Fixed a bug that table merge fails when update clause exists but no update takes place.
- Fixed a bug in mock implementation of `to_char` that raises `IndexError` when incoming column has nonconsecutive row index.
- Fixed a bug in handling of `CaseExpr` expressions that raises `IndexError` when incoming column has nonconsecutive row index.
- Fixed a bug in implementation of `Column.like` that raises `IndexError` when incoming column has nonconsecutive row index.

#### Improvements

- Added support for type coercion in the implementation of DataFrame.replace, DataFrame.dropna and the mock function `iff`.

### Snowpark pandas API Updates

#### New Features

- Added partial support for `DataFrame.pct_change` and `Series.pct_change` without the `freq` and `limit` parameters.
- Added support for `Series.str.get`.
- Added support for `Series.dt.dayofweek`, `Series.dt.day_of_week`, `Series.dt.dayofyear`, and `Series.dt.day_of_year`.
- Added support for `Series.str.__getitem__` (`Series.str[...]`).
- Added support for `Series.str.lstrip` and `Series.str.rstrip`.
- Added support for `DataFrameGroupBy.size` and `SeriesGroupBy.size`.
- Added support for `DataFrame.expanding` and `Series.expanding` for aggregations `count`, `sum`, `min`, `max`, `mean`, `std`, `var`, and `sem` with `axis=0`.
- Added support for `DataFrame.rolling` and `Series.rolling` for aggregation `count` with `axis=0`.
- Added support for `Series.str.match`.
- Added support for `DataFrame.resample` and `Series.resample` for aggregations `size`, `first`, and `last`.
- Added support for `DataFrameGroupBy.all`, `SeriesGroupBy.all`, `DataFrameGroupBy.any`, and `SeriesGroupBy.any`.
- Added support for `DataFrame.nlargest`, `DataFrame.nsmallest`, `Series.nlargest` and `Series.nsmallest`.
- Added support for `replace` and `frac > 1` in `DataFrame.sample` and `Series.sample`.
- Added support for `read_excel` (Uses local pandas for processing)
- Added support for `Series.at`, `Series.iat`, `DataFrame.at`, and `DataFrame.iat`.
- Added support for `Series.dt.isocalendar`.
- Added support for `Series.case_when` except when condition or replacement is callable.
- Added documentation pages for `Index` and its APIs.
- Added support for `DataFrame.assign`.
- Added support for `DataFrame.stack`.
- Added support for `DataFrame.pivot` and `pd.pivot`.
- Added support for `DataFrame.to_csv` and `Series.to_csv`.
- Added support for `Index.T`.

#### Bug Fixes

- Fixed a bug that causes output of GroupBy.aggregate's columns to be ordered incorrectly.
- Fixed a bug where `DataFrame.describe` on a frame with duplicate columns of differing dtypes could cause an error or incorrect results.
- Fixed a bug in `DataFrame.rolling` and `Series.rolling` so `window=0` now throws `NotImplementedError` instead of `ValueError`

#### Improvements

- Added support for named aggregations in `DataFrame.aggregate` and `Series.aggregate` with `axis=0`.
- `pd.read_csv` reads using the native pandas CSV parser, then uploads data to snowflake using parquet. This enables most of the parameters supported by `read_csv` including date parsing and numeric conversions. Uploading via parquet is roughly twice as fast as uploading via CSV.
- Initial work to support an `pd.Index` directly in Snowpark pandas. Support for `pd.Index` as a first-class component of Snowpark pandas is coming soon.
- Added a lazy index constructor and support for `len`, `shape`, `size`, `empty`, `to_pandas()` and `names`. For `df.index`, Snowpark pandas creates a lazy index object.
- For `df.columns`, Snowpark pandas supports a non-lazy version of an `Index` since the data is already stored locally.

## 1.18.0 (2024-05-28)

### Snowpark Python API Updates

#### Improvements

- Improved error message to remind users set `{"infer_schema": True}` when reading csv file without specifying its schema.
- Improved error handling for `Session.create_dataframe` when called with more than 512 rows and using `format` or `pyformat` `paramstyle`.

### Snowpark pandas API Updates

#### New Features

- Added `DataFrame.cache_result` and `Series.cache_result` methods for users to persist DataFrames and Series to a temporary table lasting the duration of the session to improve latency of subsequent operations.

#### Bug Fixes

#### Improvements

- Added partial support for `DataFrame.pivot_table` with no `index` parameter, as well as for `margins` parameter.
- Updated the signature of `DataFrame.shift`/`Series.shift`/`DataFrameGroupBy.shift`/`SeriesGroupBy.shift` to match pandas 2.2.1. Snowpark pandas does not yet support the newly-added `suffix` argument, or sequence values of `periods`.
- Re-added support for `Series.str.split`.

#### Bug Fixes

- Fixed how we support mixed columns for string methods (`Series.str.*`).

### Snowpark Local Testing Updates

#### New Features

- Added support for the following DataFrameReader read options to file formats `csv` and `json`:
  - PURGE
  - PATTERN
  - INFER_SCHEMA with value being `False`
  - ENCODING with value being `UTF8`
- Added support for `DataFrame.analytics.moving_agg` and `DataFrame.analytics.cumulative_agg_agg`.
- Added support for `if_not_exists` parameter during UDF and stored procedure registration.

#### Bug Fixes

- Fixed a bug that when processing time format, fractional second part is not handled properly.
- Fixed a bug that caused function calls on `*` to fail.
- Fixed a bug that prevented creation of map and struct type objects.
- Fixed a bug that function `date_add` was unable to handle some numeric types.
- Fixed a bug that `TimestampType` casting resulted in incorrect data.
- Fixed a bug that caused `DecimalType` data to have incorrect precision in some cases.
- Fixed a bug where referencing missing table or view raises confusing `IndexError`.
- Fixed a bug that mocked function `to_timestamp_ntz` can not handle None data.
- Fixed a bug that mocked UDFs handles output data of None improperly.
- Fixed a bug where `DataFrame.with_column_renamed` ignores attributes from parent DataFrames after join operations.
- Fixed a bug that integer precision of large value gets lost when converted to pandas DataFrame.
- Fixed a bug that the schema of datetime object is wrong when create DataFrame from a pandas DataFrame.
- Fixed a bug in the implementation of `Column.equal_nan` where null data is handled incorrectly.
- Fixed a bug where `DataFrame.drop` ignore attributes from parent DataFrames after join operations.
- Fixed a bug in mocked function `date_part` where Column type is set wrong.
- Fixed a bug where `DataFrameWriter.save_as_table` does not raise exceptions when inserting null data into non-nullable columns.
- Fixed a bug in the implementation of `DataFrameWriter.save_as_table` where
  - Append or Truncate fails when incoming data has different schema than existing table.
  - Truncate fails when incoming data does not specify columns that are nullable.

#### Improvements

- Removed dependency check for `pyarrow` as it is not used.
- Improved target type coverage of `Column.cast`, adding support for casting to boolean and all integral types.
- Aligned error experience when calling UDFs and stored procedures.
- Added appropriate error messages for `is_permanent` and `anonymous` options in UDFs and stored procedures registration to make it more clear that those features are not yet supported.
- File read operation with unsupported options and values now raises `NotImplementedError` instead of warnings and unclear error information.

## 1.17.0 (2024-05-21)

### Snowpark Python API Updates

#### New Features

- Added support to add a comment on tables and views using the functions listed below:
  - `DataFrameWriter.save_as_table`
  - `DataFrame.create_or_replace_view`
  - `DataFrame.create_or_replace_temp_view`
  - `DataFrame.create_or_replace_dynamic_table`

#### Improvements

- Improved error message to remind users to set `{"infer_schema": True}` when reading CSV file without specifying its schema.

### Snowpark pandas API Updates

#### New Features

- Start of Public Preview of Snowpark pandas API. Refer to the [Snowpark pandas API Docs](https://docs.snowflake.com/developer-guide/snowpark/python/snowpark-pandas) for more details.

### Snowpark Local Testing Updates

#### New Features

- Added support for NumericType and VariantType data conversion in the mocked function `to_timestamp_ltz`, `to_timestamp_ntz`, `to_timestamp_tz` and `to_timestamp`.
- Added support for DecimalType, BinaryType, ArrayType, MapType, TimestampType, DateType and TimeType data conversion in the mocked function `to_char`.
- Added support for the following APIs:
  - snowflake.snowpark.functions:
    - to_varchar
  - snowflake.snowpark.DataFrame:
    - pivot
  - snowflake.snowpark.Session:
    - cancel_all
- Introduced a new exception class `snowflake.snowpark.mock.exceptions.SnowparkLocalTestingException`.
- Added support for casting to FloatType

#### Bug Fixes

- Fixed a bug that stored procedure and UDF should not remove imports already in the `sys.path` during the clean-up step.
- Fixed a bug that when processing datetime format, the fractional second part is not handled properly.
- Fixed a bug that on Windows platform that file operations was unable to properly handle file separator in directory name.
- Fixed a bug that on Windows platform that when reading a pandas dataframe, IntervalType column with integer data can not be processed.
- Fixed a bug that prevented users from being able to select multiple columns with the same alias.
- Fixed a bug that `Session.get_current_[schema|database|role|user|account|warehouse]` returns upper-cased identifiers when identifiers are quoted.
- Fixed a bug that function `substr` and `substring` can not handle 0-based `start_expr`.

#### Improvements

- Standardized the error experience by raising `SnowparkLocalTestingException` in error cases which is on par with `SnowparkSQLException` raised in non-local execution.
- Improved error experience of `Session.write_pandas` method that `NotImplementError` will be raised when called.
- Aligned error experience with reusing a closed session in non-local execution.

## 1.16.0 (2024-05-07)

### New Features

- Support stored procedure register with packages given as Python modules.
- Added snowflake.snowpark.Session.lineage.trace to explore data lineage of snowfake objects.
- Added support for structured type schema parsing.

### Bug Fixes

- Fixed a bug when inferring schema, single quotes are added to stage files already have single quotes.

### Local Testing Updates

#### New Features

- Added support for StringType, TimestampType and VariantType data conversion in the mocked function `to_date`.
- Added support for the following APIs:
  - snowflake.snowpark.functions
    - get
    - concat
    - concat_ws

#### Bug Fixes

- Fixed a bug that caused `NaT` and `NaN` values to not be recognized.
- Fixed a bug where, when inferring a schema, single quotes were added to stage files that already had single quotes.
- Fixed a bug where `DataFrameReader.csv` was unable to handle quoted values containing a delimiter.
- Fixed a bug that when there is `None` value in an arithmetic calculation, the output should remain `None` instead of `math.nan`.
- Fixed a bug in function `sum` and `covar_pop` that when there is `math.nan` in the data, the output should also be `math.nan`.
- Fixed a bug that stage operation can not handle directories.
- Fixed a bug that `DataFrame.to_pandas` should take Snowflake numeric types with precision 38 as `int64`.

## 1.15.0 (2024-04-24)

### New Features

- Added `truncate` save mode in `DataFrameWrite` to overwrite existing tables by truncating the underlying table instead of dropping it.
- Added telemetry to calculate query plan height and number of duplicate nodes during collect operations.
- Added the functions below to unload data from a `DataFrame` into one or more files in a stage:
  - `DataFrame.write.json`
  - `DataFrame.write.csv`
  - `DataFrame.write.parquet`
- Added distributed tracing using open telemetry APIs for action functions in `DataFrame` and `DataFrameWriter`:
  - snowflake.snowpark.DataFrame:
    - collect
    - collect_nowait
    - to_pandas
    - count
    - show
  - snowflake.snowpark.DataFrameWriter:
    - save_as_table
- Added support for snow:// URLs to `snowflake.snowpark.Session.file.get` and `snowflake.snowpark.Session.file.get_stream`
- Added support to register stored procedures and UDxFs with a `comment`.
- UDAF client support is ready for public preview. Please stay tuned for the Snowflake announcement of UDAF public preview.
- Added support for dynamic pivot.  This feature is currently in private preview.

### Improvements

- Improved the generated query performance for both compilation and execution by converting duplicate subqueries to Common Table Expressions (CTEs). It is still an experimental feature not enabled by default, and can be enabled by setting `session.cte_optimization_enabled` to `True`.

### Bug Fixes

- Fixed a bug where `statement_params` was not passed to query executions that register stored procedures and user defined functions.
- Fixed a bug causing `snowflake.snowpark.Session.file.get_stream` to fail for quoted stage locations.
- Fixed a bug that an internal type hint in `utils.py` might raise AttributeError in case the underlying module can not be found.

### Local Testing Updates

#### New Features

- Added support for registering UDFs and stored procedures.
- Added support for the following APIs:
  - snowflake.snowpark.Session:
    - file.put
    - file.put_stream
    - file.get
    - file.get_stream
    - read.json
    - add_import
    - remove_import
    - get_imports
    - clear_imports
    - add_packages
    - add_requirements
    - clear_packages
    - remove_package
    - udf.register
    - udf.register_from_file
    - sproc.register
    - sproc.register_from_file
  - snowflake.snowpark.functions
    - current_database
    - current_session
    - date_trunc
    - object_construct
    - object_construct_keep_null
    - pow
    - sqrt
    - udf
    - sproc
- Added support for StringType, TimestampType and VariantType data conversion in the mocked function `to_time`.

#### Bug Fixes

- Fixed a bug that null filled columns for constant functions.
- Fixed a bug that implementation of to_object, to_array and to_binary to better handle null inputs.
- Fixed a bug that timestamp data comparison can not handle year beyond 2262.
- Fixed a bug that `Session.builder.getOrCreate` should return the created mock session.

## 1.14.0 (2024-03-20)

### New Features

- Added support for creating vectorized UDTFs with `process` method.
- Added support for dataframe functions:
  - to_timestamp_ltz
  - to_timestamp_ntz
  - to_timestamp_tz
  - locate
- Added support for ASOF JOIN type.
- Added support for the following local testing APIs:
  - snowflake.snowpark.functions:
    - to_double
    - to_timestamp
    - to_timestamp_ltz
    - to_timestamp_ntz
    - to_timestamp_tz
    - greatest
    - least
    - convert_timezone
    - dateadd
    - date_part
  - snowflake.snowpark.Session:
    - get_current_account
    - get_current_warehouse
    - get_current_role
    - use_schema
    - use_warehouse
    - use_database
    - use_role

### Bug Fixes

- Fixed a bug in `SnowflakePlanBuilder` that `save_as_table` does not filter column that name start with '$' and follow by number correctly.
- Fixed a bug that statement parameters may have no effect when resolving imports and packages.
- Fixed bugs in local testing:
  - LEFT ANTI and LEFT SEMI joins drop rows with null values.
  - DataFrameReader.csv incorrectly parses data when the optional parameter `field_optionally_enclosed_by` is specified.
  - Column.regexp only considers the first entry when `pattern` is a `Column`.
  - Table.update raises `KeyError` when updating null values in the rows.
  - VARIANT columns raise errors at `DataFrame.collect`.
  - `count_distinct` does not work correctly when counting.
  - Null values in integer columns raise `TypeError`.

### Improvements

- Added telemetry to local testing.
- Improved the error message of `DataFrameReader` to raise `FileNotFound` error when reading a path that does not exist or when there are no files under the path.

## 1.13.0 (2024-02-26)

### New Features

- Added support for an optional `date_part` argument in function `last_day`.
- `SessionBuilder.app_name` will set the query_tag after the session is created.
- Added support for the following local testing functions:
  - current_timestamp
  - current_date
  - current_time
  - strip_null_value
  - upper
  - lower
  - length
  - initcap

### Improvements

- Added cleanup logic at interpreter shutdown to close all active sessions.
- Closing sessions within stored procedures now is a no-op logging a warning instead of raising an error.

### Bug Fixes

- Fixed a bug in `DataFrame.to_local_iterator` where the iterator could yield wrong results if another query is executed before the iterator finishes due to wrong isolation level. For details, please see #945.
- Fixed a bug that truncated table names in error messages while running a plan with local testing enabled.
- Fixed a bug that `Session.range` returns empty result when the range is large.

## 1.12.1 (2024-02-08)

### Improvements

- Use `split_blocks=True` by default during `to_pandas` conversion, for optimal memory allocation. This parameter is passed to `pyarrow.Table.to_pandas`, which enables `PyArrow` to split the memory allocation into smaller, more manageable blocks instead of allocating a single contiguous block. This results in better memory management when dealing with larger datasets.

### Bug Fixes

- Fixed a bug in `DataFrame.to_pandas` that caused an error when evaluating on a Dataframe with an `IntergerType` column with null values.

## 1.12.0 (2024-01-30)

### New Features

- Exposed `statement_params` in `StoredProcedure.__call__`.
- Added two optional arguments to `Session.add_import`.
  - `chunk_size`: The number of bytes to hash per chunk of the uploaded files.
  - `whole_file_hash`: By default only the first chunk of the uploaded import is hashed to save time. When this is set to True each uploaded file is fully hashed instead.
- Added parameters `external_access_integrations` and `secrets` when creating a UDAF from Snowpark Python to allow integration with external access.
- Added a new method `Session.append_query_tag`. Allows an additional tag to be added to the current query tag by appending it as a comma separated value.
- Added a new method `Session.update_query_tag`. Allows updates to a JSON encoded dictionary query tag.
- `SessionBuilder.getOrCreate` will now attempt to replace the singleton it returns when token expiration has been detected.
- Added support for new functions in `snowflake.snowpark.functions`:
  - `array_except`
  - `create_map`
  - `sign`/`signum`
- Added the following functions to `DataFrame.analytics`:
  - Added the `moving_agg` function in `DataFrame.analytics` to enable moving aggregations like sums and averages with multiple window sizes.
  - Added the `cummulative_agg` function in `DataFrame.analytics` to enable commulative aggregations like sums and averages on multiple columns.
  - Added the `compute_lag` and `compute_lead` functions in `DataFrame.analytics` for enabling lead and lag calculations on multiple columns.
  - Added the `time_series_agg` function in `DataFrame.analytics` to enable time series aggregations like sums and averages with multiple time windows.

### Bug Fixes

- Fixed a bug in `DataFrame.na.fill` that caused Boolean values to erroneously override integer values.
- Fixed a bug in `Session.create_dataframe` where the Snowpark DataFrames created using pandas DataFrames were not inferring the type for timestamp columns correctly. The behavior is as follows:
  - Earlier timestamp columns without a timezone would be converted to nanosecond epochs and inferred as `LongType()`, but will now be correctly maintained as timestamp values and be inferred as `TimestampType(TimestampTimeZone.NTZ)`.
  - Earlier timestamp columns with a timezone would be inferred as `TimestampType(TimestampTimeZone.NTZ)` and loose timezone information but will now be correctly inferred as `TimestampType(TimestampTimeZone.LTZ)` and timezone information is retained correctly.
  - Set session parameter `PYTHON_SNOWPARK_USE_LOGICAL_TYPE_FOR_CREATE_DATAFRAME` to revert back to old behavior. It is recommended that you update your code to align with correct behavior because the parameter will be removed in the future.
- Fixed a bug that `DataFrame.to_pandas` gets decimal type when scale is not 0, and creates an object dtype in `pandas`. Instead, we cast the value to a float64 type.
- Fixed bugs that wrongly flattened the generated SQL when one of the following happens:
  - `DataFrame.filter()` is called after `DataFrame.sort().limit()`.
  - `DataFrame.sort()` or `filter()` is called on a DataFrame that already has a window function or sequence-dependent data generator column.
    For instance, `df.select("a", seq1().alias("b")).select("a", "b").sort("a")` won't flatten the sort clause anymore.
  - a window or sequence-dependent data generator column is used after `DataFrame.limit()`. For instance, `df.limit(10).select(row_number().over())` won't flatten the limit and select in the generated SQL.
- Fixed a bug where aliasing a DataFrame column raised an error when the DataFame was copied from another DataFrame with an aliased column. For instance,

  ```python
  df = df.select(col("a").alias("b"))
  df = copy(df)
  df.select(col("b").alias("c"))  # threw an error. Now it's fixed.
  ```

- Fixed a bug in `Session.create_dataframe` that the non-nullable field in a schema is not respected for boolean type. Note that this fix is only effective when the user has the privilege to create a temp table.
- Fixed a bug in SQL simplifier where non-select statements in `session.sql` dropped a SQL query when used with `limit()`.
- Fixed a bug that raised an exception when session parameter `ERROR_ON_NONDETERMINISTIC_UPDATE` is true.

### Behavior Changes (API Compatible)

- When parsing data types during a `to_pandas` operation, we rely on GS precision value to fix precision issues for large integer values. This may affect users where a column that was earlier returned as `int8` gets returned as `int64`. Users can fix this by explicitly specifying precision values for their return column.
- Aligned behavior for `Session.call` in case of table stored procedures where running `Session.call` would not trigger stored procedure unless a `collect()` operation was performed.
- `StoredProcedureRegistration` will now automatically add `snowflake-snowpark-python` as a package dependency. The added dependency will be on the client's local version of the library and an error is thrown if the server cannot support that version.

## 1.11.1 (2023-12-07)

### Bug Fixes

- Fixed a bug that numpy should not be imported at the top level of mock module.
- Added support for these new functions in `snowflake.snowpark.functions`:
  - `from_utc_timestamp`
  - `to_utc_timestamp`

## 1.11.0 (2023-12-05)

### New Features

- Add the `conn_error` attribute to `SnowflakeSQLException` that stores the whole underlying exception from `snowflake-connector-python`.
- Added support for `RelationalGroupedDataframe.pivot()` to access `pivot` in the following pattern `Dataframe.group_by(...).pivot(...)`.
- Added experimental feature: Local Testing Mode, which allows you to create and operate on Snowpark Python DataFrames locally without connecting to a Snowflake account. You can use the local testing framework to test your DataFrame operations locally, on your development machine or in a CI (continuous integration) pipeline, before deploying code changes to your account.

- Added support for `arrays_to_object` new functions in `snowflake.snowpark.functions`.
- Added support for the vector data type.

### Dependency Updates

- Bumped cloudpickle dependency to work with `cloudpickle==2.2.1`
- Updated ``snowflake-connector-python`` to `3.4.0`.

### Bug Fixes

- DataFrame column names quoting check now supports newline characters.
- Fix a bug where a DataFrame generated by `session.read.with_metadata` creates inconsistent table when doing `df.write.save_as_table`.

## 1.10.0 (2023-11-03)

### New Features

- Added support for managing case sensitivity in `DataFrame.to_local_iterator()`.
- Added support for specifying vectorized UDTF's input column names by using the optional parameter `input_names` in `UDTFRegistration.register/register_file` and `functions.pandas_udtf`. By default, `RelationalGroupedDataFrame.applyInPandas` will infer the column names from current dataframe schema.
- Add `sql_error_code` and `raw_message` attributes to `SnowflakeSQLException` when it is caused by a SQL exception.

### Bug Fixes

- Fixed a bug in `DataFrame.to_pandas()` where converting snowpark dataframes to pandas dataframes was losing precision on integers with more than 19 digits.
- Fixed a bug that `session.add_packages` can not handle requirement specifier that contains project name with underscore and version.
- Fixed a bug in `DataFrame.limit()` when `offset` is used and the parent `DataFrame` uses `limit`. Now the `offset` won't impact the parent DataFrame's `limit`.
- Fixed a bug in `DataFrame.write.save_as_table` where dataframes created from read api could not save data into snowflake because of invalid column name `$1`.

### Behavior change

- Changed the behavior of `date_format`:
  - The `format` argument changed from optional to required.
  - The returned result changed from a date object to a date-formatted string.
- When a window function, or a sequence-dependent data generator (`normal`, `zipf`, `uniform`, `seq1`, `seq2`, `seq4`, `seq8`) function is used, the sort and filter operation will no longer be flattened when generating the query.

## 1.9.0 (2023-10-13)

### New Features

- Added support for the Python 3.11 runtime environment.

### Dependency updates

- Added back the dependency of `typing-extensions`.

### Bug Fixes

- Fixed a bug where imports from permanent stage locations were ignored for temporary stored procedures, UDTFs, UDFs, and UDAFs.
- Revert back to using CTAS (create table as select) statement for `Dataframe.writer.save_as_table` which does not need insert permission for writing tables.

### New Features
- Support `PythonObjJSONEncoder` json-serializable objects for `ARRAY` and `OBJECT` literals.

## 1.8.0 (2023-09-14)

### New Features

- Added support for VOLATILE/IMMUTABLE keyword when registering UDFs.
- Added support for specifying clustering keys when saving dataframes using `DataFrame.save_as_table`.
- Accept `Iterable` objects input for `schema` when creating dataframes using `Session.create_dataframe`.
- Added the property `DataFrame.session` to return a `Session` object.
- Added the property `Session.session_id` to return an integer that represents session ID.
- Added the property `Session.connection` to return a `SnowflakeConnection` object .

- Added support for creating a Snowpark session from a configuration file or environment variables.

### Dependency updates

- Updated ``snowflake-connector-python`` to 3.2.0.

### Bug Fixes

- Fixed a bug where automatic package upload would raise `ValueError` even when compatible package version were added in `session.add_packages`.
- Fixed a bug where table stored procedures were not registered correctly when using `register_from_file`.
- Fixed a bug where dataframe joins failed with `invalid_identifier` error.
- Fixed a bug where `DataFrame.copy` disables SQL simplfier for the returned copy.
- Fixed a bug where `session.sql().select()` would fail if any parameters are specified to `session.sql()`

## 1.7.0 (2023-08-28)

### New Features

- Added parameters `external_access_integrations` and `secrets` when creating a UDF, UDTF or Stored Procedure from Snowpark Python to allow integration with external access.
- Added support for these new functions in `snowflake.snowpark.functions`:
  - `array_flatten`
  - `flatten`
- Added support for `apply_in_pandas` in `snowflake.snowpark.relational_grouped_dataframe`.
- Added support for replicating your local Python environment on Snowflake via `Session.replicate_local_environment`.

### Bug Fixes

- Fixed a bug where `session.create_dataframe` fails to properly set nullable columns where nullability was affected by order or data was given.
- Fixed a bug where `DataFrame.select` could not identify and alias columns in presence of table functions when output columns of table function overlapped with columns in dataframe.

### Behavior Changes

- When creating stored procedures, UDFs, UDTFs, UDAFs with parameter `is_permanent=False` will now create temporary objects even when `stage_name` is provided. The default value of `is_permanent` is `False` which is why if this value is not explicitly set to `True` for permanent objects, users will notice a change in behavior.
- `types.StructField` now enquotes column identifier by default.

## 1.6.1 (2023-08-02)

### New Features

- Added support for these new functions in `snowflake.snowpark.functions`:
  - `array_sort`
  - `sort_array`
  - `array_min`
  - `array_max`
  - `explode_outer`
- Added support for pure Python packages specified via `Session.add_requirements` or `Session.add_packages`. They are now usable in stored procedures and UDFs even if packages are not present on the Snowflake Anaconda channel.
  - Added Session parameter `custom_packages_upload_enabled` and `custom_packages_force_upload_enabled` to enable the support for pure Python packages feature mentioned above. Both parameters default to `False`.
- Added support for specifying package requirements by passing a Conda environment yaml file to `Session.add_requirements`.
- Added support for asynchronous execution of multi-query dataframes that contain binding variables.
- Added support for renaming multiple columns in `DataFrame.rename`.
- Added support for Geometry datatypes.
- Added support for `params` in `session.sql()` in stored procedures.
- Added support for user-defined aggregate functions (UDAFs). This feature is currently in private preview.
- Added support for vectorized UDTFs (user-defined table functions). This feature is currently in public preview.
- Added support for Snowflake Timestamp variants (i.e., `TIMESTAMP_NTZ`, `TIMESTAMP_LTZ`, `TIMESTAMP_TZ`)
  - Added `TimestampTimezone` as an argument in `TimestampType` constructor.
  - Added type hints `NTZ`, `LTZ`, `TZ` and `Timestamp` to annotate functions when registering UDFs.

### Improvements

- Removed redundant dependency `typing-extensions`.
- `DataFrame.cache_result` now creates temp table fully qualified names under current database and current schema.

### Bug Fixes

- Fixed a bug where type check happens on pandas before it is imported.
- Fixed a bug when creating a UDF from `numpy.ufunc`.
- Fixed a bug where `DataFrame.union` was not generating the correct `Selectable.schema_query` when SQL simplifier is enabled.

### Behavior Changes

- `DataFrameWriter.save_as_table` now respects the `nullable` field of the schema provided by the user or the inferred schema based on data from user input.

### Dependency updates

- Updated ``snowflake-connector-python`` to 3.0.4.

## 1.5.1 (2023-06-20)

### New Features

- Added support for the Python 3.10 runtime environment.

## 1.5.0 (2023-06-09)

### Behavior Changes

- Aggregation results, from functions such as `DataFrame.agg` and `DataFrame.describe`, no longer strip away non-printing characters from column names.

### New Features

- Added support for the Python 3.9 runtime environment.
- Added support for new functions in `snowflake.snowpark.functions`:
  - `array_generate_range`
  - `array_unique_agg`
  - `collect_set`
  - `sequence`
- Added support for registering and calling stored procedures with `TABLE` return type.
- Added support for parameter `length` in `StringType()` to specify the maximum number of characters that can be stored by the column.
- Added the alias `functions.element_at()` for `functions.get()`.
- Added the alias `Column.contains` for `functions.contains`.
- Added experimental feature `DataFrame.alias`.
- Added support for querying metadata columns from stage when creating `DataFrame` using `DataFrameReader`.
- Added support for `StructType.add` to append more fields to existing `StructType` objects.
- Added support for parameter `execute_as` in `StoredProcedureRegistration.register_from_file()` to specify stored procedure caller rights.

### Bug Fixes

- Fixed a bug where the `Dataframe.join_table_function` did not run all of the necessary queries to set up the join table function when SQL simplifier was enabled.
- Fixed type hint declaration for custom types - `ColumnOrName`, `ColumnOrLiteralStr`, `ColumnOrSqlExpr`, `LiteralType` and `ColumnOrLiteral` that were breaking `mypy` checks.
- Fixed a bug where `DataFrameWriter.save_as_table` and `DataFrame.copy_into_table` failed to parse fully qualified table names.

## 1.4.0 (2023-04-24)

### New Features

- Added support for `session.getOrCreate`.
- Added support for alias `Column.getField`.
- Added support for new functions in `snowflake.snowpark.functions`:
  - `date_add` and `date_sub` to make add and subtract operations easier.
  - `daydiff`
  - `explode`
  - `array_distinct`.
  - `regexp_extract`.
  - `struct`.
  - `format_number`.
  - `bround`.
  - `substring_index`
- Added parameter `skip_upload_on_content_match` when creating UDFs, UDTFs and stored procedures using `register_from_file` to skip uploading files to a stage if the same version of the files are already on the stage.
- Added support for `DataFrameWriter.save_as_table` method to take table names that contain dots.
- Flattened generated SQL when `DataFrame.filter()` or `DataFrame.order_by()` is followed by a projection statement (e.g. `DataFrame.select()`, `DataFrame.with_column()`).
- Added support for creating dynamic tables _(in private preview)_ using `Dataframe.create_or_replace_dynamic_table`.
- Added an optional argument `params` in `session.sql()` to support binding variables. Note that this is not supported in stored procedures yet.

### Bug Fixes

- Fixed a bug in `strtok_to_array` where an exception was thrown when a delimiter was passed in.
- Fixed a bug in `session.add_import` where the module had the same namespace as other dependencies.

## 1.3.0 (2023-03-28)

### New Features

- Added support for `delimiters` parameter in `functions.initcap()`.
- Added support for `functions.hash()` to accept a variable number of input expressions.
- Added API `Session.RuntimeConfig` for getting/setting/checking the mutability of any runtime configuration.
- Added support managing case sensitivity in `Row` results from `DataFrame.collect` using `case_sensitive` parameter.
- Added API `Session.conf` for getting, setting or checking the mutability of any runtime configuration.
- Added support for managing case sensitivity in `Row` results from `DataFrame.collect` using `case_sensitive` parameter.
- Added indexer support for `snowflake.snowpark.types.StructType`.
- Added a keyword argument `log_on_exception` to `Dataframe.collect` and `Dataframe.collect_no_wait` to optionally disable error logging for SQL exceptions.

### Bug Fixes

- Fixed a bug where a DataFrame set operation(`DataFrame.substract`, `DataFrame.union`, etc.) being called after another DataFrame set operation and `DataFrame.select` or `DataFrame.with_column` throws an exception.
- Fixed a bug where chained sort statements are overwritten by the SQL simplifier.

### Improvements

- Simplified JOIN queries to use constant subquery aliases (`SNOWPARK_LEFT`, `SNOWPARK_RIGHT`) by default. Users can disable this at runtime with `session.conf.set('use_constant_subquery_alias', False)` to use randomly generated alias names instead.
- Allowed specifying statement parameters in `session.call()`.
- Enabled the uploading of large pandas DataFrames in stored procedures by defaulting to a chunk size of 100,000 rows.

## 1.2.0 (2023-03-02)

### New Features

- Added support for displaying source code as comments in the generated scripts when registering stored procedures. This
  is enabled by default, turn off by specifying `source_code_display=False` at registration.
- Added a parameter `if_not_exists` when creating a UDF, UDTF or Stored Procedure from Snowpark Python to ignore creating the specified function or procedure if it already exists.
- Accept integers when calling `snowflake.snowpark.functions.get` to extract value from array.
- Added `functions.reverse` in functions to open access to Snowflake built-in function
  [reverse](https://docs.snowflake.com/en/sql-reference/functions/reverse).
- Added parameter `require_scoped_url` in snowflake.snowflake.files.SnowflakeFile.open() `(in Private Preview)` to replace `is_owner_file` is marked for deprecation.

### Bug Fixes

- Fixed a bug that overwrote `paramstyle` to `qmark` when creating a Snowpark session.
- Fixed a bug where `df.join(..., how="cross")` fails with `SnowparkJoinException: (1112): Unsupported using join type 'Cross'`.
- Fixed a bug where querying a `DataFrame` column created from chained function calls used a wrong column name.

## 1.1.0 (2023-01-26)

### New Features:

- Added `asc`, `asc_nulls_first`, `asc_nulls_last`, `desc`, `desc_nulls_first`, `desc_nulls_last`, `date_part` and `unix_timestamp` in functions.
- Added the property `DataFrame.dtypes` to return a list of column name and data type pairs.
- Added the following aliases:
  - `functions.expr()` for `functions.sql_expr()`.
  - `functions.date_format()` for `functions.to_date()`.
  - `functions.monotonically_increasing_id()` for `functions.seq8()`
  - `functions.from_unixtime()` for `functions.to_timestamp()`

### Bug Fixes:

- Fixed a bug in SQL simplifier that didn’t handle Column alias and join well in some cases. See https://github.com/snowflakedb/snowpark-python/issues/658 for details.
- Fixed a bug in SQL simplifier that generated wrong column names for function calls, NaN and INF.

### Improvements

- The session parameter `PYTHON_SNOWPARK_USE_SQL_SIMPLIFIER` is `True` after Snowflake 7.3 was released. In snowpark-python, `session.sql_simplifier_enabled` reads the value of `PYTHON_SNOWPARK_USE_SQL_SIMPLIFIER` by default, meaning that the SQL simplfier is enabled by default after the Snowflake 7.3 release. To turn this off, set `PYTHON_SNOWPARK_USE_SQL_SIMPLIFIER` in Snowflake to `False` or run `session.sql_simplifier_enabled = False` from Snowpark. It is recommended to use the SQL simplifier because it helps to generate more concise SQL.

## 1.0.0 (2022-11-01)

### New Features

- Added `Session.generator()` to create a new `DataFrame` using the Generator table function.
- Added a parameter `secure` to the functions that create a secure UDF or UDTF.

## 0.12.0 (2022-10-14)

### New Features

- Added new APIs for async job:
  - `Session.create_async_job()` to create an `AsyncJob` instance from a query id.
  - `AsyncJob.result()` now accepts argument `result_type` to return the results in different formats.
  - `AsyncJob.to_df()` returns a `DataFrame` built from the result of this asynchronous job.
  - `AsyncJob.query()` returns the SQL text of the executed query.
- `DataFrame.agg()` and `RelationalGroupedDataFrame.agg()` now accept variable-length arguments.
- Added parameters `lsuffix` and `rsuffix` to `DataFram.join()` and `DataFrame.cross_join()` to conveniently rename overlapping columns.
- Added `Table.drop_table()` so you can drop the temp table after `DataFrame.cache_result()`. `Table` is also a context manager so you can use the `with` statement to drop the cache temp table after use.
- Added `Session.use_secondary_roles()`.
- Added functions `first_value()` and `last_value()`. (contributed by @chasleslr)
- Added `on` as an alias for `using_columns` and `how` as an alias for `join_type` in `DataFrame.join()`.

### Bug Fixes

- Fixed a bug in `Session.create_dataframe()` that raised an error when `schema` names had special characters.
- Fixed a bug in which options set in `Session.read.option()` were not passed to `DataFrame.copy_into_table()` as default values.
- Fixed a bug in which `DataFrame.copy_into_table()` raises an error when a copy option has single quotes in the value.

## 0.11.0 (2022-09-28)

### Behavior Changes

- `Session.add_packages()` now raises `ValueError` when the version of a package cannot be found in Snowflake Anaconda channel. Previously, `Session.add_packages()` succeeded, and a `SnowparkSQLException` exception was raised later in the UDF/SP registration step.

### New Features:

- Added method `FileOperation.get_stream()` to support downloading stage files as stream.
- Added support in `functions.ntiles()` to accept int argument.
- Added the following aliases:
  - `functions.call_function()` for `functions.call_builtin()`.
  - `functions.function()` for `functions.builtin()`.
  - `DataFrame.order_by()` for `DataFrame.sort()`
  - `DataFrame.orderBy()` for `DataFrame.sort()`
- Improved `DataFrame.cache_result()` to return a more accurate `Table` class instead of a `DataFrame` class.
- Added support to allow `session` as the first argument when calling `StoredProcedure`.

### Improvements

- Improved nested query generation by flattening queries when applicable.
  - This improvement could be enabled by setting `Session.sql_simplifier_enabled = True`.
  - `DataFrame.select()`, `DataFrame.with_column()`, `DataFrame.drop()` and other select-related APIs have more flattened SQLs.
  - `DataFrame.union()`, `DataFrame.union_all()`, `DataFrame.except_()`, `DataFrame.intersect()`, `DataFrame.union_by_name()` have flattened SQLs generated when multiple set operators are chained.
- Improved type annotations for async job APIs.

### Bug Fixes

- Fixed a bug in which `Table.update()`, `Table.delete()`, `Table.merge()` try to reference a temp table that does not exist.

## 0.10.0 (2022-09-16)

### New Features:

- Added experimental APIs for evaluating Snowpark dataframes with asynchronous queries:
  - Added keyword argument `block` to the following action APIs on Snowpark dataframes (which execute queries) to allow asynchronous evaluations:
    - `DataFrame.collect()`, `DataFrame.to_local_iterator()`, `DataFrame.to_pandas()`, `DataFrame.to_pandas_batches()`, `DataFrame.count()`, `DataFrame.first()`.
    - `DataFrameWriter.save_as_table()`, `DataFrameWriter.copy_into_location()`.
    - `Table.delete()`, `Table.update()`, `Table.merge()`.
  - Added method `DataFrame.collect_nowait()` to allow asynchronous evaluations.
  - Added class `AsyncJob` to retrieve results from asynchronously executed queries and check their status.
- Added support for `table_type` in `Session.write_pandas()`. You can now choose from these `table_type` options: `"temporary"`, `"temp"`, and `"transient"`.
- Added support for using Python structured data (`list`, `tuple` and `dict`) as literal values in Snowpark.
- Added keyword argument `execute_as` to `functions.sproc()` and `session.sproc.register()` to allow registering a stored procedure as a caller or owner.
- Added support for specifying a pre-configured file format when reading files from a stage in Snowflake.

### Improvements:

- Added support for displaying details of a Snowpark session.

### Bug Fixes:

- Fixed a bug in which `DataFrame.copy_into_table()` and `DataFrameWriter.save_as_table()` mistakenly created a new table if the table name is fully qualified, and the table already exists.

### Deprecations:

- Deprecated keyword argument `create_temp_table` in `Session.write_pandas()`.
- Deprecated invoking UDFs using arguments wrapped in a Python list or tuple. You can use variable-length arguments without a list or tuple.

### Dependency updates

- Updated ``snowflake-connector-python`` to 2.7.12.

## 0.9.0 (2022-08-30)

### New Features:

- Added support for displaying source code as comments in the generated scripts when registering UDFs.
  This feature is turned on by default. To turn it off, pass the new keyword argument `source_code_display` as `False` when calling `register()` or `@udf()`.
- Added support for calling table functions from `DataFrame.select()`, `DataFrame.with_column()` and `DataFrame.with_columns()` which now take parameters of type `table_function.TableFunctionCall` for columns.
- Added keyword argument `overwrite` to `session.write_pandas()` to allow overwriting contents of a Snowflake table with that of a pandas DataFrame.
- Added keyword argument `column_order` to `df.write.save_as_table()` to specify the matching rules when inserting data into table in append mode.
- Added method `FileOperation.put_stream()` to upload local files to a stage via file stream.
- Added methods `TableFunctionCall.alias()` and `TableFunctionCall.as_()` to allow aliasing the names of columns that come from the output of table function joins.
- Added function `get_active_session()` in module `snowflake.snowpark.context` to get the current active Snowpark session.

### Bug Fixes:

- Fixed a bug in which batch insert should not raise an error when `statement_params` is not passed to the function.
- Fixed a bug in which column names should be quoted when `session.create_dataframe()` is called with dicts and a given schema.
- Fixed a bug in which creation of table should be skipped if the table already exists and is in append mode when calling `df.write.save_as_table()`.
- Fixed a bug in which third-party packages with underscores cannot be added when registering UDFs.

### Improvements:

- Improved function `function.uniform()` to infer the types of inputs `max_` and `min_` and cast the limits to `IntegerType` or `FloatType` correspondingly.

## 0.8.0 (2022-07-22)

### New Features:

- Added keyword only argument `statement_params` to the following methods to allow for specifying statement level parameters:
  - `collect`, `to_local_iterator`, `to_pandas`, `to_pandas_batches`,
    `count`, `copy_into_table`, `show`, `create_or_replace_view`, `create_or_replace_temp_view`, `first`, `cache_result`
    and `random_split` on class `snowflake.snowpark.Dateframe`.
  - `update`, `delete` and `merge` on class `snowflake.snowpark.Table`.
  - `save_as_table` and `copy_into_location` on class `snowflake.snowpark.DataFrameWriter`.
  - `approx_quantile`, `statement_params`, `cov` and `crosstab` on class `snowflake.snowpark.DataFrameStatFunctions`.
  - `register` and `register_from_file` on class `snowflake.snowpark.udf.UDFRegistration`.
  - `register` and `register_from_file` on class `snowflake.snowpark.udtf.UDTFRegistration`.
  - `register` and `register_from_file` on class `snowflake.snowpark.stored_procedure.StoredProcedureRegistration`.
  - `udf`, `udtf` and `sproc` in `snowflake.snowpark.functions`.
- Added support for `Column` as an input argument to `session.call()`.
- Added support for `table_type` in `df.write.save_as_table()`. You can now choose from these `table_type` options: `"temporary"`, `"temp"`, and `"transient"`.

### Improvements:

- Added validation of object name in `session.use_*` methods.
- Updated the query tag in SQL to escape it when it has special characters.
- Added a check to see if Anaconda terms are acknowledged when adding missing packages.

### Bug Fixes:

- Fixed the limited length of the string column in `session.create_dataframe()`.
- Fixed a bug in which `session.create_dataframe()` mistakenly converted 0 and `False` to `None` when the input data was only a list.
- Fixed a bug in which calling `session.create_dataframe()` using a large local dataset sometimes created a temp table twice.
- Aligned the definition of `function.trim()` with the SQL function definition.
- Fixed an issue where snowpark-python would hang when using the Python system-defined (built-in function) `sum` vs. the Snowpark `function.sum()`.

### Deprecations:

- Deprecated keyword argument `create_temp_table` in `df.write.save_as_table()`.

## 0.7.0 (2022-05-25)

### New Features:

- Added support for user-defined table functions (UDTFs).
  - Use function `snowflake.snowpark.functions.udtf()` to register a UDTF, or use it as a decorator to register the UDTF.
    - You can also use `Session.udtf.register()` to register a UDTF.
  - Use `Session.udtf.register_from_file()` to register a UDTF from a Python file.
- Updated APIs to query a table function, including both Snowflake built-in table functions and UDTFs.
  - Use function `snowflake.snowpark.functions.table_function()` to create a callable representing a table function and use it to call the table function in a query.
  - Alternatively, use function `snowflake.snowpark.functions.call_table_function()` to call a table function.
  - Added support for `over` clause that specifies `partition by` and `order by` when lateral joining a table function.
  - Updated `Session.table_function()` and `DataFrame.join_table_function()` to accept `TableFunctionCall` instances.

### Breaking Changes:

- When creating a function with `functions.udf()` and `functions.sproc()`, you can now specify an empty list for the `imports` or `packages` argument to indicate that no import or package is used for this UDF or stored procedure. Previously, specifying an empty list meant that the function would use session-level imports or packages.
- Improved the `__repr__` implementation of data types in `types.py`. The unused `type_name` property has been removed.
- Added a Snowpark-specific exception class for SQL errors. This replaces the previous `ProgrammingError` from the Python connector.

### Improvements:

- Added a lock to a UDF or UDTF when it is called for the first time per thread.
- Improved the error message for pickling errors that occurred during UDF creation.
- Included the query ID when logging the failed query.

### Bug Fixes:

- Fixed a bug in which non-integral data (such as timestamps) was occasionally converted to integer when calling `DataFrame.to_pandas()`.
- Fixed a bug in which `DataFrameReader.parquet()` failed to read a parquet file when its column contained spaces.
- Fixed a bug in which `DataFrame.copy_into_table()` failed when the dataframe is created by reading a file with inferred schemas.

### Deprecations

`Session.flatten()` and `DataFrame.flatten()`.

### Dependency Updates:

- Restricted the version of `cloudpickle` <= `2.0.0`.

## 0.6.0 (2022-04-27)

### New Features:

- Added support for vectorized UDFs with the input as a pandas DataFrame or pandas Series and the output as a pandas Series. This improves the performance of UDFs in Snowpark.
- Added support for inferring the schema of a DataFrame by default when it is created by reading a Parquet, Avro, or ORC file in the stage.
- Added functions `current_session()`, `current_statement()`, `current_user()`, `current_version()`, `current_warehouse()`, `date_from_parts()`, `date_trunc()`, `dayname()`, `dayofmonth()`, `dayofweek()`, `dayofyear()`, `grouping()`, `grouping_id()`, `hour()`, `last_day()`, `minute()`, `next_day()`, `previous_day()`, `second()`, `month()`, `monthname()`, `quarter()`, `year()`, `current_database()`, `current_role()`, `current_schema()`, `current_schemas()`, `current_region()`, `current_avaliable_roles()`, `add_months()`, `any_value()`, `bitnot()`, `bitshiftleft()`, `bitshiftright()`, `convert_timezone()`, `uniform()`, `strtok_to_array()`, `sysdate()`, `time_from_parts()`,  `timestamp_from_parts()`, `timestamp_ltz_from_parts()`, `timestamp_ntz_from_parts()`, `timestamp_tz_from_parts()`, `weekofyear()`, `percentile_cont()` to `snowflake.snowflake.functions`.

### Breaking Changes:

- Expired deprecations:
  - Removed the following APIs that were deprecated in 0.4.0: `DataFrame.groupByGroupingSets()`, `DataFrame.naturalJoin()`, `DataFrame.joinTableFunction`, `DataFrame.withColumns()`, `Session.getImports()`, `Session.addImport()`, `Session.removeImport()`, `Session.clearImports()`, `Session.getSessionStage()`, `Session.getDefaultDatabase()`, `Session.getDefaultSchema()`, `Session.getCurrentDatabase()`, `Session.getCurrentSchema()`, `Session.getFullyQualifiedCurrentSchema()`.

### Improvements:

- Added support for creating an empty `DataFrame` with a specific schema using the `Session.create_dataframe()` method.
- Changed the logging level from `INFO` to `DEBUG` for several logs (e.g., the executed query) when evaluating a dataframe.
- Improved the error message when failing to create a UDF due to pickle errors.

### Bug Fixes:

- Removed pandas hard dependencies in the `Session.create_dataframe()` method.

### Dependency Updates:

- Added `typing-extension` as a new dependency with the version >= `4.1.0`.

## 0.5.0 (2022-03-22)

### New Features

- Added stored procedures API.
  - Added `Session.sproc` property and `sproc()` to `snowflake.snowpark.functions`, so you can register stored procedures.
  - Added `Session.call` to call stored procedures by name.
- Added `UDFRegistration.register_from_file()` to allow registering UDFs from Python source files or zip files directly.
- Added `UDFRegistration.describe()` to describe a UDF.
- Added `DataFrame.random_split()` to provide a way to randomly split a dataframe.
- Added functions `md5()`, `sha1()`, `sha2()`, `ascii()`, `initcap()`, `length()`, `lower()`, `lpad()`, `ltrim()`, `rpad()`, `rtrim()`, `repeat()`, `soundex()`, `regexp_count()`, `replace()`, `charindex()`, `collate()`, `collation()`, `insert()`, `left()`, `right()`, `endswith()` to `snowflake.snowpark.functions`.
- Allowed `call_udf()` to accept literal values.
- Provided a `distinct` keyword in `array_agg()`.

### Bug Fixes:

- Fixed an issue that caused `DataFrame.to_pandas()` to have a string column if `Column.cast(IntegerType())` was used.
- Fixed a bug in `DataFrame.describe()` when there is more than one string column.

## 0.4.0 (2022-02-15)

### New Features

- You can now specify which Anaconda packages to use when defining UDFs.
  - Added `add_packages()`, `get_packages()`, `clear_packages()`, and `remove_package()`, to class `Session`.
  - Added `add_requirements()` to `Session` so you can use a requirements file to specify which packages this session will use.
  - Added parameter `packages` to function `snowflake.snowpark.functions.udf()` and method `UserDefinedFunction.register()` to indicate UDF-level Anaconda package dependencies when creating a UDF.
  - Added parameter `imports` to `snowflake.snowpark.functions.udf()` and `UserDefinedFunction.register()` to specify UDF-level code imports.
- Added a parameter `session` to function `udf()` and `UserDefinedFunction.register()` so you can specify which session to use to create a UDF if you have multiple sessions.
- Added types `Geography` and `Variant` to `snowflake.snowpark.types` to be used as type hints for Geography and Variant data when defining a UDF.
- Added support for Geography geoJSON data.
- Added `Table`, a subclass of `DataFrame` for table operations:
  - Methods `update` and `delete` update and delete rows of a table in Snowflake.
  - Method `merge` merges data from a `DataFrame` to a `Table`.
  - Override method `DataFrame.sample()` with an additional parameter `seed`, which works on tables but not on view and sub-queries.
- Added `DataFrame.to_local_iterator()` and `DataFrame.to_pandas_batches()` to allow getting results from an iterator when the result set returned from the Snowflake database is too large.
- Added `DataFrame.cache_result()` for caching the operations performed on a `DataFrame` in a temporary table.
  Subsequent operations on the original `DataFrame` have no effect on the cached result `DataFrame`.
- Added property `DataFrame.queries` to get SQL queries that will be executed to evaluate the `DataFrame`.
- Added `Session.query_history()` as a context manager to track SQL queries executed on a session, including all SQL queries to evaluate `DataFrame`s created from a session. Both query ID and query text are recorded.
- You can now create a `Session` instance from an existing established `snowflake.connector.SnowflakeConnection`. Use parameter `connection` in `Session.builder.configs()`.
- Added `use_database()`, `use_schema()`, `use_warehouse()`, and `use_role()` to class `Session` to switch database/schema/warehouse/role after a session is created.
- Added `DataFrameWriter.copy_into_table()` to unload a `DataFrame` to stage files.
- Added `DataFrame.unpivot()`.
- Added `Column.within_group()` for sorting the rows by columns with some aggregation functions.
- Added functions `listagg()`, `mode()`, `div0()`, `acos()`, `asin()`, `atan()`, `atan2()`, `cos()`, `cosh()`, `sin()`, `sinh()`, `tan()`, `tanh()`, `degrees()`, `radians()`, `round()`, `trunc()`, and `factorial()` to `snowflake.snowflake.functions`.
- Added an optional argument `ignore_nulls` in function `lead()` and `lag()`.
- The `condition` parameter of function `when()` and `iff()` now accepts SQL expressions.

### Improvements

- All function and method names have been renamed to use the snake case naming style, which is more Pythonic. For convenience, some camel case names are kept as aliases to the snake case APIs. It is recommended to use the snake case APIs.
  - Deprecated these methods on class `Session` and replaced them with their snake case equivalents: `getImports()`, `addImports()`, `removeImport()`, `clearImports()`, `getSessionStage()`, `getDefaultSchema()`, `getDefaultSchema()`, `getCurrentDatabase()`, `getFullyQualifiedCurrentSchema()`.
  - Deprecated these methods on class `DataFrame` and replaced them with their snake case equivalents: `groupingByGroupingSets()`, `naturalJoin()`, `withColumns()`, `joinTableFunction()`.
- Property `DataFrame.columns` is now consistent with `DataFrame.schema.names` and the Snowflake database `Identifier Requirements`.
- `Column.__bool__()` now raises a `TypeError`. This will ban the use of logical operators `and`, `or`, `not` on `Column` object, for instance `col("a") > 1 and col("b") > 2` will raise the `TypeError`. Use `(col("a") > 1) & (col("b") > 2)` instead.
- Changed `PutResult` and `GetResult` to subclass `NamedTuple`.
- Fixed a bug which raised an error when the local path or stage location has a space or other special characters.
- Changed `DataFrame.describe()` so that non-numeric and non-string columns are ignored instead of raising an exception.

### Dependency updates

- Updated ``snowflake-connector-python`` to 2.7.4.

## 0.3.0 (2022-01-09)

### New Features

- Added `Column.isin()`, with an alias `Column.in_()`.
- Added `Column.try_cast()`, which is a special version of `cast()`. It tries to cast a string expression to other types and returns `null` if the cast is not possible.
- Added `Column.startswith()` and `Column.substr()` to process string columns.
- `Column.cast()` now also accepts a `str` value to indicate the cast type in addition to a `DataType` instance.
- Added `DataFrame.describe()` to summarize stats of a `DataFrame`.
- Added `DataFrame.explain()` to print the query plan of a `DataFrame`.
- `DataFrame.filter()` and `DataFrame.select_expr()` now accepts a sql expression.
- Added a new `bool` parameter `create_temp_table` to methods `DataFrame.saveAsTable()` and `Session.write_pandas()` to optionally create a temp table.
- Added `DataFrame.minus()` and `DataFrame.subtract()` as aliases to `DataFrame.except_()`.
- Added `regexp_replace()`, `concat()`, `concat_ws()`, `to_char()`, `current_timestamp()`, `current_date()`, `current_time()`, `months_between()`, `cast()`, `try_cast()`, `greatest()`, `least()`, and `hash()` to module `snowflake.snowpark.functions`.

### Bug Fixes

- Fixed an issue where `Session.createDataFrame(pandas_df)` and `Session.write_pandas(pandas_df)` raise an exception when the `pandas DataFrame` has spaces in the column name.
- `DataFrame.copy_into_table()` sometimes prints an `error` level log entry while it actually works. It's fixed now.
- Fixed an API docs issue where some `DataFrame` APIs are missing from the docs.

### Dependency updates

- Update ``snowflake-connector-python`` to 2.7.2, which upgrades ``pyarrow`` dependency to 6.0.x. Refer to the [python connector 2.7.2 release notes](https://pypi.org/project/snowflake-connector-python/2.7.2/) for more details.

## 0.2.0 (2021-12-02)

### New Features

- Updated the `Session.createDataFrame()` method for creating a `DataFrame` from a pandas DataFrame.
- Added the `Session.write_pandas()` method for writing a `pandas DataFrame` to a table in Snowflake and getting a `Snowpark DataFrame` object back.
- Added new classes and methods for calling window functions.
- Added the new functions `cume_dist()`, to find the cumulative distribution of a value with regard to other values within a window partition,
  and `row_number()`, which returns a unique row number for each row within a window partition.
- Added functions for computing statistics for DataFrames in the `DataFrameStatFunctions` class.
- Added functions for handling missing values in a DataFrame in the `DataFrameNaFunctions` class.
- Added new methods `rollup()`, `cube()`, and `pivot()` to the `DataFrame` class.
- Added the `GroupingSets` class, which you can use with the DataFrame groupByGroupingSets method to perform a SQL GROUP BY GROUPING SETS.
- Added the new `FileOperation(session)`
  class that you can use to upload and download files to and from a stage.
- Added the `DataFrame.copy_into_table()`
  method for loading data from files in a stage into a table.
- In CASE expressions, the functions `when()` and `otherwise()`
  now accept Python types in addition to `Column` objects.
- When you register a UDF you can now optionally set the `replace` parameter to `True` to overwrite an existing UDF with the same name.

### Improvements

- UDFs are now compressed before they are uploaded to the server. This makes them about 10 times smaller, which can help
  when you are using large ML model files.
- When the size of a UDF is less than 8196 bytes, it will be uploaded as in-line code instead of uploaded to a stage.

### Bug Fixes

- Fixed an issue where the statement `df.select(when(col("a") == 1, 4).otherwise(col("a"))), [Row(4), Row(2), Row(3)]` raised an exception.
- Fixed an issue where `df.toPandas()` raised an exception when a DataFrame was created from large local data.

## 0.1.0 (2021-10-26)

Start of Private Preview<|MERGE_RESOLUTION|>--- conflicted
+++ resolved
@@ -1,7 +1,6 @@
 # Release History
 
-<<<<<<< HEAD
-## 1.36.0 (TBD)
+## 1.36.0 (YYYY-MM-DD)
 
 ### Snowpark Python API Updates
 
@@ -9,6 +8,8 @@
 
 #### New Features
 
+- `Session.create_dataframe` now accepts keyword arguments that are forwarded to the internal call to `Session.write_pandas` or `Session.write_arrow` when creating a DataFrame from a pandas DataFrame or a pyarrow Table.
+
 #### Improvements
 
 #### Bug Fixes
@@ -31,15 +32,6 @@
 #### Bug Fixes
 
 ## 1.35.0 (2025-07-24)
-=======
-## 1.36.0 (YYYY-MM-DD)
-
-#### New Features
-
-- `Session.create_dataframe` now accepts keyword arguments that are forwarded to the internal call to `Session.write_pandas` or `Session.write_arrow` when creating a DataFrame from a pandas DataFrame or a pyarrow Table.
-
-## 1.35.0 (YYYY-MM-DD)
->>>>>>> c76ceec7
 
 ### Snowpark Python API Updates
 

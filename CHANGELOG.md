# Release History

## 1.26.0 (TBD)

### Snowpark Python API Updates

#### New Features

- Added support for property `version` and class method `get_active_session` for `Session` class.
- Added new methods and variables to enhance data type handling and JSON serialization/deserialization:
  - To `DataType`, its derived classes, and `StructField`:
    - `type_name`: Returns the type name of the data.
    - `simple_string`: Provides a simple string representation of the data.
    - `json_value`: Returns the data as a JSON-compatible value.
    - `json`: Converts the data to a JSON string.
  - To `ArrayType`, `MapType`, `StructField`, `PandasSeriesType`, `PandasDataFrameType` and `StructType`:
    - `from_json`: Enables these types to be created from JSON data.
  - To `MapType`:
    - `keyType`: keys of the map
    - `valueType`: values of the map
- Added support for method `appName` in `SessionBuilder`.
- Added support for `include_nulls` argument in `DataFrame.unpivot`.
- Added support for following functions in `functions.py`:
  - `size` to get size of array, object, or map columns.
  - `collect_list` an alias of `array_agg`.
  - `concat_ws_ignore_nulls` to concatenate strings with a separator, ignoring null values.
  - `substring` makes `len` argument optional.
- Added parameter `ast_enabled` to session for internal usage (default: `False`).

#### Improvements

- Added support for specifying the following to `DataFrame.create_or_replace_dynamic_table`:
  - `iceberg_config` A dictionary that can hold the following iceberg configuration options:
    - `external_volume`
    - `catalog`
    - `base_location`
    - `catalog_sync`
    - `storage_serialization_policy`
- Added support for nested data types to `DataFrame.print_schema`
- Added support for `level` parameter to `DataFrame.print_schema`
- Improved flexibility of `DataFrameReader` and `DataFrameWriter` API by adding support for the following:
  - Added `format` method to `DataFrameReader` and `DataFrameWriter` to specify file format when loading or unloading results.
  - Added `load` method to `DataFrameReader` to work in conjunction with `format`.
  - Added `save` method to `DataFrameWriter` to work in conjunction with `format`.
  - Added support to read keyword arguments to `options` method for `DataFrameReader` and `DataFrameWriter`.

#### Bug Fixes

- Removed warnings that dynamic pivot features were in private preview, because
  dynamic pivot is now generally available.
- Fixed a bug in `session.read.options` where `False` Boolean values were incorrectly parsed as `True` in the generated file format.


#### Dependency Updates


### Snowpark pandas API Updates

#### New Features

- Added partial support for `Series.map` when `arg` is a pandas `Series` or a
  `collections.abc.Mapping`. No support for instances of `dict` that implement
  `__missing__` but are not instances of `collections.defaultdict`.
- Added support for `DataFrame.align` and `Series.align` for `axis=1` and `axis=None`.
- Added support fot `pd.json_normalize`.
- Added support for `GroupBy.pct_change` with `axis=0`, `freq=None`, and `limit=None`.
<<<<<<< HEAD
- Added partial support for the dataframe interchange protocol method
  `DataFrame.__dataframe__()`. Snowpark pandas does not yet support columns of
  `Timdelta` type or columns containing list objects.
=======
- Added support for `DataFrameGroupBy.__iter__` and `SeriesGroupBy.__iter__`.
>>>>>>> ce1d22b9

#### Dependency Updates

#### Bug Fixes
- Fixed a bug in `df.loc` where setting a single column from a series results in unexpected `None` values.


#### Improvements
- Use UNPIVOT INCLUDE NULLS for unpivot operations in pandas instead of sentinal values


### Snowpark Local Testing Updates

#### New Features


#### Bug Fixes


## 1.25.0 (2024-11-14)

### Snowpark Python API Updates

#### New Features

- Added the following new functions in `snowflake.snowpark.dataframe`:
  - `map`
- Added support for passing parameter `include_error` to `Session.query_history` to record queries that have error during execution.

#### Improvements

- When target stage is not set in profiler, a default stage from `Session.get_session_stage` is used instead of raising `SnowparkSQLException`.
- Allowed lower case or mixed case input when calling `Session.stored_procedure_profiler.set_active_profiler`.
- Added distributed tracing using open telemetry APIs for action function in `DataFrame`:
  - `cache_result`
- Removed opentelemetry warning from logging.

#### Bug Fixes

- Fixed the pre-action and post-action query propagation when `In` expression were used in selects.
- Fixed a bug that raised error `AttributeError` while calling `Session.stored_procedure_profiler.get_output` when `Session.stored_procedure_profiler` is disabled.

#### Dependency Updates

- Added a dependency on `protobuf>=5.28` and `tzlocal` at runtime.
- Added a dependency on `protoc-wheel-0` for the development profile.
- Require `snowflake-connector-python>=3.12.0, <4.0.0` (was `>=3.10.0`).

### Snowpark pandas API Updates

#### Dependency Updates

- Updated `modin` from 0.28.1 to 0.30.1.
- Added support for all `pandas` 2.2.x versions.

#### New Features

- Added support for `Index.to_numpy`.
- Added support for `DataFrame.align` and `Series.align` for `axis=0`.
- Added support for `size` in `GroupBy.aggregate`, `DataFrame.aggregate`, and `Series.aggregate`.
- Added support for `snowflake.snowpark.functions.window`
- Added support for `pd.read_pickle` (Uses native pandas for processing).
- Added support for `pd.read_html` (Uses native pandas for processing).
- Added support for `pd.read_xml` (Uses native pandas for processing).
- Added support for aggregation functions `"size"` and `len` in `GroupBy.aggregate`, `DataFrame.aggregate`, and `Series.aggregate`.
- Added support for list values in `Series.str.len`.

#### Bug Fixes

- Fixed a bug where aggregating a single-column dataframe with a single callable function (e.g. `pd.DataFrame([0]).agg(np.mean)`) would fail to transpose the result.
- Fixed bugs where `DataFrame.dropna()` would:
  - Treat an empty `subset` (e.g. `[]`) as if it specified all columns instead of no columns.
  - Raise a `TypeError` for a scalar `subset` instead of filtering on just that column.
  - Raise a `ValueError` for a `subset` of type `pandas.Index` instead of filtering on the columns in the index.
- Disable creation of scoped read only table to mitigate Disable creation of scoped read only table to mitigate `TableNotFoundError` when using dynamic pivot in notebook environment.
- Fixed a bug when concat dataframe or series objects are coming from the same dataframe when axis = 1.

#### Improvements

- Improve np.where with scalar x value by eliminating unnecessary join and temp table creation.
- Improve get_dummies performance by flattening the pivot with join.
- Improve align performance when aligning on row position column by removing unnecessary window functions.



### Snowpark Local Testing Updates

#### New Features

- Added support for patching functions that are unavailable in the `snowflake.snowpark.functions` module.
- Added support for `snowflake.snowpark.functions.any_value`

#### Bug Fixes

- Fixed a bug where `Table.update` could not handle `VariantType`, `MapType`, and `ArrayType` data types.
- Fixed a bug where column aliases were incorrectly resolved in `DataFrame.join`, causing errors when selecting columns from a joined DataFrame.
- Fixed a bug where `Table.update` and `Table.merge` could fail if the target table's index was not the default `RangeIndex`.

## 1.24.0 (2024-10-28)

### Snowpark Python API Updates

#### New Features

- Updated `Session` class to be thread-safe. This allows concurrent DataFrame transformations, DataFrame actions, UDF and stored procedure registration, and concurrent file uploads when using the same `Session` object.
  - The feature is disabled by default and can be enabled by setting `FEATURE_THREAD_SAFE_PYTHON_SESSION` to `True` for account.
  - Updating session configurations, like changing database or schema, when multiple threads are using the session may lead to unexpected behavior.
  - When enabled, some internally created temporary table names returned from `DataFrame.queries` API are not deterministic, and may be different when DataFrame actions are executed. This does not affect explicit user-created temporary tables.
- Added support for 'Service' domain to `session.lineage.trace` API.
- Added support for `copy_grants` parameter when registering UDxF and stored procedures.
- Added support for the following methods in `DataFrameWriter` to support daisy-chaining:
  - `option`
  - `options`
  - `partition_by`
- Added support for `snowflake_cortex_summarize`.

#### Improvements

- Improved the following new capability for function `snowflake.snowpark.functions.array_remove` it is now possible to use in python.
- Disables sql simplification when sort is performed after limit.
  - Previously, `df.sort().limit()` and `df.limit().sort()` generates the same query with sort in front of limit. Now, `df.limit().sort()` will generate query that reads `df.limit().sort()`.
  - Improve performance of generated query for `df.limit().sort()`, because limit stops table scanning as soon as the number of records is satisfied.
- Added a client side error message for when an invalid stage location is passed to DataFrame read functions.

#### Bug Fixes

- Fixed a bug where the automatic cleanup of temporary tables could interfere with the results of async query execution.
- Fixed a bug in `DataFrame.analytics.time_series_agg` function to handle multiple data points in same sliding interval.
- Fixed a bug that created inconsistent casing in field names of structured objects in iceberg schemas.

#### Deprecations

- Deprecated warnings will be triggered when using snowpark-python with Python 3.8. For more details, please refer to https://docs.snowflake.com/en/developer-guide/python-runtime-support-policy.

### Snowpark pandas API Updates

#### New Features

- Added support for `np.subtract`, `np.multiply`, `np.divide`, and `np.true_divide`.
- Added support for tracking usages of `__array_ufunc__`.
- Added numpy compatibility support for `np.float_power`, `np.mod`, `np.remainder`, `np.greater`, `np.greater_equal`, `np.less`, `np.less_equal`, `np.not_equal`, and `np.equal`.
- Added numpy compatibility support for `np.log`, `np.log2`, and `np.log10`
- Added support for `DataFrameGroupBy.bfill`, `SeriesGroupBy.bfill`, `DataFrameGroupBy.ffill`, and `SeriesGroupBy.ffill`.
- Added support for `on` parameter with `Resampler`.
- Added support for timedelta inputs in `value_counts()`.
- Added support for applying Snowpark Python function `snowflake_cortex_summarize`.
- Added support for `DataFrame.attrs` and `Series.attrs`.
- Added support for `DataFrame.style`.
- Added numpy compatibility support for `np.full_like`

#### Improvements

- Improved generated SQL query for `head` and `iloc` when the row key is a slice.
- Improved error message when passing an unknown timezone to `tz_convert` and `tz_localize` in `Series`, `DataFrame`, `Series.dt`, and `DatetimeIndex`.
- Improved documentation for `tz_convert` and `tz_localize` in `Series`, `DataFrame`, `Series.dt`, and `DatetimeIndex` to specify the supported timezone formats.
- Added additional kwargs support for `df.apply` and `series.apply` ( as well as `map` and `applymap` ) when using snowpark functions. This allows for some position independent compatibility between apply and functions where the first argument is not a pandas object.
- Improved generated SQL query for `iloc` and `iat` when the row key is a scalar.
- Removed all joins in `iterrows`.
- Improved documentation for `Series.map` to reflect the unsupported features.
- Added support for `np.may_share_memory` which is used internally by many scikit-learn functions. This method will always return false when called with a Snowpark pandas object.

#### Bug Fixes

- Fixed a bug where `DataFrame` and `Series` `pct_change()` would raise `TypeError` when input contained timedelta columns.
- Fixed a bug where `replace()` would sometimes propagate `Timedelta` types incorrectly through `replace()`. Instead raise `NotImplementedError` for `replace()` on `Timedelta`.
- Fixed a bug where `DataFrame` and `Series` `round()` would raise `AssertionError` for `Timedelta` columns. Instead raise `NotImplementedError` for `round()` on `Timedelta`.
- Fixed a bug where `reindex` fails when the new index is a Series with non-overlapping types from the original index.
- Fixed a bug where calling `__getitem__` on a DataFrameGroupBy object always returned a DataFrameGroupBy object if `as_index=False`.
- Fixed a bug where inserting timedelta values into an existing column would silently convert the values to integers instead of raising `NotImplementedError`.
- Fixed a bug where `DataFrame.shift()` on axis=0 and axis=1 would fail to propagate timedelta types.
- `DataFrame.abs()`, `DataFrame.__neg__()`, `DataFrame.stack()`, and `DataFrame.unstack()` now raise `NotImplementedError` for timedelta inputs instead of failing to propagate timedelta types.

### Snowpark Local Testing Updates

#### Bug Fixes

- Fixed a bug where `DataFrame.alias` raises `KeyError` for input column name.
- Fixed a bug where `to_csv` on Snowflake stage fails when data contains empty strings.

## 1.23.0 (2024-10-09)

### Snowpark Python API Updates

#### New Features

- Added the following new functions in `snowflake.snowpark.functions`:
  - `make_interval`
- Added support for using Snowflake Interval constants with `Window.range_between()` when the order by column is TIMESTAMP or DATE type.
- Added support for file writes. This feature is currently in private preview.
- Added `thread_id` to `QueryRecord` to track the thread id submitting the query history.
- Added support for `Session.stored_procedure_profiler`.

#### Improvements

#### Bug Fixes

- Fixed a bug where registering a stored procedure or UDxF with type hints would give a warning `'NoneType' has no len() when trying to read default values from function`.

### Snowpark pandas API Updates

#### New Features

- Added support for `TimedeltaIndex.mean` method.
- Added support for some cases of aggregating `Timedelta` columns on `axis=0` with `agg` or `aggregate`.
- Added support for `by`, `left_by`, `right_by`, `left_index`, and `right_index` for `pd.merge_asof`.
- Added support for passing parameter `include_describe` to `Session.query_history`.
- Added support for `DatetimeIndex.mean` and `DatetimeIndex.std` methods.
- Added support for `Resampler.asfreq`, `Resampler.indices`, `Resampler.nunique`, and `Resampler.quantile`.
- Added support for `resample` frequency `W`, `ME`, `YE` with `closed = "left"`.
- Added support for `DataFrame.rolling.corr` and `Series.rolling.corr` for `pairwise = False` and int `window`.
- Added support for string time-based `window` and `min_periods = None` for `Rolling`.
- Added support for `DataFrameGroupBy.fillna` and `SeriesGroupBy.fillna`.
- Added support for constructing `Series` and `DataFrame` objects with the lazy `Index` object as `data`, `index`, and `columns` arguments.
- Added support for constructing `Series` and `DataFrame` objects with `index` and `column` values not present in `DataFrame`/`Series` `data`.
- Added support for `pd.read_sas` (Uses native pandas for processing).
- Added support for applying `rolling().count()` and `expanding().count()` to `Timedelta` series and columns.
- Added support for `tz` in both `pd.date_range` and `pd.bdate_range`.
- Added support for `Series.items`.
- Added support for `errors="ignore"` in `pd.to_datetime`.
- Added support for `DataFrame.tz_localize` and `Series.tz_localize`.
- Added support for `DataFrame.tz_convert` and `Series.tz_convert`.
- Added support for applying Snowpark Python functions (e.g., `sin`) in `Series.map`, `Series.apply`, `DataFrame.apply` and `DataFrame.applymap`.

#### Improvements

- Improved `to_pandas` to persist the original timezone offset for TIMESTAMP_TZ type.
- Improved `dtype` results for TIMESTAMP_TZ type to show correct timezone offset.
- Improved `dtype` results for TIMESTAMP_LTZ type to show correct timezone.
- Improved error message when passing non-bool value to `numeric_only` for groupby aggregations.
- Removed unnecessary warning about sort algorithm in `sort_values`.
- Use SCOPED object for internal create temp tables. The SCOPED objects will be stored sproc scoped if created within stored sproc, otherwise will be session scoped, and the object will be automatically cleaned at the end of the scope.
- Improved warning messages for operations that lead to materialization with inadvertent slowness.
- Removed unnecessary warning message about `convert_dtype` in `Series.apply`.

#### Bug Fixes

- Fixed a bug where an `Index` object created from a `Series`/`DataFrame` incorrectly updates the `Series`/`DataFrame`'s index name after an inplace update has been applied to the original `Series`/`DataFrame`.
- Suppressed an unhelpful `SettingWithCopyWarning` that sometimes appeared when printing `Timedelta` columns.
- Fixed `inplace` argument for `Series` objects derived from other `Series` objects.
- Fixed a bug where `Series.sort_values` failed if series name overlapped with index column name.
- Fixed a bug where transposing a dataframe would map `Timedelta` index levels to integer column levels.
- Fixed a bug where `Resampler` methods on timedelta columns would produce integer results.
- Fixed a bug where `pd.to_numeric()` would leave `Timedelta` inputs as `Timedelta` instead of converting them to integers.
- Fixed `loc` set when setting a single row, or multiple rows, of a DataFrame with a Series value.

### Snowpark Local Testing Updates

#### Bug Fixes

- Fixed a bug where nullable columns were annotated wrongly.
- Fixed a bug where the `date_add` and `date_sub` functions failed for `NULL` values.
- Fixed a bug where `equal_null` could fail inside a merge statement.
- Fixed a bug where `row_number` could fail inside a Window function.
- Fixed a bug where updates could fail when the source is the result of a join.


## 1.22.1 (2024-09-11)
This is a re-release of 1.22.0. Please refer to the 1.22.0 release notes for detailed release content.


## 1.22.0 (2024-09-10)

### Snowpark Python API Updates

### New Features

- Added the following new functions in `snowflake.snowpark.functions`:
  - `array_remove`
  - `ln`

#### Improvements

- Improved documentation for `Session.write_pandas` by making `use_logical_type` option more explicit.
- Added support for specifying the following to `DataFrameWriter.save_as_table`:
  - `enable_schema_evolution`
  - `data_retention_time`
  - `max_data_extension_time`
  - `change_tracking`
  - `copy_grants`
  - `iceberg_config` A dicitionary that can hold the following iceberg configuration options:
      - `external_volume`
      - `catalog`
      - `base_location`
      - `catalog_sync`
      - `storage_serialization_policy`
- Added support for specifying the following to `DataFrameWriter.copy_into_table`:
  - `iceberg_config` A dicitionary that can hold the following iceberg configuration options:
      - `external_volume`
      - `catalog`
      - `base_location`
      - `catalog_sync`
      - `storage_serialization_policy`
- Added support for specifying the following parameters to `DataFrame.create_or_replace_dynamic_table`:
  - `mode`
  - `refresh_mode`
  - `initialize`
  - `clustering_keys`
  - `is_transient`
  - `data_retention_time`
  - `max_data_extension_time`

#### Bug Fixes

- Fixed a bug in `session.read.csv` that caused an error when setting `PARSE_HEADER = True` in an externally defined file format.
- Fixed a bug in query generation from set operations that allowed generation of duplicate queries when children have common subqueries.
- Fixed a bug in `session.get_session_stage` that referenced a non-existing stage after switching database or schema.
- Fixed a bug where calling `DataFrame.to_snowpark_pandas` without explicitly initializing the Snowpark pandas plugin caused an error.
- Fixed a bug where using the `explode` function in dynamic table creation caused a SQL compilation error due to improper boolean type casting on the `outer` parameter.

### Snowpark Local Testing Updates

#### New Features

- Added support for type coercion when passing columns as input to UDF calls.
- Added support for `Index.identical`.

#### Bug Fixes

- Fixed a bug where the truncate mode in `DataFrameWriter.save_as_table` incorrectly handled DataFrames containing only a subset of columns from the existing table.
- Fixed a bug where function `to_timestamp` does not set the default timezone of the column datatype.

### Snowpark pandas API Updates

#### New Features

- Added limited support for the `Timedelta` type, including the following features. Snowpark pandas will raise `NotImplementedError` for unsupported `Timedelta` use cases.
  - supporting tracking the Timedelta type through `copy`, `cache_result`, `shift`, `sort_index`, `assign`, `bfill`, `ffill`, `fillna`, `compare`, `diff`, `drop`, `dropna`, `duplicated`, `empty`, `equals`, `insert`, `isin`, `isna`, `items`, `iterrows`, `join`, `len`, `mask`, `melt`, `merge`, `nlargest`, `nsmallest`, `to_pandas`.
  - converting non-timedelta to timedelta via `astype`.
  - `NotImplementedError` will be raised for the rest of methods that do not support `Timedelta`.
  - support for subtracting two timestamps to get a Timedelta.
  - support indexing with Timedelta data columns.
  - support for adding or subtracting timestamps and `Timedelta`.
  - support for binary arithmetic between two `Timedelta` values.
  - support for binary arithmetic and comparisons between `Timedelta` values and numeric values.
  - support for lazy `TimedeltaIndex`.
  - support for `pd.to_timedelta`.
  - support for `GroupBy` aggregations `min`, `max`, `mean`, `idxmax`, `idxmin`, `std`, `sum`, `median`, `count`, `any`, `all`, `size`, `nunique`, `head`, `tail`, `aggregate`.
  - support for `GroupBy` filtrations `first` and `last`.
  - support for `TimedeltaIndex` attributes: `days`, `seconds`, `microseconds` and `nanoseconds`.
  - support for `diff` with timestamp columns on `axis=0` and `axis=1`
  - support for `TimedeltaIndex` methods: `ceil`, `floor` and `round`.
  - support for `TimedeltaIndex.total_seconds` method.
- Added support for index's arithmetic and comparison operators.
- Added support for `Series.dt.round`.
- Added documentation pages for `DatetimeIndex`.
- Added support for `Index.name`, `Index.names`, `Index.rename`, and `Index.set_names`.
- Added support for `Index.__repr__`.
- Added support for `DatetimeIndex.month_name` and `DatetimeIndex.day_name`.
- Added support for `Series.dt.weekday`, `Series.dt.time`, and `DatetimeIndex.time`.
- Added support for `Index.min` and `Index.max`.
- Added support for `pd.merge_asof`.
- Added support for `Series.dt.normalize` and `DatetimeIndex.normalize`.
- Added support for `Index.is_boolean`, `Index.is_integer`, `Index.is_floating`, `Index.is_numeric`, and `Index.is_object`.
- Added support for `DatetimeIndex.round`, `DatetimeIndex.floor` and `DatetimeIndex.ceil`.
- Added support for `Series.dt.days_in_month` and `Series.dt.daysinmonth`.
- Added support for `DataFrameGroupBy.value_counts` and `SeriesGroupBy.value_counts`.
- Added support for `Series.is_monotonic_increasing` and `Series.is_monotonic_decreasing`.
- Added support for `Index.is_monotonic_increasing` and `Index.is_monotonic_decreasing`.
- Added support for `pd.crosstab`.
- Added support for `pd.bdate_range` and included business frequency support (B, BME, BMS, BQE, BQS, BYE, BYS) for both `pd.date_range` and `pd.bdate_range`.
- Added support for lazy `Index` objects  as `labels` in `DataFrame.reindex` and `Series.reindex`.
- Added support for `Series.dt.days`, `Series.dt.seconds`, `Series.dt.microseconds`, and `Series.dt.nanoseconds`.
- Added support for creating a `DatetimeIndex` from an `Index` of numeric or string type.
- Added support for string indexing with `Timedelta` objects.
- Added support for `Series.dt.total_seconds` method.
- Added support for `DataFrame.apply(axis=0)`.
- Added support for `Series.dt.tz_convert` and `Series.dt.tz_localize`.
- Added support for `DatetimeIndex.tz_convert` and `DatetimeIndex.tz_localize`.

#### Improvements

- Improve concat, join performance when operations are performed on series coming from the same dataframe by avoiding unnecessary joins.
- Refactored `quoted_identifier_to_snowflake_type` to avoid making metadata queries if the types have been cached locally.
- Improved `pd.to_datetime` to handle all local input cases.
- Create a lazy index from another lazy index without pulling data to client.
- Raised `NotImplementedError` for Index bitwise operators.
- Display a more clear error message when `Index.names` is set to a non-like-like object.
- Raise a warning whenever MultiIndex values are pulled in locally.
- Improve warning message for `pd.read_snowflake` include the creation reason when temp table creation is triggered.
- Improve performance for `DataFrame.set_index`, or setting `DataFrame.index` or `Series.index` by avoiding checks require eager evaluation. As a consequence, when the new index that does not match the current `Series`/`DataFrame` object length, a `ValueError` is no longer raised. Instead, when the `Series`/`DataFrame` object is longer than the provided index, the `Series`/`DataFrame`'s new index is filled with `NaN` values for the "extra" elements. Otherwise, the extra values in the provided index are ignored.
- Properly raise `NotImplementedError` when ambiguous/nonexistent are non-string in `ceil`/`floor`/`round`.

#### Bug Fixes

- Stopped ignoring nanoseconds in `pd.Timedelta` scalars.
- Fixed AssertionError in tree of binary operations.
- Fixed bug in `Series.dt.isocalendar` using a named Series
- Fixed `inplace` argument for Series objects derived from DataFrame columns.
- Fixed a bug where `Series.reindex` and `DataFrame.reindex` did not update the result index's name correctly.
- Fixed a bug where `Series.take` did not error when `axis=1` was specified.


## 1.21.1 (2024-09-05)

### Snowpark Python API Updates

#### Bug Fixes

- Fixed a bug where using `to_pandas_batches` with async jobs caused an error due to improper handling of waiting for asynchronous query completion.

## 1.21.0 (2024-08-19)

### Snowpark Python API Updates

#### New Features

- Added support for `snowflake.snowpark.testing.assert_dataframe_equal` that is a utility function to check the equality of two Snowpark DataFrames.

#### Improvements

- Added support server side string size limitations.
- Added support to create and invoke stored procedures, UDFs and UDTFs with optional arguments.
- Added support for column lineage in the DataFrame.lineage.trace API.
- Added support for passing `INFER_SCHEMA` options to `DataFrameReader` via `INFER_SCHEMA_OPTIONS`.
- Added support for passing `parameters` parameter to `Column.rlike` and `Column.regexp`.
- Added support for automatically cleaning up temporary tables created by `df.cache_result()` in the current session, when the DataFrame is no longer referenced (i.e., gets garbage collected). It is still an experimental feature not enabled by default, and can be enabled by setting `session.auto_clean_up_temp_table_enabled` to `True`.
- Added support for string literals to the `fmt` parameter of `snowflake.snowpark.functions.to_date`.
- Added support for system$reference function.

#### Bug Fixes

- Fixed a bug where SQL generated for selecting `*` column has an incorrect subquery.
- Fixed a bug in `DataFrame.to_pandas_batches` where the iterator could throw an error if certain transformation is made to the pandas dataframe due to wrong isolation level.
- Fixed a bug in `DataFrame.lineage.trace` to split the quoted feature view's name and version correctly.
- Fixed a bug in `Column.isin` that caused invalid sql generation when passed an empty list.
- Fixed a bug that fails to raise NotImplementedError while setting cell with list like item.

### Snowpark Local Testing Updates

#### New Features

- Added support for the following APIs:
  - snowflake.snowpark.functions
    - `rank`
    - `dense_rank`
    - `percent_rank`
    - `cume_dist`
    - `ntile`
    - `datediff`
    - `array_agg`
  - snowflake.snowpark.column.Column.within_group
- Added support for parsing flags in regex statements for mocked plans. This maintains parity with the `rlike` and `regexp` changes above.

#### Bug Fixes

- Fixed a bug where Window Functions LEAD and LAG do not handle option `ignore_nulls` properly.
- Fixed a bug where values were not populated into the result DataFrame during the insertion of table merge operation.

#### Improvements

- Fix pandas FutureWarning about integer indexing.

### Snowpark pandas API Updates

#### New Features

- Added support for `DataFrame.backfill`, `DataFrame.bfill`, `Series.backfill`, and `Series.bfill`.
- Added support for `DataFrame.compare` and `Series.compare` with default parameters.
- Added support for `Series.dt.microsecond` and `Series.dt.nanosecond`.
- Added support for `Index.is_unique` and `Index.has_duplicates`.
- Added support for `Index.equals`.
- Added support for `Index.value_counts`.
- Added support for `Series.dt.day_name` and `Series.dt.month_name`.
- Added support for indexing on Index, e.g., `df.index[:10]`.
- Added support for `DataFrame.unstack` and `Series.unstack`.
- Added support for `DataFrame.asfreq` and `Series.asfreq`.
- Added support for `Series.dt.is_month_start` and `Series.dt.is_month_end`.
- Added support for `Index.all` and `Index.any`.
- Added support for `Series.dt.is_year_start` and `Series.dt.is_year_end`.
- Added support for `Series.dt.is_quarter_start` and `Series.dt.is_quarter_end`.
- Added support for lazy `DatetimeIndex`.
- Added support for `Series.argmax` and `Series.argmin`.
- Added support for `Series.dt.is_leap_year`.
- Added support for `DataFrame.items`.
- Added support for `Series.dt.floor` and `Series.dt.ceil`.
- Added support for `Index.reindex`.
- Added support for `DatetimeIndex` properties: `year`, `month`, `day`, `hour`, `minute`, `second`, `microsecond`,
    `nanosecond`, `date`, `dayofyear`, `day_of_year`, `dayofweek`, `day_of_week`, `weekday`, `quarter`,
    `is_month_start`, `is_month_end`, `is_quarter_start`, `is_quarter_end`, `is_year_start`, `is_year_end`
    and `is_leap_year`.
- Added support for `Resampler.fillna` and `Resampler.bfill`.
- Added limited support for the `Timedelta` type, including creating `Timedelta` columns and `to_pandas`.
- Added support for `Index.argmax` and `Index.argmin`.

#### Improvements

- Removed the public preview warning message when importing Snowpark pandas.
- Removed unnecessary count query from `SnowflakeQueryCompiler.is_series_like` method.
- `Dataframe.columns` now returns native pandas Index object instead of Snowpark Index object.
- Refactor and introduce `query_compiler` argument in `Index` constructor to create `Index` from query compiler.
- `pd.to_datetime` now returns a DatetimeIndex object instead of a Series object.
- `pd.date_range` now returns a DatetimeIndex object instead of a Series object.

#### Bug Fixes

- Made passing an unsupported aggregation function to `pivot_table` raise `NotImplementedError` instead of `KeyError`.
- Removed axis labels and callable names from error messages and telemetry about unsupported aggregations.
- Fixed AssertionError in `Series.drop_duplicates` and `DataFrame.drop_duplicates` when called after `sort_values`.
- Fixed a bug in `Index.to_frame` where the result frame's column name may be wrong where name is unspecified.
- Fixed a bug where some Index docstrings are ignored.
- Fixed a bug in `Series.reset_index(drop=True)` where the result name may be wrong.
- Fixed a bug in `Groupby.first/last` ordering by the correct columns in the underlying window expression.

## 1.20.0 (2024-07-17)

### Snowpark Python API Updates

#### Improvements

- Added distributed tracing using open telemetry APIs for table stored procedure function in `DataFrame`:
  - `_execute_and_get_query_id`
- Added support for the `arrays_zip` function.
- Improves performance for binary column expression and `df._in` by avoiding unnecessary cast for numeric values. You can enable this optimization by setting `session.eliminate_numeric_sql_value_cast_enabled = True`.
- Improved error message for `write_pandas` when the target table does not exist and `auto_create_table=False`.
- Added open telemetry tracing on UDxF functions in Snowpark.
- Added open telemetry tracing on stored procedure registration in Snowpark.
- Added a new optional parameter called `format_json` to the `Session.SessionBuilder.app_name` function that sets the app name in the `Session.query_tag` in JSON format. By default, this parameter is set to `False`.

#### Bug Fixes
- Fixed a bug where SQL generated for `lag(x, 0)` was incorrect and failed with error message `argument 1 to function LAG needs to be constant, found 'SYSTEM$NULL_TO_FIXED(null)'`.

### Snowpark Local Testing Updates

#### New Features

- Added support for the following APIs:
  - snowflake.snowpark.functions
    - random
- Added new parameters to `patch` function when registering a mocked function:
  - `distinct` allows an alternate function to be specified for when a sql function should be distinct.
  - `pass_column_index` passes a named parameter `column_index` to the mocked function that contains the pandas.Index for the input data.
  - `pass_row_index` passes a named parameter `row_index` to the mocked function that is the 0 indexed row number the function is currently operating on.
  - `pass_input_data` passes a named parameter `input_data` to the mocked function that contains the entire input dataframe for the current expression.
  - Added support for the `column_order` parameter to method `DataFrameWriter.save_as_table`.


#### Bug Fixes
- Fixed a bug that caused DecimalType columns to be incorrectly truncated to integer precision when used in BinaryExpressions.

### Snowpark pandas API Updates

#### New Features
- Added support for `DataFrameGroupBy.all`, `SeriesGroupBy.all`, `DataFrameGroupBy.any`, and `SeriesGroupBy.any`.
- Added support for `DataFrame.nlargest`, `DataFrame.nsmallest`, `Series.nlargest` and `Series.nsmallest`.
- Added support for `replace` and `frac > 1` in `DataFrame.sample` and `Series.sample`.
- Added support for `read_excel` (Uses local pandas for processing)
- Added support for `Series.at`, `Series.iat`, `DataFrame.at`, and `DataFrame.iat`.
- Added support for `Series.dt.isocalendar`.
- Added support for `Series.case_when` except when condition or replacement is callable.
- Added documentation pages for `Index` and its APIs.
- Added support for `DataFrame.assign`.
- Added support for `DataFrame.stack`.
- Added support for `DataFrame.pivot` and `pd.pivot`.
- Added support for `DataFrame.to_csv` and `Series.to_csv`.
- Added partial support for `Series.str.translate` where the values in the `table` are single-codepoint strings.
- Added support for `DataFrame.corr`.
- Allow `df.plot()` and `series.plot()` to be called, materializing the data into the local client
- Added support for `DataFrameGroupBy` and `SeriesGroupBy` aggregations `first` and `last`
- Added support for `DataFrameGroupBy.get_group`.
- Added support for `limit` parameter when `method` parameter is used in `fillna`.
- Added partial support for `Series.str.translate` where the values in the `table` are single-codepoint strings.
- Added support for `DataFrame.corr`.
- Added support for `DataFrame.equals` and `Series.equals`.
- Added support for `DataFrame.reindex` and `Series.reindex`.
- Added support for `Index.astype`.
- Added support for `Index.unique` and `Index.nunique`.
- Added support for `Index.sort_values`.

#### Bug Fixes
- Fixed an issue when using np.where and df.where when the scalar 'other' is the literal 0.
- Fixed a bug regarding precision loss when converting to Snowpark pandas `DataFrame` or `Series` with `dtype=np.uint64`.
- Fixed bug where `values` is set to `index` when `index` and `columns` contain all columns in DataFrame during `pivot_table`.

#### Improvements
- Added support for `Index.copy()`
- Added support for Index APIs: `dtype`, `values`, `item()`, `tolist()`, `to_series()` and `to_frame()`
- Expand support for DataFrames with no rows in `pd.pivot_table` and `DataFrame.pivot_table`.
- Added support for `inplace` parameter in `DataFrame.sort_index` and `Series.sort_index`.


## 1.19.0 (2024-06-25)

### Snowpark Python API Updates

#### New Features

- Added support for `to_boolean` function.
- Added documentation pages for Index and its APIs.

#### Bug Fixes

- Fixed a bug where python stored procedure with table return type fails when run in a task.
- Fixed a bug where df.dropna fails due to `RecursionError: maximum recursion depth exceeded` when the DataFrame has more than 500 columns.
- Fixed a bug where `AsyncJob.result("no_result")` doesn't wait for the query to finish execution.


### Snowpark Local Testing Updates

#### New Features

- Added support for the `strict` parameter when registering UDFs and Stored Procedures.

#### Bug Fixes

- Fixed a bug in convert_timezone that made the setting the source_timezone parameter return an error.
- Fixed a bug where creating DataFrame with empty data of type `DateType` raises `AttributeError`.
- Fixed a bug that table merge fails when update clause exists but no update takes place.
- Fixed a bug in mock implementation of `to_char` that raises `IndexError` when incoming column has nonconsecutive row index.
- Fixed a bug in handling of `CaseExpr` expressions that raises `IndexError` when incoming column has nonconsecutive row index.
- Fixed a bug in implementation of `Column.like` that raises `IndexError` when incoming column has nonconsecutive row index.

#### Improvements

- Added support for type coercion in the implementation of DataFrame.replace, DataFrame.dropna and the mock function `iff`.

### Snowpark pandas API Updates

#### New Features

- Added partial support for `DataFrame.pct_change` and `Series.pct_change` without the `freq` and `limit` parameters.
- Added support for `Series.str.get`.
- Added support for `Series.dt.dayofweek`, `Series.dt.day_of_week`, `Series.dt.dayofyear`, and `Series.dt.day_of_year`.
- Added support for `Series.str.__getitem__` (`Series.str[...]`).
- Added support for `Series.str.lstrip` and `Series.str.rstrip`.
- Added support for `DataFrameGroupBy.size` and `SeriesGroupBy.size`.
- Added support for `DataFrame.expanding` and `Series.expanding` for aggregations `count`, `sum`, `min`, `max`, `mean`, `std`, `var`, and `sem` with `axis=0`.
- Added support for `DataFrame.rolling` and `Series.rolling` for aggregation `count` with `axis=0`.
- Added support for `Series.str.match`.
- Added support for `DataFrame.resample` and `Series.resample` for aggregations `size`, `first`, and `last`.
- Added support for `DataFrameGroupBy.all`, `SeriesGroupBy.all`, `DataFrameGroupBy.any`, and `SeriesGroupBy.any`.
- Added support for `DataFrame.nlargest`, `DataFrame.nsmallest`, `Series.nlargest` and `Series.nsmallest`.
- Added support for `replace` and `frac > 1` in `DataFrame.sample` and `Series.sample`.
- Added support for `read_excel` (Uses local pandas for processing)
- Added support for `Series.at`, `Series.iat`, `DataFrame.at`, and `DataFrame.iat`.
- Added support for `Series.dt.isocalendar`.
- Added support for `Series.case_when` except when condition or replacement is callable.
- Added documentation pages for `Index` and its APIs.
- Added support for `DataFrame.assign`.
- Added support for `DataFrame.stack`.
- Added support for `DataFrame.pivot` and `pd.pivot`.
- Added support for `DataFrame.to_csv` and `Series.to_csv`.
- Added support for `Index.T`.

#### Bug Fixes

- Fixed a bug that causes output of GroupBy.aggregate's columns to be ordered incorrectly.
- Fixed a bug where `DataFrame.describe` on a frame with duplicate columns of differing dtypes could cause an error or incorrect results.
- Fixed a bug in `DataFrame.rolling` and `Series.rolling` so `window=0` now throws `NotImplementedError` instead of `ValueError`

#### Improvements

- Added support for named aggregations in `DataFrame.aggregate` and `Series.aggregate` with `axis=0`.
- `pd.read_csv` reads using the native pandas CSV parser, then uploads data to snowflake using parquet. This enables most of the parameters supported by `read_csv` including date parsing and numeric conversions. Uploading via parquet is roughly twice as fast as uploading via CSV.
- Initial work to support an `pd.Index` directly in Snowpark pandas. Support for `pd.Index` as a first-class component of Snowpark pandas is coming soon.
- Added a lazy index constructor and support for `len`, `shape`, `size`, `empty`, `to_pandas()` and `names`. For `df.index`, Snowpark pandas creates a lazy index object.
- For `df.columns`, Snowpark pandas supports a non-lazy version of an `Index` since the data is already stored locally.

## 1.18.0 (2024-05-28)

### Snowpark Python API Updates

#### Improvements

- Improved error message to remind users set `{"infer_schema": True}` when reading csv file without specifying its schema.
- Improved error handling for `Session.create_dataframe` when called with more than 512 rows and using `format` or `pyformat` `paramstyle`.

### Snowpark pandas API Updates

#### New Features

- Added `DataFrame.cache_result` and `Series.cache_result` methods for users to persist DataFrames and Series to a temporary table lasting the duration of the session to improve latency of subsequent operations.

#### Bug Fixes

#### Improvements

- Added partial support for `DataFrame.pivot_table` with no `index` parameter, as well as for `margins` parameter.
- Updated the signature of `DataFrame.shift`/`Series.shift`/`DataFrameGroupBy.shift`/`SeriesGroupBy.shift` to match pandas 2.2.1. Snowpark pandas does not yet support the newly-added `suffix` argument, or sequence values of `periods`.
- Re-added support for `Series.str.split`.

#### Bug Fixes

- Fixed how we support mixed columns for string methods (`Series.str.*`).

### Snowpark Local Testing Updates

#### New Features

- Added support for the following DataFrameReader read options to file formats `csv` and `json`:
  - PURGE
  - PATTERN
  - INFER_SCHEMA with value being `False`
  - ENCODING with value being `UTF8`
- Added support for `DataFrame.analytics.moving_agg` and `DataFrame.analytics.cumulative_agg_agg`.
- Added support for `if_not_exists` parameter during UDF and stored procedure registration.

#### Bug Fixes

- Fixed a bug that when processing time format, fractional second part is not handled properly.
- Fixed a bug that caused function calls on `*` to fail.
- Fixed a bug that prevented creation of map and struct type objects.
- Fixed a bug that function `date_add` was unable to handle some numeric types.
- Fixed a bug that `TimestampType` casting resulted in incorrect data.
- Fixed a bug that caused `DecimalType` data to have incorrect precision in some cases.
- Fixed a bug where referencing missing table or view raises confusing `IndexError`.
- Fixed a bug that mocked function `to_timestamp_ntz` can not handle None data.
- Fixed a bug that mocked UDFs handles output data of None improperly.
- Fixed a bug where `DataFrame.with_column_renamed` ignores attributes from parent DataFrames after join operations.
- Fixed a bug that integer precision of large value gets lost when converted to pandas DataFrame.
- Fixed a bug that the schema of datetime object is wrong when create DataFrame from a pandas DataFrame.
- Fixed a bug in the implementation of `Column.equal_nan` where null data is handled incorrectly.
- Fixed a bug where `DataFrame.drop` ignore attributes from parent DataFrames after join operations.
- Fixed a bug in mocked function `date_part` where Column type is set wrong.
- Fixed a bug where `DataFrameWriter.save_as_table` does not raise exceptions when inserting null data into non-nullable columns.
- Fixed a bug in the implementation of `DataFrameWriter.save_as_table` where
  - Append or Truncate fails when incoming data has different schema than existing table.
  - Truncate fails when incoming data does not specify columns that are nullable.

#### Improvements

- Removed dependency check for `pyarrow` as it is not used.
- Improved target type coverage of `Column.cast`, adding support for casting to boolean and all integral types.
- Aligned error experience when calling UDFs and stored procedures.
- Added appropriate error messages for `is_permanent` and `anonymous` options in UDFs and stored procedures registration to make it more clear that those features are not yet supported.
- File read operation with unsupported options and values now raises `NotImplementedError` instead of warnings and unclear error information.

## 1.17.0 (2024-05-21)

### Snowpark Python API Updates

#### New Features

- Added support to add a comment on tables and views using the functions listed below:
  - `DataFrameWriter.save_as_table`
  - `DataFrame.create_or_replace_view`
  - `DataFrame.create_or_replace_temp_view`
  - `DataFrame.create_or_replace_dynamic_table`

#### Improvements

- Improved error message to remind users to set `{"infer_schema": True}` when reading CSV file without specifying its schema.

### Snowpark pandas API Updates

#### New Features

- Start of Public Preview of Snowpark pandas API. Refer to the [Snowpark pandas API Docs](https://docs.snowflake.com/developer-guide/snowpark/python/snowpark-pandas) for more details.

### Snowpark Local Testing Updates

#### New Features

- Added support for NumericType and VariantType data conversion in the mocked function `to_timestamp_ltz`, `to_timestamp_ntz`, `to_timestamp_tz` and `to_timestamp`.
- Added support for DecimalType, BinaryType, ArrayType, MapType, TimestampType, DateType and TimeType data conversion in the mocked function `to_char`.
- Added support for the following APIs:
  - snowflake.snowpark.functions:
    - to_varchar
  - snowflake.snowpark.DataFrame:
    - pivot
  - snowflake.snowpark.Session:
    - cancel_all
- Introduced a new exception class `snowflake.snowpark.mock.exceptions.SnowparkLocalTestingException`.
- Added support for casting to FloatType

#### Bug Fixes

- Fixed a bug that stored procedure and UDF should not remove imports already in the `sys.path` during the clean-up step.
- Fixed a bug that when processing datetime format, the fractional second part is not handled properly.
- Fixed a bug that on Windows platform that file operations was unable to properly handle file separator in directory name.
- Fixed a bug that on Windows platform that when reading a pandas dataframe, IntervalType column with integer data can not be processed.
- Fixed a bug that prevented users from being able to select multiple columns with the same alias.
- Fixed a bug that `Session.get_current_[schema|database|role|user|account|warehouse]` returns upper-cased identifiers when identifiers are quoted.
- Fixed a bug that function `substr` and `substring` can not handle 0-based `start_expr`.

#### Improvements

- Standardized the error experience by raising `SnowparkLocalTestingException` in error cases which is on par with `SnowparkSQLException` raised in non-local execution.
- Improved error experience of `Session.write_pandas` method that `NotImplementError` will be raised when called.
- Aligned error experience with reusing a closed session in non-local execution.

## 1.16.0 (2024-05-07)

### New Features

- Support stored procedure register with packages given as Python modules.
- Added snowflake.snowpark.Session.lineage.trace to explore data lineage of snowfake objects.
- Added support for structured type schema parsing.

### Bug Fixes

- Fixed a bug when inferring schema, single quotes are added to stage files already have single quotes.

### Local Testing Updates

#### New Features

- Added support for StringType, TimestampType and VariantType data conversion in the mocked function `to_date`.
- Added support for the following APIs:
  - snowflake.snowpark.functions
    - get
    - concat
    - concat_ws

#### Bug Fixes

- Fixed a bug that caused `NaT` and `NaN` values to not be recognized.
- Fixed a bug where, when inferring a schema, single quotes were added to stage files that already had single quotes.
- Fixed a bug where `DataFrameReader.csv` was unable to handle quoted values containing a delimiter.
- Fixed a bug that when there is `None` value in an arithmetic calculation, the output should remain `None` instead of `math.nan`.
- Fixed a bug in function `sum` and `covar_pop` that when there is `math.nan` in the data, the output should also be `math.nan`.
- Fixed a bug that stage operation can not handle directories.
- Fixed a bug that `DataFrame.to_pandas` should take Snowflake numeric types with precision 38 as `int64`.

## 1.15.0 (2024-04-24)

### New Features

- Added `truncate` save mode in `DataFrameWrite` to overwrite existing tables by truncating the underlying table instead of dropping it.
- Added telemetry to calculate query plan height and number of duplicate nodes during collect operations.
- Added the functions below to unload data from a `DataFrame` into one or more files in a stage:
  - `DataFrame.write.json`
  - `DataFrame.write.csv`
  - `DataFrame.write.parquet`
- Added distributed tracing using open telemetry APIs for action functions in `DataFrame` and `DataFrameWriter`:
  - snowflake.snowpark.DataFrame:
    - collect
    - collect_nowait
    - to_pandas
    - count
    - show
  - snowflake.snowpark.DataFrameWriter:
    - save_as_table
- Added support for snow:// URLs to `snowflake.snowpark.Session.file.get` and `snowflake.snowpark.Session.file.get_stream`
- Added support to register stored procedures and UDxFs with a `comment`.
- UDAF client support is ready for public preview. Please stay tuned for the Snowflake announcement of UDAF public preview.
- Added support for dynamic pivot.  This feature is currently in private preview.

### Improvements

- Improved the generated query performance for both compilation and execution by converting duplicate subqueries to Common Table Expressions (CTEs). It is still an experimental feature not enabled by default, and can be enabled by setting `session.cte_optimization_enabled` to `True`.

### Bug Fixes

- Fixed a bug where `statement_params` was not passed to query executions that register stored procedures and user defined functions.
- Fixed a bug causing `snowflake.snowpark.Session.file.get_stream` to fail for quoted stage locations.
- Fixed a bug that an internal type hint in `utils.py` might raise AttributeError in case the underlying module can not be found.

### Local Testing Updates

#### New Features

- Added support for registering UDFs and stored procedures.
- Added support for the following APIs:
  - snowflake.snowpark.Session:
    - file.put
    - file.put_stream
    - file.get
    - file.get_stream
    - read.json
    - add_import
    - remove_import
    - get_imports
    - clear_imports
    - add_packages
    - add_requirements
    - clear_packages
    - remove_package
    - udf.register
    - udf.register_from_file
    - sproc.register
    - sproc.register_from_file
  - snowflake.snowpark.functions
    - current_database
    - current_session
    - date_trunc
    - object_construct
    - object_construct_keep_null
    - pow
    - sqrt
    - udf
    - sproc
- Added support for StringType, TimestampType and VariantType data conversion in the mocked function `to_time`.

#### Bug Fixes

- Fixed a bug that null filled columns for constant functions.
- Fixed a bug that implementation of to_object, to_array and to_binary to better handle null inputs.
- Fixed a bug that timestamp data comparison can not handle year beyond 2262.
- Fixed a bug that `Session.builder.getOrCreate` should return the created mock session.

## 1.14.0 (2024-03-20)

### New Features

- Added support for creating vectorized UDTFs with `process` method.
- Added support for dataframe functions:
  - to_timestamp_ltz
  - to_timestamp_ntz
  - to_timestamp_tz
  - locate
- Added support for ASOF JOIN type.
- Added support for the following local testing APIs:
  - snowflake.snowpark.functions:
    - to_double
    - to_timestamp
    - to_timestamp_ltz
    - to_timestamp_ntz
    - to_timestamp_tz
    - greatest
    - least
    - convert_timezone
    - dateadd
    - date_part
  - snowflake.snowpark.Session:
    - get_current_account
    - get_current_warehouse
    - get_current_role
    - use_schema
    - use_warehouse
    - use_database
    - use_role

### Bug Fixes

- Fixed a bug in `SnowflakePlanBuilder` that `save_as_table` does not filter column that name start with '$' and follow by number correctly.
- Fixed a bug that statement parameters may have no effect when resolving imports and packages.
- Fixed bugs in local testing:
  - LEFT ANTI and LEFT SEMI joins drop rows with null values.
  - DataFrameReader.csv incorrectly parses data when the optional parameter `field_optionally_enclosed_by` is specified.
  - Column.regexp only considers the first entry when `pattern` is a `Column`.
  - Table.update raises `KeyError` when updating null values in the rows.
  - VARIANT columns raise errors at `DataFrame.collect`.
  - `count_distinct` does not work correctly when counting.
  - Null values in integer columns raise `TypeError`.

### Improvements

- Added telemetry to local testing.
- Improved the error message of `DataFrameReader` to raise `FileNotFound` error when reading a path that does not exist or when there are no files under the path.

## 1.13.0 (2024-02-26)

### New Features

- Added support for an optional `date_part` argument in function `last_day`.
- `SessionBuilder.app_name` will set the query_tag after the session is created.
- Added support for the following local testing functions:
  - current_timestamp
  - current_date
  - current_time
  - strip_null_value
  - upper
  - lower
  - length
  - initcap

### Improvements

- Added cleanup logic at interpreter shutdown to close all active sessions.
- Closing sessions within stored procedures now is a no-op logging a warning instead of raising an error.

### Bug Fixes

- Fixed a bug in `DataFrame.to_local_iterator` where the iterator could yield wrong results if another query is executed before the iterator finishes due to wrong isolation level. For details, please see #945.
- Fixed a bug that truncated table names in error messages while running a plan with local testing enabled.
- Fixed a bug that `Session.range` returns empty result when the range is large.

## 1.12.1 (2024-02-08)

### Improvements

- Use `split_blocks=True` by default during `to_pandas` conversion, for optimal memory allocation. This parameter is passed to `pyarrow.Table.to_pandas`, which enables `PyArrow` to split the memory allocation into smaller, more manageable blocks instead of allocating a single contiguous block. This results in better memory management when dealing with larger datasets.

### Bug Fixes

- Fixed a bug in `DataFrame.to_pandas` that caused an error when evaluating on a Dataframe with an `IntergerType` column with null values.

## 1.12.0 (2024-01-30)

### New Features

- Exposed `statement_params` in `StoredProcedure.__call__`.
- Added two optional arguments to `Session.add_import`.
  - `chunk_size`: The number of bytes to hash per chunk of the uploaded files.
  - `whole_file_hash`: By default only the first chunk of the uploaded import is hashed to save time. When this is set to True each uploaded file is fully hashed instead.
- Added parameters `external_access_integrations` and `secrets` when creating a UDAF from Snowpark Python to allow integration with external access.
- Added a new method `Session.append_query_tag`. Allows an additional tag to be added to the current query tag by appending it as a comma separated value.
- Added a new method `Session.update_query_tag`. Allows updates to a JSON encoded dictionary query tag.
- `SessionBuilder.getOrCreate` will now attempt to replace the singleton it returns when token expiration has been detected.
- Added support for new functions in `snowflake.snowpark.functions`:
  - `array_except`
  - `create_map`
  - `sign`/`signum`
- Added the following functions to `DataFrame.analytics`:
  - Added the `moving_agg` function in `DataFrame.analytics` to enable moving aggregations like sums and averages with multiple window sizes.
  - Added the `cummulative_agg` function in `DataFrame.analytics` to enable commulative aggregations like sums and averages on multiple columns.
  - Added the `compute_lag` and `compute_lead` functions in `DataFrame.analytics` for enabling lead and lag calculations on multiple columns.
  - Added the `time_series_agg` function in `DataFrame.analytics` to enable time series aggregations like sums and averages with multiple time windows.

### Bug Fixes

- Fixed a bug in `DataFrame.na.fill` that caused Boolean values to erroneously override integer values.
- Fixed a bug in `Session.create_dataframe` where the Snowpark DataFrames created using pandas DataFrames were not inferring the type for timestamp columns correctly. The behavior is as follows:
  - Earlier timestamp columns without a timezone would be converted to nanosecond epochs and inferred as `LongType()`, but will now be correctly maintained as timestamp values and be inferred as `TimestampType(TimestampTimeZone.NTZ)`.
  - Earlier timestamp columns with a timezone would be inferred as `TimestampType(TimestampTimeZone.NTZ)` and loose timezone information but will now be correctly inferred as `TimestampType(TimestampTimeZone.LTZ)` and timezone information is retained correctly.
  - Set session parameter `PYTHON_SNOWPARK_USE_LOGICAL_TYPE_FOR_CREATE_DATAFRAME` to revert back to old behavior. It is recommended that you update your code to align with correct behavior because the parameter will be removed in the future.
- Fixed a bug that `DataFrame.to_pandas` gets decimal type when scale is not 0, and creates an object dtype in `pandas`. Instead, we cast the value to a float64 type.
- Fixed bugs that wrongly flattened the generated SQL when one of the following happens:
  - `DataFrame.filter()` is called after `DataFrame.sort().limit()`.
  - `DataFrame.sort()` or `filter()` is called on a DataFrame that already has a window function or sequence-dependent data generator column.
    For instance, `df.select("a", seq1().alias("b")).select("a", "b").sort("a")` won't flatten the sort clause anymore.
  - a window or sequence-dependent data generator column is used after `DataFrame.limit()`. For instance, `df.limit(10).select(row_number().over())` won't flatten the limit and select in the generated SQL.
- Fixed a bug where aliasing a DataFrame column raised an error when the DataFame was copied from another DataFrame with an aliased column. For instance,

  ```python
  df = df.select(col("a").alias("b"))
  df = copy(df)
  df.select(col("b").alias("c"))  # threw an error. Now it's fixed.
  ```

- Fixed a bug in `Session.create_dataframe` that the non-nullable field in a schema is not respected for boolean type. Note that this fix is only effective when the user has the privilege to create a temp table.
- Fixed a bug in SQL simplifier where non-select statements in `session.sql` dropped a SQL query when used with `limit()`.
- Fixed a bug that raised an exception when session parameter `ERROR_ON_NONDETERMINISTIC_UPDATE` is true.

### Behavior Changes (API Compatible)

- When parsing data types during a `to_pandas` operation, we rely on GS precision value to fix precision issues for large integer values. This may affect users where a column that was earlier returned as `int8` gets returned as `int64`. Users can fix this by explicitly specifying precision values for their return column.
- Aligned behavior for `Session.call` in case of table stored procedures where running `Session.call` would not trigger stored procedure unless a `collect()` operation was performed.
- `StoredProcedureRegistration` will now automatically add `snowflake-snowpark-python` as a package dependency. The added dependency will be on the client's local version of the library and an error is thrown if the server cannot support that version.

## 1.11.1 (2023-12-07)

### Bug Fixes

- Fixed a bug that numpy should not be imported at the top level of mock module.
- Added support for these new functions in `snowflake.snowpark.functions`:
  - `from_utc_timestamp`
  - `to_utc_timestamp`

## 1.11.0 (2023-12-05)

### New Features

- Add the `conn_error` attribute to `SnowflakeSQLException` that stores the whole underlying exception from `snowflake-connector-python`.
- Added support for `RelationalGroupedDataframe.pivot()` to access `pivot` in the following pattern `Dataframe.group_by(...).pivot(...)`.
- Added experimental feature: Local Testing Mode, which allows you to create and operate on Snowpark Python DataFrames locally without connecting to a Snowflake account. You can use the local testing framework to test your DataFrame operations locally, on your development machine or in a CI (continuous integration) pipeline, before deploying code changes to your account.

- Added support for `arrays_to_object` new functions in `snowflake.snowpark.functions`.
- Added support for the vector data type.

### Dependency Updates

- Bumped cloudpickle dependency to work with `cloudpickle==2.2.1`
- Updated ``snowflake-connector-python`` to `3.4.0`.

### Bug Fixes

- DataFrame column names quoting check now supports newline characters.
- Fix a bug where a DataFrame generated by `session.read.with_metadata` creates inconsistent table when doing `df.write.save_as_table`.

## 1.10.0 (2023-11-03)

### New Features

- Added support for managing case sensitivity in `DataFrame.to_local_iterator()`.
- Added support for specifying vectorized UDTF's input column names by using the optional parameter `input_names` in `UDTFRegistration.register/register_file` and `functions.pandas_udtf`. By default, `RelationalGroupedDataFrame.applyInPandas` will infer the column names from current dataframe schema.
- Add `sql_error_code` and `raw_message` attributes to `SnowflakeSQLException` when it is caused by a SQL exception.

### Bug Fixes

- Fixed a bug in `DataFrame.to_pandas()` where converting snowpark dataframes to pandas dataframes was losing precision on integers with more than 19 digits.
- Fixed a bug that `session.add_packages` can not handle requirement specifier that contains project name with underscore and version.
- Fixed a bug in `DataFrame.limit()` when `offset` is used and the parent `DataFrame` uses `limit`. Now the `offset` won't impact the parent DataFrame's `limit`.
- Fixed a bug in `DataFrame.write.save_as_table` where dataframes created from read api could not save data into snowflake because of invalid column name `$1`.

### Behavior change

- Changed the behavior of `date_format`:
  - The `format` argument changed from optional to required.
  - The returned result changed from a date object to a date-formatted string.
- When a window function, or a sequence-dependent data generator (`normal`, `zipf`, `uniform`, `seq1`, `seq2`, `seq4`, `seq8`) function is used, the sort and filter operation will no longer be flattened when generating the query.

## 1.9.0 (2023-10-13)

### New Features

- Added support for the Python 3.11 runtime environment.

### Dependency updates

- Added back the dependency of `typing-extensions`.

### Bug Fixes

- Fixed a bug where imports from permanent stage locations were ignored for temporary stored procedures, UDTFs, UDFs, and UDAFs.
- Revert back to using CTAS (create table as select) statement for `Dataframe.writer.save_as_table` which does not need insert permission for writing tables.

### New Features
- Support `PythonObjJSONEncoder` json-serializable objects for `ARRAY` and `OBJECT` literals.

## 1.8.0 (2023-09-14)

### New Features

- Added support for VOLATILE/IMMUTABLE keyword when registering UDFs.
- Added support for specifying clustering keys when saving dataframes using `DataFrame.save_as_table`.
- Accept `Iterable` objects input for `schema` when creating dataframes using `Session.create_dataframe`.
- Added the property `DataFrame.session` to return a `Session` object.
- Added the property `Session.session_id` to return an integer that represents session ID.
- Added the property `Session.connection` to return a `SnowflakeConnection` object .

- Added support for creating a Snowpark session from a configuration file or environment variables.

### Dependency updates

- Updated ``snowflake-connector-python`` to 3.2.0.

### Bug Fixes

- Fixed a bug where automatic package upload would raise `ValueError` even when compatible package version were added in `session.add_packages`.
- Fixed a bug where table stored procedures were not registered correctly when using `register_from_file`.
- Fixed a bug where dataframe joins failed with `invalid_identifier` error.
- Fixed a bug where `DataFrame.copy` disables SQL simplfier for the returned copy.
- Fixed a bug where `session.sql().select()` would fail if any parameters are specified to `session.sql()`

## 1.7.0 (2023-08-28)

### New Features

- Added parameters `external_access_integrations` and `secrets` when creating a UDF, UDTF or Stored Procedure from Snowpark Python to allow integration with external access.
- Added support for these new functions in `snowflake.snowpark.functions`:
  - `array_flatten`
  - `flatten`
- Added support for `apply_in_pandas` in `snowflake.snowpark.relational_grouped_dataframe`.
- Added support for replicating your local Python environment on Snowflake via `Session.replicate_local_environment`.

### Bug Fixes

- Fixed a bug where `session.create_dataframe` fails to properly set nullable columns where nullability was affected by order or data was given.
- Fixed a bug where `DataFrame.select` could not identify and alias columns in presence of table functions when output columns of table function overlapped with columns in dataframe.

### Behavior Changes

- When creating stored procedures, UDFs, UDTFs, UDAFs with parameter `is_permanent=False` will now create temporary objects even when `stage_name` is provided. The default value of `is_permanent` is `False` which is why if this value is not explicitly set to `True` for permanent objects, users will notice a change in behavior.
- `types.StructField` now enquotes column identifier by default.

## 1.6.1 (2023-08-02)

### New Features

- Added support for these new functions in `snowflake.snowpark.functions`:
  - `array_sort`
  - `sort_array`
  - `array_min`
  - `array_max`
  - `explode_outer`
- Added support for pure Python packages specified via `Session.add_requirements` or `Session.add_packages`. They are now usable in stored procedures and UDFs even if packages are not present on the Snowflake Anaconda channel.
  - Added Session parameter `custom_packages_upload_enabled` and `custom_packages_force_upload_enabled` to enable the support for pure Python packages feature mentioned above. Both parameters default to `False`.
- Added support for specifying package requirements by passing a Conda environment yaml file to `Session.add_requirements`.
- Added support for asynchronous execution of multi-query dataframes that contain binding variables.
- Added support for renaming multiple columns in `DataFrame.rename`.
- Added support for Geometry datatypes.
- Added support for `params` in `session.sql()` in stored procedures.
- Added support for user-defined aggregate functions (UDAFs). This feature is currently in private preview.
- Added support for vectorized UDTFs (user-defined table functions). This feature is currently in public preview.
- Added support for Snowflake Timestamp variants (i.e., `TIMESTAMP_NTZ`, `TIMESTAMP_LTZ`, `TIMESTAMP_TZ`)
  - Added `TimestampTimezone` as an argument in `TimestampType` constructor.
  - Added type hints `NTZ`, `LTZ`, `TZ` and `Timestamp` to annotate functions when registering UDFs.

### Improvements

- Removed redundant dependency `typing-extensions`.
- `DataFrame.cache_result` now creates temp table fully qualified names under current database and current schema.

### Bug Fixes

- Fixed a bug where type check happens on pandas before it is imported.
- Fixed a bug when creating a UDF from `numpy.ufunc`.
- Fixed a bug where `DataFrame.union` was not generating the correct `Selectable.schema_query` when SQL simplifier is enabled.

### Behavior Changes

- `DataFrameWriter.save_as_table` now respects the `nullable` field of the schema provided by the user or the inferred schema based on data from user input.

### Dependency updates

- Updated ``snowflake-connector-python`` to 3.0.4.

## 1.5.1 (2023-06-20)

### New Features

- Added support for the Python 3.10 runtime environment.

## 1.5.0 (2023-06-09)

### Behavior Changes

- Aggregation results, from functions such as `DataFrame.agg` and `DataFrame.describe`, no longer strip away non-printing characters from column names.

### New Features

- Added support for the Python 3.9 runtime environment.
- Added support for new functions in `snowflake.snowpark.functions`:
  - `array_generate_range`
  - `array_unique_agg`
  - `collect_set`
  - `sequence`
- Added support for registering and calling stored procedures with `TABLE` return type.
- Added support for parameter `length` in `StringType()` to specify the maximum number of characters that can be stored by the column.
- Added the alias `functions.element_at()` for `functions.get()`.
- Added the alias `Column.contains` for `functions.contains`.
- Added experimental feature `DataFrame.alias`.
- Added support for querying metadata columns from stage when creating `DataFrame` using `DataFrameReader`.
- Added support for `StructType.add` to append more fields to existing `StructType` objects.
- Added support for parameter `execute_as` in `StoredProcedureRegistration.register_from_file()` to specify stored procedure caller rights.

### Bug Fixes

- Fixed a bug where the `Dataframe.join_table_function` did not run all of the necessary queries to set up the join table function when SQL simplifier was enabled.
- Fixed type hint declaration for custom types - `ColumnOrName`, `ColumnOrLiteralStr`, `ColumnOrSqlExpr`, `LiteralType` and `ColumnOrLiteral` that were breaking `mypy` checks.
- Fixed a bug where `DataFrameWriter.save_as_table` and `DataFrame.copy_into_table` failed to parse fully qualified table names.

## 1.4.0 (2023-04-24)

### New Features

- Added support for `session.getOrCreate`.
- Added support for alias `Column.getField`.
- Added support for new functions in `snowflake.snowpark.functions`:
  - `date_add` and `date_sub` to make add and subtract operations easier.
  - `daydiff`
  - `explode`
  - `array_distinct`.
  - `regexp_extract`.
  - `struct`.
  - `format_number`.
  - `bround`.
  - `substring_index`
- Added parameter `skip_upload_on_content_match` when creating UDFs, UDTFs and stored procedures using `register_from_file` to skip uploading files to a stage if the same version of the files are already on the stage.
- Added support for `DataFrameWriter.save_as_table` method to take table names that contain dots.
- Flattened generated SQL when `DataFrame.filter()` or `DataFrame.order_by()` is followed by a projection statement (e.g. `DataFrame.select()`, `DataFrame.with_column()`).
- Added support for creating dynamic tables _(in private preview)_ using `Dataframe.create_or_replace_dynamic_table`.
- Added an optional argument `params` in `session.sql()` to support binding variables. Note that this is not supported in stored procedures yet.

### Bug Fixes

- Fixed a bug in `strtok_to_array` where an exception was thrown when a delimiter was passed in.
- Fixed a bug in `session.add_import` where the module had the same namespace as other dependencies.

## 1.3.0 (2023-03-28)

### New Features

- Added support for `delimiters` parameter in `functions.initcap()`.
- Added support for `functions.hash()` to accept a variable number of input expressions.
- Added API `Session.RuntimeConfig` for getting/setting/checking the mutability of any runtime configuration.
- Added support managing case sensitivity in `Row` results from `DataFrame.collect` using `case_sensitive` parameter.
- Added API `Session.conf` for getting, setting or checking the mutability of any runtime configuration.
- Added support for managing case sensitivity in `Row` results from `DataFrame.collect` using `case_sensitive` parameter.
- Added indexer support for `snowflake.snowpark.types.StructType`.
- Added a keyword argument `log_on_exception` to `Dataframe.collect` and `Dataframe.collect_no_wait` to optionally disable error logging for SQL exceptions.

### Bug Fixes

- Fixed a bug where a DataFrame set operation(`DataFrame.substract`, `DataFrame.union`, etc.) being called after another DataFrame set operation and `DataFrame.select` or `DataFrame.with_column` throws an exception.
- Fixed a bug where chained sort statements are overwritten by the SQL simplifier.

### Improvements

- Simplified JOIN queries to use constant subquery aliases (`SNOWPARK_LEFT`, `SNOWPARK_RIGHT`) by default. Users can disable this at runtime with `session.conf.set('use_constant_subquery_alias', False)` to use randomly generated alias names instead.
- Allowed specifying statement parameters in `session.call()`.
- Enabled the uploading of large pandas DataFrames in stored procedures by defaulting to a chunk size of 100,000 rows.

## 1.2.0 (2023-03-02)

### New Features

- Added support for displaying source code as comments in the generated scripts when registering stored procedures. This
  is enabled by default, turn off by specifying `source_code_display=False` at registration.
- Added a parameter `if_not_exists` when creating a UDF, UDTF or Stored Procedure from Snowpark Python to ignore creating the specified function or procedure if it already exists.
- Accept integers when calling `snowflake.snowpark.functions.get` to extract value from array.
- Added `functions.reverse` in functions to open access to Snowflake built-in function
  [reverse](https://docs.snowflake.com/en/sql-reference/functions/reverse).
- Added parameter `require_scoped_url` in snowflake.snowflake.files.SnowflakeFile.open() `(in Private Preview)` to replace `is_owner_file` is marked for deprecation.

### Bug Fixes

- Fixed a bug that overwrote `paramstyle` to `qmark` when creating a Snowpark session.
- Fixed a bug where `df.join(..., how="cross")` fails with `SnowparkJoinException: (1112): Unsupported using join type 'Cross'`.
- Fixed a bug where querying a `DataFrame` column created from chained function calls used a wrong column name.

## 1.1.0 (2023-01-26)

### New Features:

- Added `asc`, `asc_nulls_first`, `asc_nulls_last`, `desc`, `desc_nulls_first`, `desc_nulls_last`, `date_part` and `unix_timestamp` in functions.
- Added the property `DataFrame.dtypes` to return a list of column name and data type pairs.
- Added the following aliases:
  - `functions.expr()` for `functions.sql_expr()`.
  - `functions.date_format()` for `functions.to_date()`.
  - `functions.monotonically_increasing_id()` for `functions.seq8()`
  - `functions.from_unixtime()` for `functions.to_timestamp()`

### Bug Fixes:

- Fixed a bug in SQL simplifier that didn’t handle Column alias and join well in some cases. See https://github.com/snowflakedb/snowpark-python/issues/658 for details.
- Fixed a bug in SQL simplifier that generated wrong column names for function calls, NaN and INF.

### Improvements

- The session parameter `PYTHON_SNOWPARK_USE_SQL_SIMPLIFIER` is `True` after Snowflake 7.3 was released. In snowpark-python, `session.sql_simplifier_enabled` reads the value of `PYTHON_SNOWPARK_USE_SQL_SIMPLIFIER` by default, meaning that the SQL simplfier is enabled by default after the Snowflake 7.3 release. To turn this off, set `PYTHON_SNOWPARK_USE_SQL_SIMPLIFIER` in Snowflake to `False` or run `session.sql_simplifier_enabled = False` from Snowpark. It is recommended to use the SQL simplifier because it helps to generate more concise SQL.

## 1.0.0 (2022-11-01)

### New Features

- Added `Session.generator()` to create a new `DataFrame` using the Generator table function.
- Added a parameter `secure` to the functions that create a secure UDF or UDTF.

## 0.12.0 (2022-10-14)

### New Features

- Added new APIs for async job:
  - `Session.create_async_job()` to create an `AsyncJob` instance from a query id.
  - `AsyncJob.result()` now accepts argument `result_type` to return the results in different formats.
  - `AsyncJob.to_df()` returns a `DataFrame` built from the result of this asynchronous job.
  - `AsyncJob.query()` returns the SQL text of the executed query.
- `DataFrame.agg()` and `RelationalGroupedDataFrame.agg()` now accept variable-length arguments.
- Added parameters `lsuffix` and `rsuffix` to `DataFram.join()` and `DataFrame.cross_join()` to conveniently rename overlapping columns.
- Added `Table.drop_table()` so you can drop the temp table after `DataFrame.cache_result()`. `Table` is also a context manager so you can use the `with` statement to drop the cache temp table after use.
- Added `Session.use_secondary_roles()`.
- Added functions `first_value()` and `last_value()`. (contributed by @chasleslr)
- Added `on` as an alias for `using_columns` and `how` as an alias for `join_type` in `DataFrame.join()`.

### Bug Fixes

- Fixed a bug in `Session.create_dataframe()` that raised an error when `schema` names had special characters.
- Fixed a bug in which options set in `Session.read.option()` were not passed to `DataFrame.copy_into_table()` as default values.
- Fixed a bug in which `DataFrame.copy_into_table()` raises an error when a copy option has single quotes in the value.

## 0.11.0 (2022-09-28)

### Behavior Changes

- `Session.add_packages()` now raises `ValueError` when the version of a package cannot be found in Snowflake Anaconda channel. Previously, `Session.add_packages()` succeeded, and a `SnowparkSQLException` exception was raised later in the UDF/SP registration step.

### New Features:

- Added method `FileOperation.get_stream()` to support downloading stage files as stream.
- Added support in `functions.ntiles()` to accept int argument.
- Added the following aliases:
  - `functions.call_function()` for `functions.call_builtin()`.
  - `functions.function()` for `functions.builtin()`.
  - `DataFrame.order_by()` for `DataFrame.sort()`
  - `DataFrame.orderBy()` for `DataFrame.sort()`
- Improved `DataFrame.cache_result()` to return a more accurate `Table` class instead of a `DataFrame` class.
- Added support to allow `session` as the first argument when calling `StoredProcedure`.

### Improvements

- Improved nested query generation by flattening queries when applicable.
  - This improvement could be enabled by setting `Session.sql_simplifier_enabled = True`.
  - `DataFrame.select()`, `DataFrame.with_column()`, `DataFrame.drop()` and other select-related APIs have more flattened SQLs.
  - `DataFrame.union()`, `DataFrame.union_all()`, `DataFrame.except_()`, `DataFrame.intersect()`, `DataFrame.union_by_name()` have flattened SQLs generated when multiple set operators are chained.
- Improved type annotations for async job APIs.

### Bug Fixes

- Fixed a bug in which `Table.update()`, `Table.delete()`, `Table.merge()` try to reference a temp table that does not exist.

## 0.10.0 (2022-09-16)

### New Features:

- Added experimental APIs for evaluating Snowpark dataframes with asynchronous queries:
  - Added keyword argument `block` to the following action APIs on Snowpark dataframes (which execute queries) to allow asynchronous evaluations:
    - `DataFrame.collect()`, `DataFrame.to_local_iterator()`, `DataFrame.to_pandas()`, `DataFrame.to_pandas_batches()`, `DataFrame.count()`, `DataFrame.first()`.
    - `DataFrameWriter.save_as_table()`, `DataFrameWriter.copy_into_location()`.
    - `Table.delete()`, `Table.update()`, `Table.merge()`.
  - Added method `DataFrame.collect_nowait()` to allow asynchronous evaluations.
  - Added class `AsyncJob` to retrieve results from asynchronously executed queries and check their status.
- Added support for `table_type` in `Session.write_pandas()`. You can now choose from these `table_type` options: `"temporary"`, `"temp"`, and `"transient"`.
- Added support for using Python structured data (`list`, `tuple` and `dict`) as literal values in Snowpark.
- Added keyword argument `execute_as` to `functions.sproc()` and `session.sproc.register()` to allow registering a stored procedure as a caller or owner.
- Added support for specifying a pre-configured file format when reading files from a stage in Snowflake.

### Improvements:

- Added support for displaying details of a Snowpark session.

### Bug Fixes:

- Fixed a bug in which `DataFrame.copy_into_table()` and `DataFrameWriter.save_as_table()` mistakenly created a new table if the table name is fully qualified, and the table already exists.

### Deprecations:

- Deprecated keyword argument `create_temp_table` in `Session.write_pandas()`.
- Deprecated invoking UDFs using arguments wrapped in a Python list or tuple. You can use variable-length arguments without a list or tuple.

### Dependency updates

- Updated ``snowflake-connector-python`` to 2.7.12.

## 0.9.0 (2022-08-30)

### New Features:

- Added support for displaying source code as comments in the generated scripts when registering UDFs.
  This feature is turned on by default. To turn it off, pass the new keyword argument `source_code_display` as `False` when calling `register()` or `@udf()`.
- Added support for calling table functions from `DataFrame.select()`, `DataFrame.with_column()` and `DataFrame.with_columns()` which now take parameters of type `table_function.TableFunctionCall` for columns.
- Added keyword argument `overwrite` to `session.write_pandas()` to allow overwriting contents of a Snowflake table with that of a pandas DataFrame.
- Added keyword argument `column_order` to `df.write.save_as_table()` to specify the matching rules when inserting data into table in append mode.
- Added method `FileOperation.put_stream()` to upload local files to a stage via file stream.
- Added methods `TableFunctionCall.alias()` and `TableFunctionCall.as_()` to allow aliasing the names of columns that come from the output of table function joins.
- Added function `get_active_session()` in module `snowflake.snowpark.context` to get the current active Snowpark session.

### Bug Fixes:

- Fixed a bug in which batch insert should not raise an error when `statement_params` is not passed to the function.
- Fixed a bug in which column names should be quoted when `session.create_dataframe()` is called with dicts and a given schema.
- Fixed a bug in which creation of table should be skipped if the table already exists and is in append mode when calling `df.write.save_as_table()`.
- Fixed a bug in which third-party packages with underscores cannot be added when registering UDFs.

### Improvements:

- Improved function `function.uniform()` to infer the types of inputs `max_` and `min_` and cast the limits to `IntegerType` or `FloatType` correspondingly.

## 0.8.0 (2022-07-22)

### New Features:

- Added keyword only argument `statement_params` to the following methods to allow for specifying statement level parameters:
  - `collect`, `to_local_iterator`, `to_pandas`, `to_pandas_batches`,
    `count`, `copy_into_table`, `show`, `create_or_replace_view`, `create_or_replace_temp_view`, `first`, `cache_result`
    and `random_split` on class `snowflake.snowpark.Dateframe`.
  - `update`, `delete` and `merge` on class `snowflake.snowpark.Table`.
  - `save_as_table` and `copy_into_location` on class `snowflake.snowpark.DataFrameWriter`.
  - `approx_quantile`, `statement_params`, `cov` and `crosstab` on class `snowflake.snowpark.DataFrameStatFunctions`.
  - `register` and `register_from_file` on class `snowflake.snowpark.udf.UDFRegistration`.
  - `register` and `register_from_file` on class `snowflake.snowpark.udtf.UDTFRegistration`.
  - `register` and `register_from_file` on class `snowflake.snowpark.stored_procedure.StoredProcedureRegistration`.
  - `udf`, `udtf` and `sproc` in `snowflake.snowpark.functions`.
- Added support for `Column` as an input argument to `session.call()`.
- Added support for `table_type` in `df.write.save_as_table()`. You can now choose from these `table_type` options: `"temporary"`, `"temp"`, and `"transient"`.

### Improvements:

- Added validation of object name in `session.use_*` methods.
- Updated the query tag in SQL to escape it when it has special characters.
- Added a check to see if Anaconda terms are acknowledged when adding missing packages.

### Bug Fixes:

- Fixed the limited length of the string column in `session.create_dataframe()`.
- Fixed a bug in which `session.create_dataframe()` mistakenly converted 0 and `False` to `None` when the input data was only a list.
- Fixed a bug in which calling `session.create_dataframe()` using a large local dataset sometimes created a temp table twice.
- Aligned the definition of `function.trim()` with the SQL function definition.
- Fixed an issue where snowpark-python would hang when using the Python system-defined (built-in function) `sum` vs. the Snowpark `function.sum()`.

### Deprecations:

- Deprecated keyword argument `create_temp_table` in `df.write.save_as_table()`.

## 0.7.0 (2022-05-25)

### New Features:

- Added support for user-defined table functions (UDTFs).
  - Use function `snowflake.snowpark.functions.udtf()` to register a UDTF, or use it as a decorator to register the UDTF.
    - You can also use `Session.udtf.register()` to register a UDTF.
  - Use `Session.udtf.register_from_file()` to register a UDTF from a Python file.
- Updated APIs to query a table function, including both Snowflake built-in table functions and UDTFs.
  - Use function `snowflake.snowpark.functions.table_function()` to create a callable representing a table function and use it to call the table function in a query.
  - Alternatively, use function `snowflake.snowpark.functions.call_table_function()` to call a table function.
  - Added support for `over` clause that specifies `partition by` and `order by` when lateral joining a table function.
  - Updated `Session.table_function()` and `DataFrame.join_table_function()` to accept `TableFunctionCall` instances.

### Breaking Changes:

- When creating a function with `functions.udf()` and `functions.sproc()`, you can now specify an empty list for the `imports` or `packages` argument to indicate that no import or package is used for this UDF or stored procedure. Previously, specifying an empty list meant that the function would use session-level imports or packages.
- Improved the `__repr__` implementation of data types in `types.py`. The unused `type_name` property has been removed.
- Added a Snowpark-specific exception class for SQL errors. This replaces the previous `ProgrammingError` from the Python connector.

### Improvements:

- Added a lock to a UDF or UDTF when it is called for the first time per thread.
- Improved the error message for pickling errors that occurred during UDF creation.
- Included the query ID when logging the failed query.

### Bug Fixes:

- Fixed a bug in which non-integral data (such as timestamps) was occasionally converted to integer when calling `DataFrame.to_pandas()`.
- Fixed a bug in which `DataFrameReader.parquet()` failed to read a parquet file when its column contained spaces.
- Fixed a bug in which `DataFrame.copy_into_table()` failed when the dataframe is created by reading a file with inferred schemas.

### Deprecations

`Session.flatten()` and `DataFrame.flatten()`.

### Dependency Updates:

- Restricted the version of `cloudpickle` <= `2.0.0`.

## 0.6.0 (2022-04-27)

### New Features:

- Added support for vectorized UDFs with the input as a pandas DataFrame or pandas Series and the output as a pandas Series. This improves the performance of UDFs in Snowpark.
- Added support for inferring the schema of a DataFrame by default when it is created by reading a Parquet, Avro, or ORC file in the stage.
- Added functions `current_session()`, `current_statement()`, `current_user()`, `current_version()`, `current_warehouse()`, `date_from_parts()`, `date_trunc()`, `dayname()`, `dayofmonth()`, `dayofweek()`, `dayofyear()`, `grouping()`, `grouping_id()`, `hour()`, `last_day()`, `minute()`, `next_day()`, `previous_day()`, `second()`, `month()`, `monthname()`, `quarter()`, `year()`, `current_database()`, `current_role()`, `current_schema()`, `current_schemas()`, `current_region()`, `current_avaliable_roles()`, `add_months()`, `any_value()`, `bitnot()`, `bitshiftleft()`, `bitshiftright()`, `convert_timezone()`, `uniform()`, `strtok_to_array()`, `sysdate()`, `time_from_parts()`,  `timestamp_from_parts()`, `timestamp_ltz_from_parts()`, `timestamp_ntz_from_parts()`, `timestamp_tz_from_parts()`, `weekofyear()`, `percentile_cont()` to `snowflake.snowflake.functions`.

### Breaking Changes:

- Expired deprecations:
  - Removed the following APIs that were deprecated in 0.4.0: `DataFrame.groupByGroupingSets()`, `DataFrame.naturalJoin()`, `DataFrame.joinTableFunction`, `DataFrame.withColumns()`, `Session.getImports()`, `Session.addImport()`, `Session.removeImport()`, `Session.clearImports()`, `Session.getSessionStage()`, `Session.getDefaultDatabase()`, `Session.getDefaultSchema()`, `Session.getCurrentDatabase()`, `Session.getCurrentSchema()`, `Session.getFullyQualifiedCurrentSchema()`.

### Improvements:

- Added support for creating an empty `DataFrame` with a specific schema using the `Session.create_dataframe()` method.
- Changed the logging level from `INFO` to `DEBUG` for several logs (e.g., the executed query) when evaluating a dataframe.
- Improved the error message when failing to create a UDF due to pickle errors.

### Bug Fixes:

- Removed pandas hard dependencies in the `Session.create_dataframe()` method.

### Dependency Updates:

- Added `typing-extension` as a new dependency with the version >= `4.1.0`.

## 0.5.0 (2022-03-22)

### New Features

- Added stored procedures API.
  - Added `Session.sproc` property and `sproc()` to `snowflake.snowpark.functions`, so you can register stored procedures.
  - Added `Session.call` to call stored procedures by name.
- Added `UDFRegistration.register_from_file()` to allow registering UDFs from Python source files or zip files directly.
- Added `UDFRegistration.describe()` to describe a UDF.
- Added `DataFrame.random_split()` to provide a way to randomly split a dataframe.
- Added functions `md5()`, `sha1()`, `sha2()`, `ascii()`, `initcap()`, `length()`, `lower()`, `lpad()`, `ltrim()`, `rpad()`, `rtrim()`, `repeat()`, `soundex()`, `regexp_count()`, `replace()`, `charindex()`, `collate()`, `collation()`, `insert()`, `left()`, `right()`, `endswith()` to `snowflake.snowpark.functions`.
- Allowed `call_udf()` to accept literal values.
- Provided a `distinct` keyword in `array_agg()`.

### Bug Fixes:

- Fixed an issue that caused `DataFrame.to_pandas()` to have a string column if `Column.cast(IntegerType())` was used.
- Fixed a bug in `DataFrame.describe()` when there is more than one string column.

## 0.4.0 (2022-02-15)

### New Features

- You can now specify which Anaconda packages to use when defining UDFs.
  - Added `add_packages()`, `get_packages()`, `clear_packages()`, and `remove_package()`, to class `Session`.
  - Added `add_requirements()` to `Session` so you can use a requirements file to specify which packages this session will use.
  - Added parameter `packages` to function `snowflake.snowpark.functions.udf()` and method `UserDefinedFunction.register()` to indicate UDF-level Anaconda package dependencies when creating a UDF.
  - Added parameter `imports` to `snowflake.snowpark.functions.udf()` and `UserDefinedFunction.register()` to specify UDF-level code imports.
- Added a parameter `session` to function `udf()` and `UserDefinedFunction.register()` so you can specify which session to use to create a UDF if you have multiple sessions.
- Added types `Geography` and `Variant` to `snowflake.snowpark.types` to be used as type hints for Geography and Variant data when defining a UDF.
- Added support for Geography geoJSON data.
- Added `Table`, a subclass of `DataFrame` for table operations:
  - Methods `update` and `delete` update and delete rows of a table in Snowflake.
  - Method `merge` merges data from a `DataFrame` to a `Table`.
  - Override method `DataFrame.sample()` with an additional parameter `seed`, which works on tables but not on view and sub-queries.
- Added `DataFrame.to_local_iterator()` and `DataFrame.to_pandas_batches()` to allow getting results from an iterator when the result set returned from the Snowflake database is too large.
- Added `DataFrame.cache_result()` for caching the operations performed on a `DataFrame` in a temporary table.
  Subsequent operations on the original `DataFrame` have no effect on the cached result `DataFrame`.
- Added property `DataFrame.queries` to get SQL queries that will be executed to evaluate the `DataFrame`.
- Added `Session.query_history()` as a context manager to track SQL queries executed on a session, including all SQL queries to evaluate `DataFrame`s created from a session. Both query ID and query text are recorded.
- You can now create a `Session` instance from an existing established `snowflake.connector.SnowflakeConnection`. Use parameter `connection` in `Session.builder.configs()`.
- Added `use_database()`, `use_schema()`, `use_warehouse()`, and `use_role()` to class `Session` to switch database/schema/warehouse/role after a session is created.
- Added `DataFrameWriter.copy_into_table()` to unload a `DataFrame` to stage files.
- Added `DataFrame.unpivot()`.
- Added `Column.within_group()` for sorting the rows by columns with some aggregation functions.
- Added functions `listagg()`, `mode()`, `div0()`, `acos()`, `asin()`, `atan()`, `atan2()`, `cos()`, `cosh()`, `sin()`, `sinh()`, `tan()`, `tanh()`, `degrees()`, `radians()`, `round()`, `trunc()`, and `factorial()` to `snowflake.snowflake.functions`.
- Added an optional argument `ignore_nulls` in function `lead()` and `lag()`.
- The `condition` parameter of function `when()` and `iff()` now accepts SQL expressions.

### Improvements

- All function and method names have been renamed to use the snake case naming style, which is more Pythonic. For convenience, some camel case names are kept as aliases to the snake case APIs. It is recommended to use the snake case APIs.
  - Deprecated these methods on class `Session` and replaced them with their snake case equivalents: `getImports()`, `addImports()`, `removeImport()`, `clearImports()`, `getSessionStage()`, `getDefaultSchema()`, `getDefaultSchema()`, `getCurrentDatabase()`, `getFullyQualifiedCurrentSchema()`.
  - Deprecated these methods on class `DataFrame` and replaced them with their snake case equivalents: `groupingByGroupingSets()`, `naturalJoin()`, `withColumns()`, `joinTableFunction()`.
- Property `DataFrame.columns` is now consistent with `DataFrame.schema.names` and the Snowflake database `Identifier Requirements`.
- `Column.__bool__()` now raises a `TypeError`. This will ban the use of logical operators `and`, `or`, `not` on `Column` object, for instance `col("a") > 1 and col("b") > 2` will raise the `TypeError`. Use `(col("a") > 1) & (col("b") > 2)` instead.
- Changed `PutResult` and `GetResult` to subclass `NamedTuple`.
- Fixed a bug which raised an error when the local path or stage location has a space or other special characters.
- Changed `DataFrame.describe()` so that non-numeric and non-string columns are ignored instead of raising an exception.

### Dependency updates

- Updated ``snowflake-connector-python`` to 2.7.4.

## 0.3.0 (2022-01-09)

### New Features

- Added `Column.isin()`, with an alias `Column.in_()`.
- Added `Column.try_cast()`, which is a special version of `cast()`. It tries to cast a string expression to other types and returns `null` if the cast is not possible.
- Added `Column.startswith()` and `Column.substr()` to process string columns.
- `Column.cast()` now also accepts a `str` value to indicate the cast type in addition to a `DataType` instance.
- Added `DataFrame.describe()` to summarize stats of a `DataFrame`.
- Added `DataFrame.explain()` to print the query plan of a `DataFrame`.
- `DataFrame.filter()` and `DataFrame.select_expr()` now accepts a sql expression.
- Added a new `bool` parameter `create_temp_table` to methods `DataFrame.saveAsTable()` and `Session.write_pandas()` to optionally create a temp table.
- Added `DataFrame.minus()` and `DataFrame.subtract()` as aliases to `DataFrame.except_()`.
- Added `regexp_replace()`, `concat()`, `concat_ws()`, `to_char()`, `current_timestamp()`, `current_date()`, `current_time()`, `months_between()`, `cast()`, `try_cast()`, `greatest()`, `least()`, and `hash()` to module `snowflake.snowpark.functions`.

### Bug Fixes

- Fixed an issue where `Session.createDataFrame(pandas_df)` and `Session.write_pandas(pandas_df)` raise an exception when the `pandas DataFrame` has spaces in the column name.
- `DataFrame.copy_into_table()` sometimes prints an `error` level log entry while it actually works. It's fixed now.
- Fixed an API docs issue where some `DataFrame` APIs are missing from the docs.

### Dependency updates

- Update ``snowflake-connector-python`` to 2.7.2, which upgrades ``pyarrow`` dependency to 6.0.x. Refer to the [python connector 2.7.2 release notes](https://pypi.org/project/snowflake-connector-python/2.7.2/) for more details.

## 0.2.0 (2021-12-02)

### New Features

- Updated the `Session.createDataFrame()` method for creating a `DataFrame` from a pandas DataFrame.
- Added the `Session.write_pandas()` method for writing a `pandas DataFrame` to a table in Snowflake and getting a `Snowpark DataFrame` object back.
- Added new classes and methods for calling window functions.
- Added the new functions `cume_dist()`, to find the cumulative distribution of a value with regard to other values within a window partition,
  and `row_number()`, which returns a unique row number for each row within a window partition.
- Added functions for computing statistics for DataFrames in the `DataFrameStatFunctions` class.
- Added functions for handling missing values in a DataFrame in the `DataFrameNaFunctions` class.
- Added new methods `rollup()`, `cube()`, and `pivot()` to the `DataFrame` class.
- Added the `GroupingSets` class, which you can use with the DataFrame groupByGroupingSets method to perform a SQL GROUP BY GROUPING SETS.
- Added the new `FileOperation(session)`
  class that you can use to upload and download files to and from a stage.
- Added the `DataFrame.copy_into_table()`
  method for loading data from files in a stage into a table.
- In CASE expressions, the functions `when()` and `otherwise()`
  now accept Python types in addition to `Column` objects.
- When you register a UDF you can now optionally set the `replace` parameter to `True` to overwrite an existing UDF with the same name.

### Improvements

- UDFs are now compressed before they are uploaded to the server. This makes them about 10 times smaller, which can help
  when you are using large ML model files.
- When the size of a UDF is less than 8196 bytes, it will be uploaded as in-line code instead of uploaded to a stage.

### Bug Fixes

- Fixed an issue where the statement `df.select(when(col("a") == 1, 4).otherwise(col("a"))), [Row(4), Row(2), Row(3)]` raised an exception.
- Fixed an issue where `df.toPandas()` raised an exception when a DataFrame was created from large local data.

## 0.1.0 (2021-10-26)

Start of Private Preview<|MERGE_RESOLUTION|>--- conflicted
+++ resolved
@@ -64,13 +64,10 @@
 - Added support for `DataFrame.align` and `Series.align` for `axis=1` and `axis=None`.
 - Added support fot `pd.json_normalize`.
 - Added support for `GroupBy.pct_change` with `axis=0`, `freq=None`, and `limit=None`.
-<<<<<<< HEAD
+- Added support for `DataFrameGroupBy.__iter__` and `SeriesGroupBy.__iter__`.
 - Added partial support for the dataframe interchange protocol method
   `DataFrame.__dataframe__()`. Snowpark pandas does not yet support columns of
   `Timdelta` type or columns containing list objects.
-=======
-- Added support for `DataFrameGroupBy.__iter__` and `SeriesGroupBy.__iter__`.
->>>>>>> ce1d22b9
 
 #### Dependency Updates
 

# Release History

## 1.43.0 (YYYY-MM-DD)

### Snowpark Python API Updates

#### New Features

- Added support for `Session.client_telemetry`.
- Added support for `Session.udf_profiler`.

#### Improvements

- Enhanced `DataFrame.sort()` to support `ORDER BY ALL` when no columns are specified.
- Catalog API now uses SQL commands instead of SnowAPI calls. This new implementation is more reliable now.

#### Dependency Updates

- Catalog API no longer uses types declared in `snowflake.core` and therefore this dependency was removed.

### Snowpark pandas API Updates

#### New Features

- Added support for `Dataframe.groupby.rolling()`.
- Added support for mapping `np.percentile` with DataFrame and Series inputs to `Series.quantile`.
- Added support for setting the `random_state` parameter to an integer when calling `DataFrame.sample` or `Series.sample`.

#### Improvements

- Enhanced autoswitching functionality from Snowflake to native pandas for methods with unsupported argument combinations:
  - `shift()` with `suffix` or non-integer `periods` parameters
  - `sort_index()` with `axis=1` or `key` parameters
  - `sort_values()` with `axis=1`
  - `melt()` with `col_level` parameter
  - `apply()` with `result_type` parameter for DataFrame
  - `pivot_table()` with `sort=True`, non-string `index` list, non-string `columns` list, non-string `values` list, or `aggfunc` dict with non-string values
  - `fillna()` with `downcast` parameter or using `limit` together with `value`
  - `dropna()` with `axis=1`
<<<<<<< HEAD
- Slightly improved the performance of `agg`, `nunique`, `describe`, and related methods on 1-column DataFrame and Series objects.
=======
  - `groupby()` with `axis=1`, `by!=None and level!=None`, or by containing any non-pandas hashable labels.
  - `groupby_fillna()` with `downcast` parameter
  - `groupby_first()` with `min_count>1`
  - `groupby_last()` with `min_count>1`
  - `shift()` with `freq` parameter
>>>>>>> 85997e19

#### Bug Fixes

- Fixed a bug in `DataFrameGroupBy.agg` where func is a list of tuples used to set the names of the output columns.
- Fixed a bug where converting a modin datetime index with a timezone to a numpy array with `np.asarray` would cause a `TypeError`.
- Fixed a bug where `Series.isin` with a Series argument matched index labels instead of the row position.

#### Improvements

- Add support for the following in faster pandas:
  - `groupby.apply`
  - `groupby.nunique`
  - `groupby.size`
  - `concat`
  - `copy`
  - `str.isdigit`
  - `str.islower`
  - `str.isupper`
  - `str.istitle`
  - `str.lower`
  - `str.upper`
  - `str.title`
  - `str.match`
  - `str.capitalize`
  - `str.__getitem__`
  - `str.center`
  - `str.count`
  - `str.get`
  - `str.pad`
  - `str.len`
  - `str.ljust`
  - `str.rjust`  
  - `str.split`  
  - `str.replace`  
  - `str.strip`  
  - `str.lstrip`  
  - `str.rstrip`  
  - `str.translate`  
  - `dt.tz_localize`
  - `dt.tz_convert`
  - `dt.ceil`
  - `dt.round`
  - `dt.floor`
  - `dt.normalize`
  - `dt.month_name`
  - `dt.day_name`
  - `dt.strftime`  
  - `rolling.min`
  - `rolling.max`
  - `rolling.count`
  - `rolling.sum`
  - `rolling.mean`
  - `rolling.std`
  - `rolling.var`
  - `rolling.sem`
  - `rolling.corr`
  - `expanding.min`
  - `expanding.max`
  - `expanding.count`
  - `expanding.sum`
  - `expanding.mean`
  - `expanding.std`
  - `expanding.var`
  - `expanding.sem`
- Make faster pandas disabled by default (opt-in instead of opt-out).

## 1.42.0 (2025-10-28)

### Snowpark Python API Updates

#### New Features

- Snowpark python DB-api is now generally available. Access this feature with `DataFrameReader.dbapi()` to read data from a database table or query into a DataFrame using a DBAPI connection.

## 1.41.0 (2025-10-23)

### Snowpark Python API Updates

#### New Features

- Added a new function `service` in `snowflake.snowpark.functions` that allows users to create a callable representing a Snowpark Container Services (SPCS) service.
- Added `connection_parameters` parameter to `DataFrameReader.dbapi()` (PuPr) method to allow passing keyword arguments to the `create_connection` callable.
- Added support for `Session.begin_transaction`, `Session.commit` and `Session.rollback`.
- Added support for the following functions in `functions.py`:
  - Geospatial functions:
    - `st_interpolate`
    - `st_intersection`
    - `st_intersection_agg`
    - `st_intersects`
    - `st_isvalid`
    - `st_length`
    - `st_makegeompoint`
    - `st_makeline`
    - `st_makepolygon`
    - `st_makepolygonoriented`
    - `st_disjoint`
    - `st_distance`
    - `st_dwithin`
    - `st_endpoint`
    - `st_envelope`
    - `st_geohash`
    - `st_geomfromgeohash`
    - `st_geompointfromgeohash`
    - `st_hausdorffdistance`
    - `st_makepoint`
    - `st_npoints`
    - `st_perimeter`
    - `st_pointn`
    - `st_setsrid`
    - `st_simplify`
    - `st_srid`
    - `st_startpoint`
    - `st_symdifference`
    - `st_transform`
    - `st_union`
    - `st_union_agg`
    - `st_within`
    - `st_x`
    - `st_xmax`
    - `st_xmin`
    - `st_y`
    - `st_ymax`
    - `st_ymin`
    - `st_geogfromgeohash`
    - `st_geogpointfromgeohash`
    - `st_geographyfromwkb`
    - `st_geographyfromwkt`
    - `st_geometryfromwkb`
    - `st_geometryfromwkt`
    - `try_to_geography`
    - `try_to_geometry`

#### Improvements

- Added a parameter to enable and disable automatic column name aliasing for `interval_day_time_from_parts` and `interval_year_month_from_parts` functions.

#### Bug Fixes

- Fixed a bug that `DataFrameReader.xml` fails to parse XML files with undeclared namespaces when `ignoreNamespace` is `True`.
- Added a fix for floating point precision discrepancies in `interval_day_time_from_parts`.
- Fixed a bug where writing Snowpark pandas dataframes on the pandas backend with a column multiindex to Snowflake with `to_snowflake` would raise `KeyError`.
- Fixed a bug that `DataFrameReader.dbapi` (PuPr) is not compatible with oracledb 3.4.0.
- Fixed a bug where `modin` would unintentionally be imported during session initialization in some scenarios.
- Fixed a bug where `session.udf|udtf|udaf|sproc.register` failed when an extra session argument was passed. These methods do not expect a session argument; please remove it if provided.

#### Improvements

- The default maximum length for inferred StringType columns during schema inference in `DataFrameReader.dbapi` is now increased from 16MB to 128MB in parquet file based ingestion.

#### Dependency Updates

- Updated dependency of `snowflake-connector-python>=3.17,<5.0.0`.

### Snowpark pandas API Updates

#### New Features

- Added support for the `dtypes` parameter of `pd.get_dummies`
- Added support for `nunique` in `df.pivot_table`, `df.agg` and other places where aggregate functions can be used.
- Added support for `DataFrame.interpolate` and `Series.interpolate` with the "linear", "ffill"/"pad", and "backfill"/bfill" methods. These use the SQL `INTERPOLATE_LINEAR`, `INTERPOLATE_FFILL`, and `INTERPOLATE_BFILL` functions (PuPr).

#### Improvements

- Improved performance of `Series.to_snowflake` and `pd.to_snowflake(series)` for large data by uploading data via a parquet file. You can control the dataset size at which Snowpark pandas switches to parquet with the variable `modin.config.PandasToSnowflakeParquetThresholdBytes`.
- Enhanced autoswitching functionality from Snowflake to native Pandas for methods with unsupported argument combinations:
  - `get_dummies()` with `dummy_na=True`, `drop_first=True`, or custom `dtype` parameters
  - `cumsum()`, `cummin()`, `cummax()` with `axis=1` (column-wise operations)
  - `skew()` with `axis=1` or `numeric_only=False` parameters
  - `round()` with `decimals` parameter as a Series
  - `corr()` with `method!=pearson` parameter
- Set `cte_optimization_enabled` to True for all Snowpark pandas sessions.
- Add support for the following in faster pandas:
  - `isin`
  - `isna`
  - `isnull`
  - `notna`
  - `notnull`
  - `str.contains`
  - `str.startswith`
  - `str.endswith`
  - `str.slice`
  - `dt.date`
  - `dt.time`
  - `dt.hour`
  - `dt.minute`
  - `dt.second`
  - `dt.microsecond`
  - `dt.nanosecond`
  - `dt.year`
  - `dt.month`
  - `dt.day`
  - `dt.quarter`
  - `dt.is_month_start`
  - `dt.is_month_end`
  - `dt.is_quarter_start`
  - `dt.is_quarter_end`
  - `dt.is_year_start`
  - `dt.is_year_end`
  - `dt.is_leap_year`
  - `dt.days_in_month`
  - `dt.daysinmonth`
  - `sort_values`
  - `loc` (setting columns)
  - `to_datetime`
  - `rename`
  - `drop`
  - `invert`
  - `duplicated`
  - `iloc`
  - `head`
  - `columns` (e.g., df.columns = ["A", "B"])
  - `agg`
  - `min`
  - `max`
  - `count`
  - `sum`
  - `mean`
  - `median`
  - `std`
  - `var`
  - `groupby.agg`
  - `groupby.min`
  - `groupby.max`
  - `groupby.count`
  - `groupby.sum`
  - `groupby.mean`
  - `groupby.median`
  - `groupby.std`
  - `groupby.var`
  - `drop_duplicates`
- Reuse row count from the relaxed query compiler in `get_axis_len`.

#### Bug Fixes

- Fixed a bug where the row count was not getting cached in the ordered dataframe each time count_rows() is called.

## 1.40.0 (2025-10-02)

### Snowpark Python API Updates

#### New Features

- Added a new module `snowflake.snowpark.secrets` that provides Python wrappers for accessing Snowflake Secrets within Python UDFs and stored procedures that execute inside Snowflake.
  - `get_generic_secret_string`
  - `get_oauth_access_token`
  - `get_secret_type`
  - `get_username_password`
  - `get_cloud_provider_token`

- Added support for the following scalar functions in `functions.py`:
    - Conditional expression functions:
      - `booland`
      - `boolnot`
      - `boolor`
      - `boolxor`
      - `boolor_agg`
      - `decode`
      - `greatest_ignore_nulls`
      - `least_ignore_nulls`
      - `nullif`
      - `nvl2`
      - `regr_valx`

    - Semi-structured and structured date functions:
      - `array_remove_at`
      - `as_boolean`
      - `map_delete`
      - `map_insert`
      - `map_pick`
      - `map_size`

    - String & binary functions:
      - `chr`
      - `hex_decode_binary`

    - Numeric functions:
      - `div0null`

    - Differential privacy functions:
      - `dp_interval_high`
      - `dp_interval_low`

    - Context functions:
      - `last_query_id`
      - `last_transaction`

    - Geospatial functions:
      - `h3_cell_to_boundary`
      - `h3_cell_to_children`
      - `h3_cell_to_children_string`
      - `h3_cell_to_parent`
      - `h3_cell_to_point`
      - `h3_compact_cells`
      - `h3_compact_cells_strings`
      - `h3_coverage`
      - `h3_coverage_strings`
      - `h3_get_resolution`
      - `h3_grid_disk`
      - `h3_grid_distance`
      - `h3_int_to_string`
      - `h3_polygon_to_cells`
      - `h3_polygon_to_cells_strings`
      - `h3_string_to_int`
      - `h3_try_grid_path`
      - `h3_try_polygon_to_cells`
      - `h3_try_polygon_to_cells_strings`
      - `h3_uncompact_cells`
      - `h3_uncompact_cells_strings`
      - `haversine`
      - `h3_grid_path`
      - `h3_is_pentagon`
      - `h3_is_valid_cell`
      - `h3_latlng_to_cell`
      - `h3_latlng_to_cell_string`
      - `h3_point_to_cell`
      - `h3_point_to_cell_string`
      - `h3_try_coverage`
      - `h3_try_coverage_strings`
      - `h3_try_grid_distance`
      - `st_area`
      - `st_asewkb`
      - `st_asewkt`
      - `st_asgeojson`
      - `st_aswkb`
      - `st_aswkt`
      - `st_azimuth`
      - `st_buffer`
      - `st_centroid`
      - `st_collect`
      - `st_contains`
      - `st_coveredby`
      - `st_covers`
      - `st_difference`
      - `st_dimension`

#### Bug Fixes

- Fixed a bug that `DataFrame.limit()` fail if there is parameter binding in the executed SQL when used in non-stored-procedure/udxf environment.
- Added an experimental fix for a bug in schema query generation that could cause invalid sql to be generated when using nested structured types.
- Fixed multiple bugs in `DataFrameReader.dbapi` (PuPr):
  - Fixed UDTF ingestion failure with `pyodbc` driver caused by unprocessed row data.
  - Fixed SQL Server query input failure due to incorrect select query generation.
  - Fixed UDTF ingestion not preserving column nullability in the output schema.
  - Fixed an issue that caused the program to hang during multithreaded Parquet based ingestion when a data fetching error occurred.
  - Fixed a bug in schema parsing when custom schema strings used upper-cased data type names (NUMERIC, NUMBER, DECIMAL, VARCHAR, STRING, TEXT).
- Fixed a bug in `Session.create_dataframe` where schema string parsing failed when using upper-cased data type names (e.g., NUMERIC, NUMBER, DECIMAL, VARCHAR, STRING, TEXT).

#### Improvements

- Improved `DataFrameReader.dbapi`(PuPr) that dbapi will not retry on non-retryable error such as SQL syntax error on external data source query.
- Removed unnecessary warnings about local package version mismatch when using `session.read.option('rowTag', <tag_name>).xml(<stage_file_path>)` or `xpath` functions.
- Improved `DataFrameReader.dbapi` (PuPr) reading performance by setting the default `fetch_size` parameter value to 100000.
- Improved error message for XSD validation failure when reading XML files using `session.read.option('rowValidationXSDPath', <xsd_path>).xml(<stage_file_path>)`.

### Snowpark pandas API Updates

#### Dependency Updates

- Updated the supported `modin` versions to >=0.36.0 and <0.38.0 (was previously >= 0.35.0 and <0.37.0).

#### New Features
- Added support for `DataFrame.query` for dataframes with single-level indexes.
- Added support for `DataFrameGroupby.__len__` and `SeriesGroupBy.__len__`.

#### Improvements

- Hybrid execution mode is now enabled by default. Certain operations on smaller data will now automatically execute in native pandas in-memory. Use `from modin.config import AutoSwitchBackend; AutoSwitchBackend.disable()` to turn this off and force all execution to occur in Snowflake.
- Added a session parameter `pandas_hybrid_execution_enabled` to enable/disable hybrid execution as an alternative to using `AutoSwitchBackend`.
- Removed an unnecessary `SHOW OBJECTS` query issued from `read_snowflake` under certain conditions.
- When hybrid execution is enabled, `pd.merge`, `pd.concat`, `DataFrame.merge`, and `DataFrame.join` may now move arguments to backends other than those among the function arguments.
- Improved performance of `DataFrame.to_snowflake` and `pd.to_snowflake(dataframe)` for large data by uploading data via a parquet file. You can control the dataset size at which Snowpark pandas switches to parquet with the variable `modin.config.PandasToSnowflakeParquetThresholdBytes`.

## 1.39.1 (2025-09-25)

### Snowpark Python API Updates

#### Bug Fixes


- Added an experimental fix for a bug in schema query generation that could cause invalid sql to be generated when using nested structured types.


## 1.39.0 (2025-09-17)

### Snowpark Python API Updates

#### New Features

- Added support for unstructured data engineering in Snowpark, powered by Snowflake AISQL and Cortex functions:
  - `DataFrame.ai.complete`: Generate per-row LLM completions from prompts built over columns and files.
  - `DataFrame.ai.filter`: Keep rows where an AI classifier returns TRUE for the given predicate.
  - `DataFrame.ai.agg`: Reduce a text column into one result using a natural-language task description.
  - `RelationalGroupedDataFrame.ai_agg`: Perform the same natural-language aggregation per group.
  - `DataFrame.ai.classify`: Assign single or multiple labels from given categories to text or images.
  - `DataFrame.ai.similarity`: Compute cosine-based similarity scores between two columns via embeddings.
  - `DataFrame.ai.sentiment`: Extract overall and aspect-level sentiment from text into JSON.
  - `DataFrame.ai.embed`: Generate VECTOR embeddings for text or images using configurable models.
  - `DataFrame.ai.summarize_agg`: Aggregate and produce a single comprehensive summary over many rows.
  - `DataFrame.ai.transcribe`: Transcribe audio files to text with optional timestamps and speaker labels.
  - `DataFrame.ai.parse_document`: OCR/layout-parse documents or images into structured JSON.
  - `DataFrame.ai.extract`: Pull structured fields from text or files using a response schema.
  - `DataFrame.ai.count_tokens`: Estimate token usage for a given model and input text per row.
  - `DataFrame.ai.split_text_markdown_header`: Split Markdown into hierarchical header-aware chunks.
  - `DataFrame.ai.split_text_recursive_character`: Split text into size-bounded chunks using recursive separators.
  - `DataFrameReader.file`: Create a DataFrame containing all files from a stage as FILE data type for downstream unstructured data processing.
- Added a new datatype `YearMonthIntervalType` that allows users to create intervals for datetime operations.
- Added a new function `interval_year_month_from_parts` that allows users to easily create `YearMonthIntervalType` without using SQL.
- Added a new datatype `DayTimeIntervalType` that allows users to create intervals for datetime operations.
- Added a new function `interval_day_time_from_parts` that allows users to easily create `DayTimeIntervalType` without using SQL.
- Added support for `FileOperation.list` to list files in a stage with metadata.
- Added support for `FileOperation.remove` to remove files in a stage.
- Added an option to specify `copy_grants` for the following `DataFrame` APIs:
  - `create_or_replace_view`
  - `create_or_replace_temp_view`
  - `create_or_replace_dynamic_table`
- Added a new function `snowflake.snowpark.functions.vectorized` that allows users to mark a function as vectorized UDF.
- Added support for parameter `use_vectorized_scanner` in function `Session.write_pandas()`.
- Added support for parameter `session_init_statement` in udtf ingestion of `DataFrameReader.jdbc`(PrPr).
- Added support for the following scalar functions in `functions.py`:
  - `getdate`
  - `getvariable`
  - `invoker_role`
  - `invoker_share`
  - `is_application_role_in_session`
  - `is_database_role_in_session`
  - `is_granted_to_invoker_role`
  - `is_role_in_session`
  - `localtime`
  - `systimestamp`

#### Bug Fixes

- Fixed a bug that `query_timeout` does not work in udtf ingestion of `DataFrameReader.jdbc`(PrPr).

#### Deprecations

- Deprecated warnings will be triggered when using snowpark-python with Python 3.9. For more details, please refer to https://docs.snowflake.com/en/developer-guide/python-runtime-support-policy.

#### Dependency Updates

#### Improvements

- Unsupported types in `DataFrameReader.dbapi`(PuPr) are ingested as `StringType` now.
- Improved error message to list available columns when dataframe cannot resolve given column name.
- Added a new option `cacheResult` to `DataFrameReader.xml` that allows users to cache the result of the XML reader to a temporary table after calling `xml`. It helps improve performance when subsequent operations are performed on the same DataFrame.

### Snowpark pandas API Updates
- Added support for `DataFrame.eval()` for dataframes with single-level indexes.

#### New Features

#### Improvements

- Downgraded to level `logging.DEBUG - 1` the log message saying that the
  Snowpark `DataFrame` reference of an internal `DataFrameReference` object
  has changed.
- Eliminate duplicate parameter check queries for casing status when retrieving the session.
- Retrieve dataframe row counts through object metadata to avoid a COUNT(\*) query (performance)
- Added support for applying Snowflake Cortex function `Complete`.
- Introduce faster pandas: Improved performance by deferring row position computation.
  - The following operations are currently supported and can benefit from the optimization: `read_snowflake`, `repr`, `loc`, `reset_index`, `merge`, and binary operations.
  - If a lazy object (e.g., DataFrame or Series) depends on a mix of supported and unsupported operations, the optimization will not be used.
- Updated the error message for when Snowpark pandas is referenced within apply.
- Added a session parameter `dummy_row_pos_optimization_enabled` to enable/disable dummy row position optimization in faster pandas.

#### Dependency Updates

- Updated the supported `modin` versions to >=0.35.0 and <0.37.0 (was previously >= 0.34.0 and <0.36.0).

#### Bug Fixes

- Fixed an issue with drop_duplicates where the same data source could be read multiple times in the same query but in a different order each time, resulting in missing rows in the final result. The fix ensures that the data source is read only once.
- Fixed a bug with hybrid execution mode where an `AssertionError` was unexpectedly raised by certain indexing operations.

### Snowpark Local Testing Updates

#### New Features

- Added support to allow patching `functions.ai_complete`.

## 1.38.0 (2025-09-04)

### Snowpark Python API Updates

#### New Features

- Added support for the following AI-powered functions in `functions.py`:
  - `ai_extract`
  - `ai_parse_document`
  - `ai_transcribe`
- Added time travel support for querying historical data:
  - `Session.table()` now supports time travel parameters: `time_travel_mode`, `statement`, `offset`, `timestamp`, `timestamp_type`, and `stream`.
  - `DataFrameReader.table()` supports the same time travel parameters as direct arguments.
  - `DataFrameReader` supports time travel via option chaining (e.g., `session.read.option("time_travel_mode", "at").option("offset", -60).table("my_table")`).
- Added support for specifying the following parameters to `DataFrameWriter.copy_into_location` for validation and writing data to external locations:
    - `validation_mode`
    - `storage_integration`
    - `credentials`
    - `encryption`
- Added support for `Session.directory` and `Session.read.directory` to retrieve the list of all files on a stage with metadata.
- Added support for `DataFrameReader.jdbc`(PrPr) that allows ingesting external data source with jdbc driver.
- Added support for `FileOperation.copy_files` to copy files from a source location to an output stage.
- Added support for the following scalar functions in `functions.py`:
  - `all_user_names`
  - `bitand`
  - `bitand_agg`
  - `bitor`
  - `bitor_agg`
  - `bitxor`
  - `bitxor_agg`
  - `current_account_name`
  - `current_client`
  - `current_ip_address`
  - `current_role_type`
  - `current_organization_name`
  - `current_organization_user`
  - `current_secondary_roles`
  - `current_transaction`
  - `getbit`

#### Bug Fixes

- Fixed the repr of TimestampType to match the actual subtype it represents.
- Fixed a bug in `DataFrameReader.dbapi` that udtf ingestion does not work in stored procedure.
- Fixed a bug in schema inference that caused incorrect stage prefixes to be used.

#### Improvements

- Enhanced error handling in `DataFrameReader.dbapi` thread-based ingestion to prevent unnecessary operations, which improves resource efficiency.
- Bumped cloudpickle dependency to also support `cloudpickle==3.1.1` in addition to previous versions.
- Improved `DataFrameReader.dbapi` (PuPr) ingestion performance for PostgreSQL and MySQL by using server side cursor to fetch data.

### Snowpark pandas API Updates

#### New Features
- Completed support for `pd.read_snowflake()`, `pd.to_iceberg()`,
  `pd.to_pandas()`, `pd.to_snowpark()`, `pd.to_snowflake()`,
  `DataFrame.to_iceberg()`, `DataFrame.to_pandas()`, `DataFrame.to_snowpark()`,
  `DataFrame.to_snowflake()`, `Series.to_iceberg()`, `Series.to_pandas()`,
  `Series.to_snowpark()`, and `Series.to_snowflake()` on the "Pandas" and "Ray"
  backends. Previously, only some of these functions and methods were supported
  on the Pandas backend.
- Added support for `Index.get_level_values()`.

#### Improvements
- Set the default transfer limit in hybrid execution for data leaving Snowflake to 100k, which can be overridden with the SnowflakePandasTransferThreshold environment variable. This configuration is appropriate for scenarios with two available engines, "Pandas" and "Snowflake" on relational workloads.
- Improve import error message by adding `--upgrade` to `pip install "snowflake-snowpark-python[modin]"` in the error message.
- Reduce the telemetry messages from the modin client by pre-aggregating into 5 second windows and only keeping a narrow band of metrics which are useful for tracking hybrid execution and native pandas performance.
- Set the initial row count only when hybrid execution is enabled. This reduces the number of queries issued for many workloads.
- Add a new test parameter for integration tests to enable hybrid execution.

#### Bug Fixes
- Raised `NotImplementedError` instead of `AttributeError` on attempting to call
  Snowflake extension functions/methods `to_dynamic_table()`, `cache_result()`,
  `to_view()`, `create_or_replace_dynamic_table()`, and
  `create_or_replace_view()` on dataframes or series using the pandas or ray
  backends.

## 1.37.0 (2025-08-18)

### Snowpark Python API Updates

#### New Features

- Added support for the following `xpath` functions in `functions.py`:
  - `xpath`
  - `xpath_string`
  - `xpath_boolean`
  - `xpath_int`
  - `xpath_float`
  - `xpath_double`
  - `xpath_long`
  - `xpath_short`
- Added support for parameter `use_vectorized_scanner` in function `Session.write_arrow()`.
- Dataframe profiler adds the following information about each query: describe query time, execution time, and sql query text. To view this information, call session.dataframe_profiler.enable() and call get_execution_profile on a dataframe.
- Added support for `DataFrame.col_ilike`.
- Added support for non-blocking stored procedure calls that return `AsyncJob` objects.
  - Added `block: bool = True` parameter to `Session.call()`. When `block=False`, returns an `AsyncJob` instead of blocking until completion.
  - Added `block: bool = True` parameter to `StoredProcedure.__call__()` for async support across both named and anonymous stored procedures.
  - Added `Session.call_nowait()` that is equivalent to `Session.call(block=False)`.

#### Bug Fixes

- Fixed a bug in CTE optimization stage where `deepcopy` of internal plans would cause a memory spike when a dataframe is created locally using `session.create_dataframe()` using a large input data.
- Fixed a bug in `DataFrameReader.parquet` where the `ignore_case` option in the `infer_schema_options` was not respected.
- Fixed a bug that `to_pandas()` has different format of column name when query result format is set to 'JSON' and 'ARROW'.

#### Deprecations
- Deprecated `pkg_resources`.

#### Dependency Updates

- Added a dependency on `protobuf<6.32`

### Snowpark pandas API Updates

#### New Features

- Added support for efficient transfer of data between Snowflake and Ray with the `DataFrame.set_backend` method. The installed version of `modin` must be at least 0.35.0, and `ray` must be installed.

#### Improvements

#### Dependency Updates

- Updated the supported `modin` versions to >=0.34.0 and <0.36.0 (was previously >= 0.33.0 and <0.35.0).
- Added support for pandas 2.3 when the installed `modin` version is at least 0.35.0.

#### Bug Fixes

- Fixed an issue in hybrid execution mode (PrPr) where `pd.to_datetime` and `pd.to_timedelta` would unexpectedly raise `IndexError`.
- Fixed a bug where `pd.explain_switch` would raise `IndexError` or return `None` if called before any potential switch operations were performed.
- Fixed a bug where calling `pd.concat(axis=0)` on a dataframe with the default, positional index and a dataframe with a different index would produce invalid SQL.

## 1.36.0 (2025-08-05)

### Snowpark Python API Updates

#### New Features

- `Session.create_dataframe` now accepts keyword arguments that are forwarded to the internal call to `Session.write_pandas` or `Session.write_arrow` when creating a DataFrame from a pandas DataFrame or a pyarrow Table.
- Added new APIs for `AsyncJob`:
  - `AsyncJob.is_failed()` returns a `bool` indicating if a job has failed. Can be used in combination with `AsyncJob.is_done()` to determine if a job is finished and errored.
  - `AsyncJob.status()` returns a string representing the current query status (e.g., "RUNNING", "SUCCESS", "FAILED_WITH_ERROR") for detailed monitoring without calling `result()`.
- Added a dataframe profiler. To use, you can call get_execution_profile() on your desired dataframe. This profiler reports the queries executed to evaluate a dataframe, and statistics about each of the query operators. Currently an experimental feature
- Added support for the following functions in `functions.py`:
  - `ai_sentiment`
- Updated the interface for experimental feature `context.configure_development_features`. All development features are disabled by default unless explicitly enabled by the user.

### Snowpark pandas API Updates

#### New Features

#### Improvements
- Hybrid execution row estimate improvements and a reduction of eager calls.
- Add a new configuration variable to control transfer costs out of Snowflake when using hybrid execution.
- Added support for creating permanent and immutable UDFs/UDTFs with `DataFrame/Series/GroupBy.apply`, `map`, and `transform` by passing the `snowflake_udf_params` keyword argument. See documentation for details.
- Added support for mapping np.unique to DataFrame and Series inputs using pd.unique.

#### Bug Fixes

- Fixed an issue where Snowpark pandas plugin would unconditionally disable `AutoSwitchBackend` even when users had explicitly configured it via environment variables or programmatically.

## 1.35.0 (2025-07-24)

### Snowpark Python API Updates

#### New Features

- Added support for the following functions in `functions.py`:
  - `ai_embed`
  - `try_parse_json`

#### Bug Fixes

- Fixed a bug in `DataFrameReader.dbapi` (PrPr) that `dbapi` fail in python stored procedure with process exit with code 1.
- Fixed a bug in `DataFrameReader.dbapi` (PrPr) that `custom_schema` accept illegal schema.
- Fixed a bug in `DataFrameReader.dbapi` (PrPr) that `custom_schema` does not work when connecting to Postgres and Mysql.
- Fixed a bug in schema inference that would cause it to fail for external stages.

#### Improvements

- Improved `query` parameter in `DataFrameReader.dbapi` (PrPr) so that parentheses are not needed around the query.
- Improved error experience in `DataFrameReader.dbapi` (PrPr) when exception happen during inferring schema of target data source.


### Snowpark Local Testing Updates

#### New Features

- Added local testing support for reading files with `SnowflakeFile` using local file paths, the Snow URL semantic (snow://...), local testing framework stages, and Snowflake stages (@stage/file_path).

### Snowpark pandas API Updates

#### New Features

- Added support for `DataFrame.boxplot`.

#### Improvements

- Reduced the number of UDFs/UDTFs created by repeated calls to `apply` or `map` with the same arguments on Snowpark pandas objects.
- Added an example for reading a file from a stage in the docstring for `pd.read_excel`.
- Implemented more efficient data transfer between the Snowflake and Ray backends of Modin (requires modin>=0.35.0 to use).

#### Bug Fixes

- Added an upper bound to the row estimation when the cartesian product from an align or join results in a very large number. This mitigates a performance regression.
- Fix a `pd.read_excel` bug when reading files inside stage inner directory.

## 1.34.0 (2025-07-15)

### Snowpark Python API Updates

#### New Features

- Added a new option `TRY_CAST` to `DataFrameReader`. When `TRY_CAST` is True columns are wrapped in a `TRY_CAST` statement rather than a hard cast when loading data.
- Added a new option `USE_RELAXED_TYPES` to the `INFER_SCHEMA_OPTIONS` of `DataFrameReader`. When set to True this option casts all strings to max length strings and all numeric types to `DoubleType`.
- Added debuggability improvements to eagerly validate dataframe schema metadata. Enable it using `snowflake.snowpark.context.configure_development_features()`.
- Added a new function `snowflake.snowpark.dataframe.map_in_pandas` that allows users map a function across a dataframe. The mapping function takes an iterator of pandas dataframes as input and provides one as output.
- Added a ttl cache to describe queries. Repeated queries in a 15 second interval will use the cached value rather than requery Snowflake.
- Added a parameter `fetch_with_process` to `DataFrameReader.dbapi` (PrPr) to enable multiprocessing for parallel data fetching in local ingestion. By default, local ingestion uses multithreading. Multiprocessing may improve performance for CPU-bound tasks like Parquet file generation.
- Added a new function `snowflake.snowpark.functions.model` that allows users to call methods of a model.

#### Improvements

- Added support for row validation using XSD schema using `rowValidationXSDPath` option when reading XML files with a row tag using `rowTag` option.
- Improved SQL generation for `session.table().sample()` to generate a flat SQL statement.
- Added support for complex column expression as input for `functions.explode`.
- Added debuggability improvements to show which Python lines an SQL compilation error corresponds to. Enable it using `snowflake.snowpark.context.configure_development_features()`. This feature also depends on AST collection to be enabled in the session which can be done using `session.ast_enabled = True`.
- Set enforce_ordering=True when calling `to_snowpark_pandas()` from a snowpark dataframe containing DML/DDL queries instead of throwing a NotImplementedError.

#### Bug Fixes

- Fixed a bug caused by redundant validation when creating an iceberg table.
- Fixed a bug in `DataFrameReader.dbapi` (PrPr) where closing the cursor or connection could unexpectedly raise an error and terminate the program.
- Fixed ambiguous column errors when using table functions in `DataFrame.select()` that have output columns matching the input DataFrame's columns. This improvement works when dataframe columns are provided as `Column` objects.
- Fixed a bug where having a NULL in a column with DecimalTypes would cast the column to FloatTypes instead and lead to precision loss.

### Snowpark Local Testing Updates

#### Bug Fixes

- Fixed a bug when processing windowed functions that lead to incorrect indexing in results.
- When a scalar numeric is passed to fillna we will ignore non-numeric columns instead of producing an error.

### Snowpark pandas API Updates

#### New Features

- Added support for `DataFrame.to_excel` and `Series.to_excel`.
- Added support for `pd.read_feather`, `pd.read_orc`, and `pd.read_stata`.
- Added support for `pd.explain_switch()` to return debugging information on hybrid execution decisions.
- Support `pd.read_snowflake` when the global modin backend is `Pandas`.
- Added support for `pd.to_dynamic_table`, `pd.to_iceberg`, and `pd.to_view`.

#### Improvements

- Added modin telemetry on API calls and hybrid engine switches.
- Show more helpful error messages to Snowflake Notebook users when the `modin` or `pandas` version does not match our requirements.
- Added a data type guard to the cost functions for hybrid execution mode (PrPr) which checks for data type compatibility.
- Added automatic switching to the pandas backend in hybrid execution mode (PrPr) for many methods that are not directly implemented in Snowpark pandas.
- Set the 'type' and other standard fields for Snowpark pandas telemetry.

#### Dependency Updates

- Added tqdm and ipywidgets as dependencies so that progress bars appear when switching between modin backends.
- Updated the supported `modin` versions to >=0.33.0 and <0.35.0 (was previously >= 0.32.0 and <0.34.0).

#### Bug Fixes

- Fixed a bug in hybrid execution mode (PrPr) where certain Series operations would raise `TypeError: numpy.ndarray object is not callable`.
- Fixed a bug in hybrid execution mode (PrPr) where calling numpy operations like `np.where` on modin objects with the Pandas backend would raise an `AttributeError`. This fix requires `modin` version 0.34.0 or newer.
- Fixed issue in `df.melt` where the resulting values have an additional suffix applied.

## 1.33.0 (2025-06-19)

### Snowpark Python API Updates

#### New Features

- Added support for MySQL in `DataFrameWriter.dbapi` (PrPr) for both Parquet and UDTF-based ingestion.
- Added support for PostgreSQL in `DataFrameReader.dbapi` (PrPr) for both Parquet and UDTF-based ingestion.
- Added support for Databricks in `DataFrameWriter.dbapi` (PrPr) for UDTF-based ingestion.
- Added support to `DataFrameReader` to enable use of `PATTERN` when reading files with `INFER_SCHEMA` enabled.
- Added support for the following AI-powered functions in `functions.py`:
  - `ai_complete`
  - `ai_similarity`
  - `ai_summarize_agg` (originally `summarize_agg`)
  - different config options for `ai_classify`
- Added support for more options when reading XML files with a row tag using `rowTag` option:
  - Added support for removing namespace prefixes from col names using `ignoreNamespace` option.
  - Added support for specifying the prefix for the attribute column in the result table using `attributePrefix` option.
  - Added support for excluding attributes from the XML element using `excludeAttributes` option.
  - Added support for specifying the column name for the value when there are attributes in an element that has no child elements using `valueTag` option.
  - Added support for specifying the value to treat as a ``null`` value using `nullValue` option.
  - Added support for specifying the character encoding of the XML file using `charset` option.
  - Added support for ignoring surrounding whitespace in the XML element using `ignoreSurroundingWhitespace` option.
- Added support for parameter `return_dataframe` in `Session.call`, which can be used to set the return type of the functions to a `DataFrame` object.
- Added a new argument to `Dataframe.describe` called `strings_include_math_stats` that triggers `stddev` and `mean` to be calculated for String columns.
- Added support for retrieving `Edge.properties` when retrieving lineage from `DGQL` in `DataFrame.lineage.trace`.
- Added a parameter `table_exists` to `DataFrameWriter.save_as_table` that allows specifying if a table already exists. This allows skipping a table lookup that can be expensive.

#### Bug Fixes

- Fixed a bug in `DataFrameReader.dbapi` (PrPr) where the `create_connection` defined as local function was incompatible with multiprocessing.
- Fixed a bug in `DataFrameReader.dbapi` (PrPr) where databricks `TIMESTAMP` type was converted to Snowflake `TIMESTAMP_NTZ` type which should be `TIMESTAMP_LTZ` type.
- Fixed a bug in `DataFrameReader.json` where repeated reads with the same reader object would create incorrectly quoted columns.
- Fixed a bug in `DataFrame.to_pandas()` that would drop column names when converting a dataframe that did not originate from a select statement.
- Fixed a bug that `DataFrame.create_or_replace_dynamic_table` raises error when the dataframe contains a UDTF and `SELECT *` in UDTF not being parsed correctly.
- Fixed a bug where casted columns could not be used in the values-clause of in functions.

#### Improvements

- Improved the error message for `Session.write_pandas()` and `Session.create_dataframe()` when the input pandas DataFrame does not have a column.
- Improved `DataFrame.select` when the arguments contain a table function with output columns that collide with columns of current dataframe. With the improvement, if user provides non-colliding columns in `df.select("col1", "col2", table_func(...))` as string arguments, then the query generated by snowpark client will not raise ambiguous column error.
- Improved `DataFrameReader.dbapi` (PrPr) to use in-memory Parquet-based ingestion for better performance and security.
- Improved `DataFrameReader.dbapi` (PrPr) to use `MATCH_BY_COLUMN_NAME=CASE_SENSITIVE` in copy into table operation.

### Snowpark Local Testing Updates

#### New Features

- Added support for snow urls (snow://) in local file testing.

#### Bug Fixes

- Fixed a bug in `Column.isin` that would cause incorrect filtering on joined or previously filtered data.
- Fixed a bug in `snowflake.snowpark.functions.concat_ws` that would cause results to have an incorrect index.

### Snowpark pandas API Updates

#### Dependency Updates

- Updated `modin` dependency constraint from 0.32.0 to >=0.32.0, <0.34.0. The latest version tested with Snowpark pandas is `modin` 0.33.1.

#### New Features

- Added support for **Hybrid Execution (PrPr)**. By running `from modin.config import AutoSwitchBackend; AutoSwitchBackend.enable()`, Snowpark pandas will automatically choose whether to run certain pandas operations locally or on Snowflake. This feature is disabled by default.

#### Improvements

- Set the default value of the `index` parameter to `False` for `DataFrame.to_view`, `Series.to_view`, `DataFrame.to_dynamic_table`, and `Series.to_dynamic_table`.
- Added `iceberg_version` option to table creation functions.
- Reduced query count for many operations, including `insert`, `repr`, and `groupby`, that previously issued a query to retrieve the input data's size.

#### Bug Fixes

- Fixed a bug in `Series.where` when the `other` parameter is an unnamed `Series`.


## 1.32.0 (2025-05-15)

### Snowpark Python API Updates

#### Improvements

- Invoking snowflake system procedures does not invoke an additional `describe procedure` call to check the return type of the procedure.
- Added support for `Session.create_dataframe()` with the stage URL and FILE data type.
- Added support for different modes for dealing with corrupt XML records when reading an XML file using `session.read.option('mode', <mode>), option('rowTag', <tag_name>).xml(<stage_file_path>)`. Currently `PERMISSIVE`, `DROPMALFORMED` and `FAILFAST` are supported.
- Improved the error message of the XML reader when the specified row tag is not found in the file.
- Improved query generation for `Dataframe.drop` to use `SELECT * EXCLUDE ()` to exclude the dropped columns. To enable this feature, set `session.conf.set("use_simplified_query_generation", True)`.
- Added support for `VariantType` to `StructType.from_json`

#### Bug Fixes

- Fixed a bug in `DataFrameWriter.dbapi` (PrPr) that unicode or double-quoted column name in external database causes error because not quoted correctly.
- Fixed a bug where named fields in nested OBJECT data could cause errors when containing spaces.
- Fixed a bug duplicated `native_app_params` parameters in register udaf function.

### Snowpark Local Testing Updates

#### Bug Fixes

- Fixed a bug in `snowflake.snowpark.functions.rank` that would cause sort direction to not be respected.
- Fixed a bug in `snowflake.snowpark.functions.to_timestamp_*` that would cause incorrect results on filtered data.

### Snowpark pandas API Updates

#### New Features

- Added support for dict values in `Series.str.get`, `Series.str.slice`, and `Series.str.__getitem__` (`Series.str[...]`).
- Added support for `DataFrame.to_html`.
- Added support for `DataFrame.to_string` and `Series.to_string`.
- Added support for reading files from S3 buckets using `pd.read_csv`.
- Added `ENFORCE_EXISTING_FILE_FORMAT` option to the `DataFrameReader`, which allows to read a dataframe only based on an existing file format object when used together with `FORMAT_NAME`.

#### Improvements

- Make `iceberg_config` a required parameter for `DataFrame.to_iceberg` and `Series.to_iceberg`.

## 1.31.1 (2025-05-05)

### Snowpark Python API Updates

#### Bug Fixes

- Updated conda build configuration to deprecate Python 3.8 support, preventing installation in incompatible environments.

## 1.31.0 (2025-04-24)

### Snowpark Python API Updates

#### New Features

- Added support for `restricted caller` permission of `execute_as` argument in `StoredProcedure.register()`.
- Added support for non-select statement in `DataFrame.to_pandas()`.
- Added support for `artifact_repository` parameter to `Session.add_packages`, `Session.add_requirements`, `Session.get_packages`, `Session.remove_package`, and `Session.clear_packages`.
- Added support for reading an XML file using a row tag by `session.read.option('rowTag', <tag_name>).xml(<stage_file_path>)` (experimental).
  - Each XML record is extracted as a separate row.
  - Each field within that record becomes a separate column of type VARIANT, which can be further queried using dot notation, e.g., `col(a.b.c)`.
- Added updates to `DataFrameReader.dbapi` (PrPr):
  - Added `fetch_merge_count` parameter for optimizing performance by merging multiple fetched data into a single Parquet file.
  - Added support for Databricks.
  - Added support for ingestion with Snowflake UDTF.
- Added support for the following AI-powered functions in `functions.py` (Private Preview):
  - `prompt`
  - `ai_filter` (added support for `prompt()` function and image files, and changed the second argument name from `expr` to `file`)
  - `ai_classify`

#### Improvements

- Renamed the `relaxed_ordering` param into `enforce_ordering` for `DataFrame.to_snowpark_pandas`. Also the new default values is `enforce_ordering=False` which has the opposite effect of the previous default value, `relaxed_ordering=False`.
- Improved `DataFrameReader.dbapi` (PrPr) reading performance by setting the default `fetch_size` parameter value to 1000.
- Improve the error message for invalid identifier SQL error by suggesting the potentially matching identifiers.
- Reduced the number of describe queries issued when creating a DataFrame from a Snowflake table using `session.table`.
- Improved performance and accuracy of `DataFrameAnalyticsFunctions.time_series_agg()`.

#### Bug Fixes

- Fixed a bug in `DataFrame.group_by().pivot().agg` when the pivot column and aggregate column are the same.
- Fixed a bug in `DataFrameReader.dbapi` (PrPr) where a `TypeError` was raised when `create_connection` returned a connection object of an unsupported driver type.
- Fixed a bug where `df.limit(0)` call would not properly apply.
- Fixed a bug in `DataFrameWriter.save_as_table` that caused reserved names to throw errors when using append mode.

#### Deprecations

- Deprecated support for Python3.8.
- Deprecated argument `sliding_interval` in `DataFrameAnalyticsFunctions.time_series_agg()`.

### Snowpark Local Testing Updates

#### New Features

- Added support for Interval expression to `Window.range_between`.
- Added support for `array_construct` function.

#### Bug Fixes

- Fixed a bug in local testing where transient `__pycache__` directory was unintentionally copied during stored procedure execution via import.
- Fixed a bug in local testing that created incorrect result for `Column.like` calls.
- Fixed a bug in local testing that caused `Column.getItem` and `snowpark.snowflake.functions.get` to raise `IndexError` rather than return null.
- Fixed a bug in local testing where `df.limit(0)` call would not properly apply.
- Fixed a bug in local testing where a `Table.merge` into an empty table would cause an exception.

### Snowpark pandas API Updates

#### Dependency Updates

- Updated `modin` from 0.30.1 to 0.32.0.
- Added support for `numpy` 2.0 and above.

#### New Features

- Added support for `DataFrame.create_or_replace_view` and `Series.create_or_replace_view`.
- Added support for `DataFrame.create_or_replace_dynamic_table` and `Series.create_or_replace_dynamic_table`.
- Added support for `DataFrame.to_view` and `Series.to_view`.
- Added support for `DataFrame.to_dynamic_table` and `Series.to_dynamic_table`.
- Added support for `DataFrame.groupby.resample` for aggregations `max`, `mean`, `median`, `min`, and `sum`.
- Added support for reading stage files using:
  - `pd.read_excel`
  - `pd.read_html`
  - `pd.read_pickle`
  - `pd.read_sas`
  - `pd.read_xml`
- Added support for `DataFrame.to_iceberg` and `Series.to_iceberg`.
- Added support for dict values in `Series.str.len`.

#### Improvements

- Improve performance of `DataFrame.groupby.apply` and `Series.groupby.apply` by avoiding expensive pivot step.
- Added estimate for row count upper bound to `OrderedDataFrame` to enable better engine switching. This could potentially result in increased query counts.
- Renamed the `relaxed_ordering` param into `enforce_ordering` for `pd.read_snowflake`. Also the new default value is `enforce_ordering=False` which has the opposite effect of the previous default value, `relaxed_ordering=False`.

#### Bug Fixes

- Fixed a bug for `pd.read_snowflake` when reading iceberg tables and `enforce_ordering=True`.

## 1.30.0 (2025-03-27)

### Snowpark Python API Updates

#### New Features

- Added Support for relaxed consistency and ordering guarantees in `Dataframe.to_snowpark_pandas` by introducing the new parameter `relaxed_ordering`.
- `DataFrameReader.dbapi` (PrPr) now accepts a list of strings for the session_init_statement parameter, allowing multiple SQL statements to be executed during session initialization.

#### Improvements

- Improved query generation for `Dataframe.stat.sample_by` to generate a single flat query that scales well with large `fractions` dictionary compared to older method of creating a UNION ALL subquery for each key in `fractions`. To enable this feature, set `session.conf.set("use_simplified_query_generation", True)`.
- Improved performance of `DataFrameReader.dbapi` by enable vectorized option when copy parquet file into table.
- Improved query generation for `DataFrame.random_split` in the following ways. They can be enabled by setting `session.conf.set("use_simplified_query_generation", True)`:
  - Removed the need to `cache_result` in the internal implementation of the input dataframe resulting in a pure lazy dataframe operation.
  - The `seed` argument now behaves as expected with repeatable results across multiple calls and sessions.
- `DataFrame.fillna` and `DataFrame.replace` now both support fitting `int` and `float` into `Decimal` columns if `include_decimal` is set to True.
- Added documentation for the following UDF and stored procedure functions in `files.py` as a result of their General Availability.
  - `SnowflakeFile.write`
  - `SnowflakeFile.writelines`
  - `SnowflakeFile.writeable`
- Minor documentation changes for `SnowflakeFile` and `SnowflakeFile.open()`

#### Bug Fixes

- Fixed a bug for the following functions that raised errors `.cast()` is applied to their output
  - `from_json`
  - `size`

### Snowpark Local Testing Updates

#### Bug Fixes

- Fixed a bug in aggregation that caused empty groups to still produce rows.
- Fixed a bug in `Dataframe.except_` that would cause rows to be incorrectly dropped.
- Fixed a bug that caused `to_timestamp` to fail when casting filtered columns.

### Snowpark pandas API Updates

#### New Features

- Added support for list values in `Series.str.__getitem__` (`Series.str[...]`).
- Added support for `pd.Grouper` objects in group by operations. When `freq` is specified, the default values of the `sort`, `closed`, `label`, and `convention` arguments are supported; `origin` is supported when it is `start` or `start_day`.
- Added support for relaxed consistency and ordering guarantees in `pd.read_snowflake` for both named data sources (e.g., tables and views) and query data sources by introducing the new parameter `relaxed_ordering`.

#### Improvements

- Raise a warning whenever `QUOTED_IDENTIFIERS_IGNORE_CASE` is found to be set, ask user to unset it.
- Improved how a missing `index_label` in `DataFrame.to_snowflake` and `Series.to_snowflake` is handled when `index=True`. Instead of raising a `ValueError`, system-defined labels are used for the index columns.
- Improved error message for `groupby or DataFrame or Series.agg` when the function name is not supported.

## 1.29.1 (2025-03-12)

### Snowpark Python API Updates

#### Bug Fixes

- Fixed a bug in `DataFrameReader.dbapi` (PrPr) that prevents usage in stored procedure and snowbooks.

## 1.29.0 (2025-03-05)

### Snowpark Python API Updates

#### New Features

- Added support for the following AI-powered functions in `functions.py` (Private Preview):
  - `ai_filter`
  - `ai_agg`
  - `summarize_agg`
- Added support for the new FILE SQL type support, with the following related functions in `functions.py` (Private Preview):
  - `fl_get_content_type`
  - `fl_get_etag`
  - `fl_get_file_type`
  - `fl_get_last_modified`
  - `fl_get_relative_path`
  - `fl_get_scoped_file_url`
  - `fl_get_size`
  - `fl_get_stage`
  - `fl_get_stage_file_url`
  - `fl_is_audio`
  - `fl_is_compressed`
  - `fl_is_document`
  - `fl_is_image`
  - `fl_is_video`
- Added support for importing third-party packages from PyPi using Artifact Repository (Private Preview):
  - Use keyword arguments `artifact_repository` and `artifact_repository_packages` to specify your artifact repository and packages respectively when registering stored procedures or user defined functions.
  - Supported APIs are:
    - `Session.sproc.register`
    - `Session.udf.register`
    - `Session.udaf.register`
    - `Session.udtf.register`
    - `functions.sproc`
    - `functions.udf`
    - `functions.udaf`
    - `functions.udtf`
    - `functions.pandas_udf`
    - `functions.pandas_udtf`

#### Bug Fixes

- Fixed a bug where creating a Dataframe with large number of values raised `Unsupported feature 'SCOPED_TEMPORARY'.` error if thread-safe session was disabled.
- Fixed a bug where `df.describe` raised internal SQL execution error when the dataframe is created from reading a stage file and CTE optimization is enabled.
- Fixed a bug where `df.order_by(A).select(B).distinct()` would generate invalid SQL when simplified query generation was enabled using `session.conf.set("use_simplified_query_generation", True)`.
- Disabled simplified query generation by default.

#### Improvements

- Improved version validation warnings for `snowflake-snowpark-python` package compatibility when registering stored procedures. Now, warnings are only triggered if the major or minor version does not match, while bugfix version differences no longer generate warnings.
- Bumped cloudpickle dependency to also support `cloudpickle==3.0.0` in addition to previous versions.

### Snowpark Local Testing Updates

#### New Features

- Added support for literal values to `range_between` window function.

### Snowpark pandas API Updates

#### New Features

- Added support for list values in `Series.str.slice`.
- Added support for applying Snowflake Cortex functions `ClassifyText`, `Translate`, and `ExtractAnswer`.
- Added support for `Series.hist`.

#### Improvements

- Improved performance of `DataFrame.groupby.transform` and `Series.groupby.transform` by avoiding expensive pivot step.
- Improve error message for `pd.to_snowflake`, `DataFrame.to_snowflake`, and `Series.to_snowflake` when the table does not exist.
- Improve readability of docstring for the `if_exists` parameter in `pd.to_snowflake`, `DataFrame.to_snowflake`, and `Series.to_snowflake`.
- Improve error message for all pandas functions that use UDFs with Snowpark objects.

#### Bug Fixes

- Fixed a bug in `Series.rename_axis` where an `AttributeError` was being raised.
- Fixed a bug where `pd.get_dummies` didn't ignore NULL/NaN values by default.
- Fixed a bug where repeated calls to `pd.get_dummies` results in 'Duplicated column name error'.
- Fixed a bug in `pd.get_dummies` where passing list of columns generated incorrect column labels in output DataFrame.
- Update `pd.get_dummies` to return bool values instead of int.

## 1.28.0 (2025-02-20)

### Snowpark Python API Updates

#### New Features

- Added support for the following functions in `functions.py`
  - `normal`
  - `randn`
- Added support for `allow_missing_columns` parameter to `Dataframe.union_by_name` and `Dataframe.union_all_by_name`.

#### Improvements

- Improved query generation for `Dataframe.distinct` to generate `SELECT DISTINCT` instead of `SELECT` with `GROUP BY` all columns. To disable this feature, set `session.conf.set("use_simplified_query_generation", False)`.

#### Deprecations

- Deprecated Snowpark Python function `snowflake_cortex_summarize`. Users can install snowflake-ml-python and use the snowflake.cortex.summarize function instead.
- Deprecated Snowpark Python function `snowflake_cortex_sentiment`. Users can install snowflake-ml-python and use the snowflake.cortex.sentiment function instead.

#### Bug Fixes

- Fixed a bug where session-level query tag was overwritten by a stacktrace for dataframes that generate multiple queries. Now, the query tag will only be set to the stacktrace if `session.conf.set("collect_stacktrace_in_query_tag", True)`.
- Fixed a bug in `Session._write_pandas` where it was erroneously passing `use_logical_type` parameter to `Session._write_modin_pandas_helper` when writing a Snowpark pandas object.
- Fixed a bug in options sql generation that could cause multiple values to be formatted incorrectly.
- Fixed a bug in `Session.catalog` where empty strings for database or schema were not handled correctly and were generating erroneous sql statements.

#### Experimental Features

- Added support for writing pyarrow Tables to Snowflake tables.

### Snowpark pandas API Updates

#### New Features

- Added support for applying Snowflake Cortex functions `Summarize` and `Sentiment`.
- Added support for list values in `Series.str.get`.

#### Bug Fixes

- Fixed a bug in `apply` where kwargs were not being correctly passed into the applied function.

### Snowpark Local Testing Updates

#### New Features
- Added support for the following functions
    - `hour`
    - `minute`
- Added support for NULL_IF parameter to csv reader.
- Added support for `date_format`, `datetime_format`, and `timestamp_format` options when loading csvs.

#### Bug Fixes

- Fixed a bug in Dataframe.join that caused columns to have incorrect typing.
- Fixed a bug in when statements that caused incorrect results in the otherwise clause.


## 1.27.0 (2025-02-03)

### Snowpark Python API Updates

#### New Features

- Added support for the following functions in `functions.py`
  - `array_reverse`
  - `divnull`
  - `map_cat`
  - `map_contains_key`
  - `map_keys`
  - `nullifzero`
  - `snowflake_cortex_sentiment`
  - `acosh`
  - `asinh`
  - `atanh`
  - `bit_length`
  - `bitmap_bit_position`
  - `bitmap_bucket_number`
  - `bitmap_construct_agg`
  - `bitshiftright_unsigned`
  - `cbrt`
  - `equal_null`
  - `from_json`
  - `ifnull`
  - `localtimestamp`
  - `max_by`
  - `min_by`
  - `nth_value`
  - `nvl`
  - `octet_length`
  - `position`
  - `regr_avgx`
  - `regr_avgy`
  - `regr_count`
  - `regr_intercept`
  - `regr_r2`
  - `regr_slope`
  - `regr_sxx`
  - `regr_sxy`
  - `regr_syy`
  - `try_to_binary`
  - `base64`
  - `base64_decode_string`
  - `base64_encode`
  - `editdistance`
  - `hex`
  - `hex_encode`
  - `instr`
  - `log1p`
  - `log2`
  - `log10`
  - `percentile_approx`
  - `unbase64`
- Added support for `seed` argument in `DataFrame.stat.sample_by`. Note that it only supports a `Table` object, and will be ignored for a `DataFrame` object.
- Added support for specifying a schema string (including implicit struct syntax) when calling `DataFrame.create_dataframe`.
- Added support for `DataFrameWriter.insert_into/insertInto`. This method also supports local testing mode.
- Added support for `DataFrame.create_temp_view` to create a temporary view. It will fail if the view already exists.
- Added support for multiple columns in the functions `map_cat` and `map_concat`.
- Added an option `keep_column_order` for keeping original column order in `DataFrame.with_column` and `DataFrame.with_columns`.
- Added options to column casts that allow renaming or adding fields in StructType columns.
- Added support for `contains_null` parameter to ArrayType.
- Added support for creating a temporary view via `DataFrame.create_or_replace_temp_view` from a DataFrame created by reading a file from a stage.
- Added support for `value_contains_null` parameter to MapType.
- Added support for using `Column` object in `Column.in_` and `functions.in_`.
- Added `interactive` to telemetry that indicates whether the current environment is an interactive one.
- Allow `session.file.get` in a Native App to read file paths starting with `/` from the current version
- Added support for multiple aggregation functions after `DataFrame.pivot`.

#### Experimental Features

- Added `Catalog` class to manage snowflake objects. It can be accessed via `Session.catalog`.
  - `snowflake.core` is a dependency required for this feature.
- Allow user input schema when reading JSON file on stage.
- Added support for specifying a schema string (including implicit struct syntax) when calling `DataFrame.create_dataframe`.

#### Improvements

- Updated README.md to include instructions on how to verify package signatures using `cosign`.

#### Bug Fixes

- Fixed a bug in local testing mode that caused a column to contain None when it should contain 0.
- Fixed a bug in `StructField.from_json` that prevented TimestampTypes with `tzinfo` from being parsed correctly.
- Fixed a bug in function `date_format` that caused an error when the input column was date type or timestamp type.
- Fixed a bug in dataframe that null value can be inserted in a non-nullable column.
- Fixed a bug in `replace` and `lit` which raised type hint assertion error when passing `Column` expression objects.
- Fixed a bug in `pandas_udf` and `pandas_udtf` where `session` parameter was erroneously ignored.
- Fixed a bug that raised incorrect type conversion error for system function called through `session.call`.

### Snowpark pandas API Updates

#### New Features

- Added support for `Series.str.ljust` and `Series.str.rjust`.
- Added support for `Series.str.center`.
- Added support for `Series.str.pad`.
- Added support for applying Snowpark Python function `snowflake_cortex_sentiment`.
- Added support for `DataFrame.map`.
- Added support for `DataFrame.from_dict` and `DataFrame.from_records`.
- Added support for mixed case field names in struct type columns.
- Added support for `SeriesGroupBy.unique`
- Added support for `Series.dt.strftime` with the following directives:
  - %d: Day of the month as a zero-padded decimal number.
  - %m: Month as a zero-padded decimal number.
  - %Y: Year with century as a decimal number.
  - %H: Hour (24-hour clock) as a zero-padded decimal number.
  - %M: Minute as a zero-padded decimal number.
  - %S: Second as a zero-padded decimal number.
  - %f: Microsecond as a decimal number, zero-padded to 6 digits.
  - %j: Day of the year as a zero-padded decimal number.
  - %X: Locale’s appropriate time representation.
  - %%: A literal '%' character.
- Added support for `Series.between`.
- Added support for `include_groups=False` in `DataFrameGroupBy.apply`.
- Added support for `expand=True` in `Series.str.split`.
- Added support for `DataFrame.pop` and `Series.pop`.
- Added support for `first` and `last` in `DataFrameGroupBy.agg` and `SeriesGroupBy.agg`.
- Added support for `Index.drop_duplicates`.
- Added support for aggregations `"count"`, `"median"`, `np.median`,
  `"skew"`, `"std"`, `np.std` `"var"`, and `np.var` in
  `pd.pivot_table()`, `DataFrame.pivot_table()`, and `pd.crosstab()`.

#### Improvements
- Improve performance of `DataFrame.map`, `Series.apply` and `Series.map` methods by mapping numpy functions to snowpark functions if possible.
- Added documentation for `DataFrame.map`.
- Improve performance of `DataFrame.apply` by mapping numpy functions to snowpark functions if possible.
- Added documentation on the extent of Snowpark pandas interoperability with scikit-learn.
- Infer return type of functions in `Series.map`, `Series.apply` and `DataFrame.map` if type-hint is not provided.
- Added `call_count` to telemetry that counts method calls including interchange protocol calls.

## 1.26.0 (2024-12-05)

### Snowpark Python API Updates

#### New Features

- Added support for property `version` and class method `get_active_session` for `Session` class.
- Added new methods and variables to enhance data type handling and JSON serialization/deserialization:
  - To `DataType`, its derived classes, and `StructField`:
    - `type_name`: Returns the type name of the data.
    - `simple_string`: Provides a simple string representation of the data.
    - `json_value`: Returns the data as a JSON-compatible value.
    - `json`: Converts the data to a JSON string.
  - To `ArrayType`, `MapType`, `StructField`, `PandasSeriesType`, `PandasDataFrameType` and `StructType`:
    - `from_json`: Enables these types to be created from JSON data.
  - To `MapType`:
    - `keyType`: keys of the map
    - `valueType`: values of the map
- Added support for method `appName` in `SessionBuilder`.
- Added support for `include_nulls` argument in `DataFrame.unpivot`.
- Added support for following functions in `functions.py`:
  - `size` to get size of array, object, or map columns.
  - `collect_list` an alias of `array_agg`.
  - `substring` makes `len` argument optional.
- Added parameter `ast_enabled` to session for internal usage (default: `False`).

#### Improvements

- Added support for specifying the following to `DataFrame.create_or_replace_dynamic_table`:
  - `iceberg_config` A dictionary that can hold the following iceberg configuration options:
    - `external_volume`
    - `catalog`
    - `base_location`
    - `catalog_sync`
    - `storage_serialization_policy`
- Added support for nested data types to `DataFrame.print_schema`
- Added support for `level` parameter to `DataFrame.print_schema`
- Improved flexibility of `DataFrameReader` and `DataFrameWriter` API by adding support for the following:
  - Added `format` method to `DataFrameReader` and `DataFrameWriter` to specify file format when loading or unloading results.
  - Added `load` method to `DataFrameReader` to work in conjunction with `format`.
  - Added `save` method to `DataFrameWriter` to work in conjunction with `format`.
  - Added support to read keyword arguments to `options` method for `DataFrameReader` and `DataFrameWriter`.
- Relaxed the cloudpickle dependency for Python 3.11 to simplify build requirements. However, for Python 3.11, `cloudpickle==2.2.1` remains the only supported version.

#### Bug Fixes

- Removed warnings that dynamic pivot features were in private preview, because
  dynamic pivot is now generally available.
- Fixed a bug in `session.read.options` where `False` Boolean values were incorrectly parsed as `True` in the generated file format.

#### Dependency Updates

- Added a runtime dependency on `python-dateutil`.

### Snowpark pandas API Updates

#### New Features

- Added partial support for `Series.map` when `arg` is a pandas `Series` or a
  `collections.abc.Mapping`. No support for instances of `dict` that implement
  `__missing__` but are not instances of `collections.defaultdict`.
- Added support for `DataFrame.align` and `Series.align` for `axis=1` and `axis=None`.
- Added support for `pd.json_normalize`.
- Added support for `GroupBy.pct_change` with `axis=0`, `freq=None`, and `limit=None`.
- Added support for `DataFrameGroupBy.__iter__` and `SeriesGroupBy.__iter__`.
- Added support for `np.sqrt`, `np.trunc`, `np.floor`, numpy trig functions, `np.exp`, `np.abs`, `np.positive` and `np.negative`.
- Added partial support for the dataframe interchange protocol method
  `DataFrame.__dataframe__()`.

#### Bug Fixes

- Fixed a bug in `df.loc` where setting a single column from a series results in unexpected `None` values.

#### Improvements

- Use UNPIVOT INCLUDE NULLS for unpivot operations in pandas instead of sentinel values.
- Improved documentation for pd.read_excel.

## 1.25.0 (2024-11-14)

### Snowpark Python API Updates

#### New Features

- Added the following new functions in `snowflake.snowpark.dataframe`:
  - `map`
- Added support for passing parameter `include_error` to `Session.query_history` to record queries that have error during execution.

#### Improvements

- When target stage is not set in profiler, a default stage from `Session.get_session_stage` is used instead of raising `SnowparkSQLException`.
- Allowed lower case or mixed case input when calling `Session.stored_procedure_profiler.set_active_profiler`.
- Added distributed tracing using open telemetry APIs for action function in `DataFrame`:
  - `cache_result`
- Removed opentelemetry warning from logging.

#### Bug Fixes

- Fixed the pre-action and post-action query propagation when `In` expression were used in selects.
- Fixed a bug that raised error `AttributeError` while calling `Session.stored_procedure_profiler.get_output` when `Session.stored_procedure_profiler` is disabled.

#### Dependency Updates

- Added a dependency on `protobuf>=5.28` and `tzlocal` at runtime.
- Added a dependency on `protoc-wheel-0` for the development profile.
- Require `snowflake-connector-python>=3.12.0, <4.0.0` (was `>=3.10.0`).

### Snowpark pandas API Updates

#### Dependency Updates

- Updated `modin` from 0.28.1 to 0.30.1.
- Added support for all `pandas` 2.2.x versions.

#### New Features

- Added support for `Index.to_numpy`.
- Added support for `DataFrame.align` and `Series.align` for `axis=0`.
- Added support for `size` in `GroupBy.aggregate`, `DataFrame.aggregate`, and `Series.aggregate`.
- Added support for `snowflake.snowpark.functions.window`
- Added support for `pd.read_pickle` (Uses native pandas for processing).
- Added support for `pd.read_html` (Uses native pandas for processing).
- Added support for `pd.read_xml` (Uses native pandas for processing).
- Added support for aggregation functions `"size"` and `len` in `GroupBy.aggregate`, `DataFrame.aggregate`, and `Series.aggregate`.
- Added support for list values in `Series.str.len`.

#### Bug Fixes

- Fixed a bug where aggregating a single-column dataframe with a single callable function (e.g. `pd.DataFrame([0]).agg(np.mean)`) would fail to transpose the result.
- Fixed bugs where `DataFrame.dropna()` would:
  - Treat an empty `subset` (e.g. `[]`) as if it specified all columns instead of no columns.
  - Raise a `TypeError` for a scalar `subset` instead of filtering on just that column.
  - Raise a `ValueError` for a `subset` of type `pandas.Index` instead of filtering on the columns in the index.
- Disable creation of scoped read only table to mitigate Disable creation of scoped read only table to mitigate `TableNotFoundError` when using dynamic pivot in notebook environment.
- Fixed a bug when concat dataframe or series objects are coming from the same dataframe when axis = 1.

#### Improvements

- Improve np.where with scalar x value by eliminating unnecessary join and temp table creation.
- Improve get_dummies performance by flattening the pivot with join.
- Improve align performance when aligning on row position column by removing unnecessary window functions.



### Snowpark Local Testing Updates

#### New Features

- Added support for patching functions that are unavailable in the `snowflake.snowpark.functions` module.
- Added support for `snowflake.snowpark.functions.any_value`

#### Bug Fixes

- Fixed a bug where `Table.update` could not handle `VariantType`, `MapType`, and `ArrayType` data types.
- Fixed a bug where column aliases were incorrectly resolved in `DataFrame.join`, causing errors when selecting columns from a joined DataFrame.
- Fixed a bug where `Table.update` and `Table.merge` could fail if the target table's index was not the default `RangeIndex`.

## 1.24.0 (2024-10-28)

### Snowpark Python API Updates

#### New Features

- Updated `Session` class to be thread-safe. This allows concurrent DataFrame transformations, DataFrame actions, UDF and stored procedure registration, and concurrent file uploads when using the same `Session` object.
  - The feature is disabled by default and can be enabled by setting `FEATURE_THREAD_SAFE_PYTHON_SESSION` to `True` for account.
  - Updating session configurations, like changing database or schema, when multiple threads are using the session may lead to unexpected behavior.
  - When enabled, some internally created temporary table names returned from `DataFrame.queries` API are not deterministic, and may be different when DataFrame actions are executed. This does not affect explicit user-created temporary tables.
- Added support for 'Service' domain to `session.lineage.trace` API.
- Added support for `copy_grants` parameter when registering UDxF and stored procedures.
- Added support for the following methods in `DataFrameWriter` to support daisy-chaining:
  - `option`
  - `options`
  - `partition_by`
- Added support for `snowflake_cortex_summarize`.

#### Improvements

- Improved the following new capability for function `snowflake.snowpark.functions.array_remove` it is now possible to use in python.
- Disables sql simplification when sort is performed after limit.
  - Previously, `df.sort().limit()` and `df.limit().sort()` generates the same query with sort in front of limit. Now, `df.limit().sort()` will generate query that reads `df.limit().sort()`.
  - Improve performance of generated query for `df.limit().sort()`, because limit stops table scanning as soon as the number of records is satisfied.
- Added a client side error message for when an invalid stage location is passed to DataFrame read functions.

#### Bug Fixes

- Fixed a bug where the automatic cleanup of temporary tables could interfere with the results of async query execution.
- Fixed a bug in `DataFrame.analytics.time_series_agg` function to handle multiple data points in same sliding interval.
- Fixed a bug that created inconsistent casing in field names of structured objects in iceberg schemas.

#### Deprecations

- Deprecated warnings will be triggered when using snowpark-python with Python 3.8. For more details, please refer to https://docs.snowflake.com/en/developer-guide/python-runtime-support-policy.

### Snowpark pandas API Updates

#### New Features

- Added support for `np.subtract`, `np.multiply`, `np.divide`, and `np.true_divide`.
- Added support for tracking usages of `__array_ufunc__`.
- Added numpy compatibility support for `np.float_power`, `np.mod`, `np.remainder`, `np.greater`, `np.greater_equal`, `np.less`, `np.less_equal`, `np.not_equal`, and `np.equal`.
- Added numpy compatibility support for `np.log`, `np.log2`, and `np.log10`
- Added support for `DataFrameGroupBy.bfill`, `SeriesGroupBy.bfill`, `DataFrameGroupBy.ffill`, and `SeriesGroupBy.ffill`.
- Added support for `on` parameter with `Resampler`.
- Added support for timedelta inputs in `value_counts()`.
- Added support for applying Snowpark Python function `snowflake_cortex_summarize`.
- Added support for `DataFrame.attrs` and `Series.attrs`.
- Added support for `DataFrame.style`.
- Added numpy compatibility support for `np.full_like`

#### Improvements

- Improved generated SQL query for `head` and `iloc` when the row key is a slice.
- Improved error message when passing an unknown timezone to `tz_convert` and `tz_localize` in `Series`, `DataFrame`, `Series.dt`, and `DatetimeIndex`.
- Improved documentation for `tz_convert` and `tz_localize` in `Series`, `DataFrame`, `Series.dt`, and `DatetimeIndex` to specify the supported timezone formats.
- Added additional kwargs support for `df.apply` and `series.apply` ( as well as `map` and `applymap` ) when using snowpark functions. This allows for some position independent compatibility between apply and functions where the first argument is not a pandas object.
- Improved generated SQL query for `iloc` and `iat` when the row key is a scalar.
- Removed all joins in `iterrows`.
- Improved documentation for `Series.map` to reflect the unsupported features.
- Added support for `np.may_share_memory` which is used internally by many scikit-learn functions. This method will always return false when called with a Snowpark pandas object.

#### Bug Fixes

- Fixed a bug where `DataFrame` and `Series` `pct_change()` would raise `TypeError` when input contained timedelta columns.
- Fixed a bug where `replace()` would sometimes propagate `Timedelta` types incorrectly through `replace()`. Instead raise `NotImplementedError` for `replace()` on `Timedelta`.
- Fixed a bug where `DataFrame` and `Series` `round()` would raise `AssertionError` for `Timedelta` columns. Instead raise `NotImplementedError` for `round()` on `Timedelta`.
- Fixed a bug where `reindex` fails when the new index is a Series with non-overlapping types from the original index.
- Fixed a bug where calling `__getitem__` on a DataFrameGroupBy object always returned a DataFrameGroupBy object if `as_index=False`.
- Fixed a bug where inserting timedelta values into an existing column would silently convert the values to integers instead of raising `NotImplementedError`.
- Fixed a bug where `DataFrame.shift()` on axis=0 and axis=1 would fail to propagate timedelta types.
- `DataFrame.abs()`, `DataFrame.__neg__()`, `DataFrame.stack()`, and `DataFrame.unstack()` now raise `NotImplementedError` for timedelta inputs instead of failing to propagate timedelta types.

### Snowpark Local Testing Updates

#### Bug Fixes

- Fixed a bug where `DataFrame.alias` raises `KeyError` for input column name.
- Fixed a bug where `to_csv` on Snowflake stage fails when data contains empty strings.

## 1.23.0 (2024-10-09)

### Snowpark Python API Updates

#### New Features

- Added the following new functions in `snowflake.snowpark.functions`:
  - `make_interval`
- Added support for using Snowflake Interval constants with `Window.range_between()` when the order by column is TIMESTAMP or DATE type.
- Added support for file writes. This feature is currently in private preview.
- Added `thread_id` to `QueryRecord` to track the thread id submitting the query history.
- Added support for `Session.stored_procedure_profiler`.

#### Improvements

#### Bug Fixes

- Fixed a bug where registering a stored procedure or UDxF with type hints would give a warning `'NoneType' has no len() when trying to read default values from function`.

### Snowpark pandas API Updates

#### New Features

- Added support for `TimedeltaIndex.mean` method.
- Added support for some cases of aggregating `Timedelta` columns on `axis=0` with `agg` or `aggregate`.
- Added support for `by`, `left_by`, `right_by`, `left_index`, and `right_index` for `pd.merge_asof`.
- Added support for passing parameter `include_describe` to `Session.query_history`.
- Added support for `DatetimeIndex.mean` and `DatetimeIndex.std` methods.
- Added support for `Resampler.asfreq`, `Resampler.indices`, `Resampler.nunique`, and `Resampler.quantile`.
- Added support for `resample` frequency `W`, `ME`, `YE` with `closed = "left"`.
- Added support for `DataFrame.rolling.corr` and `Series.rolling.corr` for `pairwise = False` and int `window`.
- Added support for string time-based `window` and `min_periods = None` for `Rolling`.
- Added support for `DataFrameGroupBy.fillna` and `SeriesGroupBy.fillna`.
- Added support for constructing `Series` and `DataFrame` objects with the lazy `Index` object as `data`, `index`, and `columns` arguments.
- Added support for constructing `Series` and `DataFrame` objects with `index` and `column` values not present in `DataFrame`/`Series` `data`.
- Added support for `pd.read_sas` (Uses native pandas for processing).
- Added support for applying `rolling().count()` and `expanding().count()` to `Timedelta` series and columns.
- Added support for `tz` in both `pd.date_range` and `pd.bdate_range`.
- Added support for `Series.items`.
- Added support for `errors="ignore"` in `pd.to_datetime`.
- Added support for `DataFrame.tz_localize` and `Series.tz_localize`.
- Added support for `DataFrame.tz_convert` and `Series.tz_convert`.
- Added support for applying Snowpark Python functions (e.g., `sin`) in `Series.map`, `Series.apply`, `DataFrame.apply` and `DataFrame.applymap`.

#### Improvements

- Improved `to_pandas` to persist the original timezone offset for TIMESTAMP_TZ type.
- Improved `dtype` results for TIMESTAMP_TZ type to show correct timezone offset.
- Improved `dtype` results for TIMESTAMP_LTZ type to show correct timezone.
- Improved error message when passing non-bool value to `numeric_only` for groupby aggregations.
- Removed unnecessary warning about sort algorithm in `sort_values`.
- Use SCOPED object for internal create temp tables. The SCOPED objects will be stored sproc scoped if created within stored sproc, otherwise will be session scoped, and the object will be automatically cleaned at the end of the scope.
- Improved warning messages for operations that lead to materialization with inadvertent slowness.
- Removed unnecessary warning message about `convert_dtype` in `Series.apply`.

#### Bug Fixes

- Fixed a bug where an `Index` object created from a `Series`/`DataFrame` incorrectly updates the `Series`/`DataFrame`'s index name after an inplace update has been applied to the original `Series`/`DataFrame`.
- Suppressed an unhelpful `SettingWithCopyWarning` that sometimes appeared when printing `Timedelta` columns.
- Fixed `inplace` argument for `Series` objects derived from other `Series` objects.
- Fixed a bug where `Series.sort_values` failed if series name overlapped with index column name.
- Fixed a bug where transposing a dataframe would map `Timedelta` index levels to integer column levels.
- Fixed a bug where `Resampler` methods on timedelta columns would produce integer results.
- Fixed a bug where `pd.to_numeric()` would leave `Timedelta` inputs as `Timedelta` instead of converting them to integers.
- Fixed `loc` set when setting a single row, or multiple rows, of a DataFrame with a Series value.

### Snowpark Local Testing Updates

#### Bug Fixes

- Fixed a bug where nullable columns were annotated wrongly.
- Fixed a bug where the `date_add` and `date_sub` functions failed for `NULL` values.
- Fixed a bug where `equal_null` could fail inside a merge statement.
- Fixed a bug where `row_number` could fail inside a Window function.
- Fixed a bug where updates could fail when the source is the result of a join.


## 1.22.1 (2024-09-11)
This is a re-release of 1.22.0. Please refer to the 1.22.0 release notes for detailed release content.


## 1.22.0 (2024-09-10)

### Snowpark Python API Updates

### New Features

- Added the following new functions in `snowflake.snowpark.functions`:
  - `array_remove`
  - `ln`

#### Improvements

- Improved documentation for `Session.write_pandas` by making `use_logical_type` option more explicit.
- Added support for specifying the following to `DataFrameWriter.save_as_table`:
  - `enable_schema_evolution`
  - `data_retention_time`
  - `max_data_extension_time`
  - `change_tracking`
  - `copy_grants`
  - `iceberg_config` A dicitionary that can hold the following iceberg configuration options:
      - `external_volume`
      - `catalog`
      - `base_location`
      - `catalog_sync`
      - `storage_serialization_policy`
- Added support for specifying the following to `DataFrameWriter.copy_into_table`:
  - `iceberg_config` A dicitionary that can hold the following iceberg configuration options:
      - `external_volume`
      - `catalog`
      - `base_location`
      - `catalog_sync`
      - `storage_serialization_policy`
- Added support for specifying the following parameters to `DataFrame.create_or_replace_dynamic_table`:
  - `mode`
  - `refresh_mode`
  - `initialize`
  - `clustering_keys`
  - `is_transient`
  - `data_retention_time`
  - `max_data_extension_time`

#### Bug Fixes

- Fixed a bug in `session.read.csv` that caused an error when setting `PARSE_HEADER = True` in an externally defined file format.
- Fixed a bug in query generation from set operations that allowed generation of duplicate queries when children have common subqueries.
- Fixed a bug in `session.get_session_stage` that referenced a non-existing stage after switching database or schema.
- Fixed a bug where calling `DataFrame.to_snowpark_pandas` without explicitly initializing the Snowpark pandas plugin caused an error.
- Fixed a bug where using the `explode` function in dynamic table creation caused a SQL compilation error due to improper boolean type casting on the `outer` parameter.

### Snowpark Local Testing Updates

#### New Features

- Added support for type coercion when passing columns as input to UDF calls.
- Added support for `Index.identical`.

#### Bug Fixes

- Fixed a bug where the truncate mode in `DataFrameWriter.save_as_table` incorrectly handled DataFrames containing only a subset of columns from the existing table.
- Fixed a bug where function `to_timestamp` does not set the default timezone of the column datatype.

### Snowpark pandas API Updates

#### New Features

- Added limited support for the `Timedelta` type, including the following features. Snowpark pandas will raise `NotImplementedError` for unsupported `Timedelta` use cases.
  - supporting tracking the Timedelta type through `copy`, `cache_result`, `shift`, `sort_index`, `assign`, `bfill`, `ffill`, `fillna`, `compare`, `diff`, `drop`, `dropna`, `duplicated`, `empty`, `equals`, `insert`, `isin`, `isna`, `items`, `iterrows`, `join`, `len`, `mask`, `melt`, `merge`, `nlargest`, `nsmallest`, `to_pandas`.
  - converting non-timedelta to timedelta via `astype`.
  - `NotImplementedError` will be raised for the rest of methods that do not support `Timedelta`.
  - support for subtracting two timestamps to get a Timedelta.
  - support indexing with Timedelta data columns.
  - support for adding or subtracting timestamps and `Timedelta`.
  - support for binary arithmetic between two `Timedelta` values.
  - support for binary arithmetic and comparisons between `Timedelta` values and numeric values.
  - support for lazy `TimedeltaIndex`.
  - support for `pd.to_timedelta`.
  - support for `GroupBy` aggregations `min`, `max`, `mean`, `idxmax`, `idxmin`, `std`, `sum`, `median`, `count`, `any`, `all`, `size`, `nunique`, `head`, `tail`, `aggregate`.
  - support for `GroupBy` filtrations `first` and `last`.
  - support for `TimedeltaIndex` attributes: `days`, `seconds`, `microseconds` and `nanoseconds`.
  - support for `diff` with timestamp columns on `axis=0` and `axis=1`
  - support for `TimedeltaIndex` methods: `ceil`, `floor` and `round`.
  - support for `TimedeltaIndex.total_seconds` method.
- Added support for index's arithmetic and comparison operators.
- Added support for `Series.dt.round`.
- Added documentation pages for `DatetimeIndex`.
- Added support for `Index.name`, `Index.names`, `Index.rename`, and `Index.set_names`.
- Added support for `Index.__repr__`.
- Added support for `DatetimeIndex.month_name` and `DatetimeIndex.day_name`.
- Added support for `Series.dt.weekday`, `Series.dt.time`, and `DatetimeIndex.time`.
- Added support for `Index.min` and `Index.max`.
- Added support for `pd.merge_asof`.
- Added support for `Series.dt.normalize` and `DatetimeIndex.normalize`.
- Added support for `Index.is_boolean`, `Index.is_integer`, `Index.is_floating`, `Index.is_numeric`, and `Index.is_object`.
- Added support for `DatetimeIndex.round`, `DatetimeIndex.floor` and `DatetimeIndex.ceil`.
- Added support for `Series.dt.days_in_month` and `Series.dt.daysinmonth`.
- Added support for `DataFrameGroupBy.value_counts` and `SeriesGroupBy.value_counts`.
- Added support for `Series.is_monotonic_increasing` and `Series.is_monotonic_decreasing`.
- Added support for `Index.is_monotonic_increasing` and `Index.is_monotonic_decreasing`.
- Added support for `pd.crosstab`.
- Added support for `pd.bdate_range` and included business frequency support (B, BME, BMS, BQE, BQS, BYE, BYS) for both `pd.date_range` and `pd.bdate_range`.
- Added support for lazy `Index` objects  as `labels` in `DataFrame.reindex` and `Series.reindex`.
- Added support for `Series.dt.days`, `Series.dt.seconds`, `Series.dt.microseconds`, and `Series.dt.nanoseconds`.
- Added support for creating a `DatetimeIndex` from an `Index` of numeric or string type.
- Added support for string indexing with `Timedelta` objects.
- Added support for `Series.dt.total_seconds` method.
- Added support for `DataFrame.apply(axis=0)`.
- Added support for `Series.dt.tz_convert` and `Series.dt.tz_localize`.
- Added support for `DatetimeIndex.tz_convert` and `DatetimeIndex.tz_localize`.

#### Improvements

- Improve concat, join performance when operations are performed on series coming from the same dataframe by avoiding unnecessary joins.
- Refactored `quoted_identifier_to_snowflake_type` to avoid making metadata queries if the types have been cached locally.
- Improved `pd.to_datetime` to handle all local input cases.
- Create a lazy index from another lazy index without pulling data to client.
- Raised `NotImplementedError` for Index bitwise operators.
- Display a more clear error message when `Index.names` is set to a non-like-like object.
- Raise a warning whenever MultiIndex values are pulled in locally.
- Improve warning message for `pd.read_snowflake` include the creation reason when temp table creation is triggered.
- Improve performance for `DataFrame.set_index`, or setting `DataFrame.index` or `Series.index` by avoiding checks require eager evaluation. As a consequence, when the new index that does not match the current `Series`/`DataFrame` object length, a `ValueError` is no longer raised. Instead, when the `Series`/`DataFrame` object is longer than the provided index, the `Series`/`DataFrame`'s new index is filled with `NaN` values for the "extra" elements. Otherwise, the extra values in the provided index are ignored.
- Properly raise `NotImplementedError` when ambiguous/nonexistent are non-string in `ceil`/`floor`/`round`.

#### Bug Fixes

- Stopped ignoring nanoseconds in `pd.Timedelta` scalars.
- Fixed AssertionError in tree of binary operations.
- Fixed bug in `Series.dt.isocalendar` using a named Series
- Fixed `inplace` argument for Series objects derived from DataFrame columns.
- Fixed a bug where `Series.reindex` and `DataFrame.reindex` did not update the result index's name correctly.
- Fixed a bug where `Series.take` did not error when `axis=1` was specified.


## 1.21.1 (2024-09-05)

### Snowpark Python API Updates

#### Bug Fixes

- Fixed a bug where using `to_pandas_batches` with async jobs caused an error due to improper handling of waiting for asynchronous query completion.

## 1.21.0 (2024-08-19)

### Snowpark Python API Updates

#### New Features

- Added support for `snowflake.snowpark.testing.assert_dataframe_equal` that is a utility function to check the equality of two Snowpark DataFrames.

#### Improvements

- Added support server side string size limitations.
- Added support to create and invoke stored procedures, UDFs and UDTFs with optional arguments.
- Added support for column lineage in the DataFrame.lineage.trace API.
- Added support for passing `INFER_SCHEMA` options to `DataFrameReader` via `INFER_SCHEMA_OPTIONS`.
- Added support for passing `parameters` parameter to `Column.rlike` and `Column.regexp`.
- Added support for automatically cleaning up temporary tables created by `df.cache_result()` in the current session, when the DataFrame is no longer referenced (i.e., gets garbage collected). It is still an experimental feature not enabled by default, and can be enabled by setting `session.auto_clean_up_temp_table_enabled` to `True`.
- Added support for string literals to the `fmt` parameter of `snowflake.snowpark.functions.to_date`.
- Added support for system$reference function.

#### Bug Fixes

- Fixed a bug where SQL generated for selecting `*` column has an incorrect subquery.
- Fixed a bug in `DataFrame.to_pandas_batches` where the iterator could throw an error if certain transformation is made to the pandas dataframe due to wrong isolation level.
- Fixed a bug in `DataFrame.lineage.trace` to split the quoted feature view's name and version correctly.
- Fixed a bug in `Column.isin` that caused invalid sql generation when passed an empty list.
- Fixed a bug that fails to raise NotImplementedError while setting cell with list like item.

### Snowpark Local Testing Updates

#### New Features

- Added support for the following APIs:
  - snowflake.snowpark.functions
    - `rank`
    - `dense_rank`
    - `percent_rank`
    - `cume_dist`
    - `ntile`
    - `datediff`
    - `array_agg`
  - snowflake.snowpark.column.Column.within_group
- Added support for parsing flags in regex statements for mocked plans. This maintains parity with the `rlike` and `regexp` changes above.

#### Bug Fixes

- Fixed a bug where Window Functions LEAD and LAG do not handle option `ignore_nulls` properly.
- Fixed a bug where values were not populated into the result DataFrame during the insertion of table merge operation.

#### Improvements

- Fix pandas FutureWarning about integer indexing.

### Snowpark pandas API Updates

#### New Features

- Added support for `DataFrame.backfill`, `DataFrame.bfill`, `Series.backfill`, and `Series.bfill`.
- Added support for `DataFrame.compare` and `Series.compare` with default parameters.
- Added support for `Series.dt.microsecond` and `Series.dt.nanosecond`.
- Added support for `Index.is_unique` and `Index.has_duplicates`.
- Added support for `Index.equals`.
- Added support for `Index.value_counts`.
- Added support for `Series.dt.day_name` and `Series.dt.month_name`.
- Added support for indexing on Index, e.g., `df.index[:10]`.
- Added support for `DataFrame.unstack` and `Series.unstack`.
- Added support for `DataFrame.asfreq` and `Series.asfreq`.
- Added support for `Series.dt.is_month_start` and `Series.dt.is_month_end`.
- Added support for `Index.all` and `Index.any`.
- Added support for `Series.dt.is_year_start` and `Series.dt.is_year_end`.
- Added support for `Series.dt.is_quarter_start` and `Series.dt.is_quarter_end`.
- Added support for lazy `DatetimeIndex`.
- Added support for `Series.argmax` and `Series.argmin`.
- Added support for `Series.dt.is_leap_year`.
- Added support for `DataFrame.items`.
- Added support for `Series.dt.floor` and `Series.dt.ceil`.
- Added support for `Index.reindex`.
- Added support for `DatetimeIndex` properties: `year`, `month`, `day`, `hour`, `minute`, `second`, `microsecond`,
    `nanosecond`, `date`, `dayofyear`, `day_of_year`, `dayofweek`, `day_of_week`, `weekday`, `quarter`,
    `is_month_start`, `is_month_end`, `is_quarter_start`, `is_quarter_end`, `is_year_start`, `is_year_end`
    and `is_leap_year`.
- Added support for `Resampler.fillna` and `Resampler.bfill`.
- Added limited support for the `Timedelta` type, including creating `Timedelta` columns and `to_pandas`.
- Added support for `Index.argmax` and `Index.argmin`.

#### Improvements

- Removed the public preview warning message when importing Snowpark pandas.
- Removed unnecessary count query from `SnowflakeQueryCompiler.is_series_like` method.
- `Dataframe.columns` now returns native pandas Index object instead of Snowpark Index object.
- Refactor and introduce `query_compiler` argument in `Index` constructor to create `Index` from query compiler.
- `pd.to_datetime` now returns a DatetimeIndex object instead of a Series object.
- `pd.date_range` now returns a DatetimeIndex object instead of a Series object.

#### Bug Fixes

- Made passing an unsupported aggregation function to `pivot_table` raise `NotImplementedError` instead of `KeyError`.
- Removed axis labels and callable names from error messages and telemetry about unsupported aggregations.
- Fixed AssertionError in `Series.drop_duplicates` and `DataFrame.drop_duplicates` when called after `sort_values`.
- Fixed a bug in `Index.to_frame` where the result frame's column name may be wrong where name is unspecified.
- Fixed a bug where some Index docstrings are ignored.
- Fixed a bug in `Series.reset_index(drop=True)` where the result name may be wrong.
- Fixed a bug in `Groupby.first/last` ordering by the correct columns in the underlying window expression.

## 1.20.0 (2024-07-17)

### Snowpark Python API Updates

#### Improvements

- Added distributed tracing using open telemetry APIs for table stored procedure function in `DataFrame`:
  - `_execute_and_get_query_id`
- Added support for the `arrays_zip` function.
- Improves performance for binary column expression and `df._in` by avoiding unnecessary cast for numeric values. You can enable this optimization by setting `session.eliminate_numeric_sql_value_cast_enabled = True`.
- Improved error message for `write_pandas` when the target table does not exist and `auto_create_table=False`.
- Added open telemetry tracing on UDxF functions in Snowpark.
- Added open telemetry tracing on stored procedure registration in Snowpark.
- Added a new optional parameter called `format_json` to the `Session.SessionBuilder.app_name` function that sets the app name in the `Session.query_tag` in JSON format. By default, this parameter is set to `False`.

#### Bug Fixes
- Fixed a bug where SQL generated for `lag(x, 0)` was incorrect and failed with error message `argument 1 to function LAG needs to be constant, found 'SYSTEM$NULL_TO_FIXED(null)'`.

### Snowpark Local Testing Updates

#### New Features

- Added support for the following APIs:
  - snowflake.snowpark.functions
    - random
- Added new parameters to `patch` function when registering a mocked function:
  - `distinct` allows an alternate function to be specified for when a sql function should be distinct.
  - `pass_column_index` passes a named parameter `column_index` to the mocked function that contains the pandas.Index for the input data.
  - `pass_row_index` passes a named parameter `row_index` to the mocked function that is the 0 indexed row number the function is currently operating on.
  - `pass_input_data` passes a named parameter `input_data` to the mocked function that contains the entire input dataframe for the current expression.
  - Added support for the `column_order` parameter to method `DataFrameWriter.save_as_table`.


#### Bug Fixes
- Fixed a bug that caused DecimalType columns to be incorrectly truncated to integer precision when used in BinaryExpressions.

### Snowpark pandas API Updates

#### New Features
- Added support for `DataFrameGroupBy.all`, `SeriesGroupBy.all`, `DataFrameGroupBy.any`, and `SeriesGroupBy.any`.
- Added support for `DataFrame.nlargest`, `DataFrame.nsmallest`, `Series.nlargest` and `Series.nsmallest`.
- Added support for `replace` and `frac > 1` in `DataFrame.sample` and `Series.sample`.
- Added support for `read_excel` (Uses local pandas for processing)
- Added support for `Series.at`, `Series.iat`, `DataFrame.at`, and `DataFrame.iat`.
- Added support for `Series.dt.isocalendar`.
- Added support for `Series.case_when` except when condition or replacement is callable.
- Added documentation pages for `Index` and its APIs.
- Added support for `DataFrame.assign`.
- Added support for `DataFrame.stack`.
- Added support for `DataFrame.pivot` and `pd.pivot`.
- Added support for `DataFrame.to_csv` and `Series.to_csv`.
- Added partial support for `Series.str.translate` where the values in the `table` are single-codepoint strings.
- Added support for `DataFrame.corr`.
- Allow `df.plot()` and `series.plot()` to be called, materializing the data into the local client
- Added support for `DataFrameGroupBy` and `SeriesGroupBy` aggregations `first` and `last`
- Added support for `DataFrameGroupBy.get_group`.
- Added support for `limit` parameter when `method` parameter is used in `fillna`.
- Added partial support for `Series.str.translate` where the values in the `table` are single-codepoint strings.
- Added support for `DataFrame.corr`.
- Added support for `DataFrame.equals` and `Series.equals`.
- Added support for `DataFrame.reindex` and `Series.reindex`.
- Added support for `Index.astype`.
- Added support for `Index.unique` and `Index.nunique`.
- Added support for `Index.sort_values`.

#### Bug Fixes
- Fixed an issue when using np.where and df.where when the scalar 'other' is the literal 0.
- Fixed a bug regarding precision loss when converting to Snowpark pandas `DataFrame` or `Series` with `dtype=np.uint64`.
- Fixed bug where `values` is set to `index` when `index` and `columns` contain all columns in DataFrame during `pivot_table`.

#### Improvements
- Added support for `Index.copy()`
- Added support for Index APIs: `dtype`, `values`, `item()`, `tolist()`, `to_series()` and `to_frame()`
- Expand support for DataFrames with no rows in `pd.pivot_table` and `DataFrame.pivot_table`.
- Added support for `inplace` parameter in `DataFrame.sort_index` and `Series.sort_index`.


## 1.19.0 (2024-06-25)

### Snowpark Python API Updates

#### New Features

- Added support for `to_boolean` function.
- Added documentation pages for Index and its APIs.

#### Bug Fixes

- Fixed a bug where python stored procedure with table return type fails when run in a task.
- Fixed a bug where df.dropna fails due to `RecursionError: maximum recursion depth exceeded` when the DataFrame has more than 500 columns.
- Fixed a bug where `AsyncJob.result("no_result")` doesn't wait for the query to finish execution.


### Snowpark Local Testing Updates

#### New Features

- Added support for the `strict` parameter when registering UDFs and Stored Procedures.

#### Bug Fixes

- Fixed a bug in convert_timezone that made the setting the source_timezone parameter return an error.
- Fixed a bug where creating DataFrame with empty data of type `DateType` raises `AttributeError`.
- Fixed a bug that table merge fails when update clause exists but no update takes place.
- Fixed a bug in mock implementation of `to_char` that raises `IndexError` when incoming column has nonconsecutive row index.
- Fixed a bug in handling of `CaseExpr` expressions that raises `IndexError` when incoming column has nonconsecutive row index.
- Fixed a bug in implementation of `Column.like` that raises `IndexError` when incoming column has nonconsecutive row index.

#### Improvements

- Added support for type coercion in the implementation of DataFrame.replace, DataFrame.dropna and the mock function `iff`.

### Snowpark pandas API Updates

#### New Features

- Added partial support for `DataFrame.pct_change` and `Series.pct_change` without the `freq` and `limit` parameters.
- Added support for `Series.str.get`.
- Added support for `Series.dt.dayofweek`, `Series.dt.day_of_week`, `Series.dt.dayofyear`, and `Series.dt.day_of_year`.
- Added support for `Series.str.__getitem__` (`Series.str[...]`).
- Added support for `Series.str.lstrip` and `Series.str.rstrip`.
- Added support for `DataFrameGroupBy.size` and `SeriesGroupBy.size`.
- Added support for `DataFrame.expanding` and `Series.expanding` for aggregations `count`, `sum`, `min`, `max`, `mean`, `std`, `var`, and `sem` with `axis=0`.
- Added support for `DataFrame.rolling` and `Series.rolling` for aggregation `count` with `axis=0`.
- Added support for `Series.str.match`.
- Added support for `DataFrame.resample` and `Series.resample` for aggregations `size`, `first`, and `last`.
- Added support for `DataFrameGroupBy.all`, `SeriesGroupBy.all`, `DataFrameGroupBy.any`, and `SeriesGroupBy.any`.
- Added support for `DataFrame.nlargest`, `DataFrame.nsmallest`, `Series.nlargest` and `Series.nsmallest`.
- Added support for `replace` and `frac > 1` in `DataFrame.sample` and `Series.sample`.
- Added support for `read_excel` (Uses local pandas for processing)
- Added support for `Series.at`, `Series.iat`, `DataFrame.at`, and `DataFrame.iat`.
- Added support for `Series.dt.isocalendar`.
- Added support for `Series.case_when` except when condition or replacement is callable.
- Added documentation pages for `Index` and its APIs.
- Added support for `DataFrame.assign`.
- Added support for `DataFrame.stack`.
- Added support for `DataFrame.pivot` and `pd.pivot`.
- Added support for `DataFrame.to_csv` and `Series.to_csv`.
- Added support for `Index.T`.

#### Bug Fixes

- Fixed a bug that causes output of GroupBy.aggregate's columns to be ordered incorrectly.
- Fixed a bug where `DataFrame.describe` on a frame with duplicate columns of differing dtypes could cause an error or incorrect results.
- Fixed a bug in `DataFrame.rolling` and `Series.rolling` so `window=0` now throws `NotImplementedError` instead of `ValueError`

#### Improvements

- Added support for named aggregations in `DataFrame.aggregate` and `Series.aggregate` with `axis=0`.
- `pd.read_csv` reads using the native pandas CSV parser, then uploads data to snowflake using parquet. This enables most of the parameters supported by `read_csv` including date parsing and numeric conversions. Uploading via parquet is roughly twice as fast as uploading via CSV.
- Initial work to support an `pd.Index` directly in Snowpark pandas. Support for `pd.Index` as a first-class component of Snowpark pandas is coming soon.
- Added a lazy index constructor and support for `len`, `shape`, `size`, `empty`, `to_pandas()` and `names`. For `df.index`, Snowpark pandas creates a lazy index object.
- For `df.columns`, Snowpark pandas supports a non-lazy version of an `Index` since the data is already stored locally.

## 1.18.0 (2024-05-28)

### Snowpark Python API Updates

#### Improvements

- Improved error message to remind users set `{"infer_schema": True}` when reading csv file without specifying its schema.
- Improved error handling for `Session.create_dataframe` when called with more than 512 rows and using `format` or `pyformat` `paramstyle`.

### Snowpark pandas API Updates

#### New Features

- Added `DataFrame.cache_result` and `Series.cache_result` methods for users to persist DataFrames and Series to a temporary table lasting the duration of the session to improve latency of subsequent operations.

#### Bug Fixes

#### Improvements

- Added partial support for `DataFrame.pivot_table` with no `index` parameter, as well as for `margins` parameter.
- Updated the signature of `DataFrame.shift`/`Series.shift`/`DataFrameGroupBy.shift`/`SeriesGroupBy.shift` to match pandas 2.2.1. Snowpark pandas does not yet support the newly-added `suffix` argument, or sequence values of `periods`.
- Re-added support for `Series.str.split`.

#### Bug Fixes

- Fixed how we support mixed columns for string methods (`Series.str.*`).

### Snowpark Local Testing Updates

#### New Features

- Added support for the following DataFrameReader read options to file formats `csv` and `json`:
  - PURGE
  - PATTERN
  - INFER_SCHEMA with value being `False`
  - ENCODING with value being `UTF8`
- Added support for `DataFrame.analytics.moving_agg` and `DataFrame.analytics.cumulative_agg_agg`.
- Added support for `if_not_exists` parameter during UDF and stored procedure registration.

#### Bug Fixes

- Fixed a bug that when processing time format, fractional second part is not handled properly.
- Fixed a bug that caused function calls on `*` to fail.
- Fixed a bug that prevented creation of map and struct type objects.
- Fixed a bug that function `date_add` was unable to handle some numeric types.
- Fixed a bug that `TimestampType` casting resulted in incorrect data.
- Fixed a bug that caused `DecimalType` data to have incorrect precision in some cases.
- Fixed a bug where referencing missing table or view raises confusing `IndexError`.
- Fixed a bug that mocked function `to_timestamp_ntz` can not handle None data.
- Fixed a bug that mocked UDFs handles output data of None improperly.
- Fixed a bug where `DataFrame.with_column_renamed` ignores attributes from parent DataFrames after join operations.
- Fixed a bug that integer precision of large value gets lost when converted to pandas DataFrame.
- Fixed a bug that the schema of datetime object is wrong when create DataFrame from a pandas DataFrame.
- Fixed a bug in the implementation of `Column.equal_nan` where null data is handled incorrectly.
- Fixed a bug where `DataFrame.drop` ignore attributes from parent DataFrames after join operations.
- Fixed a bug in mocked function `date_part` where Column type is set wrong.
- Fixed a bug where `DataFrameWriter.save_as_table` does not raise exceptions when inserting null data into non-nullable columns.
- Fixed a bug in the implementation of `DataFrameWriter.save_as_table` where
  - Append or Truncate fails when incoming data has different schema than existing table.
  - Truncate fails when incoming data does not specify columns that are nullable.

#### Improvements

- Removed dependency check for `pyarrow` as it is not used.
- Improved target type coverage of `Column.cast`, adding support for casting to boolean and all integral types.
- Aligned error experience when calling UDFs and stored procedures.
- Added appropriate error messages for `is_permanent` and `anonymous` options in UDFs and stored procedures registration to make it more clear that those features are not yet supported.
- File read operation with unsupported options and values now raises `NotImplementedError` instead of warnings and unclear error information.

## 1.17.0 (2024-05-21)

### Snowpark Python API Updates

#### New Features

- Added support to add a comment on tables and views using the functions listed below:
  - `DataFrameWriter.save_as_table`
  - `DataFrame.create_or_replace_view`
  - `DataFrame.create_or_replace_temp_view`
  - `DataFrame.create_or_replace_dynamic_table`

#### Improvements

- Improved error message to remind users to set `{"infer_schema": True}` when reading CSV file without specifying its schema.

### Snowpark pandas API Updates

#### New Features

- Start of Public Preview of Snowpark pandas API. Refer to the [Snowpark pandas API Docs](https://docs.snowflake.com/developer-guide/snowpark/python/snowpark-pandas) for more details.

### Snowpark Local Testing Updates

#### New Features

- Added support for NumericType and VariantType data conversion in the mocked function `to_timestamp_ltz`, `to_timestamp_ntz`, `to_timestamp_tz` and `to_timestamp`.
- Added support for DecimalType, BinaryType, ArrayType, MapType, TimestampType, DateType and TimeType data conversion in the mocked function `to_char`.
- Added support for the following APIs:
  - snowflake.snowpark.functions:
    - to_varchar
  - snowflake.snowpark.DataFrame:
    - pivot
  - snowflake.snowpark.Session:
    - cancel_all
- Introduced a new exception class `snowflake.snowpark.mock.exceptions.SnowparkLocalTestingException`.
- Added support for casting to FloatType

#### Bug Fixes

- Fixed a bug that stored procedure and UDF should not remove imports already in the `sys.path` during the clean-up step.
- Fixed a bug that when processing datetime format, the fractional second part is not handled properly.
- Fixed a bug that on Windows platform that file operations was unable to properly handle file separator in directory name.
- Fixed a bug that on Windows platform that when reading a pandas dataframe, IntervalType column with integer data can not be processed.
- Fixed a bug that prevented users from being able to select multiple columns with the same alias.
- Fixed a bug that `Session.get_current_[schema|database|role|user|account|warehouse]` returns upper-cased identifiers when identifiers are quoted.
- Fixed a bug that function `substr` and `substring` can not handle 0-based `start_expr`.

#### Improvements

- Standardized the error experience by raising `SnowparkLocalTestingException` in error cases which is on par with `SnowparkSQLException` raised in non-local execution.
- Improved error experience of `Session.write_pandas` method that `NotImplementError` will be raised when called.
- Aligned error experience with reusing a closed session in non-local execution.

## 1.16.0 (2024-05-07)

### New Features

- Support stored procedure register with packages given as Python modules.
- Added snowflake.snowpark.Session.lineage.trace to explore data lineage of snowfake objects.
- Added support for structured type schema parsing.

### Bug Fixes

- Fixed a bug when inferring schema, single quotes are added to stage files already have single quotes.

### Local Testing Updates

#### New Features

- Added support for StringType, TimestampType and VariantType data conversion in the mocked function `to_date`.
- Added support for the following APIs:
  - snowflake.snowpark.functions
    - get
    - concat
    - concat_ws

#### Bug Fixes

- Fixed a bug that caused `NaT` and `NaN` values to not be recognized.
- Fixed a bug where, when inferring a schema, single quotes were added to stage files that already had single quotes.
- Fixed a bug where `DataFrameReader.csv` was unable to handle quoted values containing a delimiter.
- Fixed a bug that when there is `None` value in an arithmetic calculation, the output should remain `None` instead of `math.nan`.
- Fixed a bug in function `sum` and `covar_pop` that when there is `math.nan` in the data, the output should also be `math.nan`.
- Fixed a bug that stage operation can not handle directories.
- Fixed a bug that `DataFrame.to_pandas` should take Snowflake numeric types with precision 38 as `int64`.

## 1.15.0 (2024-04-24)

### New Features

- Added `truncate` save mode in `DataFrameWrite` to overwrite existing tables by truncating the underlying table instead of dropping it.
- Added telemetry to calculate query plan height and number of duplicate nodes during collect operations.
- Added the functions below to unload data from a `DataFrame` into one or more files in a stage:
  - `DataFrame.write.json`
  - `DataFrame.write.csv`
  - `DataFrame.write.parquet`
- Added distributed tracing using open telemetry APIs for action functions in `DataFrame` and `DataFrameWriter`:
  - snowflake.snowpark.DataFrame:
    - collect
    - collect_nowait
    - to_pandas
    - count
    - show
  - snowflake.snowpark.DataFrameWriter:
    - save_as_table
- Added support for snow:// URLs to `snowflake.snowpark.Session.file.get` and `snowflake.snowpark.Session.file.get_stream`
- Added support to register stored procedures and UDxFs with a `comment`.
- UDAF client support is ready for public preview. Please stay tuned for the Snowflake announcement of UDAF public preview.
- Added support for dynamic pivot.  This feature is currently in private preview.

### Improvements

- Improved the generated query performance for both compilation and execution by converting duplicate subqueries to Common Table Expressions (CTEs). It is still an experimental feature not enabled by default, and can be enabled by setting `session.cte_optimization_enabled` to `True`.

### Bug Fixes

- Fixed a bug where `statement_params` was not passed to query executions that register stored procedures and user defined functions.
- Fixed a bug causing `snowflake.snowpark.Session.file.get_stream` to fail for quoted stage locations.
- Fixed a bug that an internal type hint in `utils.py` might raise AttributeError in case the underlying module can not be found.

### Local Testing Updates

#### New Features

- Added support for registering UDFs and stored procedures.
- Added support for the following APIs:
  - snowflake.snowpark.Session:
    - file.put
    - file.put_stream
    - file.get
    - file.get_stream
    - read.json
    - add_import
    - remove_import
    - get_imports
    - clear_imports
    - add_packages
    - add_requirements
    - clear_packages
    - remove_package
    - udf.register
    - udf.register_from_file
    - sproc.register
    - sproc.register_from_file
  - snowflake.snowpark.functions
    - current_database
    - current_session
    - date_trunc
    - object_construct
    - object_construct_keep_null
    - pow
    - sqrt
    - udf
    - sproc
- Added support for StringType, TimestampType and VariantType data conversion in the mocked function `to_time`.

#### Bug Fixes

- Fixed a bug that null filled columns for constant functions.
- Fixed a bug that implementation of to_object, to_array and to_binary to better handle null inputs.
- Fixed a bug that timestamp data comparison can not handle year beyond 2262.
- Fixed a bug that `Session.builder.getOrCreate` should return the created mock session.

## 1.14.0 (2024-03-20)

### New Features

- Added support for creating vectorized UDTFs with `process` method.
- Added support for dataframe functions:
  - to_timestamp_ltz
  - to_timestamp_ntz
  - to_timestamp_tz
  - locate
- Added support for ASOF JOIN type.
- Added support for the following local testing APIs:
  - snowflake.snowpark.functions:
    - to_double
    - to_timestamp
    - to_timestamp_ltz
    - to_timestamp_ntz
    - to_timestamp_tz
    - greatest
    - least
    - convert_timezone
    - dateadd
    - date_part
  - snowflake.snowpark.Session:
    - get_current_account
    - get_current_warehouse
    - get_current_role
    - use_schema
    - use_warehouse
    - use_database
    - use_role

### Bug Fixes

- Fixed a bug in `SnowflakePlanBuilder` that `save_as_table` does not filter column that name start with '$' and follow by number correctly.
- Fixed a bug that statement parameters may have no effect when resolving imports and packages.
- Fixed bugs in local testing:
  - LEFT ANTI and LEFT SEMI joins drop rows with null values.
  - DataFrameReader.csv incorrectly parses data when the optional parameter `field_optionally_enclosed_by` is specified.
  - Column.regexp only considers the first entry when `pattern` is a `Column`.
  - Table.update raises `KeyError` when updating null values in the rows.
  - VARIANT columns raise errors at `DataFrame.collect`.
  - `count_distinct` does not work correctly when counting.
  - Null values in integer columns raise `TypeError`.

### Improvements

- Added telemetry to local testing.
- Improved the error message of `DataFrameReader` to raise `FileNotFound` error when reading a path that does not exist or when there are no files under the path.

## 1.13.0 (2024-02-26)

### New Features

- Added support for an optional `date_part` argument in function `last_day`.
- `SessionBuilder.app_name` will set the query_tag after the session is created.
- Added support for the following local testing functions:
  - current_timestamp
  - current_date
  - current_time
  - strip_null_value
  - upper
  - lower
  - length
  - initcap

### Improvements

- Added cleanup logic at interpreter shutdown to close all active sessions.
- Closing sessions within stored procedures now is a no-op logging a warning instead of raising an error.

### Bug Fixes

- Fixed a bug in `DataFrame.to_local_iterator` where the iterator could yield wrong results if another query is executed before the iterator finishes due to wrong isolation level. For details, please see #945.
- Fixed a bug that truncated table names in error messages while running a plan with local testing enabled.
- Fixed a bug that `Session.range` returns empty result when the range is large.

## 1.12.1 (2024-02-08)

### Improvements

- Use `split_blocks=True` by default during `to_pandas` conversion, for optimal memory allocation. This parameter is passed to `pyarrow.Table.to_pandas`, which enables `PyArrow` to split the memory allocation into smaller, more manageable blocks instead of allocating a single contiguous block. This results in better memory management when dealing with larger datasets.

### Bug Fixes

- Fixed a bug in `DataFrame.to_pandas` that caused an error when evaluating on a Dataframe with an `IntergerType` column with null values.

## 1.12.0 (2024-01-30)

### New Features

- Exposed `statement_params` in `StoredProcedure.__call__`.
- Added two optional arguments to `Session.add_import`.
  - `chunk_size`: The number of bytes to hash per chunk of the uploaded files.
  - `whole_file_hash`: By default only the first chunk of the uploaded import is hashed to save time. When this is set to True each uploaded file is fully hashed instead.
- Added parameters `external_access_integrations` and `secrets` when creating a UDAF from Snowpark Python to allow integration with external access.
- Added a new method `Session.append_query_tag`. Allows an additional tag to be added to the current query tag by appending it as a comma separated value.
- Added a new method `Session.update_query_tag`. Allows updates to a JSON encoded dictionary query tag.
- `SessionBuilder.getOrCreate` will now attempt to replace the singleton it returns when token expiration has been detected.
- Added support for new functions in `snowflake.snowpark.functions`:
  - `array_except`
  - `create_map`
  - `sign`/`signum`
- Added the following functions to `DataFrame.analytics`:
  - Added the `moving_agg` function in `DataFrame.analytics` to enable moving aggregations like sums and averages with multiple window sizes.
  - Added the `cummulative_agg` function in `DataFrame.analytics` to enable commulative aggregations like sums and averages on multiple columns.
  - Added the `compute_lag` and `compute_lead` functions in `DataFrame.analytics` for enabling lead and lag calculations on multiple columns.
  - Added the `time_series_agg` function in `DataFrame.analytics` to enable time series aggregations like sums and averages with multiple time windows.

### Bug Fixes

- Fixed a bug in `DataFrame.na.fill` that caused Boolean values to erroneously override integer values.
- Fixed a bug in `Session.create_dataframe` where the Snowpark DataFrames created using pandas DataFrames were not inferring the type for timestamp columns correctly. The behavior is as follows:
  - Earlier timestamp columns without a timezone would be converted to nanosecond epochs and inferred as `LongType()`, but will now be correctly maintained as timestamp values and be inferred as `TimestampType(TimestampTimeZone.NTZ)`.
  - Earlier timestamp columns with a timezone would be inferred as `TimestampType(TimestampTimeZone.NTZ)` and loose timezone information but will now be correctly inferred as `TimestampType(TimestampTimeZone.LTZ)` and timezone information is retained correctly.
  - Set session parameter `PYTHON_SNOWPARK_USE_LOGICAL_TYPE_FOR_CREATE_DATAFRAME` to revert back to old behavior. It is recommended that you update your code to align with correct behavior because the parameter will be removed in the future.
- Fixed a bug that `DataFrame.to_pandas` gets decimal type when scale is not 0, and creates an object dtype in `pandas`. Instead, we cast the value to a float64 type.
- Fixed bugs that wrongly flattened the generated SQL when one of the following happens:
  - `DataFrame.filter()` is called after `DataFrame.sort().limit()`.
  - `DataFrame.sort()` or `filter()` is called on a DataFrame that already has a window function or sequence-dependent data generator column.
    For instance, `df.select("a", seq1().alias("b")).select("a", "b").sort("a")` won't flatten the sort clause anymore.
  - a window or sequence-dependent data generator column is used after `DataFrame.limit()`. For instance, `df.limit(10).select(row_number().over())` won't flatten the limit and select in the generated SQL.
- Fixed a bug where aliasing a DataFrame column raised an error when the DataFame was copied from another DataFrame with an aliased column. For instance,

  ```python
  df = df.select(col("a").alias("b"))
  df = copy(df)
  df.select(col("b").alias("c"))  # threw an error. Now it's fixed.
  ```

- Fixed a bug in `Session.create_dataframe` that the non-nullable field in a schema is not respected for boolean type. Note that this fix is only effective when the user has the privilege to create a temp table.
- Fixed a bug in SQL simplifier where non-select statements in `session.sql` dropped a SQL query when used with `limit()`.
- Fixed a bug that raised an exception when session parameter `ERROR_ON_NONDETERMINISTIC_UPDATE` is true.

### Behavior Changes (API Compatible)

- When parsing data types during a `to_pandas` operation, we rely on GS precision value to fix precision issues for large integer values. This may affect users where a column that was earlier returned as `int8` gets returned as `int64`. Users can fix this by explicitly specifying precision values for their return column.
- Aligned behavior for `Session.call` in case of table stored procedures where running `Session.call` would not trigger stored procedure unless a `collect()` operation was performed.
- `StoredProcedureRegistration` will now automatically add `snowflake-snowpark-python` as a package dependency. The added dependency will be on the client's local version of the library and an error is thrown if the server cannot support that version.

## 1.11.1 (2023-12-07)

### Bug Fixes

- Fixed a bug that numpy should not be imported at the top level of mock module.
- Added support for these new functions in `snowflake.snowpark.functions`:
  - `from_utc_timestamp`
  - `to_utc_timestamp`

## 1.11.0 (2023-12-05)

### New Features

- Add the `conn_error` attribute to `SnowflakeSQLException` that stores the whole underlying exception from `snowflake-connector-python`.
- Added support for `RelationalGroupedDataframe.pivot()` to access `pivot` in the following pattern `Dataframe.group_by(...).pivot(...)`.
- Added experimental feature: Local Testing Mode, which allows you to create and operate on Snowpark Python DataFrames locally without connecting to a Snowflake account. You can use the local testing framework to test your DataFrame operations locally, on your development machine or in a CI (continuous integration) pipeline, before deploying code changes to your account.

- Added support for `arrays_to_object` new functions in `snowflake.snowpark.functions`.
- Added support for the vector data type.

### Dependency Updates

- Bumped cloudpickle dependency to work with `cloudpickle==2.2.1`
- Updated ``snowflake-connector-python`` to `3.4.0`.

### Bug Fixes

- DataFrame column names quoting check now supports newline characters.
- Fix a bug where a DataFrame generated by `session.read.with_metadata` creates inconsistent table when doing `df.write.save_as_table`.

## 1.10.0 (2023-11-03)

### New Features

- Added support for managing case sensitivity in `DataFrame.to_local_iterator()`.
- Added support for specifying vectorized UDTF's input column names by using the optional parameter `input_names` in `UDTFRegistration.register/register_file` and `functions.pandas_udtf`. By default, `RelationalGroupedDataFrame.applyInPandas` will infer the column names from current dataframe schema.
- Add `sql_error_code` and `raw_message` attributes to `SnowflakeSQLException` when it is caused by a SQL exception.

### Bug Fixes

- Fixed a bug in `DataFrame.to_pandas()` where converting snowpark dataframes to pandas dataframes was losing precision on integers with more than 19 digits.
- Fixed a bug that `session.add_packages` can not handle requirement specifier that contains project name with underscore and version.
- Fixed a bug in `DataFrame.limit()` when `offset` is used and the parent `DataFrame` uses `limit`. Now the `offset` won't impact the parent DataFrame's `limit`.
- Fixed a bug in `DataFrame.write.save_as_table` where dataframes created from read api could not save data into snowflake because of invalid column name `$1`.

### Behavior change

- Changed the behavior of `date_format`:
  - The `format` argument changed from optional to required.
  - The returned result changed from a date object to a date-formatted string.
- When a window function, or a sequence-dependent data generator (`normal`, `zipf`, `uniform`, `seq1`, `seq2`, `seq4`, `seq8`) function is used, the sort and filter operation will no longer be flattened when generating the query.

## 1.9.0 (2023-10-13)

### New Features

- Added support for the Python 3.11 runtime environment.

### Dependency updates

- Added back the dependency of `typing-extensions`.

### Bug Fixes

- Fixed a bug where imports from permanent stage locations were ignored for temporary stored procedures, UDTFs, UDFs, and UDAFs.
- Revert back to using CTAS (create table as select) statement for `Dataframe.writer.save_as_table` which does not need insert permission for writing tables.

### New Features
- Support `PythonObjJSONEncoder` json-serializable objects for `ARRAY` and `OBJECT` literals.

## 1.8.0 (2023-09-14)

### New Features

- Added support for VOLATILE/IMMUTABLE keyword when registering UDFs.
- Added support for specifying clustering keys when saving dataframes using `DataFrame.save_as_table`.
- Accept `Iterable` objects input for `schema` when creating dataframes using `Session.create_dataframe`.
- Added the property `DataFrame.session` to return a `Session` object.
- Added the property `Session.session_id` to return an integer that represents session ID.
- Added the property `Session.connection` to return a `SnowflakeConnection` object .

- Added support for creating a Snowpark session from a configuration file or environment variables.

### Dependency updates

- Updated ``snowflake-connector-python`` to 3.2.0.

### Bug Fixes

- Fixed a bug where automatic package upload would raise `ValueError` even when compatible package version were added in `session.add_packages`.
- Fixed a bug where table stored procedures were not registered correctly when using `register_from_file`.
- Fixed a bug where dataframe joins failed with `invalid_identifier` error.
- Fixed a bug where `DataFrame.copy` disables SQL simplfier for the returned copy.
- Fixed a bug where `session.sql().select()` would fail if any parameters are specified to `session.sql()`

## 1.7.0 (2023-08-28)

### New Features

- Added parameters `external_access_integrations` and `secrets` when creating a UDF, UDTF or Stored Procedure from Snowpark Python to allow integration with external access.
- Added support for these new functions in `snowflake.snowpark.functions`:
  - `array_flatten`
  - `flatten`
- Added support for `apply_in_pandas` in `snowflake.snowpark.relational_grouped_dataframe`.
- Added support for replicating your local Python environment on Snowflake via `Session.replicate_local_environment`.

### Bug Fixes

- Fixed a bug where `session.create_dataframe` fails to properly set nullable columns where nullability was affected by order or data was given.
- Fixed a bug where `DataFrame.select` could not identify and alias columns in presence of table functions when output columns of table function overlapped with columns in dataframe.

### Behavior Changes

- When creating stored procedures, UDFs, UDTFs, UDAFs with parameter `is_permanent=False` will now create temporary objects even when `stage_name` is provided. The default value of `is_permanent` is `False` which is why if this value is not explicitly set to `True` for permanent objects, users will notice a change in behavior.
- `types.StructField` now enquotes column identifier by default.

## 1.6.1 (2023-08-02)

### New Features

- Added support for these new functions in `snowflake.snowpark.functions`:
  - `array_sort`
  - `sort_array`
  - `array_min`
  - `array_max`
  - `explode_outer`
- Added support for pure Python packages specified via `Session.add_requirements` or `Session.add_packages`. They are now usable in stored procedures and UDFs even if packages are not present on the Snowflake Anaconda channel.
  - Added Session parameter `custom_packages_upload_enabled` and `custom_packages_force_upload_enabled` to enable the support for pure Python packages feature mentioned above. Both parameters default to `False`.
- Added support for specifying package requirements by passing a Conda environment yaml file to `Session.add_requirements`.
- Added support for asynchronous execution of multi-query dataframes that contain binding variables.
- Added support for renaming multiple columns in `DataFrame.rename`.
- Added support for Geometry datatypes.
- Added support for `params` in `session.sql()` in stored procedures.
- Added support for user-defined aggregate functions (UDAFs). This feature is currently in private preview.
- Added support for vectorized UDTFs (user-defined table functions). This feature is currently in public preview.
- Added support for Snowflake Timestamp variants (i.e., `TIMESTAMP_NTZ`, `TIMESTAMP_LTZ`, `TIMESTAMP_TZ`)
  - Added `TimestampTimezone` as an argument in `TimestampType` constructor.
  - Added type hints `NTZ`, `LTZ`, `TZ` and `Timestamp` to annotate functions when registering UDFs.

### Improvements

- Removed redundant dependency `typing-extensions`.
- `DataFrame.cache_result` now creates temp table fully qualified names under current database and current schema.

### Bug Fixes

- Fixed a bug where type check happens on pandas before it is imported.
- Fixed a bug when creating a UDF from `numpy.ufunc`.
- Fixed a bug where `DataFrame.union` was not generating the correct `Selectable.schema_query` when SQL simplifier is enabled.

### Behavior Changes

- `DataFrameWriter.save_as_table` now respects the `nullable` field of the schema provided by the user or the inferred schema based on data from user input.

### Dependency updates

- Updated ``snowflake-connector-python`` to 3.0.4.

## 1.5.1 (2023-06-20)

### New Features

- Added support for the Python 3.10 runtime environment.

## 1.5.0 (2023-06-09)

### Behavior Changes

- Aggregation results, from functions such as `DataFrame.agg` and `DataFrame.describe`, no longer strip away non-printing characters from column names.

### New Features

- Added support for the Python 3.9 runtime environment.
- Added support for new functions in `snowflake.snowpark.functions`:
  - `array_generate_range`
  - `array_unique_agg`
  - `collect_set`
  - `sequence`
- Added support for registering and calling stored procedures with `TABLE` return type.
- Added support for parameter `length` in `StringType()` to specify the maximum number of characters that can be stored by the column.
- Added the alias `functions.element_at()` for `functions.get()`.
- Added the alias `Column.contains` for `functions.contains`.
- Added experimental feature `DataFrame.alias`.
- Added support for querying metadata columns from stage when creating `DataFrame` using `DataFrameReader`.
- Added support for `StructType.add` to append more fields to existing `StructType` objects.
- Added support for parameter `execute_as` in `StoredProcedureRegistration.register_from_file()` to specify stored procedure caller rights.

### Bug Fixes

- Fixed a bug where the `Dataframe.join_table_function` did not run all of the necessary queries to set up the join table function when SQL simplifier was enabled.
- Fixed type hint declaration for custom types - `ColumnOrName`, `ColumnOrLiteralStr`, `ColumnOrSqlExpr`, `LiteralType` and `ColumnOrLiteral` that were breaking `mypy` checks.
- Fixed a bug where `DataFrameWriter.save_as_table` and `DataFrame.copy_into_table` failed to parse fully qualified table names.

## 1.4.0 (2023-04-24)

### New Features

- Added support for `session.getOrCreate`.
- Added support for alias `Column.getField`.
- Added support for new functions in `snowflake.snowpark.functions`:
  - `date_add` and `date_sub` to make add and subtract operations easier.
  - `daydiff`
  - `explode`
  - `array_distinct`.
  - `regexp_extract`.
  - `struct`.
  - `format_number`.
  - `bround`.
  - `substring_index`
- Added parameter `skip_upload_on_content_match` when creating UDFs, UDTFs and stored procedures using `register_from_file` to skip uploading files to a stage if the same version of the files are already on the stage.
- Added support for `DataFrameWriter.save_as_table` method to take table names that contain dots.
- Flattened generated SQL when `DataFrame.filter()` or `DataFrame.order_by()` is followed by a projection statement (e.g. `DataFrame.select()`, `DataFrame.with_column()`).
- Added support for creating dynamic tables _(in private preview)_ using `Dataframe.create_or_replace_dynamic_table`.
- Added an optional argument `params` in `session.sql()` to support binding variables. Note that this is not supported in stored procedures yet.

### Bug Fixes

- Fixed a bug in `strtok_to_array` where an exception was thrown when a delimiter was passed in.
- Fixed a bug in `session.add_import` where the module had the same namespace as other dependencies.

## 1.3.0 (2023-03-28)

### New Features

- Added support for `delimiters` parameter in `functions.initcap()`.
- Added support for `functions.hash()` to accept a variable number of input expressions.
- Added API `Session.RuntimeConfig` for getting/setting/checking the mutability of any runtime configuration.
- Added support managing case sensitivity in `Row` results from `DataFrame.collect` using `case_sensitive` parameter.
- Added API `Session.conf` for getting, setting or checking the mutability of any runtime configuration.
- Added support for managing case sensitivity in `Row` results from `DataFrame.collect` using `case_sensitive` parameter.
- Added indexer support for `snowflake.snowpark.types.StructType`.
- Added a keyword argument `log_on_exception` to `Dataframe.collect` and `Dataframe.collect_no_wait` to optionally disable error logging for SQL exceptions.

### Bug Fixes

- Fixed a bug where a DataFrame set operation(`DataFrame.substract`, `DataFrame.union`, etc.) being called after another DataFrame set operation and `DataFrame.select` or `DataFrame.with_column` throws an exception.
- Fixed a bug where chained sort statements are overwritten by the SQL simplifier.

### Improvements

- Simplified JOIN queries to use constant subquery aliases (`SNOWPARK_LEFT`, `SNOWPARK_RIGHT`) by default. Users can disable this at runtime with `session.conf.set('use_constant_subquery_alias', False)` to use randomly generated alias names instead.
- Allowed specifying statement parameters in `session.call()`.
- Enabled the uploading of large pandas DataFrames in stored procedures by defaulting to a chunk size of 100,000 rows.

## 1.2.0 (2023-03-02)

### New Features

- Added support for displaying source code as comments in the generated scripts when registering stored procedures. This
  is enabled by default, turn off by specifying `source_code_display=False` at registration.
- Added a parameter `if_not_exists` when creating a UDF, UDTF or Stored Procedure from Snowpark Python to ignore creating the specified function or procedure if it already exists.
- Accept integers when calling `snowflake.snowpark.functions.get` to extract value from array.
- Added `functions.reverse` in functions to open access to Snowflake built-in function
  [reverse](https://docs.snowflake.com/en/sql-reference/functions/reverse).
- Added parameter `require_scoped_url` in snowflake.snowflake.files.SnowflakeFile.open() `(in Private Preview)` to replace `is_owner_file` is marked for deprecation.

### Bug Fixes

- Fixed a bug that overwrote `paramstyle` to `qmark` when creating a Snowpark session.
- Fixed a bug where `df.join(..., how="cross")` fails with `SnowparkJoinException: (1112): Unsupported using join type 'Cross'`.
- Fixed a bug where querying a `DataFrame` column created from chained function calls used a wrong column name.

## 1.1.0 (2023-01-26)

### New Features:

- Added `asc`, `asc_nulls_first`, `asc_nulls_last`, `desc`, `desc_nulls_first`, `desc_nulls_last`, `date_part` and `unix_timestamp` in functions.
- Added the property `DataFrame.dtypes` to return a list of column name and data type pairs.
- Added the following aliases:
  - `functions.expr()` for `functions.sql_expr()`.
  - `functions.date_format()` for `functions.to_date()`.
  - `functions.monotonically_increasing_id()` for `functions.seq8()`
  - `functions.from_unixtime()` for `functions.to_timestamp()`

### Bug Fixes:

- Fixed a bug in SQL simplifier that didn’t handle Column alias and join well in some cases. See https://github.com/snowflakedb/snowpark-python/issues/658 for details.
- Fixed a bug in SQL simplifier that generated wrong column names for function calls, NaN and INF.

### Improvements

- The session parameter `PYTHON_SNOWPARK_USE_SQL_SIMPLIFIER` is `True` after Snowflake 7.3 was released. In snowpark-python, `session.sql_simplifier_enabled` reads the value of `PYTHON_SNOWPARK_USE_SQL_SIMPLIFIER` by default, meaning that the SQL simplfier is enabled by default after the Snowflake 7.3 release. To turn this off, set `PYTHON_SNOWPARK_USE_SQL_SIMPLIFIER` in Snowflake to `False` or run `session.sql_simplifier_enabled = False` from Snowpark. It is recommended to use the SQL simplifier because it helps to generate more concise SQL.

## 1.0.0 (2022-11-01)

### New Features

- Added `Session.generator()` to create a new `DataFrame` using the Generator table function.
- Added a parameter `secure` to the functions that create a secure UDF or UDTF.

## 0.12.0 (2022-10-14)

### New Features

- Added new APIs for async job:
  - `Session.create_async_job()` to create an `AsyncJob` instance from a query id.
  - `AsyncJob.result()` now accepts argument `result_type` to return the results in different formats.
  - `AsyncJob.to_df()` returns a `DataFrame` built from the result of this asynchronous job.
  - `AsyncJob.query()` returns the SQL text of the executed query.
- `DataFrame.agg()` and `RelationalGroupedDataFrame.agg()` now accept variable-length arguments.
- Added parameters `lsuffix` and `rsuffix` to `DataFram.join()` and `DataFrame.cross_join()` to conveniently rename overlapping columns.
- Added `Table.drop_table()` so you can drop the temp table after `DataFrame.cache_result()`. `Table` is also a context manager so you can use the `with` statement to drop the cache temp table after use.
- Added `Session.use_secondary_roles()`.
- Added functions `first_value()` and `last_value()`. (contributed by @chasleslr)
- Added `on` as an alias for `using_columns` and `how` as an alias for `join_type` in `DataFrame.join()`.

### Bug Fixes

- Fixed a bug in `Session.create_dataframe()` that raised an error when `schema` names had special characters.
- Fixed a bug in which options set in `Session.read.option()` were not passed to `DataFrame.copy_into_table()` as default values.
- Fixed a bug in which `DataFrame.copy_into_table()` raises an error when a copy option has single quotes in the value.

## 0.11.0 (2022-09-28)

### Behavior Changes

- `Session.add_packages()` now raises `ValueError` when the version of a package cannot be found in Snowflake Anaconda channel. Previously, `Session.add_packages()` succeeded, and a `SnowparkSQLException` exception was raised later in the UDF/SP registration step.

### New Features:

- Added method `FileOperation.get_stream()` to support downloading stage files as stream.
- Added support in `functions.ntiles()` to accept int argument.
- Added the following aliases:
  - `functions.call_function()` for `functions.call_builtin()`.
  - `functions.function()` for `functions.builtin()`.
  - `DataFrame.order_by()` for `DataFrame.sort()`
  - `DataFrame.orderBy()` for `DataFrame.sort()`
- Improved `DataFrame.cache_result()` to return a more accurate `Table` class instead of a `DataFrame` class.
- Added support to allow `session` as the first argument when calling `StoredProcedure`.

### Improvements

- Improved nested query generation by flattening queries when applicable.
  - This improvement could be enabled by setting `Session.sql_simplifier_enabled = True`.
  - `DataFrame.select()`, `DataFrame.with_column()`, `DataFrame.drop()` and other select-related APIs have more flattened SQLs.
  - `DataFrame.union()`, `DataFrame.union_all()`, `DataFrame.except_()`, `DataFrame.intersect()`, `DataFrame.union_by_name()` have flattened SQLs generated when multiple set operators are chained.
- Improved type annotations for async job APIs.

### Bug Fixes

- Fixed a bug in which `Table.update()`, `Table.delete()`, `Table.merge()` try to reference a temp table that does not exist.

## 0.10.0 (2022-09-16)

### New Features:

- Added experimental APIs for evaluating Snowpark dataframes with asynchronous queries:
  - Added keyword argument `block` to the following action APIs on Snowpark dataframes (which execute queries) to allow asynchronous evaluations:
    - `DataFrame.collect()`, `DataFrame.to_local_iterator()`, `DataFrame.to_pandas()`, `DataFrame.to_pandas_batches()`, `DataFrame.count()`, `DataFrame.first()`.
    - `DataFrameWriter.save_as_table()`, `DataFrameWriter.copy_into_location()`.
    - `Table.delete()`, `Table.update()`, `Table.merge()`.
  - Added method `DataFrame.collect_nowait()` to allow asynchronous evaluations.
  - Added class `AsyncJob` to retrieve results from asynchronously executed queries and check their status.
- Added support for `table_type` in `Session.write_pandas()`. You can now choose from these `table_type` options: `"temporary"`, `"temp"`, and `"transient"`.
- Added support for using Python structured data (`list`, `tuple` and `dict`) as literal values in Snowpark.
- Added keyword argument `execute_as` to `functions.sproc()` and `session.sproc.register()` to allow registering a stored procedure as a caller or owner.
- Added support for specifying a pre-configured file format when reading files from a stage in Snowflake.

### Improvements:

- Added support for displaying details of a Snowpark session.

### Bug Fixes:

- Fixed a bug in which `DataFrame.copy_into_table()` and `DataFrameWriter.save_as_table()` mistakenly created a new table if the table name is fully qualified, and the table already exists.

### Deprecations:

- Deprecated keyword argument `create_temp_table` in `Session.write_pandas()`.
- Deprecated invoking UDFs using arguments wrapped in a Python list or tuple. You can use variable-length arguments without a list or tuple.

### Dependency updates

- Updated ``snowflake-connector-python`` to 2.7.12.

## 0.9.0 (2022-08-30)

### New Features:

- Added support for displaying source code as comments in the generated scripts when registering UDFs.
  This feature is turned on by default. To turn it off, pass the new keyword argument `source_code_display` as `False` when calling `register()` or `@udf()`.
- Added support for calling table functions from `DataFrame.select()`, `DataFrame.with_column()` and `DataFrame.with_columns()` which now take parameters of type `table_function.TableFunctionCall` for columns.
- Added keyword argument `overwrite` to `session.write_pandas()` to allow overwriting contents of a Snowflake table with that of a pandas DataFrame.
- Added keyword argument `column_order` to `df.write.save_as_table()` to specify the matching rules when inserting data into table in append mode.
- Added method `FileOperation.put_stream()` to upload local files to a stage via file stream.
- Added methods `TableFunctionCall.alias()` and `TableFunctionCall.as_()` to allow aliasing the names of columns that come from the output of table function joins.
- Added function `get_active_session()` in module `snowflake.snowpark.context` to get the current active Snowpark session.

### Bug Fixes:

- Fixed a bug in which batch insert should not raise an error when `statement_params` is not passed to the function.
- Fixed a bug in which column names should be quoted when `session.create_dataframe()` is called with dicts and a given schema.
- Fixed a bug in which creation of table should be skipped if the table already exists and is in append mode when calling `df.write.save_as_table()`.
- Fixed a bug in which third-party packages with underscores cannot be added when registering UDFs.

### Improvements:

- Improved function `function.uniform()` to infer the types of inputs `max_` and `min_` and cast the limits to `IntegerType` or `FloatType` correspondingly.

## 0.8.0 (2022-07-22)

### New Features:

- Added keyword only argument `statement_params` to the following methods to allow for specifying statement level parameters:
  - `collect`, `to_local_iterator`, `to_pandas`, `to_pandas_batches`,
    `count`, `copy_into_table`, `show`, `create_or_replace_view`, `create_or_replace_temp_view`, `first`, `cache_result`
    and `random_split` on class `snowflake.snowpark.Dateframe`.
  - `update`, `delete` and `merge` on class `snowflake.snowpark.Table`.
  - `save_as_table` and `copy_into_location` on class `snowflake.snowpark.DataFrameWriter`.
  - `approx_quantile`, `statement_params`, `cov` and `crosstab` on class `snowflake.snowpark.DataFrameStatFunctions`.
  - `register` and `register_from_file` on class `snowflake.snowpark.udf.UDFRegistration`.
  - `register` and `register_from_file` on class `snowflake.snowpark.udtf.UDTFRegistration`.
  - `register` and `register_from_file` on class `snowflake.snowpark.stored_procedure.StoredProcedureRegistration`.
  - `udf`, `udtf` and `sproc` in `snowflake.snowpark.functions`.
- Added support for `Column` as an input argument to `session.call()`.
- Added support for `table_type` in `df.write.save_as_table()`. You can now choose from these `table_type` options: `"temporary"`, `"temp"`, and `"transient"`.

### Improvements:

- Added validation of object name in `session.use_*` methods.
- Updated the query tag in SQL to escape it when it has special characters.
- Added a check to see if Anaconda terms are acknowledged when adding missing packages.

### Bug Fixes:

- Fixed the limited length of the string column in `session.create_dataframe()`.
- Fixed a bug in which `session.create_dataframe()` mistakenly converted 0 and `False` to `None` when the input data was only a list.
- Fixed a bug in which calling `session.create_dataframe()` using a large local dataset sometimes created a temp table twice.
- Aligned the definition of `function.trim()` with the SQL function definition.
- Fixed an issue where snowpark-python would hang when using the Python system-defined (built-in function) `sum` vs. the Snowpark `function.sum()`.

### Deprecations:

- Deprecated keyword argument `create_temp_table` in `df.write.save_as_table()`.

## 0.7.0 (2022-05-25)

### New Features:

- Added support for user-defined table functions (UDTFs).
  - Use function `snowflake.snowpark.functions.udtf()` to register a UDTF, or use it as a decorator to register the UDTF.
    - You can also use `Session.udtf.register()` to register a UDTF.
  - Use `Session.udtf.register_from_file()` to register a UDTF from a Python file.
- Updated APIs to query a table function, including both Snowflake built-in table functions and UDTFs.
  - Use function `snowflake.snowpark.functions.table_function()` to create a callable representing a table function and use it to call the table function in a query.
  - Alternatively, use function `snowflake.snowpark.functions.call_table_function()` to call a table function.
  - Added support for `over` clause that specifies `partition by` and `order by` when lateral joining a table function.
  - Updated `Session.table_function()` and `DataFrame.join_table_function()` to accept `TableFunctionCall` instances.

### Breaking Changes:

- When creating a function with `functions.udf()` and `functions.sproc()`, you can now specify an empty list for the `imports` or `packages` argument to indicate that no import or package is used for this UDF or stored procedure. Previously, specifying an empty list meant that the function would use session-level imports or packages.
- Improved the `__repr__` implementation of data types in `types.py`. The unused `type_name` property has been removed.
- Added a Snowpark-specific exception class for SQL errors. This replaces the previous `ProgrammingError` from the Python connector.

### Improvements:

- Added a lock to a UDF or UDTF when it is called for the first time per thread.
- Improved the error message for pickling errors that occurred during UDF creation.
- Included the query ID when logging the failed query.

### Bug Fixes:

- Fixed a bug in which non-integral data (such as timestamps) was occasionally converted to integer when calling `DataFrame.to_pandas()`.
- Fixed a bug in which `DataFrameReader.parquet()` failed to read a parquet file when its column contained spaces.
- Fixed a bug in which `DataFrame.copy_into_table()` failed when the dataframe is created by reading a file with inferred schemas.

### Deprecations

`Session.flatten()` and `DataFrame.flatten()`.

### Dependency Updates:

- Restricted the version of `cloudpickle` <= `2.0.0`.

## 0.6.0 (2022-04-27)

### New Features:

- Added support for vectorized UDFs with the input as a pandas DataFrame or pandas Series and the output as a pandas Series. This improves the performance of UDFs in Snowpark.
- Added support for inferring the schema of a DataFrame by default when it is created by reading a Parquet, Avro, or ORC file in the stage.
- Added functions `current_session()`, `current_statement()`, `current_user()`, `current_version()`, `current_warehouse()`, `date_from_parts()`, `date_trunc()`, `dayname()`, `dayofmonth()`, `dayofweek()`, `dayofyear()`, `grouping()`, `grouping_id()`, `hour()`, `last_day()`, `minute()`, `next_day()`, `previous_day()`, `second()`, `month()`, `monthname()`, `quarter()`, `year()`, `current_database()`, `current_role()`, `current_schema()`, `current_schemas()`, `current_region()`, `current_avaliable_roles()`, `add_months()`, `any_value()`, `bitnot()`, `bitshiftleft()`, `bitshiftright()`, `convert_timezone()`, `uniform()`, `strtok_to_array()`, `sysdate()`, `time_from_parts()`,  `timestamp_from_parts()`, `timestamp_ltz_from_parts()`, `timestamp_ntz_from_parts()`, `timestamp_tz_from_parts()`, `weekofyear()`, `percentile_cont()` to `snowflake.snowflake.functions`.

### Breaking Changes:

- Expired deprecations:
  - Removed the following APIs that were deprecated in 0.4.0: `DataFrame.groupByGroupingSets()`, `DataFrame.naturalJoin()`, `DataFrame.joinTableFunction`, `DataFrame.withColumns()`, `Session.getImports()`, `Session.addImport()`, `Session.removeImport()`, `Session.clearImports()`, `Session.getSessionStage()`, `Session.getDefaultDatabase()`, `Session.getDefaultSchema()`, `Session.getCurrentDatabase()`, `Session.getCurrentSchema()`, `Session.getFullyQualifiedCurrentSchema()`.

### Improvements:

- Added support for creating an empty `DataFrame` with a specific schema using the `Session.create_dataframe()` method.
- Changed the logging level from `INFO` to `DEBUG` for several logs (e.g., the executed query) when evaluating a dataframe.
- Improved the error message when failing to create a UDF due to pickle errors.

### Bug Fixes:

- Removed pandas hard dependencies in the `Session.create_dataframe()` method.

### Dependency Updates:

- Added `typing-extension` as a new dependency with the version >= `4.1.0`.

## 0.5.0 (2022-03-22)

### New Features

- Added stored procedures API.
  - Added `Session.sproc` property and `sproc()` to `snowflake.snowpark.functions`, so you can register stored procedures.
  - Added `Session.call` to call stored procedures by name.
- Added `UDFRegistration.register_from_file()` to allow registering UDFs from Python source files or zip files directly.
- Added `UDFRegistration.describe()` to describe a UDF.
- Added `DataFrame.random_split()` to provide a way to randomly split a dataframe.
- Added functions `md5()`, `sha1()`, `sha2()`, `ascii()`, `initcap()`, `length()`, `lower()`, `lpad()`, `ltrim()`, `rpad()`, `rtrim()`, `repeat()`, `soundex()`, `regexp_count()`, `replace()`, `charindex()`, `collate()`, `collation()`, `insert()`, `left()`, `right()`, `endswith()` to `snowflake.snowpark.functions`.
- Allowed `call_udf()` to accept literal values.
- Provided a `distinct` keyword in `array_agg()`.

### Bug Fixes:

- Fixed an issue that caused `DataFrame.to_pandas()` to have a string column if `Column.cast(IntegerType())` was used.
- Fixed a bug in `DataFrame.describe()` when there is more than one string column.

## 0.4.0 (2022-02-15)

### New Features

- You can now specify which Anaconda packages to use when defining UDFs.
  - Added `add_packages()`, `get_packages()`, `clear_packages()`, and `remove_package()`, to class `Session`.
  - Added `add_requirements()` to `Session` so you can use a requirements file to specify which packages this session will use.
  - Added parameter `packages` to function `snowflake.snowpark.functions.udf()` and method `UserDefinedFunction.register()` to indicate UDF-level Anaconda package dependencies when creating a UDF.
  - Added parameter `imports` to `snowflake.snowpark.functions.udf()` and `UserDefinedFunction.register()` to specify UDF-level code imports.
- Added a parameter `session` to function `udf()` and `UserDefinedFunction.register()` so you can specify which session to use to create a UDF if you have multiple sessions.
- Added types `Geography` and `Variant` to `snowflake.snowpark.types` to be used as type hints for Geography and Variant data when defining a UDF.
- Added support for Geography geoJSON data.
- Added `Table`, a subclass of `DataFrame` for table operations:
  - Methods `update` and `delete` update and delete rows of a table in Snowflake.
  - Method `merge` merges data from a `DataFrame` to a `Table`.
  - Override method `DataFrame.sample()` with an additional parameter `seed`, which works on tables but not on view and sub-queries.
- Added `DataFrame.to_local_iterator()` and `DataFrame.to_pandas_batches()` to allow getting results from an iterator when the result set returned from the Snowflake database is too large.
- Added `DataFrame.cache_result()` for caching the operations performed on a `DataFrame` in a temporary table.
  Subsequent operations on the original `DataFrame` have no effect on the cached result `DataFrame`.
- Added property `DataFrame.queries` to get SQL queries that will be executed to evaluate the `DataFrame`.
- Added `Session.query_history()` as a context manager to track SQL queries executed on a session, including all SQL queries to evaluate `DataFrame`s created from a session. Both query ID and query text are recorded.
- You can now create a `Session` instance from an existing established `snowflake.connector.SnowflakeConnection`. Use parameter `connection` in `Session.builder.configs()`.
- Added `use_database()`, `use_schema()`, `use_warehouse()`, and `use_role()` to class `Session` to switch database/schema/warehouse/role after a session is created.
- Added `DataFrameWriter.copy_into_table()` to unload a `DataFrame` to stage files.
- Added `DataFrame.unpivot()`.
- Added `Column.within_group()` for sorting the rows by columns with some aggregation functions.
- Added functions `listagg()`, `mode()`, `div0()`, `acos()`, `asin()`, `atan()`, `atan2()`, `cos()`, `cosh()`, `sin()`, `sinh()`, `tan()`, `tanh()`, `degrees()`, `radians()`, `round()`, `trunc()`, and `factorial()` to `snowflake.snowflake.functions`.
- Added an optional argument `ignore_nulls` in function `lead()` and `lag()`.
- The `condition` parameter of function `when()` and `iff()` now accepts SQL expressions.

### Improvements

- All function and method names have been renamed to use the snake case naming style, which is more Pythonic. For convenience, some camel case names are kept as aliases to the snake case APIs. It is recommended to use the snake case APIs.
  - Deprecated these methods on class `Session` and replaced them with their snake case equivalents: `getImports()`, `addImports()`, `removeImport()`, `clearImports()`, `getSessionStage()`, `getDefaultSchema()`, `getDefaultSchema()`, `getCurrentDatabase()`, `getFullyQualifiedCurrentSchema()`.
  - Deprecated these methods on class `DataFrame` and replaced them with their snake case equivalents: `groupingByGroupingSets()`, `naturalJoin()`, `withColumns()`, `joinTableFunction()`.
- Property `DataFrame.columns` is now consistent with `DataFrame.schema.names` and the Snowflake database `Identifier Requirements`.
- `Column.__bool__()` now raises a `TypeError`. This will ban the use of logical operators `and`, `or`, `not` on `Column` object, for instance `col("a") > 1 and col("b") > 2` will raise the `TypeError`. Use `(col("a") > 1) & (col("b") > 2)` instead.
- Changed `PutResult` and `GetResult` to subclass `NamedTuple`.
- Fixed a bug which raised an error when the local path or stage location has a space or other special characters.
- Changed `DataFrame.describe()` so that non-numeric and non-string columns are ignored instead of raising an exception.

### Dependency updates

- Updated ``snowflake-connector-python`` to 2.7.4.

## 0.3.0 (2022-01-09)

### New Features

- Added `Column.isin()`, with an alias `Column.in_()`.
- Added `Column.try_cast()`, which is a special version of `cast()`. It tries to cast a string expression to other types and returns `null` if the cast is not possible.
- Added `Column.startswith()` and `Column.substr()` to process string columns.
- `Column.cast()` now also accepts a `str` value to indicate the cast type in addition to a `DataType` instance.
- Added `DataFrame.describe()` to summarize stats of a `DataFrame`.
- Added `DataFrame.explain()` to print the query plan of a `DataFrame`.
- `DataFrame.filter()` and `DataFrame.select_expr()` now accepts a sql expression.
- Added a new `bool` parameter `create_temp_table` to methods `DataFrame.saveAsTable()` and `Session.write_pandas()` to optionally create a temp table.
- Added `DataFrame.minus()` and `DataFrame.subtract()` as aliases to `DataFrame.except_()`.
- Added `regexp_replace()`, `concat()`, `concat_ws()`, `to_char()`, `current_timestamp()`, `current_date()`, `current_time()`, `months_between()`, `cast()`, `try_cast()`, `greatest()`, `least()`, and `hash()` to module `snowflake.snowpark.functions`.

### Bug Fixes

- Fixed an issue where `Session.createDataFrame(pandas_df)` and `Session.write_pandas(pandas_df)` raise an exception when the `pandas DataFrame` has spaces in the column name.
- `DataFrame.copy_into_table()` sometimes prints an `error` level log entry while it actually works. It's fixed now.
- Fixed an API docs issue where some `DataFrame` APIs are missing from the docs.

### Dependency updates

- Update ``snowflake-connector-python`` to 2.7.2, which upgrades ``pyarrow`` dependency to 6.0.x. Refer to the [python connector 2.7.2 release notes](https://pypi.org/project/snowflake-connector-python/2.7.2/) for more details.

## 0.2.0 (2021-12-02)

### New Features

- Updated the `Session.createDataFrame()` method for creating a `DataFrame` from a pandas DataFrame.
- Added the `Session.write_pandas()` method for writing a `pandas DataFrame` to a table in Snowflake and getting a `Snowpark DataFrame` object back.
- Added new classes and methods for calling window functions.
- Added the new functions `cume_dist()`, to find the cumulative distribution of a value with regard to other values within a window partition,
  and `row_number()`, which returns a unique row number for each row within a window partition.
- Added functions for computing statistics for DataFrames in the `DataFrameStatFunctions` class.
- Added functions for handling missing values in a DataFrame in the `DataFrameNaFunctions` class.
- Added new methods `rollup()`, `cube()`, and `pivot()` to the `DataFrame` class.
- Added the `GroupingSets` class, which you can use with the DataFrame groupByGroupingSets method to perform a SQL GROUP BY GROUPING SETS.
- Added the new `FileOperation(session)`
  class that you can use to upload and download files to and from a stage.
- Added the `DataFrame.copy_into_table()`
  method for loading data from files in a stage into a table.
- In CASE expressions, the functions `when()` and `otherwise()`
  now accept Python types in addition to `Column` objects.
- When you register a UDF you can now optionally set the `replace` parameter to `True` to overwrite an existing UDF with the same name.

### Improvements

- UDFs are now compressed before they are uploaded to the server. This makes them about 10 times smaller, which can help
  when you are using large ML model files.
- When the size of a UDF is less than 8196 bytes, it will be uploaded as in-line code instead of uploaded to a stage.

### Bug Fixes

- Fixed an issue where the statement `df.select(when(col("a") == 1, 4).otherwise(col("a"))), [Row(4), Row(2), Row(3)]` raised an exception.
- Fixed an issue where `df.toPandas()` raised an exception when a DataFrame was created from large local data.

## 0.1.0 (2021-10-26)

Start of Private Preview<|MERGE_RESOLUTION|>--- conflicted
+++ resolved
@@ -37,15 +37,12 @@
   - `pivot_table()` with `sort=True`, non-string `index` list, non-string `columns` list, non-string `values` list, or `aggfunc` dict with non-string values
   - `fillna()` with `downcast` parameter or using `limit` together with `value`
   - `dropna()` with `axis=1`
-<<<<<<< HEAD
-- Slightly improved the performance of `agg`, `nunique`, `describe`, and related methods on 1-column DataFrame and Series objects.
-=======
   - `groupby()` with `axis=1`, `by!=None and level!=None`, or by containing any non-pandas hashable labels.
   - `groupby_fillna()` with `downcast` parameter
   - `groupby_first()` with `min_count>1`
   - `groupby_last()` with `min_count>1`
   - `shift()` with `freq` parameter
->>>>>>> 85997e19
+- Slightly improved the performance of `agg`, `nunique`, `describe`, and related methods on 1-column DataFrame and Series objects.
 
 #### Bug Fixes
 

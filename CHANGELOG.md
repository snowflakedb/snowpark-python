--- conflicted
+++ resolved
@@ -18,12 +18,9 @@
   - to_timestamp_tz
   - greatest
   - least
+  - convert_timezone
   - dateadd
-<<<<<<< HEAD
-  - convert_timezone
-=======
   - date_part
->>>>>>> 952b9986
   - Session.get_current_account
   - Session.get_current_warehouse
   - Session.get_current_role

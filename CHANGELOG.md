# Release History

## 1.35.0 (YYYY-MM-DD)

### Snowpark Python API Updates

<<<<<<< HEAD
#### Bug Fixes

- Fixed a bug in `DataFrameReader.dbapi` (PrPr) that `dbapi` fail in python stored procedure with process exit with code 1.
=======
#### Improvements

- Improve `query` parameter in `DataFrameReader.dbapi` (PrPr) so that parentheses are not needed around the query.
>>>>>>> d59bb32b

## 1.34.0 (YYYY-MM-DD)

### Snowpark Python API Updates

#### New Features

- Added a new option `TRY_CAST` to `DataFrameReader`. When `TRY_CAST` is True columns are wrapped in a `TRY_CAST` statement rather than a hard cast when loading data.
- Added a new option `USE_RELAXED_TYPES` to the `INFER_SCHEMA_OPTIONS` of `DataFrameReader`. When set to True this option casts all strings to max length strings and all numeric types to `DoubleType`.
- Added debuggability improvements to eagerly validate dataframe schema metadata. Enable it using `snowflake.snowpark.context.configure_development_features()`.
- Added a new function `snowflake.snowpark.dataframe.map_in_pandas` that allows users map a function across a dataframe. The mapping function takes an iterator of pandas dataframes as input and provides one as output.
- Added a ttl cache to describe queries. Repeated queries in a 15 second interval will use the cached value rather than requery Snowflake.
- Added a parameter `fetch_with_process` to `DataFrameReader.dbapi` (PrPr) to enable multiprocessing for parallel data fetching in
local ingestion. By default, local ingestion uses multithreading. Multiprocessing may improve performance for CPU-bound tasks like Parquet file generation.
- Added a new function `snowflake.snowpark.functions.model` that allows users to call methods of a model.

#### Improvements

- Added support for row validation using XSD schema using `rowValidationXSDPath` option when reading XML files with a row tag using `rowTag` option.
- Improved SQL generation for `session.table().sample()` to generate a flat sql statement.
- Added support for complex column expression as input for `functions.explode`.
- Added debuggability improvements to show which Python lines an SQL compilation error corresponds to. Enable it using `snowflake.snowpark.context.configure_development_features()`. This feature also depends on AST collection to be enabled in the session which can be done using `session.ast_enabled = True`.
- Set enforce_ordering=True when calling `to_snowpark_pandas()` from a snowpark dataframe containing DML/DDL queries instead of throwing a NotImplementedError.
- Improve `query` parameter in `DataFrameReader.dbapi` (PrPr) so that parentheses are not needed around the query.
- Set the 'type' and other standard fields for modin telemetry.

#### Bug Fixes

- Fixed a bug caused by redundant validation when creating an iceberg table.
- Fixed a bug in `DataFrameReader.dbapi` (PrPr) where closing the cursor or connection could unexpectedly raise an error and terminate the program.
- Fixed ambiguous column errors when using table functions in `DataFrame.select()` that have output columns matching the input DataFrame's columns. This improvement works when dataframe columns are provided as `Column` objects.
- Fixed a bug where having a NULL in a column with DecimalTypes would cast the column to FloatTypes instead and lead to precision loss.

### Snowpark Local Testing Updates

- Added local testing support for reading files with `SnowflakeFile` using local file paths, stage paths (@stage/file_path), and the Snow URL semantic (snow://...).

#### Bug Fixes

- Fixed a bug when processing windowed functions that lead to incorrect indexing in results.
- When a scalar numeric is passed to fillna we will ignore non-numeric columns instead of producing an error.

### Snowpark pandas API Updates

#### New Features

- Added support for `DataFrame.to_excel` and `Series.to_excel`.
- Added support for `pd.read_feather`, `pd.read_orc`, and `pd.read_stata`.
- Added support for `pd.explain_switch()` to return debugging information on hybrid execution decisions.
- Support `pd.read_snowflake` when the global modin backend is `Pandas`.
- Added support for `pd.to_dynamic_table`, `pd.to_iceberg`, and `pd.to_view`.

#### Improvements

- Added modin telemetry on API calls and hybrid engine switches.
- Show more helpful error messages to Snowflake Notebook users when Modin or pandas version does not match our requirements.
- Added a data type guard to the cost functions for hybrid execution mode (PrPr) which checks for data type compatibility.
- Added automatic switching to the pandas backend in hybrid execution mode (PrPr) for many methods that are not directly implemented in Snowpark pandas.
- Set the 'type' and other standard fields for modin telemetry.


#### Dependency Updates

- Added tqdm and ipywidgets as dependencies so that progress bars appear when switching between modin backends.
- Updated the supported `modin` versions to >=0.33.0 and <0.35.0 (was previously >= 0.32.0 and <0.34.0).

#### Bug Fixes

- Fixed a bug in hybrid execution mode (PrPr) where certain Series operations would raise `TypeError: numpy.ndarray object is not callable`.
- Fixed a bug in hybrid execution mode (PrPr) where calling numpy operations like `np.where` on modin objects with the Pandas backend would raise an `AttributeError`. This fix requires `modin` version 0.34.0 or newer.
- Fixed issue when df.melt where the resulting values have an additional suffix applied

## 1.33.0 (2025-06-19)

### Snowpark Python API Updates

#### New Features

- Added support for MySQL in `DataFrameWriter.dbapi` (PrPr) for both Parquet and UDTF-based ingestion.
- Added support for PostgreSQL in `DataFrameReader.dbapi` (PrPr) for both Parquet and UDTF-based ingestion.
- Added support for Databricks in `DataFrameWriter.dbapi` (PrPr) for UDTF-based ingestion.
- Added support to `DataFrameReader` to enable use of `PATTERN` when reading files with `INFER_SCHEMA` enabled.
- Added support for the following AI-powered functions in `functions.py`:
  - `ai_complete`
  - `ai_similarity`
  - `ai_summarize_agg` (originally `summarize_agg`)
  - different config options for `ai_classify`
- Added support for more options when reading XML files with a row tag using `rowTag` option:
  - Added support for removing namespace prefixes from col names using `ignoreNamespace` option.
  - Added support for specifying the prefix for the attribute column in the result table using `attributePrefix` option.
  - Added support for excluding attributes from the XML element using `excludeAttributes` option.
  - Added support for specifying the column name for the value when there are attributes in an element that has no child elements using `valueTag` option.
  - Added support for specifying the value to treat as a ``null`` value using `nullValue` option.
  - Added support for specifying the character encoding of the XML file using `charset` option.
  - Added support for ignoring surrounding whitespace in the XML element using `ignoreSurroundingWhitespace` option.
- Added support for parameter `return_dataframe` in `Session.call`, which can be used to set the return type of the functions to a `DataFrame` object.
- Added a new argument to `Dataframe.describe` called `strings_include_math_stats` that triggers `stddev` and `mean` to be calculated for String columns.
- Added support for retrieving `Edge.properties` when retrieving lineage from `DGQL` in `DataFrame.lineage.trace`.
- Added a parameter `table_exists` to `DataFrameWriter.save_as_table` that allows specifying if a table already exists. This allows skipping a table lookup that can be expensive.

#### Bug Fixes

- Fixed a bug in `DataFrameReader.dbapi` (PrPr) where the `create_connection` defined as local function was incompatible with multiprocessing.
- Fixed a bug in `DataFrameReader.dbapi` (PrPr) where databricks `TIMESTAMP` type was converted to Snowflake `TIMESTAMP_NTZ` type which should be `TIMESTAMP_LTZ` type.
- Fixed a bug in `DataFrameReader.json` where repeated reads with the same reader object would create incorrectly quoted columns.
- Fixed a bug in `DataFrame.to_pandas()` that would drop column names when converting a dataframe that did not originate from a select statement.
- Fixed a bug that `DataFrame.create_or_replace_dynamic_table` raises error when the dataframe contains a UDTF and `SELECT *` in UDTF not being parsed correctly.
- Fixed a bug where casted columns could not be used in the values-clause of in functions.

#### Improvements

- Improved the error message for `Session.write_pandas()` and `Session.create_dataframe()` when the input pandas DataFrame does not have a column.
- Improved `DataFrame.select` when the arguments contain a table function with output columns that collide with columns of current dataframe. With the improvement, if user provides non-colliding columns in `df.select("col1", "col2", table_func(...))` as string arguments, then the query generated by snowpark client will not raise ambiguous column error.
- Improved `DataFrameReader.dbapi` (PrPr) to use in-memory Parquet-based ingestion for better performance and security.
- Improved `DataFrameReader.dbapi` (PrPr) to use `MATCH_BY_COLUMN_NAME=CASE_SENSITIVE` in copy into table operation.

### Snowpark Local Testing Updates

#### New Features

- Added support for snow urls (snow://) in local file testing.

#### Bug Fixes

- Fixed a bug in `Column.isin` that would cause incorrect filtering on joined or previously filtered data.
- Fixed a bug in `snowflake.snowpark.functions.concat_ws` that would cause results to have an incorrect index.

### Snowpark pandas API Updates

#### Dependency Updates

- Updated `modin` dependency constraint from 0.32.0 to >=0.32.0, <0.34.0. The latest version tested with Snowpark pandas is `modin` 0.33.1.

#### New Features

- Added support for **Hybrid Execution (PrPr)**. By running `from modin.config import AutoSwitchBackend; AutoSwitchBackend.enable()`, Snowpark pandas will automatically choose whether to run certain pandas operations locally or on Snowflake. This feature is disabled by default.

#### Improvements

- Set the default value of the `index` parameter to `False` for `DataFrame.to_view`, `Series.to_view`, `DataFrame.to_dynamic_table`, and `Series.to_dynamic_table`.
- Added `iceberg_version` option to table creation functions.
- Reduced query count for many operations, including `insert`, `repr`, and `groupby`, that previously issued a query to retrieve the input data's size.

#### Bug Fixes

- Fixed a bug in `Series.where` when the `other` parameter is an unnamed `Series`.


## 1.32.0 (2025-05-15)

### Snowpark Python API Updates

#### Improvements

- Invoking snowflake system procedures does not invoke an additional `describe procedure` call to check the return type of the procedure.
- Added support for `Session.create_dataframe()` with the stage URL and FILE data type.
- Added support for different modes for dealing with corrupt XML records when reading an XML file using `session.read.option('mode', <mode>), option('rowTag', <tag_name>).xml(<stage_file_path>)`. Currently `PERMISSIVE`, `DROPMALFORMED` and `FAILFAST` are supported.
- Improved the error message of the XML reader when the specified row tag is not found in the file.
- Improved query generation for `Dataframe.drop` to use `SELECT * EXCLUDE ()` to exclude the dropped columns. To enable this feature, set `session.conf.set("use_simplified_query_generation", True)`.
- Added support for `VariantType` to `StructType.from_json`

#### Bug Fixes

- Fixed a bug in `DataFrameWriter.dbapi` (PrPr) that unicode or double-quoted column name in external database causes error because not quoted correctly.
- Fixed a bug where named fields in nested OBJECT data could cause errors when containing spaces.
- Fixed a bug duplicated `native_app_params` parameters in register udaf function.

### Snowpark Local Testing Updates

#### Bug Fixes

- Fixed a bug in `snowflake.snowpark.functions.rank` that would cause sort direction to not be respected.
- Fixed a bug in `snowflake.snowpark.functions.to_timestamp_*` that would cause incorrect results on filtered data.

### Snowpark pandas API Updates

#### New Features

- Added support for dict values in `Series.str.get`, `Series.str.slice`, and `Series.str.__getitem__` (`Series.str[...]`).
- Added support for `DataFrame.to_html`.
- Added support for `DataFrame.to_string` and `Series.to_string`.
- Added support for reading files from S3 buckets using `pd.read_csv`.
- Added `ENFORCE_EXISTING_FILE_FORMAT` option to the `DataFrameReader`, which allows to read a dataframe only based on an existing file format object when used together with `FORMAT_NAME`.

#### Improvements

- Make `iceberg_config` a required parameter for `DataFrame.to_iceberg` and `Series.to_iceberg`.

## 1.31.1 (2025-05-05)

### Snowpark Python API Updates

#### Bug Fixes

- Updated conda build configuration to deprecate Python 3.8 support, preventing installation in incompatible environments.

## 1.31.0 (2025-04-24)

### Snowpark Python API Updates

#### New Features

- Added support for `restricted caller` permission of `execute_as` argument in `StoredProcedure.register()`.
- Added support for non-select statement in `DataFrame.to_pandas()`.
- Added support for `artifact_repository` parameter to `Session.add_packages`, `Session.add_requirements`, `Session.get_packages`, `Session.remove_package`, and `Session.clear_packages`.
- Added support for reading an XML file using a row tag by `session.read.option('rowTag', <tag_name>).xml(<stage_file_path>)` (experimental).
  - Each XML record is extracted as a separate row.
  - Each field within that record becomes a separate column of type VARIANT, which can be further queried using dot notation, e.g., `col(a.b.c)`.
- Added updates to `DataFrameReader.dbapi` (PrPr):
  - Added `fetch_merge_count` parameter for optimizing performance by merging multiple fetched data into a single Parquet file.
  - Added support for Databricks.
  - Added support for ingestion with Snowflake UDTF.
- Added support for the following AI-powered functions in `functions.py` (Private Preview):
  - `prompt`
  - `ai_filter` (added support for `prompt()` function and image files, and changed the second argument name from `expr` to `file`)
  - `ai_classify`

#### Improvements

- Renamed the `relaxed_ordering` param into `enforce_ordering` for `DataFrame.to_snowpark_pandas`. Also the new default values is `enforce_ordering=False` which has the opposite effect of the previous default value, `relaxed_ordering=False`.
- Improved `DataFrameReader.dbapi` (PrPr) reading performance by setting the default `fetch_size` parameter value to 1000.
- Improve the error message for invalid identifier SQL error by suggesting the potentially matching identifiers.
- Reduced the number of describe queries issued when creating a DataFrame from a Snowflake table using `session.table`.
- Improved performance and accuracy of `DataFrameAnalyticsFunctions.time_series_agg()`.

#### Bug Fixes

- Fixed a bug in `DataFrame.group_by().pivot().agg` when the pivot column and aggregate column are the same.
- Fixed a bug in `DataFrameReader.dbapi` (PrPr) where a `TypeError` was raised when `create_connection` returned a connection object of an unsupported driver type.
- Fixed a bug where `df.limit(0)` call would not properly apply.
- Fixed a bug in `DataFrameWriter.save_as_table` that caused reserved names to throw errors when using append mode.

#### Deprecations

- Deprecated support for Python3.8.
- Deprecated argument `sliding_interval` in `DataFrameAnalyticsFunctions.time_series_agg()`.

### Snowpark Local Testing Updates

#### New Features

- Added support for Interval expression to `Window.range_between`.
- Added support for `array_construct` function.

#### Bug Fixes

- Fixed a bug in local testing where transient `__pycache__` directory was unintentionally copied during stored procedure execution via import.
- Fixed a bug in local testing that created incorrect result for `Column.like` calls.
- Fixed a bug in local testing that caused `Column.getItem` and `snowpark.snowflake.functions.get` to raise `IndexError` rather than return null.
- Fixed a bug in local testing where `df.limit(0)` call would not properly apply.
- Fixed a bug in local testing where a `Table.merge` into an empty table would cause an exception.

### Snowpark pandas API Updates

#### Dependency Updates

- Updated `modin` from 0.30.1 to 0.32.0.
- Added support for `numpy` 2.0 and above.

#### New Features

- Added support for `DataFrame.create_or_replace_view` and `Series.create_or_replace_view`.
- Added support for `DataFrame.create_or_replace_dynamic_table` and `Series.create_or_replace_dynamic_table`.
- Added support for `DataFrame.to_view` and `Series.to_view`.
- Added support for `DataFrame.to_dynamic_table` and `Series.to_dynamic_table`.
- Added support for `DataFrame.groupby.resample` for aggregations `max`, `mean`, `median`, `min`, and `sum`.
- Added support for reading stage files using:
  - `pd.read_excel`
  - `pd.read_html`
  - `pd.read_pickle`
  - `pd.read_sas`
  - `pd.read_xml`
- Added support for `DataFrame.to_iceberg` and `Series.to_iceberg`.
- Added support for dict values in `Series.str.len`.

#### Improvements

- Improve performance of `DataFrame.groupby.apply` and `Series.groupby.apply` by avoiding expensive pivot step.
- Added estimate for row count upper bound to `OrderedDataFrame` to enable better engine switching. This could potentially result in increased query counts.
- Renamed the `relaxed_ordering` param into `enforce_ordering` for `pd.read_snowflake`. Also the new default value is `enforce_ordering=False` which has the opposite effect of the previous default value, `relaxed_ordering=False`.

#### Bug Fixes

- Fixed a bug for `pd.read_snowflake` when reading iceberg tables and `enforce_ordering=True`.

## 1.30.0 (2025-03-27)

### Snowpark Python API Updates

#### New Features

- Added Support for relaxed consistency and ordering guarantees in `Dataframe.to_snowpark_pandas` by introducing the new parameter `relaxed_ordering`.
- `DataFrameReader.dbapi` (PrPr) now accepts a list of strings for the session_init_statement parameter, allowing multiple SQL statements to be executed during session initialization.

#### Improvements

- Improved query generation for `Dataframe.stat.sample_by` to generate a single flat query that scales well with large `fractions` dictionary compared to older method of creating a UNION ALL subquery for each key in `fractions`. To enable this feature, set `session.conf.set("use_simplified_query_generation", True)`.
- Improved performance of `DataFrameReader.dbapi` by enable vectorized option when copy parquet file into table.
- Improved query generation for `DataFrame.random_split` in the following ways. They can be enabled by setting `session.conf.set("use_simplified_query_generation", True)`:
  - Removed the need to `cache_result` in the internal implementation of the input dataframe resulting in a pure lazy dataframe operation.
  - The `seed` argument now behaves as expected with repeatable results across multiple calls and sessions.
- `DataFrame.fillna` and `DataFrame.replace` now both support fitting `int` and `float` into `Decimal` columns if `include_decimal` is set to True.
- Added documentation for the following UDF and stored procedure functions in `files.py` as a result of their General Availability.
  - `SnowflakeFile.write`
  - `SnowflakeFile.writelines`
  - `SnowflakeFile.writeable`
- Minor documentation changes for `SnowflakeFile` and `SnowflakeFile.open()`

#### Bug Fixes

- Fixed a bug for the following functions that raised errors `.cast()` is applied to their output
  - `from_json`
  - `size`

### Snowpark Local Testing Updates

#### Bug Fixes

- Fixed a bug in aggregation that caused empty groups to still produce rows.
- Fixed a bug in `Dataframe.except_` that would cause rows to be incorrectly dropped.
- Fixed a bug that caused `to_timestamp` to fail when casting filtered columns.

### Snowpark pandas API Updates

#### New Features

- Added support for list values in `Series.str.__getitem__` (`Series.str[...]`).
- Added support for `pd.Grouper` objects in group by operations. When `freq` is specified, the default values of the `sort`, `closed`, `label`, and `convention` arguments are supported; `origin` is supported when it is `start` or `start_day`.
- Added support for relaxed consistency and ordering guarantees in `pd.read_snowflake` for both named data sources (e.g., tables and views) and query data sources by introducing the new parameter `relaxed_ordering`.

#### Improvements

- Raise a warning whenever `QUOTED_IDENTIFIERS_IGNORE_CASE` is found to be set, ask user to unset it.
- Improved how a missing `index_label` in `DataFrame.to_snowflake` and `Series.to_snowflake` is handled when `index=True`. Instead of raising a `ValueError`, system-defined labels are used for the index columns.
- Improved error message for `groupby or DataFrame or Series.agg` when the function name is not supported.

## 1.29.1 (2025-03-12)

### Snowpark Python API Updates

#### Bug Fixes

- Fixed a bug in `DataFrameReader.dbapi` (PrPr) that prevents usage in stored procedure and snowbooks.

## 1.29.0 (2025-03-05)

### Snowpark Python API Updates

#### New Features

- Added support for the following AI-powered functions in `functions.py` (Private Preview):
  - `ai_filter`
  - `ai_agg`
  - `summarize_agg`
- Added support for the new FILE SQL type support, with the following related functions in `functions.py` (Private Preview):
  - `fl_get_content_type`
  - `fl_get_etag`
  - `fl_get_file_type`
  - `fl_get_last_modified`
  - `fl_get_relative_path`
  - `fl_get_scoped_file_url`
  - `fl_get_size`
  - `fl_get_stage`
  - `fl_get_stage_file_url`
  - `fl_is_audio`
  - `fl_is_compressed`
  - `fl_is_document`
  - `fl_is_image`
  - `fl_is_video`
- Added support for importing third-party packages from PyPi using Artifact Repository (Private Preview):
  - Use keyword arguments `artifact_repository` and `artifact_repository_packages` to specify your artifact repository and packages respectively when registering stored procedures or user defined functions.
  - Supported APIs are:
    - `Session.sproc.register`
    - `Session.udf.register`
    - `Session.udaf.register`
    - `Session.udtf.register`
    - `functions.sproc`
    - `functions.udf`
    - `functions.udaf`
    - `functions.udtf`
    - `functions.pandas_udf`
    - `functions.pandas_udtf`

#### Bug Fixes

- Fixed a bug where creating a Dataframe with large number of values raised `Unsupported feature 'SCOPED_TEMPORARY'.` error if thread-safe session was disabled.
- Fixed a bug where `df.describe` raised internal SQL execution error when the dataframe is created from reading a stage file and CTE optimization is enabled.
- Fixed a bug where `df.order_by(A).select(B).distinct()` would generate invalid SQL when simplified query generation was enabled using `session.conf.set("use_simplified_query_generation", True)`.
- Disabled simplified query generation by default.

#### Improvements

- Improved version validation warnings for `snowflake-snowpark-python` package compatibility when registering stored procedures. Now, warnings are only triggered if the major or minor version does not match, while bugfix version differences no longer generate warnings.
- Bumped cloudpickle dependency to also support `cloudpickle==3.0.0` in addition to previous versions.

### Snowpark Local Testing Updates

#### New Features

- Added support for literal values to `range_between` window function.

### Snowpark pandas API Updates

#### New Features

- Added support for list values in `Series.str.slice`.
- Added support for applying Snowflake Cortex functions `ClassifyText`, `Translate`, and `ExtractAnswer`.
- Added support for `Series.hist`.

#### Improvements

- Improved performance of `DataFrame.groupby.transform` and `Series.groupby.transform` by avoiding expensive pivot step.
- Improve error message for `pd.to_snowflake`, `DataFrame.to_snowflake`, and `Series.to_snowflake` when the table does not exist.
- Improve readability of docstring for the `if_exists` parameter in `pd.to_snowflake`, `DataFrame.to_snowflake`, and `Series.to_snowflake`.
- Improve error message for all pandas functions that use UDFs with Snowpark objects.

#### Bug Fixes

- Fixed a bug in `Series.rename_axis` where an `AttributeError` was being raised.
- Fixed a bug where `pd.get_dummies` didn't ignore NULL/NaN values by default.
- Fixed a bug where repeated calls to `pd.get_dummies` results in 'Duplicated column name error'.
- Fixed a bug in `pd.get_dummies` where passing list of columns generated incorrect column labels in output DataFrame.
- Update `pd.get_dummies` to return bool values instead of int.

## 1.28.0 (2025-02-20)

### Snowpark Python API Updates

#### New Features

- Added support for the following functions in `functions.py`
  - `normal`
  - `randn`
- Added support for `allow_missing_columns` parameter to `Dataframe.union_by_name` and `Dataframe.union_all_by_name`.

#### Improvements

- Improved query generation for `Dataframe.distinct` to generate `SELECT DISTINCT` instead of `SELECT` with `GROUP BY` all columns. To disable this feature, set `session.conf.set("use_simplified_query_generation", False)`.

#### Deprecations

- Deprecated Snowpark Python function `snowflake_cortex_summarize`. Users can install snowflake-ml-python and use the snowflake.cortex.summarize function instead.
- Deprecated Snowpark Python function `snowflake_cortex_sentiment`. Users can install snowflake-ml-python and use the snowflake.cortex.sentiment function instead.

#### Bug Fixes

- Fixed a bug where session-level query tag was overwritten by a stacktrace for dataframes that generate multiple queries. Now, the query tag will only be set to the stacktrace if `session.conf.set("collect_stacktrace_in_query_tag", True)`.
- Fixed a bug in `Session._write_pandas` where it was erroneously passing `use_logical_type` parameter to `Session._write_modin_pandas_helper` when writing a Snowpark pandas object.
- Fixed a bug in options sql generation that could cause multiple values to be formatted incorrectly.
- Fixed a bug in `Session.catalog` where empty strings for database or schema were not handled correctly and were generating erroneous sql statements.

#### Experimental Features

- Added support for writing pyarrow Tables to Snowflake tables.

### Snowpark pandas API Updates

#### New Features

- Added support for applying Snowflake Cortex functions `Summarize` and `Sentiment`.
- Added support for list values in `Series.str.get`.

#### Bug Fixes

- Fixed a bug in `apply` where kwargs were not being correctly passed into the applied function.

### Snowpark Local Testing Updates

#### New Features
- Added support for the following functions
    - `hour`
    - `minute`
- Added support for NULL_IF parameter to csv reader.
- Added support for `date_format`, `datetime_format`, and `timestamp_format` options when loading csvs.

#### Bug Fixes

- Fixed a bug in Dataframe.join that caused columns to have incorrect typing.
- Fixed a bug in when statements that caused incorrect results in the otherwise clause.


## 1.27.0 (2025-02-03)

### Snowpark Python API Updates

#### New Features

- Added support for the following functions in `functions.py`
  - `array_reverse`
  - `divnull`
  - `map_cat`
  - `map_contains_key`
  - `map_keys`
  - `nullifzero`
  - `snowflake_cortex_sentiment`
  - `acosh`
  - `asinh`
  - `atanh`
  - `bit_length`
  - `bitmap_bit_position`
  - `bitmap_bucket_number`
  - `bitmap_construct_agg`
  - `bitshiftright_unsigned`
  - `cbrt`
  - `equal_null`
  - `from_json`
  - `ifnull`
  - `localtimestamp`
  - `max_by`
  - `min_by`
  - `nth_value`
  - `nvl`
  - `octet_length`
  - `position`
  - `regr_avgx`
  - `regr_avgy`
  - `regr_count`
  - `regr_intercept`
  - `regr_r2`
  - `regr_slope`
  - `regr_sxx`
  - `regr_sxy`
  - `regr_syy`
  - `try_to_binary`
  - `base64`
  - `base64_decode_string`
  - `base64_encode`
  - `editdistance`
  - `hex`
  - `hex_encode`
  - `instr`
  - `log1p`
  - `log2`
  - `log10`
  - `percentile_approx`
  - `unbase64`
- Added support for `seed` argument in `DataFrame.stat.sample_by`. Note that it only supports a `Table` object, and will be ignored for a `DataFrame` object.
- Added support for specifying a schema string (including implicit struct syntax) when calling `DataFrame.create_dataframe`.
- Added support for `DataFrameWriter.insert_into/insertInto`. This method also supports local testing mode.
- Added support for `DataFrame.create_temp_view` to create a temporary view. It will fail if the view already exists.
- Added support for multiple columns in the functions `map_cat` and `map_concat`.
- Added an option `keep_column_order` for keeping original column order in `DataFrame.with_column` and `DataFrame.with_columns`.
- Added options to column casts that allow renaming or adding fields in StructType columns.
- Added support for `contains_null` parameter to ArrayType.
- Added support for creating a temporary view via `DataFrame.create_or_replace_temp_view` from a DataFrame created by reading a file from a stage.
- Added support for `value_contains_null` parameter to MapType.
- Added support for using `Column` object in `Column.in_` and `functions.in_`.
- Added `interactive` to telemetry that indicates whether the current environment is an interactive one.
- Allow `session.file.get` in a Native App to read file paths starting with `/` from the current version
- Added support for multiple aggregation functions after `DataFrame.pivot`.

#### Experimental Features

- Added `Catalog` class to manage snowflake objects. It can be accessed via `Session.catalog`.
  - `snowflake.core` is a dependency required for this feature.
- Allow user input schema when reading JSON file on stage.
- Added support for specifying a schema string (including implicit struct syntax) when calling `DataFrame.create_dataframe`.

#### Improvements

- Updated README.md to include instructions on how to verify package signatures using `cosign`.

#### Bug Fixes

- Fixed a bug in local testing mode that caused a column to contain None when it should contain 0.
- Fixed a bug in `StructField.from_json` that prevented TimestampTypes with `tzinfo` from being parsed correctly.
- Fixed a bug in function `date_format` that caused an error when the input column was date type or timestamp type.
- Fixed a bug in dataframe that null value can be inserted in a non-nullable column.
- Fixed a bug in `replace` and `lit` which raised type hint assertion error when passing `Column` expression objects.
- Fixed a bug in `pandas_udf` and `pandas_udtf` where `session` parameter was erroneously ignored.
- Fixed a bug that raised incorrect type conversion error for system function called through `session.call`.

### Snowpark pandas API Updates

#### New Features

- Added support for `Series.str.ljust` and `Series.str.rjust`.
- Added support for `Series.str.center`.
- Added support for `Series.str.pad`.
- Added support for applying Snowpark Python function `snowflake_cortex_sentiment`.
- Added support for `DataFrame.map`.
- Added support for `DataFrame.from_dict` and `DataFrame.from_records`.
- Added support for mixed case field names in struct type columns.
- Added support for `SeriesGroupBy.unique`
- Added support for `Series.dt.strftime` with the following directives:
  - %d: Day of the month as a zero-padded decimal number.
  - %m: Month as a zero-padded decimal number.
  - %Y: Year with century as a decimal number.
  - %H: Hour (24-hour clock) as a zero-padded decimal number.
  - %M: Minute as a zero-padded decimal number.
  - %S: Second as a zero-padded decimal number.
  - %f: Microsecond as a decimal number, zero-padded to 6 digits.
  - %j: Day of the year as a zero-padded decimal number.
  - %X: Locale’s appropriate time representation.
  - %%: A literal '%' character.
- Added support for `Series.between`.
- Added support for `include_groups=False` in `DataFrameGroupBy.apply`.
- Added support for `expand=True` in `Series.str.split`.
- Added support for `DataFrame.pop` and `Series.pop`.
- Added support for `first` and `last` in `DataFrameGroupBy.agg` and `SeriesGroupBy.agg`.
- Added support for `Index.drop_duplicates`.
- Added support for aggregations `"count"`, `"median"`, `np.median`,
  `"skew"`, `"std"`, `np.std` `"var"`, and `np.var` in
  `pd.pivot_table()`, `DataFrame.pivot_table()`, and `pd.crosstab()`.

#### Improvements
- Improve performance of `DataFrame.map`, `Series.apply` and `Series.map` methods by mapping numpy functions to snowpark functions if possible.
- Added documentation for `DataFrame.map`.
- Improve performance of `DataFrame.apply` by mapping numpy functions to snowpark functions if possible.
- Added documentation on the extent of Snowpark pandas interoperability with scikit-learn.
- Infer return type of functions in `Series.map`, `Series.apply` and `DataFrame.map` if type-hint is not provided.
- Added `call_count` to telemetry that counts method calls including interchange protocol calls.

## 1.26.0 (2024-12-05)

### Snowpark Python API Updates

#### New Features

- Added support for property `version` and class method `get_active_session` for `Session` class.
- Added new methods and variables to enhance data type handling and JSON serialization/deserialization:
  - To `DataType`, its derived classes, and `StructField`:
    - `type_name`: Returns the type name of the data.
    - `simple_string`: Provides a simple string representation of the data.
    - `json_value`: Returns the data as a JSON-compatible value.
    - `json`: Converts the data to a JSON string.
  - To `ArrayType`, `MapType`, `StructField`, `PandasSeriesType`, `PandasDataFrameType` and `StructType`:
    - `from_json`: Enables these types to be created from JSON data.
  - To `MapType`:
    - `keyType`: keys of the map
    - `valueType`: values of the map
- Added support for method `appName` in `SessionBuilder`.
- Added support for `include_nulls` argument in `DataFrame.unpivot`.
- Added support for following functions in `functions.py`:
  - `size` to get size of array, object, or map columns.
  - `collect_list` an alias of `array_agg`.
  - `substring` makes `len` argument optional.
- Added parameter `ast_enabled` to session for internal usage (default: `False`).

#### Improvements

- Added support for specifying the following to `DataFrame.create_or_replace_dynamic_table`:
  - `iceberg_config` A dictionary that can hold the following iceberg configuration options:
    - `external_volume`
    - `catalog`
    - `base_location`
    - `catalog_sync`
    - `storage_serialization_policy`
- Added support for nested data types to `DataFrame.print_schema`
- Added support for `level` parameter to `DataFrame.print_schema`
- Improved flexibility of `DataFrameReader` and `DataFrameWriter` API by adding support for the following:
  - Added `format` method to `DataFrameReader` and `DataFrameWriter` to specify file format when loading or unloading results.
  - Added `load` method to `DataFrameReader` to work in conjunction with `format`.
  - Added `save` method to `DataFrameWriter` to work in conjunction with `format`.
  - Added support to read keyword arguments to `options` method for `DataFrameReader` and `DataFrameWriter`.
- Relaxed the cloudpickle dependency for Python 3.11 to simplify build requirements. However, for Python 3.11, `cloudpickle==2.2.1` remains the only supported version.

#### Bug Fixes

- Removed warnings that dynamic pivot features were in private preview, because
  dynamic pivot is now generally available.
- Fixed a bug in `session.read.options` where `False` Boolean values were incorrectly parsed as `True` in the generated file format.

#### Dependency Updates

- Added a runtime dependency on `python-dateutil`.

### Snowpark pandas API Updates

#### New Features

- Added partial support for `Series.map` when `arg` is a pandas `Series` or a
  `collections.abc.Mapping`. No support for instances of `dict` that implement
  `__missing__` but are not instances of `collections.defaultdict`.
- Added support for `DataFrame.align` and `Series.align` for `axis=1` and `axis=None`.
- Added support for `pd.json_normalize`.
- Added support for `GroupBy.pct_change` with `axis=0`, `freq=None`, and `limit=None`.
- Added support for `DataFrameGroupBy.__iter__` and `SeriesGroupBy.__iter__`.
- Added support for `np.sqrt`, `np.trunc`, `np.floor`, numpy trig functions, `np.exp`, `np.abs`, `np.positive` and `np.negative`.
- Added partial support for the dataframe interchange protocol method
  `DataFrame.__dataframe__()`.

#### Bug Fixes

- Fixed a bug in `df.loc` where setting a single column from a series results in unexpected `None` values.

#### Improvements

- Use UNPIVOT INCLUDE NULLS for unpivot operations in pandas instead of sentinel values.
- Improved documentation for pd.read_excel.

## 1.25.0 (2024-11-14)

### Snowpark Python API Updates

#### New Features

- Added the following new functions in `snowflake.snowpark.dataframe`:
  - `map`
- Added support for passing parameter `include_error` to `Session.query_history` to record queries that have error during execution.

#### Improvements

- When target stage is not set in profiler, a default stage from `Session.get_session_stage` is used instead of raising `SnowparkSQLException`.
- Allowed lower case or mixed case input when calling `Session.stored_procedure_profiler.set_active_profiler`.
- Added distributed tracing using open telemetry APIs for action function in `DataFrame`:
  - `cache_result`
- Removed opentelemetry warning from logging.

#### Bug Fixes

- Fixed the pre-action and post-action query propagation when `In` expression were used in selects.
- Fixed a bug that raised error `AttributeError` while calling `Session.stored_procedure_profiler.get_output` when `Session.stored_procedure_profiler` is disabled.

#### Dependency Updates

- Added a dependency on `protobuf>=5.28` and `tzlocal` at runtime.
- Added a dependency on `protoc-wheel-0` for the development profile.
- Require `snowflake-connector-python>=3.12.0, <4.0.0` (was `>=3.10.0`).

### Snowpark pandas API Updates

#### Dependency Updates

- Updated `modin` from 0.28.1 to 0.30.1.
- Added support for all `pandas` 2.2.x versions.

#### New Features

- Added support for `Index.to_numpy`.
- Added support for `DataFrame.align` and `Series.align` for `axis=0`.
- Added support for `size` in `GroupBy.aggregate`, `DataFrame.aggregate`, and `Series.aggregate`.
- Added support for `snowflake.snowpark.functions.window`
- Added support for `pd.read_pickle` (Uses native pandas for processing).
- Added support for `pd.read_html` (Uses native pandas for processing).
- Added support for `pd.read_xml` (Uses native pandas for processing).
- Added support for aggregation functions `"size"` and `len` in `GroupBy.aggregate`, `DataFrame.aggregate`, and `Series.aggregate`.
- Added support for list values in `Series.str.len`.

#### Bug Fixes

- Fixed a bug where aggregating a single-column dataframe with a single callable function (e.g. `pd.DataFrame([0]).agg(np.mean)`) would fail to transpose the result.
- Fixed bugs where `DataFrame.dropna()` would:
  - Treat an empty `subset` (e.g. `[]`) as if it specified all columns instead of no columns.
  - Raise a `TypeError` for a scalar `subset` instead of filtering on just that column.
  - Raise a `ValueError` for a `subset` of type `pandas.Index` instead of filtering on the columns in the index.
- Disable creation of scoped read only table to mitigate Disable creation of scoped read only table to mitigate `TableNotFoundError` when using dynamic pivot in notebook environment.
- Fixed a bug when concat dataframe or series objects are coming from the same dataframe when axis = 1.

#### Improvements

- Improve np.where with scalar x value by eliminating unnecessary join and temp table creation.
- Improve get_dummies performance by flattening the pivot with join.
- Improve align performance when aligning on row position column by removing unnecessary window functions.



### Snowpark Local Testing Updates

#### New Features

- Added support for patching functions that are unavailable in the `snowflake.snowpark.functions` module.
- Added support for `snowflake.snowpark.functions.any_value`

#### Bug Fixes

- Fixed a bug where `Table.update` could not handle `VariantType`, `MapType`, and `ArrayType` data types.
- Fixed a bug where column aliases were incorrectly resolved in `DataFrame.join`, causing errors when selecting columns from a joined DataFrame.
- Fixed a bug where `Table.update` and `Table.merge` could fail if the target table's index was not the default `RangeIndex`.

## 1.24.0 (2024-10-28)

### Snowpark Python API Updates

#### New Features

- Updated `Session` class to be thread-safe. This allows concurrent DataFrame transformations, DataFrame actions, UDF and stored procedure registration, and concurrent file uploads when using the same `Session` object.
  - The feature is disabled by default and can be enabled by setting `FEATURE_THREAD_SAFE_PYTHON_SESSION` to `True` for account.
  - Updating session configurations, like changing database or schema, when multiple threads are using the session may lead to unexpected behavior.
  - When enabled, some internally created temporary table names returned from `DataFrame.queries` API are not deterministic, and may be different when DataFrame actions are executed. This does not affect explicit user-created temporary tables.
- Added support for 'Service' domain to `session.lineage.trace` API.
- Added support for `copy_grants` parameter when registering UDxF and stored procedures.
- Added support for the following methods in `DataFrameWriter` to support daisy-chaining:
  - `option`
  - `options`
  - `partition_by`
- Added support for `snowflake_cortex_summarize`.

#### Improvements

- Improved the following new capability for function `snowflake.snowpark.functions.array_remove` it is now possible to use in python.
- Disables sql simplification when sort is performed after limit.
  - Previously, `df.sort().limit()` and `df.limit().sort()` generates the same query with sort in front of limit. Now, `df.limit().sort()` will generate query that reads `df.limit().sort()`.
  - Improve performance of generated query for `df.limit().sort()`, because limit stops table scanning as soon as the number of records is satisfied.
- Added a client side error message for when an invalid stage location is passed to DataFrame read functions.

#### Bug Fixes

- Fixed a bug where the automatic cleanup of temporary tables could interfere with the results of async query execution.
- Fixed a bug in `DataFrame.analytics.time_series_agg` function to handle multiple data points in same sliding interval.
- Fixed a bug that created inconsistent casing in field names of structured objects in iceberg schemas.

#### Deprecations

- Deprecated warnings will be triggered when using snowpark-python with Python 3.8. For more details, please refer to https://docs.snowflake.com/en/developer-guide/python-runtime-support-policy.

### Snowpark pandas API Updates

#### New Features

- Added support for `np.subtract`, `np.multiply`, `np.divide`, and `np.true_divide`.
- Added support for tracking usages of `__array_ufunc__`.
- Added numpy compatibility support for `np.float_power`, `np.mod`, `np.remainder`, `np.greater`, `np.greater_equal`, `np.less`, `np.less_equal`, `np.not_equal`, and `np.equal`.
- Added numpy compatibility support for `np.log`, `np.log2`, and `np.log10`
- Added support for `DataFrameGroupBy.bfill`, `SeriesGroupBy.bfill`, `DataFrameGroupBy.ffill`, and `SeriesGroupBy.ffill`.
- Added support for `on` parameter with `Resampler`.
- Added support for timedelta inputs in `value_counts()`.
- Added support for applying Snowpark Python function `snowflake_cortex_summarize`.
- Added support for `DataFrame.attrs` and `Series.attrs`.
- Added support for `DataFrame.style`.
- Added numpy compatibility support for `np.full_like`

#### Improvements

- Improved generated SQL query for `head` and `iloc` when the row key is a slice.
- Improved error message when passing an unknown timezone to `tz_convert` and `tz_localize` in `Series`, `DataFrame`, `Series.dt`, and `DatetimeIndex`.
- Improved documentation for `tz_convert` and `tz_localize` in `Series`, `DataFrame`, `Series.dt`, and `DatetimeIndex` to specify the supported timezone formats.
- Added additional kwargs support for `df.apply` and `series.apply` ( as well as `map` and `applymap` ) when using snowpark functions. This allows for some position independent compatibility between apply and functions where the first argument is not a pandas object.
- Improved generated SQL query for `iloc` and `iat` when the row key is a scalar.
- Removed all joins in `iterrows`.
- Improved documentation for `Series.map` to reflect the unsupported features.
- Added support for `np.may_share_memory` which is used internally by many scikit-learn functions. This method will always return false when called with a Snowpark pandas object.

#### Bug Fixes

- Fixed a bug where `DataFrame` and `Series` `pct_change()` would raise `TypeError` when input contained timedelta columns.
- Fixed a bug where `replace()` would sometimes propagate `Timedelta` types incorrectly through `replace()`. Instead raise `NotImplementedError` for `replace()` on `Timedelta`.
- Fixed a bug where `DataFrame` and `Series` `round()` would raise `AssertionError` for `Timedelta` columns. Instead raise `NotImplementedError` for `round()` on `Timedelta`.
- Fixed a bug where `reindex` fails when the new index is a Series with non-overlapping types from the original index.
- Fixed a bug where calling `__getitem__` on a DataFrameGroupBy object always returned a DataFrameGroupBy object if `as_index=False`.
- Fixed a bug where inserting timedelta values into an existing column would silently convert the values to integers instead of raising `NotImplementedError`.
- Fixed a bug where `DataFrame.shift()` on axis=0 and axis=1 would fail to propagate timedelta types.
- `DataFrame.abs()`, `DataFrame.__neg__()`, `DataFrame.stack()`, and `DataFrame.unstack()` now raise `NotImplementedError` for timedelta inputs instead of failing to propagate timedelta types.

### Snowpark Local Testing Updates

#### Bug Fixes

- Fixed a bug where `DataFrame.alias` raises `KeyError` for input column name.
- Fixed a bug where `to_csv` on Snowflake stage fails when data contains empty strings.

## 1.23.0 (2024-10-09)

### Snowpark Python API Updates

#### New Features

- Added the following new functions in `snowflake.snowpark.functions`:
  - `make_interval`
- Added support for using Snowflake Interval constants with `Window.range_between()` when the order by column is TIMESTAMP or DATE type.
- Added support for file writes. This feature is currently in private preview.
- Added `thread_id` to `QueryRecord` to track the thread id submitting the query history.
- Added support for `Session.stored_procedure_profiler`.

#### Improvements

#### Bug Fixes

- Fixed a bug where registering a stored procedure or UDxF with type hints would give a warning `'NoneType' has no len() when trying to read default values from function`.

### Snowpark pandas API Updates

#### New Features

- Added support for `TimedeltaIndex.mean` method.
- Added support for some cases of aggregating `Timedelta` columns on `axis=0` with `agg` or `aggregate`.
- Added support for `by`, `left_by`, `right_by`, `left_index`, and `right_index` for `pd.merge_asof`.
- Added support for passing parameter `include_describe` to `Session.query_history`.
- Added support for `DatetimeIndex.mean` and `DatetimeIndex.std` methods.
- Added support for `Resampler.asfreq`, `Resampler.indices`, `Resampler.nunique`, and `Resampler.quantile`.
- Added support for `resample` frequency `W`, `ME`, `YE` with `closed = "left"`.
- Added support for `DataFrame.rolling.corr` and `Series.rolling.corr` for `pairwise = False` and int `window`.
- Added support for string time-based `window` and `min_periods = None` for `Rolling`.
- Added support for `DataFrameGroupBy.fillna` and `SeriesGroupBy.fillna`.
- Added support for constructing `Series` and `DataFrame` objects with the lazy `Index` object as `data`, `index`, and `columns` arguments.
- Added support for constructing `Series` and `DataFrame` objects with `index` and `column` values not present in `DataFrame`/`Series` `data`.
- Added support for `pd.read_sas` (Uses native pandas for processing).
- Added support for applying `rolling().count()` and `expanding().count()` to `Timedelta` series and columns.
- Added support for `tz` in both `pd.date_range` and `pd.bdate_range`.
- Added support for `Series.items`.
- Added support for `errors="ignore"` in `pd.to_datetime`.
- Added support for `DataFrame.tz_localize` and `Series.tz_localize`.
- Added support for `DataFrame.tz_convert` and `Series.tz_convert`.
- Added support for applying Snowpark Python functions (e.g., `sin`) in `Series.map`, `Series.apply`, `DataFrame.apply` and `DataFrame.applymap`.

#### Improvements

- Improved `to_pandas` to persist the original timezone offset for TIMESTAMP_TZ type.
- Improved `dtype` results for TIMESTAMP_TZ type to show correct timezone offset.
- Improved `dtype` results for TIMESTAMP_LTZ type to show correct timezone.
- Improved error message when passing non-bool value to `numeric_only` for groupby aggregations.
- Removed unnecessary warning about sort algorithm in `sort_values`.
- Use SCOPED object for internal create temp tables. The SCOPED objects will be stored sproc scoped if created within stored sproc, otherwise will be session scoped, and the object will be automatically cleaned at the end of the scope.
- Improved warning messages for operations that lead to materialization with inadvertent slowness.
- Removed unnecessary warning message about `convert_dtype` in `Series.apply`.

#### Bug Fixes

- Fixed a bug where an `Index` object created from a `Series`/`DataFrame` incorrectly updates the `Series`/`DataFrame`'s index name after an inplace update has been applied to the original `Series`/`DataFrame`.
- Suppressed an unhelpful `SettingWithCopyWarning` that sometimes appeared when printing `Timedelta` columns.
- Fixed `inplace` argument for `Series` objects derived from other `Series` objects.
- Fixed a bug where `Series.sort_values` failed if series name overlapped with index column name.
- Fixed a bug where transposing a dataframe would map `Timedelta` index levels to integer column levels.
- Fixed a bug where `Resampler` methods on timedelta columns would produce integer results.
- Fixed a bug where `pd.to_numeric()` would leave `Timedelta` inputs as `Timedelta` instead of converting them to integers.
- Fixed `loc` set when setting a single row, or multiple rows, of a DataFrame with a Series value.

### Snowpark Local Testing Updates

#### Bug Fixes

- Fixed a bug where nullable columns were annotated wrongly.
- Fixed a bug where the `date_add` and `date_sub` functions failed for `NULL` values.
- Fixed a bug where `equal_null` could fail inside a merge statement.
- Fixed a bug where `row_number` could fail inside a Window function.
- Fixed a bug where updates could fail when the source is the result of a join.


## 1.22.1 (2024-09-11)
This is a re-release of 1.22.0. Please refer to the 1.22.0 release notes for detailed release content.


## 1.22.0 (2024-09-10)

### Snowpark Python API Updates

### New Features

- Added the following new functions in `snowflake.snowpark.functions`:
  - `array_remove`
  - `ln`

#### Improvements

- Improved documentation for `Session.write_pandas` by making `use_logical_type` option more explicit.
- Added support for specifying the following to `DataFrameWriter.save_as_table`:
  - `enable_schema_evolution`
  - `data_retention_time`
  - `max_data_extension_time`
  - `change_tracking`
  - `copy_grants`
  - `iceberg_config` A dicitionary that can hold the following iceberg configuration options:
      - `external_volume`
      - `catalog`
      - `base_location`
      - `catalog_sync`
      - `storage_serialization_policy`
- Added support for specifying the following to `DataFrameWriter.copy_into_table`:
  - `iceberg_config` A dicitionary that can hold the following iceberg configuration options:
      - `external_volume`
      - `catalog`
      - `base_location`
      - `catalog_sync`
      - `storage_serialization_policy`
- Added support for specifying the following parameters to `DataFrame.create_or_replace_dynamic_table`:
  - `mode`
  - `refresh_mode`
  - `initialize`
  - `clustering_keys`
  - `is_transient`
  - `data_retention_time`
  - `max_data_extension_time`

#### Bug Fixes

- Fixed a bug in `session.read.csv` that caused an error when setting `PARSE_HEADER = True` in an externally defined file format.
- Fixed a bug in query generation from set operations that allowed generation of duplicate queries when children have common subqueries.
- Fixed a bug in `session.get_session_stage` that referenced a non-existing stage after switching database or schema.
- Fixed a bug where calling `DataFrame.to_snowpark_pandas` without explicitly initializing the Snowpark pandas plugin caused an error.
- Fixed a bug where using the `explode` function in dynamic table creation caused a SQL compilation error due to improper boolean type casting on the `outer` parameter.

### Snowpark Local Testing Updates

#### New Features

- Added support for type coercion when passing columns as input to UDF calls.
- Added support for `Index.identical`.

#### Bug Fixes

- Fixed a bug where the truncate mode in `DataFrameWriter.save_as_table` incorrectly handled DataFrames containing only a subset of columns from the existing table.
- Fixed a bug where function `to_timestamp` does not set the default timezone of the column datatype.

### Snowpark pandas API Updates

#### New Features

- Added limited support for the `Timedelta` type, including the following features. Snowpark pandas will raise `NotImplementedError` for unsupported `Timedelta` use cases.
  - supporting tracking the Timedelta type through `copy`, `cache_result`, `shift`, `sort_index`, `assign`, `bfill`, `ffill`, `fillna`, `compare`, `diff`, `drop`, `dropna`, `duplicated`, `empty`, `equals`, `insert`, `isin`, `isna`, `items`, `iterrows`, `join`, `len`, `mask`, `melt`, `merge`, `nlargest`, `nsmallest`, `to_pandas`.
  - converting non-timedelta to timedelta via `astype`.
  - `NotImplementedError` will be raised for the rest of methods that do not support `Timedelta`.
  - support for subtracting two timestamps to get a Timedelta.
  - support indexing with Timedelta data columns.
  - support for adding or subtracting timestamps and `Timedelta`.
  - support for binary arithmetic between two `Timedelta` values.
  - support for binary arithmetic and comparisons between `Timedelta` values and numeric values.
  - support for lazy `TimedeltaIndex`.
  - support for `pd.to_timedelta`.
  - support for `GroupBy` aggregations `min`, `max`, `mean`, `idxmax`, `idxmin`, `std`, `sum`, `median`, `count`, `any`, `all`, `size`, `nunique`, `head`, `tail`, `aggregate`.
  - support for `GroupBy` filtrations `first` and `last`.
  - support for `TimedeltaIndex` attributes: `days`, `seconds`, `microseconds` and `nanoseconds`.
  - support for `diff` with timestamp columns on `axis=0` and `axis=1`
  - support for `TimedeltaIndex` methods: `ceil`, `floor` and `round`.
  - support for `TimedeltaIndex.total_seconds` method.
- Added support for index's arithmetic and comparison operators.
- Added support for `Series.dt.round`.
- Added documentation pages for `DatetimeIndex`.
- Added support for `Index.name`, `Index.names`, `Index.rename`, and `Index.set_names`.
- Added support for `Index.__repr__`.
- Added support for `DatetimeIndex.month_name` and `DatetimeIndex.day_name`.
- Added support for `Series.dt.weekday`, `Series.dt.time`, and `DatetimeIndex.time`.
- Added support for `Index.min` and `Index.max`.
- Added support for `pd.merge_asof`.
- Added support for `Series.dt.normalize` and `DatetimeIndex.normalize`.
- Added support for `Index.is_boolean`, `Index.is_integer`, `Index.is_floating`, `Index.is_numeric`, and `Index.is_object`.
- Added support for `DatetimeIndex.round`, `DatetimeIndex.floor` and `DatetimeIndex.ceil`.
- Added support for `Series.dt.days_in_month` and `Series.dt.daysinmonth`.
- Added support for `DataFrameGroupBy.value_counts` and `SeriesGroupBy.value_counts`.
- Added support for `Series.is_monotonic_increasing` and `Series.is_monotonic_decreasing`.
- Added support for `Index.is_monotonic_increasing` and `Index.is_monotonic_decreasing`.
- Added support for `pd.crosstab`.
- Added support for `pd.bdate_range` and included business frequency support (B, BME, BMS, BQE, BQS, BYE, BYS) for both `pd.date_range` and `pd.bdate_range`.
- Added support for lazy `Index` objects  as `labels` in `DataFrame.reindex` and `Series.reindex`.
- Added support for `Series.dt.days`, `Series.dt.seconds`, `Series.dt.microseconds`, and `Series.dt.nanoseconds`.
- Added support for creating a `DatetimeIndex` from an `Index` of numeric or string type.
- Added support for string indexing with `Timedelta` objects.
- Added support for `Series.dt.total_seconds` method.
- Added support for `DataFrame.apply(axis=0)`.
- Added support for `Series.dt.tz_convert` and `Series.dt.tz_localize`.
- Added support for `DatetimeIndex.tz_convert` and `DatetimeIndex.tz_localize`.

#### Improvements

- Improve concat, join performance when operations are performed on series coming from the same dataframe by avoiding unnecessary joins.
- Refactored `quoted_identifier_to_snowflake_type` to avoid making metadata queries if the types have been cached locally.
- Improved `pd.to_datetime` to handle all local input cases.
- Create a lazy index from another lazy index without pulling data to client.
- Raised `NotImplementedError` for Index bitwise operators.
- Display a more clear error message when `Index.names` is set to a non-like-like object.
- Raise a warning whenever MultiIndex values are pulled in locally.
- Improve warning message for `pd.read_snowflake` include the creation reason when temp table creation is triggered.
- Improve performance for `DataFrame.set_index`, or setting `DataFrame.index` or `Series.index` by avoiding checks require eager evaluation. As a consequence, when the new index that does not match the current `Series`/`DataFrame` object length, a `ValueError` is no longer raised. Instead, when the `Series`/`DataFrame` object is longer than the provided index, the `Series`/`DataFrame`'s new index is filled with `NaN` values for the "extra" elements. Otherwise, the extra values in the provided index are ignored.
- Properly raise `NotImplementedError` when ambiguous/nonexistent are non-string in `ceil`/`floor`/`round`.

#### Bug Fixes

- Stopped ignoring nanoseconds in `pd.Timedelta` scalars.
- Fixed AssertionError in tree of binary operations.
- Fixed bug in `Series.dt.isocalendar` using a named Series
- Fixed `inplace` argument for Series objects derived from DataFrame columns.
- Fixed a bug where `Series.reindex` and `DataFrame.reindex` did not update the result index's name correctly.
- Fixed a bug where `Series.take` did not error when `axis=1` was specified.


## 1.21.1 (2024-09-05)

### Snowpark Python API Updates

#### Bug Fixes

- Fixed a bug where using `to_pandas_batches` with async jobs caused an error due to improper handling of waiting for asynchronous query completion.

## 1.21.0 (2024-08-19)

### Snowpark Python API Updates

#### New Features

- Added support for `snowflake.snowpark.testing.assert_dataframe_equal` that is a utility function to check the equality of two Snowpark DataFrames.

#### Improvements

- Added support server side string size limitations.
- Added support to create and invoke stored procedures, UDFs and UDTFs with optional arguments.
- Added support for column lineage in the DataFrame.lineage.trace API.
- Added support for passing `INFER_SCHEMA` options to `DataFrameReader` via `INFER_SCHEMA_OPTIONS`.
- Added support for passing `parameters` parameter to `Column.rlike` and `Column.regexp`.
- Added support for automatically cleaning up temporary tables created by `df.cache_result()` in the current session, when the DataFrame is no longer referenced (i.e., gets garbage collected). It is still an experimental feature not enabled by default, and can be enabled by setting `session.auto_clean_up_temp_table_enabled` to `True`.
- Added support for string literals to the `fmt` parameter of `snowflake.snowpark.functions.to_date`.
- Added support for system$reference function.

#### Bug Fixes

- Fixed a bug where SQL generated for selecting `*` column has an incorrect subquery.
- Fixed a bug in `DataFrame.to_pandas_batches` where the iterator could throw an error if certain transformation is made to the pandas dataframe due to wrong isolation level.
- Fixed a bug in `DataFrame.lineage.trace` to split the quoted feature view's name and version correctly.
- Fixed a bug in `Column.isin` that caused invalid sql generation when passed an empty list.
- Fixed a bug that fails to raise NotImplementedError while setting cell with list like item.

### Snowpark Local Testing Updates

#### New Features

- Added support for the following APIs:
  - snowflake.snowpark.functions
    - `rank`
    - `dense_rank`
    - `percent_rank`
    - `cume_dist`
    - `ntile`
    - `datediff`
    - `array_agg`
  - snowflake.snowpark.column.Column.within_group
- Added support for parsing flags in regex statements for mocked plans. This maintains parity with the `rlike` and `regexp` changes above.

#### Bug Fixes

- Fixed a bug where Window Functions LEAD and LAG do not handle option `ignore_nulls` properly.
- Fixed a bug where values were not populated into the result DataFrame during the insertion of table merge operation.

#### Improvements

- Fix pandas FutureWarning about integer indexing.

### Snowpark pandas API Updates

#### New Features

- Added support for `DataFrame.backfill`, `DataFrame.bfill`, `Series.backfill`, and `Series.bfill`.
- Added support for `DataFrame.compare` and `Series.compare` with default parameters.
- Added support for `Series.dt.microsecond` and `Series.dt.nanosecond`.
- Added support for `Index.is_unique` and `Index.has_duplicates`.
- Added support for `Index.equals`.
- Added support for `Index.value_counts`.
- Added support for `Series.dt.day_name` and `Series.dt.month_name`.
- Added support for indexing on Index, e.g., `df.index[:10]`.
- Added support for `DataFrame.unstack` and `Series.unstack`.
- Added support for `DataFrame.asfreq` and `Series.asfreq`.
- Added support for `Series.dt.is_month_start` and `Series.dt.is_month_end`.
- Added support for `Index.all` and `Index.any`.
- Added support for `Series.dt.is_year_start` and `Series.dt.is_year_end`.
- Added support for `Series.dt.is_quarter_start` and `Series.dt.is_quarter_end`.
- Added support for lazy `DatetimeIndex`.
- Added support for `Series.argmax` and `Series.argmin`.
- Added support for `Series.dt.is_leap_year`.
- Added support for `DataFrame.items`.
- Added support for `Series.dt.floor` and `Series.dt.ceil`.
- Added support for `Index.reindex`.
- Added support for `DatetimeIndex` properties: `year`, `month`, `day`, `hour`, `minute`, `second`, `microsecond`,
    `nanosecond`, `date`, `dayofyear`, `day_of_year`, `dayofweek`, `day_of_week`, `weekday`, `quarter`,
    `is_month_start`, `is_month_end`, `is_quarter_start`, `is_quarter_end`, `is_year_start`, `is_year_end`
    and `is_leap_year`.
- Added support for `Resampler.fillna` and `Resampler.bfill`.
- Added limited support for the `Timedelta` type, including creating `Timedelta` columns and `to_pandas`.
- Added support for `Index.argmax` and `Index.argmin`.

#### Improvements

- Removed the public preview warning message when importing Snowpark pandas.
- Removed unnecessary count query from `SnowflakeQueryCompiler.is_series_like` method.
- `Dataframe.columns` now returns native pandas Index object instead of Snowpark Index object.
- Refactor and introduce `query_compiler` argument in `Index` constructor to create `Index` from query compiler.
- `pd.to_datetime` now returns a DatetimeIndex object instead of a Series object.
- `pd.date_range` now returns a DatetimeIndex object instead of a Series object.

#### Bug Fixes

- Made passing an unsupported aggregation function to `pivot_table` raise `NotImplementedError` instead of `KeyError`.
- Removed axis labels and callable names from error messages and telemetry about unsupported aggregations.
- Fixed AssertionError in `Series.drop_duplicates` and `DataFrame.drop_duplicates` when called after `sort_values`.
- Fixed a bug in `Index.to_frame` where the result frame's column name may be wrong where name is unspecified.
- Fixed a bug where some Index docstrings are ignored.
- Fixed a bug in `Series.reset_index(drop=True)` where the result name may be wrong.
- Fixed a bug in `Groupby.first/last` ordering by the correct columns in the underlying window expression.

## 1.20.0 (2024-07-17)

### Snowpark Python API Updates

#### Improvements

- Added distributed tracing using open telemetry APIs for table stored procedure function in `DataFrame`:
  - `_execute_and_get_query_id`
- Added support for the `arrays_zip` function.
- Improves performance for binary column expression and `df._in` by avoiding unnecessary cast for numeric values. You can enable this optimization by setting `session.eliminate_numeric_sql_value_cast_enabled = True`.
- Improved error message for `write_pandas` when the target table does not exist and `auto_create_table=False`.
- Added open telemetry tracing on UDxF functions in Snowpark.
- Added open telemetry tracing on stored procedure registration in Snowpark.
- Added a new optional parameter called `format_json` to the `Session.SessionBuilder.app_name` function that sets the app name in the `Session.query_tag` in JSON format. By default, this parameter is set to `False`.

#### Bug Fixes
- Fixed a bug where SQL generated for `lag(x, 0)` was incorrect and failed with error message `argument 1 to function LAG needs to be constant, found 'SYSTEM$NULL_TO_FIXED(null)'`.

### Snowpark Local Testing Updates

#### New Features

- Added support for the following APIs:
  - snowflake.snowpark.functions
    - random
- Added new parameters to `patch` function when registering a mocked function:
  - `distinct` allows an alternate function to be specified for when a sql function should be distinct.
  - `pass_column_index` passes a named parameter `column_index` to the mocked function that contains the pandas.Index for the input data.
  - `pass_row_index` passes a named parameter `row_index` to the mocked function that is the 0 indexed row number the function is currently operating on.
  - `pass_input_data` passes a named parameter `input_data` to the mocked function that contains the entire input dataframe for the current expression.
  - Added support for the `column_order` parameter to method `DataFrameWriter.save_as_table`.


#### Bug Fixes
- Fixed a bug that caused DecimalType columns to be incorrectly truncated to integer precision when used in BinaryExpressions.

### Snowpark pandas API Updates

#### New Features
- Added support for `DataFrameGroupBy.all`, `SeriesGroupBy.all`, `DataFrameGroupBy.any`, and `SeriesGroupBy.any`.
- Added support for `DataFrame.nlargest`, `DataFrame.nsmallest`, `Series.nlargest` and `Series.nsmallest`.
- Added support for `replace` and `frac > 1` in `DataFrame.sample` and `Series.sample`.
- Added support for `read_excel` (Uses local pandas for processing)
- Added support for `Series.at`, `Series.iat`, `DataFrame.at`, and `DataFrame.iat`.
- Added support for `Series.dt.isocalendar`.
- Added support for `Series.case_when` except when condition or replacement is callable.
- Added documentation pages for `Index` and its APIs.
- Added support for `DataFrame.assign`.
- Added support for `DataFrame.stack`.
- Added support for `DataFrame.pivot` and `pd.pivot`.
- Added support for `DataFrame.to_csv` and `Series.to_csv`.
- Added partial support for `Series.str.translate` where the values in the `table` are single-codepoint strings.
- Added support for `DataFrame.corr`.
- Allow `df.plot()` and `series.plot()` to be called, materializing the data into the local client
- Added support for `DataFrameGroupBy` and `SeriesGroupBy` aggregations `first` and `last`
- Added support for `DataFrameGroupBy.get_group`.
- Added support for `limit` parameter when `method` parameter is used in `fillna`.
- Added partial support for `Series.str.translate` where the values in the `table` are single-codepoint strings.
- Added support for `DataFrame.corr`.
- Added support for `DataFrame.equals` and `Series.equals`.
- Added support for `DataFrame.reindex` and `Series.reindex`.
- Added support for `Index.astype`.
- Added support for `Index.unique` and `Index.nunique`.
- Added support for `Index.sort_values`.

#### Bug Fixes
- Fixed an issue when using np.where and df.where when the scalar 'other' is the literal 0.
- Fixed a bug regarding precision loss when converting to Snowpark pandas `DataFrame` or `Series` with `dtype=np.uint64`.
- Fixed bug where `values` is set to `index` when `index` and `columns` contain all columns in DataFrame during `pivot_table`.

#### Improvements
- Added support for `Index.copy()`
- Added support for Index APIs: `dtype`, `values`, `item()`, `tolist()`, `to_series()` and `to_frame()`
- Expand support for DataFrames with no rows in `pd.pivot_table` and `DataFrame.pivot_table`.
- Added support for `inplace` parameter in `DataFrame.sort_index` and `Series.sort_index`.


## 1.19.0 (2024-06-25)

### Snowpark Python API Updates

#### New Features

- Added support for `to_boolean` function.
- Added documentation pages for Index and its APIs.

#### Bug Fixes

- Fixed a bug where python stored procedure with table return type fails when run in a task.
- Fixed a bug where df.dropna fails due to `RecursionError: maximum recursion depth exceeded` when the DataFrame has more than 500 columns.
- Fixed a bug where `AsyncJob.result("no_result")` doesn't wait for the query to finish execution.


### Snowpark Local Testing Updates

#### New Features

- Added support for the `strict` parameter when registering UDFs and Stored Procedures.

#### Bug Fixes

- Fixed a bug in convert_timezone that made the setting the source_timezone parameter return an error.
- Fixed a bug where creating DataFrame with empty data of type `DateType` raises `AttributeError`.
- Fixed a bug that table merge fails when update clause exists but no update takes place.
- Fixed a bug in mock implementation of `to_char` that raises `IndexError` when incoming column has nonconsecutive row index.
- Fixed a bug in handling of `CaseExpr` expressions that raises `IndexError` when incoming column has nonconsecutive row index.
- Fixed a bug in implementation of `Column.like` that raises `IndexError` when incoming column has nonconsecutive row index.

#### Improvements

- Added support for type coercion in the implementation of DataFrame.replace, DataFrame.dropna and the mock function `iff`.

### Snowpark pandas API Updates

#### New Features

- Added partial support for `DataFrame.pct_change` and `Series.pct_change` without the `freq` and `limit` parameters.
- Added support for `Series.str.get`.
- Added support for `Series.dt.dayofweek`, `Series.dt.day_of_week`, `Series.dt.dayofyear`, and `Series.dt.day_of_year`.
- Added support for `Series.str.__getitem__` (`Series.str[...]`).
- Added support for `Series.str.lstrip` and `Series.str.rstrip`.
- Added support for `DataFrameGroupBy.size` and `SeriesGroupBy.size`.
- Added support for `DataFrame.expanding` and `Series.expanding` for aggregations `count`, `sum`, `min`, `max`, `mean`, `std`, `var`, and `sem` with `axis=0`.
- Added support for `DataFrame.rolling` and `Series.rolling` for aggregation `count` with `axis=0`.
- Added support for `Series.str.match`.
- Added support for `DataFrame.resample` and `Series.resample` for aggregations `size`, `first`, and `last`.
- Added support for `DataFrameGroupBy.all`, `SeriesGroupBy.all`, `DataFrameGroupBy.any`, and `SeriesGroupBy.any`.
- Added support for `DataFrame.nlargest`, `DataFrame.nsmallest`, `Series.nlargest` and `Series.nsmallest`.
- Added support for `replace` and `frac > 1` in `DataFrame.sample` and `Series.sample`.
- Added support for `read_excel` (Uses local pandas for processing)
- Added support for `Series.at`, `Series.iat`, `DataFrame.at`, and `DataFrame.iat`.
- Added support for `Series.dt.isocalendar`.
- Added support for `Series.case_when` except when condition or replacement is callable.
- Added documentation pages for `Index` and its APIs.
- Added support for `DataFrame.assign`.
- Added support for `DataFrame.stack`.
- Added support for `DataFrame.pivot` and `pd.pivot`.
- Added support for `DataFrame.to_csv` and `Series.to_csv`.
- Added support for `Index.T`.

#### Bug Fixes

- Fixed a bug that causes output of GroupBy.aggregate's columns to be ordered incorrectly.
- Fixed a bug where `DataFrame.describe` on a frame with duplicate columns of differing dtypes could cause an error or incorrect results.
- Fixed a bug in `DataFrame.rolling` and `Series.rolling` so `window=0` now throws `NotImplementedError` instead of `ValueError`

#### Improvements

- Added support for named aggregations in `DataFrame.aggregate` and `Series.aggregate` with `axis=0`.
- `pd.read_csv` reads using the native pandas CSV parser, then uploads data to snowflake using parquet. This enables most of the parameters supported by `read_csv` including date parsing and numeric conversions. Uploading via parquet is roughly twice as fast as uploading via CSV.
- Initial work to support an `pd.Index` directly in Snowpark pandas. Support for `pd.Index` as a first-class component of Snowpark pandas is coming soon.
- Added a lazy index constructor and support for `len`, `shape`, `size`, `empty`, `to_pandas()` and `names`. For `df.index`, Snowpark pandas creates a lazy index object.
- For `df.columns`, Snowpark pandas supports a non-lazy version of an `Index` since the data is already stored locally.

## 1.18.0 (2024-05-28)

### Snowpark Python API Updates

#### Improvements

- Improved error message to remind users set `{"infer_schema": True}` when reading csv file without specifying its schema.
- Improved error handling for `Session.create_dataframe` when called with more than 512 rows and using `format` or `pyformat` `paramstyle`.

### Snowpark pandas API Updates

#### New Features

- Added `DataFrame.cache_result` and `Series.cache_result` methods for users to persist DataFrames and Series to a temporary table lasting the duration of the session to improve latency of subsequent operations.

#### Bug Fixes

#### Improvements

- Added partial support for `DataFrame.pivot_table` with no `index` parameter, as well as for `margins` parameter.
- Updated the signature of `DataFrame.shift`/`Series.shift`/`DataFrameGroupBy.shift`/`SeriesGroupBy.shift` to match pandas 2.2.1. Snowpark pandas does not yet support the newly-added `suffix` argument, or sequence values of `periods`.
- Re-added support for `Series.str.split`.

#### Bug Fixes

- Fixed how we support mixed columns for string methods (`Series.str.*`).

### Snowpark Local Testing Updates

#### New Features

- Added support for the following DataFrameReader read options to file formats `csv` and `json`:
  - PURGE
  - PATTERN
  - INFER_SCHEMA with value being `False`
  - ENCODING with value being `UTF8`
- Added support for `DataFrame.analytics.moving_agg` and `DataFrame.analytics.cumulative_agg_agg`.
- Added support for `if_not_exists` parameter during UDF and stored procedure registration.

#### Bug Fixes

- Fixed a bug that when processing time format, fractional second part is not handled properly.
- Fixed a bug that caused function calls on `*` to fail.
- Fixed a bug that prevented creation of map and struct type objects.
- Fixed a bug that function `date_add` was unable to handle some numeric types.
- Fixed a bug that `TimestampType` casting resulted in incorrect data.
- Fixed a bug that caused `DecimalType` data to have incorrect precision in some cases.
- Fixed a bug where referencing missing table or view raises confusing `IndexError`.
- Fixed a bug that mocked function `to_timestamp_ntz` can not handle None data.
- Fixed a bug that mocked UDFs handles output data of None improperly.
- Fixed a bug where `DataFrame.with_column_renamed` ignores attributes from parent DataFrames after join operations.
- Fixed a bug that integer precision of large value gets lost when converted to pandas DataFrame.
- Fixed a bug that the schema of datetime object is wrong when create DataFrame from a pandas DataFrame.
- Fixed a bug in the implementation of `Column.equal_nan` where null data is handled incorrectly.
- Fixed a bug where `DataFrame.drop` ignore attributes from parent DataFrames after join operations.
- Fixed a bug in mocked function `date_part` where Column type is set wrong.
- Fixed a bug where `DataFrameWriter.save_as_table` does not raise exceptions when inserting null data into non-nullable columns.
- Fixed a bug in the implementation of `DataFrameWriter.save_as_table` where
  - Append or Truncate fails when incoming data has different schema than existing table.
  - Truncate fails when incoming data does not specify columns that are nullable.

#### Improvements

- Removed dependency check for `pyarrow` as it is not used.
- Improved target type coverage of `Column.cast`, adding support for casting to boolean and all integral types.
- Aligned error experience when calling UDFs and stored procedures.
- Added appropriate error messages for `is_permanent` and `anonymous` options in UDFs and stored procedures registration to make it more clear that those features are not yet supported.
- File read operation with unsupported options and values now raises `NotImplementedError` instead of warnings and unclear error information.

## 1.17.0 (2024-05-21)

### Snowpark Python API Updates

#### New Features

- Added support to add a comment on tables and views using the functions listed below:
  - `DataFrameWriter.save_as_table`
  - `DataFrame.create_or_replace_view`
  - `DataFrame.create_or_replace_temp_view`
  - `DataFrame.create_or_replace_dynamic_table`

#### Improvements

- Improved error message to remind users to set `{"infer_schema": True}` when reading CSV file without specifying its schema.

### Snowpark pandas API Updates

#### New Features

- Start of Public Preview of Snowpark pandas API. Refer to the [Snowpark pandas API Docs](https://docs.snowflake.com/developer-guide/snowpark/python/snowpark-pandas) for more details.

### Snowpark Local Testing Updates

#### New Features

- Added support for NumericType and VariantType data conversion in the mocked function `to_timestamp_ltz`, `to_timestamp_ntz`, `to_timestamp_tz` and `to_timestamp`.
- Added support for DecimalType, BinaryType, ArrayType, MapType, TimestampType, DateType and TimeType data conversion in the mocked function `to_char`.
- Added support for the following APIs:
  - snowflake.snowpark.functions:
    - to_varchar
  - snowflake.snowpark.DataFrame:
    - pivot
  - snowflake.snowpark.Session:
    - cancel_all
- Introduced a new exception class `snowflake.snowpark.mock.exceptions.SnowparkLocalTestingException`.
- Added support for casting to FloatType

#### Bug Fixes

- Fixed a bug that stored procedure and UDF should not remove imports already in the `sys.path` during the clean-up step.
- Fixed a bug that when processing datetime format, the fractional second part is not handled properly.
- Fixed a bug that on Windows platform that file operations was unable to properly handle file separator in directory name.
- Fixed a bug that on Windows platform that when reading a pandas dataframe, IntervalType column with integer data can not be processed.
- Fixed a bug that prevented users from being able to select multiple columns with the same alias.
- Fixed a bug that `Session.get_current_[schema|database|role|user|account|warehouse]` returns upper-cased identifiers when identifiers are quoted.
- Fixed a bug that function `substr` and `substring` can not handle 0-based `start_expr`.

#### Improvements

- Standardized the error experience by raising `SnowparkLocalTestingException` in error cases which is on par with `SnowparkSQLException` raised in non-local execution.
- Improved error experience of `Session.write_pandas` method that `NotImplementError` will be raised when called.
- Aligned error experience with reusing a closed session in non-local execution.

## 1.16.0 (2024-05-07)

### New Features

- Support stored procedure register with packages given as Python modules.
- Added snowflake.snowpark.Session.lineage.trace to explore data lineage of snowfake objects.
- Added support for structured type schema parsing.

### Bug Fixes

- Fixed a bug when inferring schema, single quotes are added to stage files already have single quotes.

### Local Testing Updates

#### New Features

- Added support for StringType, TimestampType and VariantType data conversion in the mocked function `to_date`.
- Added support for the following APIs:
  - snowflake.snowpark.functions
    - get
    - concat
    - concat_ws

#### Bug Fixes

- Fixed a bug that caused `NaT` and `NaN` values to not be recognized.
- Fixed a bug where, when inferring a schema, single quotes were added to stage files that already had single quotes.
- Fixed a bug where `DataFrameReader.csv` was unable to handle quoted values containing a delimiter.
- Fixed a bug that when there is `None` value in an arithmetic calculation, the output should remain `None` instead of `math.nan`.
- Fixed a bug in function `sum` and `covar_pop` that when there is `math.nan` in the data, the output should also be `math.nan`.
- Fixed a bug that stage operation can not handle directories.
- Fixed a bug that `DataFrame.to_pandas` should take Snowflake numeric types with precision 38 as `int64`.

## 1.15.0 (2024-04-24)

### New Features

- Added `truncate` save mode in `DataFrameWrite` to overwrite existing tables by truncating the underlying table instead of dropping it.
- Added telemetry to calculate query plan height and number of duplicate nodes during collect operations.
- Added the functions below to unload data from a `DataFrame` into one or more files in a stage:
  - `DataFrame.write.json`
  - `DataFrame.write.csv`
  - `DataFrame.write.parquet`
- Added distributed tracing using open telemetry APIs for action functions in `DataFrame` and `DataFrameWriter`:
  - snowflake.snowpark.DataFrame:
    - collect
    - collect_nowait
    - to_pandas
    - count
    - show
  - snowflake.snowpark.DataFrameWriter:
    - save_as_table
- Added support for snow:// URLs to `snowflake.snowpark.Session.file.get` and `snowflake.snowpark.Session.file.get_stream`
- Added support to register stored procedures and UDxFs with a `comment`.
- UDAF client support is ready for public preview. Please stay tuned for the Snowflake announcement of UDAF public preview.
- Added support for dynamic pivot.  This feature is currently in private preview.

### Improvements

- Improved the generated query performance for both compilation and execution by converting duplicate subqueries to Common Table Expressions (CTEs). It is still an experimental feature not enabled by default, and can be enabled by setting `session.cte_optimization_enabled` to `True`.

### Bug Fixes

- Fixed a bug where `statement_params` was not passed to query executions that register stored procedures and user defined functions.
- Fixed a bug causing `snowflake.snowpark.Session.file.get_stream` to fail for quoted stage locations.
- Fixed a bug that an internal type hint in `utils.py` might raise AttributeError in case the underlying module can not be found.

### Local Testing Updates

#### New Features

- Added support for registering UDFs and stored procedures.
- Added support for the following APIs:
  - snowflake.snowpark.Session:
    - file.put
    - file.put_stream
    - file.get
    - file.get_stream
    - read.json
    - add_import
    - remove_import
    - get_imports
    - clear_imports
    - add_packages
    - add_requirements
    - clear_packages
    - remove_package
    - udf.register
    - udf.register_from_file
    - sproc.register
    - sproc.register_from_file
  - snowflake.snowpark.functions
    - current_database
    - current_session
    - date_trunc
    - object_construct
    - object_construct_keep_null
    - pow
    - sqrt
    - udf
    - sproc
- Added support for StringType, TimestampType and VariantType data conversion in the mocked function `to_time`.

#### Bug Fixes

- Fixed a bug that null filled columns for constant functions.
- Fixed a bug that implementation of to_object, to_array and to_binary to better handle null inputs.
- Fixed a bug that timestamp data comparison can not handle year beyond 2262.
- Fixed a bug that `Session.builder.getOrCreate` should return the created mock session.

## 1.14.0 (2024-03-20)

### New Features

- Added support for creating vectorized UDTFs with `process` method.
- Added support for dataframe functions:
  - to_timestamp_ltz
  - to_timestamp_ntz
  - to_timestamp_tz
  - locate
- Added support for ASOF JOIN type.
- Added support for the following local testing APIs:
  - snowflake.snowpark.functions:
    - to_double
    - to_timestamp
    - to_timestamp_ltz
    - to_timestamp_ntz
    - to_timestamp_tz
    - greatest
    - least
    - convert_timezone
    - dateadd
    - date_part
  - snowflake.snowpark.Session:
    - get_current_account
    - get_current_warehouse
    - get_current_role
    - use_schema
    - use_warehouse
    - use_database
    - use_role

### Bug Fixes

- Fixed a bug in `SnowflakePlanBuilder` that `save_as_table` does not filter column that name start with '$' and follow by number correctly.
- Fixed a bug that statement parameters may have no effect when resolving imports and packages.
- Fixed bugs in local testing:
  - LEFT ANTI and LEFT SEMI joins drop rows with null values.
  - DataFrameReader.csv incorrectly parses data when the optional parameter `field_optionally_enclosed_by` is specified.
  - Column.regexp only considers the first entry when `pattern` is a `Column`.
  - Table.update raises `KeyError` when updating null values in the rows.
  - VARIANT columns raise errors at `DataFrame.collect`.
  - `count_distinct` does not work correctly when counting.
  - Null values in integer columns raise `TypeError`.

### Improvements

- Added telemetry to local testing.
- Improved the error message of `DataFrameReader` to raise `FileNotFound` error when reading a path that does not exist or when there are no files under the path.

## 1.13.0 (2024-02-26)

### New Features

- Added support for an optional `date_part` argument in function `last_day`.
- `SessionBuilder.app_name` will set the query_tag after the session is created.
- Added support for the following local testing functions:
  - current_timestamp
  - current_date
  - current_time
  - strip_null_value
  - upper
  - lower
  - length
  - initcap

### Improvements

- Added cleanup logic at interpreter shutdown to close all active sessions.
- Closing sessions within stored procedures now is a no-op logging a warning instead of raising an error.

### Bug Fixes

- Fixed a bug in `DataFrame.to_local_iterator` where the iterator could yield wrong results if another query is executed before the iterator finishes due to wrong isolation level. For details, please see #945.
- Fixed a bug that truncated table names in error messages while running a plan with local testing enabled.
- Fixed a bug that `Session.range` returns empty result when the range is large.

## 1.12.1 (2024-02-08)

### Improvements

- Use `split_blocks=True` by default during `to_pandas` conversion, for optimal memory allocation. This parameter is passed to `pyarrow.Table.to_pandas`, which enables `PyArrow` to split the memory allocation into smaller, more manageable blocks instead of allocating a single contiguous block. This results in better memory management when dealing with larger datasets.

### Bug Fixes

- Fixed a bug in `DataFrame.to_pandas` that caused an error when evaluating on a Dataframe with an `IntergerType` column with null values.

## 1.12.0 (2024-01-30)

### New Features

- Exposed `statement_params` in `StoredProcedure.__call__`.
- Added two optional arguments to `Session.add_import`.
  - `chunk_size`: The number of bytes to hash per chunk of the uploaded files.
  - `whole_file_hash`: By default only the first chunk of the uploaded import is hashed to save time. When this is set to True each uploaded file is fully hashed instead.
- Added parameters `external_access_integrations` and `secrets` when creating a UDAF from Snowpark Python to allow integration with external access.
- Added a new method `Session.append_query_tag`. Allows an additional tag to be added to the current query tag by appending it as a comma separated value.
- Added a new method `Session.update_query_tag`. Allows updates to a JSON encoded dictionary query tag.
- `SessionBuilder.getOrCreate` will now attempt to replace the singleton it returns when token expiration has been detected.
- Added support for new functions in `snowflake.snowpark.functions`:
  - `array_except`
  - `create_map`
  - `sign`/`signum`
- Added the following functions to `DataFrame.analytics`:
  - Added the `moving_agg` function in `DataFrame.analytics` to enable moving aggregations like sums and averages with multiple window sizes.
  - Added the `cummulative_agg` function in `DataFrame.analytics` to enable commulative aggregations like sums and averages on multiple columns.
  - Added the `compute_lag` and `compute_lead` functions in `DataFrame.analytics` for enabling lead and lag calculations on multiple columns.
  - Added the `time_series_agg` function in `DataFrame.analytics` to enable time series aggregations like sums and averages with multiple time windows.

### Bug Fixes

- Fixed a bug in `DataFrame.na.fill` that caused Boolean values to erroneously override integer values.
- Fixed a bug in `Session.create_dataframe` where the Snowpark DataFrames created using pandas DataFrames were not inferring the type for timestamp columns correctly. The behavior is as follows:
  - Earlier timestamp columns without a timezone would be converted to nanosecond epochs and inferred as `LongType()`, but will now be correctly maintained as timestamp values and be inferred as `TimestampType(TimestampTimeZone.NTZ)`.
  - Earlier timestamp columns with a timezone would be inferred as `TimestampType(TimestampTimeZone.NTZ)` and loose timezone information but will now be correctly inferred as `TimestampType(TimestampTimeZone.LTZ)` and timezone information is retained correctly.
  - Set session parameter `PYTHON_SNOWPARK_USE_LOGICAL_TYPE_FOR_CREATE_DATAFRAME` to revert back to old behavior. It is recommended that you update your code to align with correct behavior because the parameter will be removed in the future.
- Fixed a bug that `DataFrame.to_pandas` gets decimal type when scale is not 0, and creates an object dtype in `pandas`. Instead, we cast the value to a float64 type.
- Fixed bugs that wrongly flattened the generated SQL when one of the following happens:
  - `DataFrame.filter()` is called after `DataFrame.sort().limit()`.
  - `DataFrame.sort()` or `filter()` is called on a DataFrame that already has a window function or sequence-dependent data generator column.
    For instance, `df.select("a", seq1().alias("b")).select("a", "b").sort("a")` won't flatten the sort clause anymore.
  - a window or sequence-dependent data generator column is used after `DataFrame.limit()`. For instance, `df.limit(10).select(row_number().over())` won't flatten the limit and select in the generated SQL.
- Fixed a bug where aliasing a DataFrame column raised an error when the DataFame was copied from another DataFrame with an aliased column. For instance,

  ```python
  df = df.select(col("a").alias("b"))
  df = copy(df)
  df.select(col("b").alias("c"))  # threw an error. Now it's fixed.
  ```

- Fixed a bug in `Session.create_dataframe` that the non-nullable field in a schema is not respected for boolean type. Note that this fix is only effective when the user has the privilege to create a temp table.
- Fixed a bug in SQL simplifier where non-select statements in `session.sql` dropped a SQL query when used with `limit()`.
- Fixed a bug that raised an exception when session parameter `ERROR_ON_NONDETERMINISTIC_UPDATE` is true.

### Behavior Changes (API Compatible)

- When parsing data types during a `to_pandas` operation, we rely on GS precision value to fix precision issues for large integer values. This may affect users where a column that was earlier returned as `int8` gets returned as `int64`. Users can fix this by explicitly specifying precision values for their return column.
- Aligned behavior for `Session.call` in case of table stored procedures where running `Session.call` would not trigger stored procedure unless a `collect()` operation was performed.
- `StoredProcedureRegistration` will now automatically add `snowflake-snowpark-python` as a package dependency. The added dependency will be on the client's local version of the library and an error is thrown if the server cannot support that version.

## 1.11.1 (2023-12-07)

### Bug Fixes

- Fixed a bug that numpy should not be imported at the top level of mock module.
- Added support for these new functions in `snowflake.snowpark.functions`:
  - `from_utc_timestamp`
  - `to_utc_timestamp`

## 1.11.0 (2023-12-05)

### New Features

- Add the `conn_error` attribute to `SnowflakeSQLException` that stores the whole underlying exception from `snowflake-connector-python`.
- Added support for `RelationalGroupedDataframe.pivot()` to access `pivot` in the following pattern `Dataframe.group_by(...).pivot(...)`.
- Added experimental feature: Local Testing Mode, which allows you to create and operate on Snowpark Python DataFrames locally without connecting to a Snowflake account. You can use the local testing framework to test your DataFrame operations locally, on your development machine or in a CI (continuous integration) pipeline, before deploying code changes to your account.

- Added support for `arrays_to_object` new functions in `snowflake.snowpark.functions`.
- Added support for the vector data type.

### Dependency Updates

- Bumped cloudpickle dependency to work with `cloudpickle==2.2.1`
- Updated ``snowflake-connector-python`` to `3.4.0`.

### Bug Fixes

- DataFrame column names quoting check now supports newline characters.
- Fix a bug where a DataFrame generated by `session.read.with_metadata` creates inconsistent table when doing `df.write.save_as_table`.

## 1.10.0 (2023-11-03)

### New Features

- Added support for managing case sensitivity in `DataFrame.to_local_iterator()`.
- Added support for specifying vectorized UDTF's input column names by using the optional parameter `input_names` in `UDTFRegistration.register/register_file` and `functions.pandas_udtf`. By default, `RelationalGroupedDataFrame.applyInPandas` will infer the column names from current dataframe schema.
- Add `sql_error_code` and `raw_message` attributes to `SnowflakeSQLException` when it is caused by a SQL exception.

### Bug Fixes

- Fixed a bug in `DataFrame.to_pandas()` where converting snowpark dataframes to pandas dataframes was losing precision on integers with more than 19 digits.
- Fixed a bug that `session.add_packages` can not handle requirement specifier that contains project name with underscore and version.
- Fixed a bug in `DataFrame.limit()` when `offset` is used and the parent `DataFrame` uses `limit`. Now the `offset` won't impact the parent DataFrame's `limit`.
- Fixed a bug in `DataFrame.write.save_as_table` where dataframes created from read api could not save data into snowflake because of invalid column name `$1`.

### Behavior change

- Changed the behavior of `date_format`:
  - The `format` argument changed from optional to required.
  - The returned result changed from a date object to a date-formatted string.
- When a window function, or a sequence-dependent data generator (`normal`, `zipf`, `uniform`, `seq1`, `seq2`, `seq4`, `seq8`) function is used, the sort and filter operation will no longer be flattened when generating the query.

## 1.9.0 (2023-10-13)

### New Features

- Added support for the Python 3.11 runtime environment.

### Dependency updates

- Added back the dependency of `typing-extensions`.

### Bug Fixes

- Fixed a bug where imports from permanent stage locations were ignored for temporary stored procedures, UDTFs, UDFs, and UDAFs.
- Revert back to using CTAS (create table as select) statement for `Dataframe.writer.save_as_table` which does not need insert permission for writing tables.

### New Features
- Support `PythonObjJSONEncoder` json-serializable objects for `ARRAY` and `OBJECT` literals.

## 1.8.0 (2023-09-14)

### New Features

- Added support for VOLATILE/IMMUTABLE keyword when registering UDFs.
- Added support for specifying clustering keys when saving dataframes using `DataFrame.save_as_table`.
- Accept `Iterable` objects input for `schema` when creating dataframes using `Session.create_dataframe`.
- Added the property `DataFrame.session` to return a `Session` object.
- Added the property `Session.session_id` to return an integer that represents session ID.
- Added the property `Session.connection` to return a `SnowflakeConnection` object .

- Added support for creating a Snowpark session from a configuration file or environment variables.

### Dependency updates

- Updated ``snowflake-connector-python`` to 3.2.0.

### Bug Fixes

- Fixed a bug where automatic package upload would raise `ValueError` even when compatible package version were added in `session.add_packages`.
- Fixed a bug where table stored procedures were not registered correctly when using `register_from_file`.
- Fixed a bug where dataframe joins failed with `invalid_identifier` error.
- Fixed a bug where `DataFrame.copy` disables SQL simplfier for the returned copy.
- Fixed a bug where `session.sql().select()` would fail if any parameters are specified to `session.sql()`

## 1.7.0 (2023-08-28)

### New Features

- Added parameters `external_access_integrations` and `secrets` when creating a UDF, UDTF or Stored Procedure from Snowpark Python to allow integration with external access.
- Added support for these new functions in `snowflake.snowpark.functions`:
  - `array_flatten`
  - `flatten`
- Added support for `apply_in_pandas` in `snowflake.snowpark.relational_grouped_dataframe`.
- Added support for replicating your local Python environment on Snowflake via `Session.replicate_local_environment`.

### Bug Fixes

- Fixed a bug where `session.create_dataframe` fails to properly set nullable columns where nullability was affected by order or data was given.
- Fixed a bug where `DataFrame.select` could not identify and alias columns in presence of table functions when output columns of table function overlapped with columns in dataframe.

### Behavior Changes

- When creating stored procedures, UDFs, UDTFs, UDAFs with parameter `is_permanent=False` will now create temporary objects even when `stage_name` is provided. The default value of `is_permanent` is `False` which is why if this value is not explicitly set to `True` for permanent objects, users will notice a change in behavior.
- `types.StructField` now enquotes column identifier by default.

## 1.6.1 (2023-08-02)

### New Features

- Added support for these new functions in `snowflake.snowpark.functions`:
  - `array_sort`
  - `sort_array`
  - `array_min`
  - `array_max`
  - `explode_outer`
- Added support for pure Python packages specified via `Session.add_requirements` or `Session.add_packages`. They are now usable in stored procedures and UDFs even if packages are not present on the Snowflake Anaconda channel.
  - Added Session parameter `custom_packages_upload_enabled` and `custom_packages_force_upload_enabled` to enable the support for pure Python packages feature mentioned above. Both parameters default to `False`.
- Added support for specifying package requirements by passing a Conda environment yaml file to `Session.add_requirements`.
- Added support for asynchronous execution of multi-query dataframes that contain binding variables.
- Added support for renaming multiple columns in `DataFrame.rename`.
- Added support for Geometry datatypes.
- Added support for `params` in `session.sql()` in stored procedures.
- Added support for user-defined aggregate functions (UDAFs). This feature is currently in private preview.
- Added support for vectorized UDTFs (user-defined table functions). This feature is currently in public preview.
- Added support for Snowflake Timestamp variants (i.e., `TIMESTAMP_NTZ`, `TIMESTAMP_LTZ`, `TIMESTAMP_TZ`)
  - Added `TimestampTimezone` as an argument in `TimestampType` constructor.
  - Added type hints `NTZ`, `LTZ`, `TZ` and `Timestamp` to annotate functions when registering UDFs.

### Improvements

- Removed redundant dependency `typing-extensions`.
- `DataFrame.cache_result` now creates temp table fully qualified names under current database and current schema.

### Bug Fixes

- Fixed a bug where type check happens on pandas before it is imported.
- Fixed a bug when creating a UDF from `numpy.ufunc`.
- Fixed a bug where `DataFrame.union` was not generating the correct `Selectable.schema_query` when SQL simplifier is enabled.

### Behavior Changes

- `DataFrameWriter.save_as_table` now respects the `nullable` field of the schema provided by the user or the inferred schema based on data from user input.

### Dependency updates

- Updated ``snowflake-connector-python`` to 3.0.4.

## 1.5.1 (2023-06-20)

### New Features

- Added support for the Python 3.10 runtime environment.

## 1.5.0 (2023-06-09)

### Behavior Changes

- Aggregation results, from functions such as `DataFrame.agg` and `DataFrame.describe`, no longer strip away non-printing characters from column names.

### New Features

- Added support for the Python 3.9 runtime environment.
- Added support for new functions in `snowflake.snowpark.functions`:
  - `array_generate_range`
  - `array_unique_agg`
  - `collect_set`
  - `sequence`
- Added support for registering and calling stored procedures with `TABLE` return type.
- Added support for parameter `length` in `StringType()` to specify the maximum number of characters that can be stored by the column.
- Added the alias `functions.element_at()` for `functions.get()`.
- Added the alias `Column.contains` for `functions.contains`.
- Added experimental feature `DataFrame.alias`.
- Added support for querying metadata columns from stage when creating `DataFrame` using `DataFrameReader`.
- Added support for `StructType.add` to append more fields to existing `StructType` objects.
- Added support for parameter `execute_as` in `StoredProcedureRegistration.register_from_file()` to specify stored procedure caller rights.

### Bug Fixes

- Fixed a bug where the `Dataframe.join_table_function` did not run all of the necessary queries to set up the join table function when SQL simplifier was enabled.
- Fixed type hint declaration for custom types - `ColumnOrName`, `ColumnOrLiteralStr`, `ColumnOrSqlExpr`, `LiteralType` and `ColumnOrLiteral` that were breaking `mypy` checks.
- Fixed a bug where `DataFrameWriter.save_as_table` and `DataFrame.copy_into_table` failed to parse fully qualified table names.

## 1.4.0 (2023-04-24)

### New Features

- Added support for `session.getOrCreate`.
- Added support for alias `Column.getField`.
- Added support for new functions in `snowflake.snowpark.functions`:
  - `date_add` and `date_sub` to make add and subtract operations easier.
  - `daydiff`
  - `explode`
  - `array_distinct`.
  - `regexp_extract`.
  - `struct`.
  - `format_number`.
  - `bround`.
  - `substring_index`
- Added parameter `skip_upload_on_content_match` when creating UDFs, UDTFs and stored procedures using `register_from_file` to skip uploading files to a stage if the same version of the files are already on the stage.
- Added support for `DataFrameWriter.save_as_table` method to take table names that contain dots.
- Flattened generated SQL when `DataFrame.filter()` or `DataFrame.order_by()` is followed by a projection statement (e.g. `DataFrame.select()`, `DataFrame.with_column()`).
- Added support for creating dynamic tables _(in private preview)_ using `Dataframe.create_or_replace_dynamic_table`.
- Added an optional argument `params` in `session.sql()` to support binding variables. Note that this is not supported in stored procedures yet.

### Bug Fixes

- Fixed a bug in `strtok_to_array` where an exception was thrown when a delimiter was passed in.
- Fixed a bug in `session.add_import` where the module had the same namespace as other dependencies.

## 1.3.0 (2023-03-28)

### New Features

- Added support for `delimiters` parameter in `functions.initcap()`.
- Added support for `functions.hash()` to accept a variable number of input expressions.
- Added API `Session.RuntimeConfig` for getting/setting/checking the mutability of any runtime configuration.
- Added support managing case sensitivity in `Row` results from `DataFrame.collect` using `case_sensitive` parameter.
- Added API `Session.conf` for getting, setting or checking the mutability of any runtime configuration.
- Added support for managing case sensitivity in `Row` results from `DataFrame.collect` using `case_sensitive` parameter.
- Added indexer support for `snowflake.snowpark.types.StructType`.
- Added a keyword argument `log_on_exception` to `Dataframe.collect` and `Dataframe.collect_no_wait` to optionally disable error logging for SQL exceptions.

### Bug Fixes

- Fixed a bug where a DataFrame set operation(`DataFrame.substract`, `DataFrame.union`, etc.) being called after another DataFrame set operation and `DataFrame.select` or `DataFrame.with_column` throws an exception.
- Fixed a bug where chained sort statements are overwritten by the SQL simplifier.

### Improvements

- Simplified JOIN queries to use constant subquery aliases (`SNOWPARK_LEFT`, `SNOWPARK_RIGHT`) by default. Users can disable this at runtime with `session.conf.set('use_constant_subquery_alias', False)` to use randomly generated alias names instead.
- Allowed specifying statement parameters in `session.call()`.
- Enabled the uploading of large pandas DataFrames in stored procedures by defaulting to a chunk size of 100,000 rows.

## 1.2.0 (2023-03-02)

### New Features

- Added support for displaying source code as comments in the generated scripts when registering stored procedures. This
  is enabled by default, turn off by specifying `source_code_display=False` at registration.
- Added a parameter `if_not_exists` when creating a UDF, UDTF or Stored Procedure from Snowpark Python to ignore creating the specified function or procedure if it already exists.
- Accept integers when calling `snowflake.snowpark.functions.get` to extract value from array.
- Added `functions.reverse` in functions to open access to Snowflake built-in function
  [reverse](https://docs.snowflake.com/en/sql-reference/functions/reverse).
- Added parameter `require_scoped_url` in snowflake.snowflake.files.SnowflakeFile.open() `(in Private Preview)` to replace `is_owner_file` is marked for deprecation.

### Bug Fixes

- Fixed a bug that overwrote `paramstyle` to `qmark` when creating a Snowpark session.
- Fixed a bug where `df.join(..., how="cross")` fails with `SnowparkJoinException: (1112): Unsupported using join type 'Cross'`.
- Fixed a bug where querying a `DataFrame` column created from chained function calls used a wrong column name.

## 1.1.0 (2023-01-26)

### New Features:

- Added `asc`, `asc_nulls_first`, `asc_nulls_last`, `desc`, `desc_nulls_first`, `desc_nulls_last`, `date_part` and `unix_timestamp` in functions.
- Added the property `DataFrame.dtypes` to return a list of column name and data type pairs.
- Added the following aliases:
  - `functions.expr()` for `functions.sql_expr()`.
  - `functions.date_format()` for `functions.to_date()`.
  - `functions.monotonically_increasing_id()` for `functions.seq8()`
  - `functions.from_unixtime()` for `functions.to_timestamp()`

### Bug Fixes:

- Fixed a bug in SQL simplifier that didn’t handle Column alias and join well in some cases. See https://github.com/snowflakedb/snowpark-python/issues/658 for details.
- Fixed a bug in SQL simplifier that generated wrong column names for function calls, NaN and INF.

### Improvements

- The session parameter `PYTHON_SNOWPARK_USE_SQL_SIMPLIFIER` is `True` after Snowflake 7.3 was released. In snowpark-python, `session.sql_simplifier_enabled` reads the value of `PYTHON_SNOWPARK_USE_SQL_SIMPLIFIER` by default, meaning that the SQL simplfier is enabled by default after the Snowflake 7.3 release. To turn this off, set `PYTHON_SNOWPARK_USE_SQL_SIMPLIFIER` in Snowflake to `False` or run `session.sql_simplifier_enabled = False` from Snowpark. It is recommended to use the SQL simplifier because it helps to generate more concise SQL.

## 1.0.0 (2022-11-01)

### New Features

- Added `Session.generator()` to create a new `DataFrame` using the Generator table function.
- Added a parameter `secure` to the functions that create a secure UDF or UDTF.

## 0.12.0 (2022-10-14)

### New Features

- Added new APIs for async job:
  - `Session.create_async_job()` to create an `AsyncJob` instance from a query id.
  - `AsyncJob.result()` now accepts argument `result_type` to return the results in different formats.
  - `AsyncJob.to_df()` returns a `DataFrame` built from the result of this asynchronous job.
  - `AsyncJob.query()` returns the SQL text of the executed query.
- `DataFrame.agg()` and `RelationalGroupedDataFrame.agg()` now accept variable-length arguments.
- Added parameters `lsuffix` and `rsuffix` to `DataFram.join()` and `DataFrame.cross_join()` to conveniently rename overlapping columns.
- Added `Table.drop_table()` so you can drop the temp table after `DataFrame.cache_result()`. `Table` is also a context manager so you can use the `with` statement to drop the cache temp table after use.
- Added `Session.use_secondary_roles()`.
- Added functions `first_value()` and `last_value()`. (contributed by @chasleslr)
- Added `on` as an alias for `using_columns` and `how` as an alias for `join_type` in `DataFrame.join()`.

### Bug Fixes

- Fixed a bug in `Session.create_dataframe()` that raised an error when `schema` names had special characters.
- Fixed a bug in which options set in `Session.read.option()` were not passed to `DataFrame.copy_into_table()` as default values.
- Fixed a bug in which `DataFrame.copy_into_table()` raises an error when a copy option has single quotes in the value.

## 0.11.0 (2022-09-28)

### Behavior Changes

- `Session.add_packages()` now raises `ValueError` when the version of a package cannot be found in Snowflake Anaconda channel. Previously, `Session.add_packages()` succeeded, and a `SnowparkSQLException` exception was raised later in the UDF/SP registration step.

### New Features:

- Added method `FileOperation.get_stream()` to support downloading stage files as stream.
- Added support in `functions.ntiles()` to accept int argument.
- Added the following aliases:
  - `functions.call_function()` for `functions.call_builtin()`.
  - `functions.function()` for `functions.builtin()`.
  - `DataFrame.order_by()` for `DataFrame.sort()`
  - `DataFrame.orderBy()` for `DataFrame.sort()`
- Improved `DataFrame.cache_result()` to return a more accurate `Table` class instead of a `DataFrame` class.
- Added support to allow `session` as the first argument when calling `StoredProcedure`.

### Improvements

- Improved nested query generation by flattening queries when applicable.
  - This improvement could be enabled by setting `Session.sql_simplifier_enabled = True`.
  - `DataFrame.select()`, `DataFrame.with_column()`, `DataFrame.drop()` and other select-related APIs have more flattened SQLs.
  - `DataFrame.union()`, `DataFrame.union_all()`, `DataFrame.except_()`, `DataFrame.intersect()`, `DataFrame.union_by_name()` have flattened SQLs generated when multiple set operators are chained.
- Improved type annotations for async job APIs.

### Bug Fixes

- Fixed a bug in which `Table.update()`, `Table.delete()`, `Table.merge()` try to reference a temp table that does not exist.

## 0.10.0 (2022-09-16)

### New Features:

- Added experimental APIs for evaluating Snowpark dataframes with asynchronous queries:
  - Added keyword argument `block` to the following action APIs on Snowpark dataframes (which execute queries) to allow asynchronous evaluations:
    - `DataFrame.collect()`, `DataFrame.to_local_iterator()`, `DataFrame.to_pandas()`, `DataFrame.to_pandas_batches()`, `DataFrame.count()`, `DataFrame.first()`.
    - `DataFrameWriter.save_as_table()`, `DataFrameWriter.copy_into_location()`.
    - `Table.delete()`, `Table.update()`, `Table.merge()`.
  - Added method `DataFrame.collect_nowait()` to allow asynchronous evaluations.
  - Added class `AsyncJob` to retrieve results from asynchronously executed queries and check their status.
- Added support for `table_type` in `Session.write_pandas()`. You can now choose from these `table_type` options: `"temporary"`, `"temp"`, and `"transient"`.
- Added support for using Python structured data (`list`, `tuple` and `dict`) as literal values in Snowpark.
- Added keyword argument `execute_as` to `functions.sproc()` and `session.sproc.register()` to allow registering a stored procedure as a caller or owner.
- Added support for specifying a pre-configured file format when reading files from a stage in Snowflake.

### Improvements:

- Added support for displaying details of a Snowpark session.

### Bug Fixes:

- Fixed a bug in which `DataFrame.copy_into_table()` and `DataFrameWriter.save_as_table()` mistakenly created a new table if the table name is fully qualified, and the table already exists.

### Deprecations:

- Deprecated keyword argument `create_temp_table` in `Session.write_pandas()`.
- Deprecated invoking UDFs using arguments wrapped in a Python list or tuple. You can use variable-length arguments without a list or tuple.

### Dependency updates

- Updated ``snowflake-connector-python`` to 2.7.12.

## 0.9.0 (2022-08-30)

### New Features:

- Added support for displaying source code as comments in the generated scripts when registering UDFs.
  This feature is turned on by default. To turn it off, pass the new keyword argument `source_code_display` as `False` when calling `register()` or `@udf()`.
- Added support for calling table functions from `DataFrame.select()`, `DataFrame.with_column()` and `DataFrame.with_columns()` which now take parameters of type `table_function.TableFunctionCall` for columns.
- Added keyword argument `overwrite` to `session.write_pandas()` to allow overwriting contents of a Snowflake table with that of a pandas DataFrame.
- Added keyword argument `column_order` to `df.write.save_as_table()` to specify the matching rules when inserting data into table in append mode.
- Added method `FileOperation.put_stream()` to upload local files to a stage via file stream.
- Added methods `TableFunctionCall.alias()` and `TableFunctionCall.as_()` to allow aliasing the names of columns that come from the output of table function joins.
- Added function `get_active_session()` in module `snowflake.snowpark.context` to get the current active Snowpark session.

### Bug Fixes:

- Fixed a bug in which batch insert should not raise an error when `statement_params` is not passed to the function.
- Fixed a bug in which column names should be quoted when `session.create_dataframe()` is called with dicts and a given schema.
- Fixed a bug in which creation of table should be skipped if the table already exists and is in append mode when calling `df.write.save_as_table()`.
- Fixed a bug in which third-party packages with underscores cannot be added when registering UDFs.

### Improvements:

- Improved function `function.uniform()` to infer the types of inputs `max_` and `min_` and cast the limits to `IntegerType` or `FloatType` correspondingly.

## 0.8.0 (2022-07-22)

### New Features:

- Added keyword only argument `statement_params` to the following methods to allow for specifying statement level parameters:
  - `collect`, `to_local_iterator`, `to_pandas`, `to_pandas_batches`,
    `count`, `copy_into_table`, `show`, `create_or_replace_view`, `create_or_replace_temp_view`, `first`, `cache_result`
    and `random_split` on class `snowflake.snowpark.Dateframe`.
  - `update`, `delete` and `merge` on class `snowflake.snowpark.Table`.
  - `save_as_table` and `copy_into_location` on class `snowflake.snowpark.DataFrameWriter`.
  - `approx_quantile`, `statement_params`, `cov` and `crosstab` on class `snowflake.snowpark.DataFrameStatFunctions`.
  - `register` and `register_from_file` on class `snowflake.snowpark.udf.UDFRegistration`.
  - `register` and `register_from_file` on class `snowflake.snowpark.udtf.UDTFRegistration`.
  - `register` and `register_from_file` on class `snowflake.snowpark.stored_procedure.StoredProcedureRegistration`.
  - `udf`, `udtf` and `sproc` in `snowflake.snowpark.functions`.
- Added support for `Column` as an input argument to `session.call()`.
- Added support for `table_type` in `df.write.save_as_table()`. You can now choose from these `table_type` options: `"temporary"`, `"temp"`, and `"transient"`.

### Improvements:

- Added validation of object name in `session.use_*` methods.
- Updated the query tag in SQL to escape it when it has special characters.
- Added a check to see if Anaconda terms are acknowledged when adding missing packages.

### Bug Fixes:

- Fixed the limited length of the string column in `session.create_dataframe()`.
- Fixed a bug in which `session.create_dataframe()` mistakenly converted 0 and `False` to `None` when the input data was only a list.
- Fixed a bug in which calling `session.create_dataframe()` using a large local dataset sometimes created a temp table twice.
- Aligned the definition of `function.trim()` with the SQL function definition.
- Fixed an issue where snowpark-python would hang when using the Python system-defined (built-in function) `sum` vs. the Snowpark `function.sum()`.

### Deprecations:

- Deprecated keyword argument `create_temp_table` in `df.write.save_as_table()`.

## 0.7.0 (2022-05-25)

### New Features:

- Added support for user-defined table functions (UDTFs).
  - Use function `snowflake.snowpark.functions.udtf()` to register a UDTF, or use it as a decorator to register the UDTF.
    - You can also use `Session.udtf.register()` to register a UDTF.
  - Use `Session.udtf.register_from_file()` to register a UDTF from a Python file.
- Updated APIs to query a table function, including both Snowflake built-in table functions and UDTFs.
  - Use function `snowflake.snowpark.functions.table_function()` to create a callable representing a table function and use it to call the table function in a query.
  - Alternatively, use function `snowflake.snowpark.functions.call_table_function()` to call a table function.
  - Added support for `over` clause that specifies `partition by` and `order by` when lateral joining a table function.
  - Updated `Session.table_function()` and `DataFrame.join_table_function()` to accept `TableFunctionCall` instances.

### Breaking Changes:

- When creating a function with `functions.udf()` and `functions.sproc()`, you can now specify an empty list for the `imports` or `packages` argument to indicate that no import or package is used for this UDF or stored procedure. Previously, specifying an empty list meant that the function would use session-level imports or packages.
- Improved the `__repr__` implementation of data types in `types.py`. The unused `type_name` property has been removed.
- Added a Snowpark-specific exception class for SQL errors. This replaces the previous `ProgrammingError` from the Python connector.

### Improvements:

- Added a lock to a UDF or UDTF when it is called for the first time per thread.
- Improved the error message for pickling errors that occurred during UDF creation.
- Included the query ID when logging the failed query.

### Bug Fixes:

- Fixed a bug in which non-integral data (such as timestamps) was occasionally converted to integer when calling `DataFrame.to_pandas()`.
- Fixed a bug in which `DataFrameReader.parquet()` failed to read a parquet file when its column contained spaces.
- Fixed a bug in which `DataFrame.copy_into_table()` failed when the dataframe is created by reading a file with inferred schemas.

### Deprecations

`Session.flatten()` and `DataFrame.flatten()`.

### Dependency Updates:

- Restricted the version of `cloudpickle` <= `2.0.0`.

## 0.6.0 (2022-04-27)

### New Features:

- Added support for vectorized UDFs with the input as a pandas DataFrame or pandas Series and the output as a pandas Series. This improves the performance of UDFs in Snowpark.
- Added support for inferring the schema of a DataFrame by default when it is created by reading a Parquet, Avro, or ORC file in the stage.
- Added functions `current_session()`, `current_statement()`, `current_user()`, `current_version()`, `current_warehouse()`, `date_from_parts()`, `date_trunc()`, `dayname()`, `dayofmonth()`, `dayofweek()`, `dayofyear()`, `grouping()`, `grouping_id()`, `hour()`, `last_day()`, `minute()`, `next_day()`, `previous_day()`, `second()`, `month()`, `monthname()`, `quarter()`, `year()`, `current_database()`, `current_role()`, `current_schema()`, `current_schemas()`, `current_region()`, `current_avaliable_roles()`, `add_months()`, `any_value()`, `bitnot()`, `bitshiftleft()`, `bitshiftright()`, `convert_timezone()`, `uniform()`, `strtok_to_array()`, `sysdate()`, `time_from_parts()`,  `timestamp_from_parts()`, `timestamp_ltz_from_parts()`, `timestamp_ntz_from_parts()`, `timestamp_tz_from_parts()`, `weekofyear()`, `percentile_cont()` to `snowflake.snowflake.functions`.

### Breaking Changes:

- Expired deprecations:
  - Removed the following APIs that were deprecated in 0.4.0: `DataFrame.groupByGroupingSets()`, `DataFrame.naturalJoin()`, `DataFrame.joinTableFunction`, `DataFrame.withColumns()`, `Session.getImports()`, `Session.addImport()`, `Session.removeImport()`, `Session.clearImports()`, `Session.getSessionStage()`, `Session.getDefaultDatabase()`, `Session.getDefaultSchema()`, `Session.getCurrentDatabase()`, `Session.getCurrentSchema()`, `Session.getFullyQualifiedCurrentSchema()`.

### Improvements:

- Added support for creating an empty `DataFrame` with a specific schema using the `Session.create_dataframe()` method.
- Changed the logging level from `INFO` to `DEBUG` for several logs (e.g., the executed query) when evaluating a dataframe.
- Improved the error message when failing to create a UDF due to pickle errors.

### Bug Fixes:

- Removed pandas hard dependencies in the `Session.create_dataframe()` method.

### Dependency Updates:

- Added `typing-extension` as a new dependency with the version >= `4.1.0`.

## 0.5.0 (2022-03-22)

### New Features

- Added stored procedures API.
  - Added `Session.sproc` property and `sproc()` to `snowflake.snowpark.functions`, so you can register stored procedures.
  - Added `Session.call` to call stored procedures by name.
- Added `UDFRegistration.register_from_file()` to allow registering UDFs from Python source files or zip files directly.
- Added `UDFRegistration.describe()` to describe a UDF.
- Added `DataFrame.random_split()` to provide a way to randomly split a dataframe.
- Added functions `md5()`, `sha1()`, `sha2()`, `ascii()`, `initcap()`, `length()`, `lower()`, `lpad()`, `ltrim()`, `rpad()`, `rtrim()`, `repeat()`, `soundex()`, `regexp_count()`, `replace()`, `charindex()`, `collate()`, `collation()`, `insert()`, `left()`, `right()`, `endswith()` to `snowflake.snowpark.functions`.
- Allowed `call_udf()` to accept literal values.
- Provided a `distinct` keyword in `array_agg()`.

### Bug Fixes:

- Fixed an issue that caused `DataFrame.to_pandas()` to have a string column if `Column.cast(IntegerType())` was used.
- Fixed a bug in `DataFrame.describe()` when there is more than one string column.

## 0.4.0 (2022-02-15)

### New Features

- You can now specify which Anaconda packages to use when defining UDFs.
  - Added `add_packages()`, `get_packages()`, `clear_packages()`, and `remove_package()`, to class `Session`.
  - Added `add_requirements()` to `Session` so you can use a requirements file to specify which packages this session will use.
  - Added parameter `packages` to function `snowflake.snowpark.functions.udf()` and method `UserDefinedFunction.register()` to indicate UDF-level Anaconda package dependencies when creating a UDF.
  - Added parameter `imports` to `snowflake.snowpark.functions.udf()` and `UserDefinedFunction.register()` to specify UDF-level code imports.
- Added a parameter `session` to function `udf()` and `UserDefinedFunction.register()` so you can specify which session to use to create a UDF if you have multiple sessions.
- Added types `Geography` and `Variant` to `snowflake.snowpark.types` to be used as type hints for Geography and Variant data when defining a UDF.
- Added support for Geography geoJSON data.
- Added `Table`, a subclass of `DataFrame` for table operations:
  - Methods `update` and `delete` update and delete rows of a table in Snowflake.
  - Method `merge` merges data from a `DataFrame` to a `Table`.
  - Override method `DataFrame.sample()` with an additional parameter `seed`, which works on tables but not on view and sub-queries.
- Added `DataFrame.to_local_iterator()` and `DataFrame.to_pandas_batches()` to allow getting results from an iterator when the result set returned from the Snowflake database is too large.
- Added `DataFrame.cache_result()` for caching the operations performed on a `DataFrame` in a temporary table.
  Subsequent operations on the original `DataFrame` have no effect on the cached result `DataFrame`.
- Added property `DataFrame.queries` to get SQL queries that will be executed to evaluate the `DataFrame`.
- Added `Session.query_history()` as a context manager to track SQL queries executed on a session, including all SQL queries to evaluate `DataFrame`s created from a session. Both query ID and query text are recorded.
- You can now create a `Session` instance from an existing established `snowflake.connector.SnowflakeConnection`. Use parameter `connection` in `Session.builder.configs()`.
- Added `use_database()`, `use_schema()`, `use_warehouse()`, and `use_role()` to class `Session` to switch database/schema/warehouse/role after a session is created.
- Added `DataFrameWriter.copy_into_table()` to unload a `DataFrame` to stage files.
- Added `DataFrame.unpivot()`.
- Added `Column.within_group()` for sorting the rows by columns with some aggregation functions.
- Added functions `listagg()`, `mode()`, `div0()`, `acos()`, `asin()`, `atan()`, `atan2()`, `cos()`, `cosh()`, `sin()`, `sinh()`, `tan()`, `tanh()`, `degrees()`, `radians()`, `round()`, `trunc()`, and `factorial()` to `snowflake.snowflake.functions`.
- Added an optional argument `ignore_nulls` in function `lead()` and `lag()`.
- The `condition` parameter of function `when()` and `iff()` now accepts SQL expressions.

### Improvements

- All function and method names have been renamed to use the snake case naming style, which is more Pythonic. For convenience, some camel case names are kept as aliases to the snake case APIs. It is recommended to use the snake case APIs.
  - Deprecated these methods on class `Session` and replaced them with their snake case equivalents: `getImports()`, `addImports()`, `removeImport()`, `clearImports()`, `getSessionStage()`, `getDefaultSchema()`, `getDefaultSchema()`, `getCurrentDatabase()`, `getFullyQualifiedCurrentSchema()`.
  - Deprecated these methods on class `DataFrame` and replaced them with their snake case equivalents: `groupingByGroupingSets()`, `naturalJoin()`, `withColumns()`, `joinTableFunction()`.
- Property `DataFrame.columns` is now consistent with `DataFrame.schema.names` and the Snowflake database `Identifier Requirements`.
- `Column.__bool__()` now raises a `TypeError`. This will ban the use of logical operators `and`, `or`, `not` on `Column` object, for instance `col("a") > 1 and col("b") > 2` will raise the `TypeError`. Use `(col("a") > 1) & (col("b") > 2)` instead.
- Changed `PutResult` and `GetResult` to subclass `NamedTuple`.
- Fixed a bug which raised an error when the local path or stage location has a space or other special characters.
- Changed `DataFrame.describe()` so that non-numeric and non-string columns are ignored instead of raising an exception.

### Dependency updates

- Updated ``snowflake-connector-python`` to 2.7.4.

## 0.3.0 (2022-01-09)

### New Features

- Added `Column.isin()`, with an alias `Column.in_()`.
- Added `Column.try_cast()`, which is a special version of `cast()`. It tries to cast a string expression to other types and returns `null` if the cast is not possible.
- Added `Column.startswith()` and `Column.substr()` to process string columns.
- `Column.cast()` now also accepts a `str` value to indicate the cast type in addition to a `DataType` instance.
- Added `DataFrame.describe()` to summarize stats of a `DataFrame`.
- Added `DataFrame.explain()` to print the query plan of a `DataFrame`.
- `DataFrame.filter()` and `DataFrame.select_expr()` now accepts a sql expression.
- Added a new `bool` parameter `create_temp_table` to methods `DataFrame.saveAsTable()` and `Session.write_pandas()` to optionally create a temp table.
- Added `DataFrame.minus()` and `DataFrame.subtract()` as aliases to `DataFrame.except_()`.
- Added `regexp_replace()`, `concat()`, `concat_ws()`, `to_char()`, `current_timestamp()`, `current_date()`, `current_time()`, `months_between()`, `cast()`, `try_cast()`, `greatest()`, `least()`, and `hash()` to module `snowflake.snowpark.functions`.

### Bug Fixes

- Fixed an issue where `Session.createDataFrame(pandas_df)` and `Session.write_pandas(pandas_df)` raise an exception when the `pandas DataFrame` has spaces in the column name.
- `DataFrame.copy_into_table()` sometimes prints an `error` level log entry while it actually works. It's fixed now.
- Fixed an API docs issue where some `DataFrame` APIs are missing from the docs.

### Dependency updates

- Update ``snowflake-connector-python`` to 2.7.2, which upgrades ``pyarrow`` dependency to 6.0.x. Refer to the [python connector 2.7.2 release notes](https://pypi.org/project/snowflake-connector-python/2.7.2/) for more details.

## 0.2.0 (2021-12-02)

### New Features

- Updated the `Session.createDataFrame()` method for creating a `DataFrame` from a pandas DataFrame.
- Added the `Session.write_pandas()` method for writing a `pandas DataFrame` to a table in Snowflake and getting a `Snowpark DataFrame` object back.
- Added new classes and methods for calling window functions.
- Added the new functions `cume_dist()`, to find the cumulative distribution of a value with regard to other values within a window partition,
  and `row_number()`, which returns a unique row number for each row within a window partition.
- Added functions for computing statistics for DataFrames in the `DataFrameStatFunctions` class.
- Added functions for handling missing values in a DataFrame in the `DataFrameNaFunctions` class.
- Added new methods `rollup()`, `cube()`, and `pivot()` to the `DataFrame` class.
- Added the `GroupingSets` class, which you can use with the DataFrame groupByGroupingSets method to perform a SQL GROUP BY GROUPING SETS.
- Added the new `FileOperation(session)`
  class that you can use to upload and download files to and from a stage.
- Added the `DataFrame.copy_into_table()`
  method for loading data from files in a stage into a table.
- In CASE expressions, the functions `when()` and `otherwise()`
  now accept Python types in addition to `Column` objects.
- When you register a UDF you can now optionally set the `replace` parameter to `True` to overwrite an existing UDF with the same name.

### Improvements

- UDFs are now compressed before they are uploaded to the server. This makes them about 10 times smaller, which can help
  when you are using large ML model files.
- When the size of a UDF is less than 8196 bytes, it will be uploaded as in-line code instead of uploaded to a stage.

### Bug Fixes

- Fixed an issue where the statement `df.select(when(col("a") == 1, 4).otherwise(col("a"))), [Row(4), Row(2), Row(3)]` raised an exception.
- Fixed an issue where `df.toPandas()` raised an exception when a DataFrame was created from large local data.

## 0.1.0 (2021-10-26)

Start of Private Preview<|MERGE_RESOLUTION|>--- conflicted
+++ resolved
@@ -4,15 +4,13 @@
 
 ### Snowpark Python API Updates
 
-<<<<<<< HEAD
 #### Bug Fixes
 
 - Fixed a bug in `DataFrameReader.dbapi` (PrPr) that `dbapi` fail in python stored procedure with process exit with code 1.
-=======
+
 #### Improvements
 
 - Improve `query` parameter in `DataFrameReader.dbapi` (PrPr) so that parentheses are not needed around the query.
->>>>>>> d59bb32b
 
 ## 1.34.0 (YYYY-MM-DD)
 

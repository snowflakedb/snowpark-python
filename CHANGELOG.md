--- conflicted
+++ resolved
@@ -10,19 +10,16 @@
     - file.put_stream
     - file.get
     - file.get_stream
-<<<<<<< HEAD
+    - add_import
+    - remove_import
+    - get_imports
+    - clear_imports
     - add_packages
     - add_requirements
     - clear_packages
     - remove_package
-=======
-    - add_import
-    - remove_import
-    - get_imports
-    - clear_imports
     - udf.register
     - udf.register_from_file
->>>>>>> 544536bf
   - snowflake.snowpark.functions
     - udf
     - current_database

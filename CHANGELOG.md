--- conflicted
+++ resolved
@@ -9,6 +9,10 @@
 #### New Features
 
 ### Snowpark pandas API Updates
+
+#### Improvements
+
+- Support relaxed consistency and ordering guarantees in `pd.read_snowflake` for non-query data sources.
 
 ## 1.29.0 (2025-03-05)
 
@@ -74,19 +78,6 @@
 - Improve error message for `pd.to_snowflake`, `DataFrame.to_snowflake`, and `Series.to_snowflake` when the table does not exist.
 - Improve readability of docstring for the `if_exists` parameter in `pd.to_snowflake`, `DataFrame.to_snowflake`, and `Series.to_snowflake`.
 - Improve error message for all pandas functions that use UDFs with Snowpark objects.
-<<<<<<< HEAD
-- Support relaxed consistency and ordering guarantees in `pd.read_snowflake` for non-query data sources.
-=======
-- Raise a warning whenever `QUOTED_IDENTIFIERS_IGNORE_CASE` is found to be set, ask user to unset it. 
-
-#### Bug Fixes
-
-- Fixed a bug in `Series.rename_axis` where an `AttributeError` was being raised.
-- Fixed a bug where `pd.get_dummies` didn't ignore NULL/NaN values by default.
-- Fixed a bug where repeated calls to `pd.get_dummies` results in 'Duplicated column name error'.
-- Fixed a bug in `pd.get_dummies` where passing list of columns generated incorrect column labels in output DataFrame.
-- Update `pd.get_dummies` to return bool values instead of int.
->>>>>>> 70e9b2b0
 
 ## 1.28.0 (2025-02-20)
 

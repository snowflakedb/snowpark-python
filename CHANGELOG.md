# Release History

## 1.23.0 (TBD)

### Snowpark Python API Updates

#### New Features

- Added the following new functions in `snowflake.snowpark.functions`:
  - `make_interval`
- Added support for using Snowflake Interval constants with `Window.range_between()` when the order by column is TIMESTAMP or DATE type.
- Added support for file writes. This feature is currently in private preview.
- Added support for `DataFrameGroupBy.fillna` and `SeriesGroupBy.fillna`.
- Added support for constructing `Series` and `DataFrame` objects with the lazy `Index` object as `data`, `index`, and `columns` arguments.
- Added support for constructing `Series` and `DataFrame` objects with `index` and `column` values not present in `DataFrame`/`Series` `data`.
- Added `thread_id` to `QueryRecord` to track the thread id submitting the query history.
- 
#### Improvements

#### Bug Fixes

### Snowpark pandas API Updates

#### New Features

- Added support for `TimedeltaIndex.mean` method.
- Added support for some cases of aggregating `Timedelta` columns on `axis=0` with `agg` or `aggregate`.
- Added support for `by`, `left_by`, `right_by`, `left_index`, and `right_index` for `pd.merge_asof`.
- Added support for passing parameter `include_describe` to `Session.query_history`.
- Added support for `DatetimeIndex.mean` and `DatetimeIndex.std` methods.
- Added support for `Resampler.asfreq`, `Resampler.nunique`, and `Resampler.quantile`.
- Added support for `resample` frequency `W`, `ME`, `YE` with `closed = "left"`.
- Added support for `DataFrame.rolling.corr` and `Series.rolling.corr` for `pairwise = False` and int `window`.
- Added support for string time-based `window` and `min_periods = None` for `Rolling`.
- Added support for `pd.read_sas` (Uses native pandas for processing).
- Added support for applying `rolling().count()` and `expanding().count()` to `Timedelta` series and columns.
- Added support for `tz` in both `pd.date_range` and `pd.bdate_range`.
<<<<<<< HEAD
- Added support for `errors="ignore"` in `pd.to_datetime`.
=======
- Added support for `Series.items`.
>>>>>>> 05ca10e2

#### Improvements

- Improved `to_pandas` to persist the original timezone offset for TIMESTAMP_TZ type.
- Improved `dtype` results for TIMESTAMP_TZ type to show correct timezone offset.
- Improved `dtype` results for TIMESTAMP_LTZ type to show correct timezone.
- Improved error message when passing non-bool value to `numeric_only` for groupby aggregations.
- Removed unnecessary warning about sort algorithm in `sort_values`.
- Use SCOPED object for internal create temp tables. The SCOPED objects will be stored sproc scoped if created within stored sproc, otherwise will be session scoped, and the object will be automatically cleaned at the end of the scope.
- Improved warning messages for operations that lead to materialization with inadvertent slowness.
- Removed unnecessary warning message about `convert_dtype` in `Series.apply`.

#### Bug Fixes

- Fixed a bug where an `Index` object created from a `Series`/`DataFrame` incorrectly updates the `Series`/`DataFrame`'s index name after an inplace update has been applied to the original `Series`/`DataFrame`.
- Suppressed an unhelpful `SettingWithCopyWarning` that sometimes appeared when printing `Timedelta` columns.
- Fixed `inplace` argument for `Series` objects derived from other `Series` objects.
- Fixed a bug where `Series.sort_values` failed if series name overlapped with index column name.
- Fixed a bug where transposing a dataframe would map `Timedelta` index levels to integer column levels.
- Fixed a bug where `Resampler` methods on timedelta columns would produce integer results.
- Fixed a bug where `pd.to_numeric()` would leave `Timedelta` inputs as `Timedelta` instead of converting them to integers.

## 1.22.1 (2024-09-11)
This is a re-release of 1.22.0. Please refer to the 1.22.0 release notes for detailed release content.


## 1.22.0 (2024-09-10)

### Snowpark Python API Updates

### New Features

- Added the following new functions in `snowflake.snowpark.functions`:
  - `array_remove`
  - `ln`

#### Improvements

- Improved documentation for `Session.write_pandas` by making `use_logical_type` option more explicit.
- Added support for specifying the following to `DataFrameWriter.save_as_table`:
  - `enable_schema_evolution`
  - `data_retention_time`
  - `max_data_extension_time`
  - `change_tracking`
  - `copy_grants`
  - `iceberg_config` A dicitionary that can hold the following iceberg configuration options:
      - `external_volume`
      - `catalog`
      - `base_location`
      - `catalog_sync`
      - `storage_serialization_policy`
- Added support for specifying the following to `DataFrameWriter.copy_into_table`:
  - `iceberg_config` A dicitionary that can hold the following iceberg configuration options:
      - `external_volume`
      - `catalog`
      - `base_location`
      - `catalog_sync`
      - `storage_serialization_policy`
- Added support for specifying the following parameters to `DataFrame.create_or_replace_dynamic_table`:
  - `mode`
  - `refresh_mode`
  - `initialize`
  - `clustering_keys`
  - `is_transient`
  - `data_retention_time`
  - `max_data_extension_time`

#### Bug Fixes

- Fixed a bug in `session.read.csv` that caused an error when setting `PARSE_HEADER = True` in an externally defined file format.
- Fixed a bug in query generation from set operations that allowed generation of duplicate queries when children have common subqueries.
- Fixed a bug in `session.get_session_stage` that referenced a non-existing stage after switching database or schema.
- Fixed a bug where calling `DataFrame.to_snowpark_pandas` without explicitly initializing the Snowpark pandas plugin caused an error.
- Fixed a bug where using the `explode` function in dynamic table creation caused a SQL compilation error due to improper boolean type casting on the `outer` parameter.

### Snowpark Local Testing Updates

#### New Features

- Added support for type coercion when passing columns as input to UDF calls.
- Added support for `Index.identical`.

#### Bug Fixes

- Fixed a bug where the truncate mode in `DataFrameWriter.save_as_table` incorrectly handled DataFrames containing only a subset of columns from the existing table.
- Fixed a bug where function `to_timestamp` does not set the default timezone of the column datatype.

### Snowpark pandas API Updates

#### New Features

- Added limited support for the `Timedelta` type, including the following features. Snowpark pandas will raise `NotImplementedError` for unsupported `Timedelta` use cases.
  - supporting tracking the Timedelta type through `copy`, `cache_result`, `shift`, `sort_index`, `assign`, `bfill`, `ffill`, `fillna`, `compare`, `diff`, `drop`, `dropna`, `duplicated`, `empty`, `equals`, `insert`, `isin`, `isna`, `items`, `iterrows`, `join`, `len`, `mask`, `melt`, `merge`, `nlargest`, `nsmallest`, `to_pandas`.
  - converting non-timedelta to timedelta via `astype`.
  - `NotImplementedError` will be raised for the rest of methods that do not support `Timedelta`.
  - support for subtracting two timestamps to get a Timedelta.
  - support indexing with Timedelta data columns.
  - support for adding or subtracting timestamps and `Timedelta`.
  - support for binary arithmetic between two `Timedelta` values.
  - support for binary arithmetic and comparisons between `Timedelta` values and numeric values.
  - support for lazy `TimedeltaIndex`.
  - support for `pd.to_timedelta`.
  - support for `GroupBy` aggregations `min`, `max`, `mean`, `idxmax`, `idxmin`, `std`, `sum`, `median`, `count`, `any`, `all`, `size`, `nunique`, `head`, `tail`, `aggregate`.
  - support for `GroupBy` filtrations `first` and `last`.
  - support for `TimedeltaIndex` attributes: `days`, `seconds`, `microseconds` and `nanoseconds`.
  - support for `diff` with timestamp columns on `axis=0` and `axis=1`
  - support for `TimedeltaIndex` methods: `ceil`, `floor` and `round`.
  - support for `TimedeltaIndex.total_seconds` method.
- Added support for index's arithmetic and comparison operators.
- Added support for `Series.dt.round`.
- Added documentation pages for `DatetimeIndex`.
- Added support for `Index.name`, `Index.names`, `Index.rename`, and `Index.set_names`.
- Added support for `Index.__repr__`.
- Added support for `DatetimeIndex.month_name` and `DatetimeIndex.day_name`.
- Added support for `Series.dt.weekday`, `Series.dt.time`, and `DatetimeIndex.time`.
- Added support for `Index.min` and `Index.max`.
- Added support for `pd.merge_asof`.
- Added support for `Series.dt.normalize` and `DatetimeIndex.normalize`.
- Added support for `Index.is_boolean`, `Index.is_integer`, `Index.is_floating`, `Index.is_numeric`, and `Index.is_object`.
- Added support for `DatetimeIndex.round`, `DatetimeIndex.floor` and `DatetimeIndex.ceil`.
- Added support for `Series.dt.days_in_month` and `Series.dt.daysinmonth`.
- Added support for `DataFrameGroupBy.value_counts` and `SeriesGroupBy.value_counts`.
- Added support for `Series.is_monotonic_increasing` and `Series.is_monotonic_decreasing`.
- Added support for `Index.is_monotonic_increasing` and `Index.is_monotonic_decreasing`.
- Added support for `pd.crosstab`.
- Added support for `pd.bdate_range` and included business frequency support (B, BME, BMS, BQE, BQS, BYE, BYS) for both `pd.date_range` and `pd.bdate_range`.
- Added support for lazy `Index` objects  as `labels` in `DataFrame.reindex` and `Series.reindex`.
- Added support for `Series.dt.days`, `Series.dt.seconds`, `Series.dt.microseconds`, and `Series.dt.nanoseconds`.
- Added support for creating a `DatetimeIndex` from an `Index` of numeric or string type.
- Added support for string indexing with `Timedelta` objects.
- Added support for `Series.dt.total_seconds` method.
- Added support for `DataFrame.apply(axis=0)`.
- Added support for `Series.dt.tz_convert` and `Series.dt.tz_localize`.
- Added support for `DatetimeIndex.tz_convert` and `DatetimeIndex.tz_localize`.

#### Improvements

- Improve concat, join performance when operations are performed on series coming from the same dataframe by avoiding unnecessary joins.
- Refactored `quoted_identifier_to_snowflake_type` to avoid making metadata queries if the types have been cached locally.
- Improved `pd.to_datetime` to handle all local input cases. 
- Create a lazy index from another lazy index without pulling data to client.
- Raised `NotImplementedError` for Index bitwise operators.
- Display a more clear error message when `Index.names` is set to a non-like-like object.
- Raise a warning whenever MultiIndex values are pulled in locally.
- Improve warning message for `pd.read_snowflake` include the creation reason when temp table creation is triggered.
- Improve performance for `DataFrame.set_index`, or setting `DataFrame.index` or `Series.index` by avoiding checks require eager evaluation. As a consequence, when the new index that does not match the current `Series`/`DataFrame` object length, a `ValueError` is no longer raised. Instead, when the `Series`/`DataFrame` object is longer than the provided index, the `Series`/`DataFrame`'s new index is filled with `NaN` values for the "extra" elements. Otherwise, the extra values in the provided index are ignored.
- Properly raise `NotImplementedError` when ambiguous/nonexistent are non-string in `ceil`/`floor`/`round`.

#### Bug Fixes

- Stopped ignoring nanoseconds in `pd.Timedelta` scalars.
- Fixed AssertionError in tree of binary operations.
- Fixed bug in `Series.dt.isocalendar` using a named Series
- Fixed `inplace` argument for Series objects derived from DataFrame columns.
- Fixed a bug where `Series.reindex` and `DataFrame.reindex` did not update the result index's name correctly.
- Fixed a bug where `Series.take` did not error when `axis=1` was specified.


## 1.21.1 (2024-09-05)

### Snowpark Python API Updates

#### Bug Fixes

- Fixed a bug where using `to_pandas_batches` with async jobs caused an error due to improper handling of waiting for asynchronous query completion.

## 1.21.0 (2024-08-19)

### Snowpark Python API Updates

#### New Features

- Added support for `snowflake.snowpark.testing.assert_dataframe_equal` that is a utility function to check the equality of two Snowpark DataFrames.

#### Improvements

- Added support server side string size limitations.
- Added support to create and invoke stored procedures, UDFs and UDTFs with optional arguments.
- Added support for column lineage in the DataFrame.lineage.trace API.
- Added support for passing `INFER_SCHEMA` options to `DataFrameReader` via `INFER_SCHEMA_OPTIONS`.
- Added support for passing `parameters` parameter to `Column.rlike` and `Column.regexp`.
- Added support for automatically cleaning up temporary tables created by `df.cache_result()` in the current session, when the DataFrame is no longer referenced (i.e., gets garbage collected). It is still an experimental feature not enabled by default, and can be enabled by setting `session.auto_clean_up_temp_table_enabled` to `True`.
- Added support for string literals to the `fmt` parameter of `snowflake.snowpark.functions.to_date`.
- Added support for system$reference function.

#### Bug Fixes

- Fixed a bug where SQL generated for selecting `*` column has an incorrect subquery.
- Fixed a bug in `DataFrame.to_pandas_batches` where the iterator could throw an error if certain transformation is made to the pandas dataframe due to wrong isolation level.
- Fixed a bug in `DataFrame.lineage.trace` to split the quoted feature view's name and version correctly.
- Fixed a bug in `Column.isin` that caused invalid sql generation when passed an empty list.
- Fixed a bug that fails to raise NotImplementedError while setting cell with list like item.

### Snowpark Local Testing Updates

#### New Features

- Added support for the following APIs:
  - snowflake.snowpark.functions
    - `rank`
    - `dense_rank`
    - `percent_rank`
    - `cume_dist`
    - `ntile`
    - `datediff`
    - `array_agg`
  - snowflake.snowpark.column.Column.within_group
- Added support for parsing flags in regex statements for mocked plans. This maintains parity with the `rlike` and `regexp` changes above.

#### Bug Fixes

- Fixed a bug where Window Functions LEAD and LAG do not handle option `ignore_nulls` properly.
- Fixed a bug where values were not populated into the result DataFrame during the insertion of table merge operation.

#### Improvements

- Fix pandas FutureWarning about integer indexing.

### Snowpark pandas API Updates

#### New Features

- Added support for `DataFrame.backfill`, `DataFrame.bfill`, `Series.backfill`, and `Series.bfill`.
- Added support for `DataFrame.compare` and `Series.compare` with default parameters.
- Added support for `Series.dt.microsecond` and `Series.dt.nanosecond`.
- Added support for `Index.is_unique` and `Index.has_duplicates`.
- Added support for `Index.equals`.
- Added support for `Index.value_counts`.
- Added support for `Series.dt.day_name` and `Series.dt.month_name`.
- Added support for indexing on Index, e.g., `df.index[:10]`.
- Added support for `DataFrame.unstack` and `Series.unstack`.
- Added support for `DataFrame.asfreq` and `Series.asfreq`.
- Added support for `Series.dt.is_month_start` and `Series.dt.is_month_end`.
- Added support for `Index.all` and `Index.any`.
- Added support for `Series.dt.is_year_start` and `Series.dt.is_year_end`.
- Added support for `Series.dt.is_quarter_start` and `Series.dt.is_quarter_end`.
- Added support for lazy `DatetimeIndex`.
- Added support for `Series.argmax` and `Series.argmin`.
- Added support for `Series.dt.is_leap_year`.
- Added support for `DataFrame.items`.
- Added support for `Series.dt.floor` and `Series.dt.ceil`.
- Added support for `Index.reindex`.
- Added support for `DatetimeIndex` properties: `year`, `month`, `day`, `hour`, `minute`, `second`, `microsecond`,
    `nanosecond`, `date`, `dayofyear`, `day_of_year`, `dayofweek`, `day_of_week`, `weekday`, `quarter`,
    `is_month_start`, `is_month_end`, `is_quarter_start`, `is_quarter_end`, `is_year_start`, `is_year_end`
    and `is_leap_year`.
- Added support for `Resampler.fillna` and `Resampler.bfill`.
- Added limited support for the `Timedelta` type, including creating `Timedelta` columns and `to_pandas`.
- Added support for `Index.argmax` and `Index.argmin`.

#### Improvements

- Removed the public preview warning message when importing Snowpark pandas.
- Removed unnecessary count query from `SnowflakeQueryCompiler.is_series_like` method.
- `Dataframe.columns` now returns native pandas Index object instead of Snowpark Index object.
- Refactor and introduce `query_compiler` argument in `Index` constructor to create `Index` from query compiler.
- `pd.to_datetime` now returns a DatetimeIndex object instead of a Series object.
- `pd.date_range` now returns a DatetimeIndex object instead of a Series object.

#### Bug Fixes

- Made passing an unsupported aggregation function to `pivot_table` raise `NotImplementedError` instead of `KeyError`.
- Removed axis labels and callable names from error messages and telemetry about unsupported aggregations.
- Fixed AssertionError in `Series.drop_duplicates` and `DataFrame.drop_duplicates` when called after `sort_values`.
- Fixed a bug in `Index.to_frame` where the result frame's column name may be wrong where name is unspecified.
- Fixed a bug where some Index docstrings are ignored.
- Fixed a bug in `Series.reset_index(drop=True)` where the result name may be wrong.
- Fixed a bug in `Groupby.first/last` ordering by the correct columns in the underlying window expression.

## 1.20.0 (2024-07-17)

### Snowpark Python API Updates

#### Improvements

- Added distributed tracing using open telemetry APIs for table stored procedure function in `DataFrame`:
  - `_execute_and_get_query_id`
- Added support for the `arrays_zip` function.
- Improves performance for binary column expression and `df._in` by avoiding unnecessary cast for numeric values. You can enable this optimization by setting `session.eliminate_numeric_sql_value_cast_enabled = True`.
- Improved error message for `write_pandas` when the target table does not exist and `auto_create_table=False`.
- Added open telemetry tracing on UDxF functions in Snowpark.
- Added open telemetry tracing on stored procedure registration in Snowpark.
- Added a new optional parameter called `format_json` to the `Session.SessionBuilder.app_name` function that sets the app name in the `Session.query_tag` in JSON format. By default, this parameter is set to `False`.

#### Bug Fixes
- Fixed a bug where SQL generated for `lag(x, 0)` was incorrect and failed with error message `argument 1 to function LAG needs to be constant, found 'SYSTEM$NULL_TO_FIXED(null)'`.

### Snowpark Local Testing Updates

#### New Features

- Added support for the following APIs:
  - snowflake.snowpark.functions
    - random
- Added new parameters to `patch` function when registering a mocked function:
  - `distinct` allows an alternate function to be specified for when a sql function should be distinct.
  - `pass_column_index` passes a named parameter `column_index` to the mocked function that contains the pandas.Index for the input data.
  - `pass_row_index` passes a named parameter `row_index` to the mocked function that is the 0 indexed row number the function is currently operating on.
  - `pass_input_data` passes a named parameter `input_data` to the mocked function that contains the entire input dataframe for the current expression.
  - Added support for the `column_order` parameter to method `DataFrameWriter.save_as_table`.


#### Bug Fixes
- Fixed a bug that caused DecimalType columns to be incorrectly truncated to integer precision when used in BinaryExpressions.

### Snowpark pandas API Updates

#### New Features
- Added support for `DataFrameGroupBy.all`, `SeriesGroupBy.all`, `DataFrameGroupBy.any`, and `SeriesGroupBy.any`.
- Added support for `DataFrame.nlargest`, `DataFrame.nsmallest`, `Series.nlargest` and `Series.nsmallest`.
- Added support for `replace` and `frac > 1` in `DataFrame.sample` and `Series.sample`.
- Added support for `read_excel` (Uses local pandas for processing)
- Added support for `Series.at`, `Series.iat`, `DataFrame.at`, and `DataFrame.iat`.
- Added support for `Series.dt.isocalendar`.
- Added support for `Series.case_when` except when condition or replacement is callable.
- Added documentation pages for `Index` and its APIs.
- Added support for `DataFrame.assign`.
- Added support for `DataFrame.stack`.
- Added support for `DataFrame.pivot` and `pd.pivot`.
- Added support for `DataFrame.to_csv` and `Series.to_csv`.
- Added partial support for `Series.str.translate` where the values in the `table` are single-codepoint strings.
- Added support for `DataFrame.corr`.
- Allow `df.plot()` and `series.plot()` to be called, materializing the data into the local client
- Added support for `DataFrameGroupBy` and `SeriesGroupBy` aggregations `first` and `last`
- Added support for `DataFrameGroupBy.get_group`.
- Added support for `limit` parameter when `method` parameter is used in `fillna`.
- Added partial support for `Series.str.translate` where the values in the `table` are single-codepoint strings.
- Added support for `DataFrame.corr`.
- Added support for `DataFrame.equals` and `Series.equals`.
- Added support for `DataFrame.reindex` and `Series.reindex`.
- Added support for `Index.astype`.
- Added support for `Index.unique` and `Index.nunique`.
- Added support for `Index.sort_values`.

#### Bug Fixes
- Fixed an issue when using np.where and df.where when the scalar 'other' is the literal 0.
- Fixed a bug regarding precision loss when converting to Snowpark pandas `DataFrame` or `Series` with `dtype=np.uint64`.
- Fixed bug where `values` is set to `index` when `index` and `columns` contain all columns in DataFrame during `pivot_table`.

#### Improvements
- Added support for `Index.copy()`
- Added support for Index APIs: `dtype`, `values`, `item()`, `tolist()`, `to_series()` and `to_frame()`
- Expand support for DataFrames with no rows in `pd.pivot_table` and `DataFrame.pivot_table`.
- Added support for `inplace` parameter in `DataFrame.sort_index` and `Series.sort_index`.


## 1.19.0 (2024-06-25)

### Snowpark Python API Updates

#### New Features

- Added support for `to_boolean` function.
- Added documentation pages for Index and its APIs.

#### Bug Fixes

- Fixed a bug where python stored procedure with table return type fails when run in a task.
- Fixed a bug where df.dropna fails due to `RecursionError: maximum recursion depth exceeded` when the DataFrame has more than 500 columns.
- Fixed a bug where `AsyncJob.result("no_result")` doesn't wait for the query to finish execution.


### Snowpark Local Testing Updates

#### New Features

- Added support for the `strict` parameter when registering UDFs and Stored Procedures.

#### Bug Fixes

- Fixed a bug in convert_timezone that made the setting the source_timezone parameter return an error.
- Fixed a bug where creating DataFrame with empty data of type `DateType` raises `AttributeError`.
- Fixed a bug that table merge fails when update clause exists but no update takes place.
- Fixed a bug in mock implementation of `to_char` that raises `IndexError` when incoming column has nonconsecutive row index.
- Fixed a bug in handling of `CaseExpr` expressions that raises `IndexError` when incoming column has nonconsecutive row index.
- Fixed a bug in implementation of `Column.like` that raises `IndexError` when incoming column has nonconsecutive row index.

#### Improvements

- Added support for type coercion in the implementation of DataFrame.replace, DataFrame.dropna and the mock function `iff`.

### Snowpark pandas API Updates

#### New Features

- Added partial support for `DataFrame.pct_change` and `Series.pct_change` without the `freq` and `limit` parameters.
- Added support for `Series.str.get`.
- Added support for `Series.dt.dayofweek`, `Series.dt.day_of_week`, `Series.dt.dayofyear`, and `Series.dt.day_of_year`.
- Added support for `Series.str.__getitem__` (`Series.str[...]`).
- Added support for `Series.str.lstrip` and `Series.str.rstrip`.
- Added support for `DataFrameGroupBy.size` and `SeriesGroupBy.size`.
- Added support for `DataFrame.expanding` and `Series.expanding` for aggregations `count`, `sum`, `min`, `max`, `mean`, `std`, `var`, and `sem` with `axis=0`.
- Added support for `DataFrame.rolling` and `Series.rolling` for aggregation `count` with `axis=0`.
- Added support for `Series.str.match`.
- Added support for `DataFrame.resample` and `Series.resample` for aggregations `size`, `first`, and `last`.
- Added support for `DataFrameGroupBy.all`, `SeriesGroupBy.all`, `DataFrameGroupBy.any`, and `SeriesGroupBy.any`.
- Added support for `DataFrame.nlargest`, `DataFrame.nsmallest`, `Series.nlargest` and `Series.nsmallest`.
- Added support for `replace` and `frac > 1` in `DataFrame.sample` and `Series.sample`.
- Added support for `read_excel` (Uses local pandas for processing)
- Added support for `Series.at`, `Series.iat`, `DataFrame.at`, and `DataFrame.iat`.
- Added support for `Series.dt.isocalendar`.
- Added support for `Series.case_when` except when condition or replacement is callable.
- Added documentation pages for `Index` and its APIs.
- Added support for `DataFrame.assign`.
- Added support for `DataFrame.stack`.
- Added support for `DataFrame.pivot` and `pd.pivot`.
- Added support for `DataFrame.to_csv` and `Series.to_csv`.
- Added support for `Index.T`.

#### Bug Fixes

- Fixed a bug that causes output of GroupBy.aggregate's columns to be ordered incorrectly.
- Fixed a bug where `DataFrame.describe` on a frame with duplicate columns of differing dtypes could cause an error or incorrect results.
- Fixed a bug in `DataFrame.rolling` and `Series.rolling` so `window=0` now throws `NotImplementedError` instead of `ValueError`

#### Improvements

- Added support for named aggregations in `DataFrame.aggregate` and `Series.aggregate` with `axis=0`.
- `pd.read_csv` reads using the native pandas CSV parser, then uploads data to snowflake using parquet. This enables most of the parameters supported by `read_csv` including date parsing and numeric conversions. Uploading via parquet is roughly twice as fast as uploading via CSV.
- Initial work to support an `pd.Index` directly in Snowpark pandas. Support for `pd.Index` as a first-class component of Snowpark pandas is coming soon.
- Added a lazy index constructor and support for `len`, `shape`, `size`, `empty`, `to_pandas()` and `names`. For `df.index`, Snowpark pandas creates a lazy index object.
- For `df.columns`, Snowpark pandas supports a non-lazy version of an `Index` since the data is already stored locally.

## 1.18.0 (2024-05-28)

### Snowpark Python API Updates

#### Improvements

- Improved error message to remind users set `{"infer_schema": True}` when reading csv file without specifying its schema.
- Improved error handling for `Session.create_dataframe` when called with more than 512 rows and using `format` or `pyformat` `paramstyle`.

### Snowpark pandas API Updates

#### New Features

- Added `DataFrame.cache_result` and `Series.cache_result` methods for users to persist DataFrames and Series to a temporary table lasting the duration of the session to improve latency of subsequent operations.

#### Bug Fixes

#### Improvements

- Added partial support for `DataFrame.pivot_table` with no `index` parameter, as well as for `margins` parameter.
- Updated the signature of `DataFrame.shift`/`Series.shift`/`DataFrameGroupBy.shift`/`SeriesGroupBy.shift` to match pandas 2.2.1. Snowpark pandas does not yet support the newly-added `suffix` argument, or sequence values of `periods`.
- Re-added support for `Series.str.split`.

#### Bug Fixes

- Fixed how we support mixed columns for string methods (`Series.str.*`).

### Snowpark Local Testing Updates

#### New Features

- Added support for the following DataFrameReader read options to file formats `csv` and `json`:
  - PURGE
  - PATTERN
  - INFER_SCHEMA with value being `False`
  - ENCODING with value being `UTF8`
- Added support for `DataFrame.analytics.moving_agg` and `DataFrame.analytics.cumulative_agg_agg`.
- Added support for `if_not_exists` parameter during UDF and stored procedure registration.

#### Bug Fixes

- Fixed a bug that when processing time format, fractional second part is not handled properly.
- Fixed a bug that caused function calls on `*` to fail.
- Fixed a bug that prevented creation of map and struct type objects.
- Fixed a bug that function `date_add` was unable to handle some numeric types.
- Fixed a bug that `TimestampType` casting resulted in incorrect data.
- Fixed a bug that caused `DecimalType` data to have incorrect precision in some cases.
- Fixed a bug where referencing missing table or view raises confusing `IndexError`.
- Fixed a bug that mocked function `to_timestamp_ntz` can not handle None data.
- Fixed a bug that mocked UDFs handles output data of None improperly.
- Fixed a bug where `DataFrame.with_column_renamed` ignores attributes from parent DataFrames after join operations.
- Fixed a bug that integer precision of large value gets lost when converted to pandas DataFrame.
- Fixed a bug that the schema of datetime object is wrong when create DataFrame from a pandas DataFrame.
- Fixed a bug in the implementation of `Column.equal_nan` where null data is handled incorrectly.
- Fixed a bug where `DataFrame.drop` ignore attributes from parent DataFrames after join operations.
- Fixed a bug in mocked function `date_part` where Column type is set wrong.
- Fixed a bug where `DataFrameWriter.save_as_table` does not raise exceptions when inserting null data into non-nullable columns.
- Fixed a bug in the implementation of `DataFrameWriter.save_as_table` where
  - Append or Truncate fails when incoming data has different schema than existing table.
  - Truncate fails when incoming data does not specify columns that are nullable.

#### Improvements

- Removed dependency check for `pyarrow` as it is not used.
- Improved target type coverage of `Column.cast`, adding support for casting to boolean and all integral types.
- Aligned error experience when calling UDFs and stored procedures.
- Added appropriate error messages for `is_permanent` and `anonymous` options in UDFs and stored procedures registration to make it more clear that those features are not yet supported.
- File read operation with unsupported options and values now raises `NotImplementedError` instead of warnings and unclear error information.

## 1.17.0 (2024-05-21)

### Snowpark Python API Updates

#### New Features

- Added support to add a comment on tables and views using the functions listed below:
  - `DataFrameWriter.save_as_table`
  - `DataFrame.create_or_replace_view`
  - `DataFrame.create_or_replace_temp_view`
  - `DataFrame.create_or_replace_dynamic_table`

#### Improvements

- Improved error message to remind users to set `{"infer_schema": True}` when reading CSV file without specifying its schema.

### Snowpark pandas API Updates

#### New Features

- Start of Public Preview of Snowpark pandas API. Refer to the [Snowpark pandas API Docs](https://docs.snowflake.com/developer-guide/snowpark/python/snowpark-pandas) for more details.

### Snowpark Local Testing Updates

#### New Features

- Added support for NumericType and VariantType data conversion in the mocked function `to_timestamp_ltz`, `to_timestamp_ntz`, `to_timestamp_tz` and `to_timestamp`.
- Added support for DecimalType, BinaryType, ArrayType, MapType, TimestampType, DateType and TimeType data conversion in the mocked function `to_char`.
- Added support for the following APIs:
  - snowflake.snowpark.functions:
    - to_varchar
  - snowflake.snowpark.DataFrame:
    - pivot
  - snowflake.snowpark.Session:
    - cancel_all
- Introduced a new exception class `snowflake.snowpark.mock.exceptions.SnowparkLocalTestingException`.
- Added support for casting to FloatType

#### Bug Fixes

- Fixed a bug that stored procedure and UDF should not remove imports already in the `sys.path` during the clean-up step.
- Fixed a bug that when processing datetime format, the fractional second part is not handled properly.
- Fixed a bug that on Windows platform that file operations was unable to properly handle file separator in directory name.
- Fixed a bug that on Windows platform that when reading a pandas dataframe, IntervalType column with integer data can not be processed.
- Fixed a bug that prevented users from being able to select multiple columns with the same alias.
- Fixed a bug that `Session.get_current_[schema|database|role|user|account|warehouse]` returns upper-cased identifiers when identifiers are quoted.
- Fixed a bug that function `substr` and `substring` can not handle 0-based `start_expr`.

#### Improvements

- Standardized the error experience by raising `SnowparkLocalTestingException` in error cases which is on par with `SnowparkSQLException` raised in non-local execution.
- Improved error experience of `Session.write_pandas` method that `NotImplementError` will be raised when called.
- Aligned error experience with reusing a closed session in non-local execution.

## 1.16.0 (2024-05-07)

### New Features

- Support stored procedure register with packages given as Python modules.
- Added snowflake.snowpark.Session.lineage.trace to explore data lineage of snowfake objects.
- Added support for structured type schema parsing.

### Bug Fixes

- Fixed a bug when inferring schema, single quotes are added to stage files already have single quotes.

### Local Testing Updates

#### New Features

- Added support for StringType, TimestampType and VariantType data conversion in the mocked function `to_date`.
- Added support for the following APIs:
  - snowflake.snowpark.functions
    - get
    - concat
    - concat_ws

#### Bug Fixes

- Fixed a bug that caused `NaT` and `NaN` values to not be recognized.
- Fixed a bug where, when inferring a schema, single quotes were added to stage files that already had single quotes.
- Fixed a bug where `DataFrameReader.csv` was unable to handle quoted values containing a delimiter.
- Fixed a bug that when there is `None` value in an arithmetic calculation, the output should remain `None` instead of `math.nan`.
- Fixed a bug in function `sum` and `covar_pop` that when there is `math.nan` in the data, the output should also be `math.nan`.
- Fixed a bug that stage operation can not handle directories.
- Fixed a bug that `DataFrame.to_pandas` should take Snowflake numeric types with precision 38 as `int64`.

## 1.15.0 (2024-04-24)

### New Features

- Added `truncate` save mode in `DataFrameWrite` to overwrite existing tables by truncating the underlying table instead of dropping it.
- Added telemetry to calculate query plan height and number of duplicate nodes during collect operations.
- Added the functions below to unload data from a `DataFrame` into one or more files in a stage:
  - `DataFrame.write.json`
  - `DataFrame.write.csv`
  - `DataFrame.write.parquet`
- Added distributed tracing using open telemetry APIs for action functions in `DataFrame` and `DataFrameWriter`:
  - snowflake.snowpark.DataFrame:
    - collect
    - collect_nowait
    - to_pandas
    - count
    - show
  - snowflake.snowpark.DataFrameWriter:
    - save_as_table
- Added support for snow:// URLs to `snowflake.snowpark.Session.file.get` and `snowflake.snowpark.Session.file.get_stream`
- Added support to register stored procedures and UDxFs with a `comment`.
- UDAF client support is ready for public preview. Please stay tuned for the Snowflake announcement of UDAF public preview.
- Added support for dynamic pivot.  This feature is currently in private preview.

### Improvements

- Improved the generated query performance for both compilation and execution by converting duplicate subqueries to Common Table Expressions (CTEs). It is still an experimental feature not enabled by default, and can be enabled by setting `session.cte_optimization_enabled` to `True`.

### Bug Fixes

- Fixed a bug where `statement_params` was not passed to query executions that register stored procedures and user defined functions.
- Fixed a bug causing `snowflake.snowpark.Session.file.get_stream` to fail for quoted stage locations.
- Fixed a bug that an internal type hint in `utils.py` might raise AttributeError in case the underlying module can not be found.

### Local Testing Updates

#### New Features

- Added support for registering UDFs and stored procedures.
- Added support for the following APIs:
  - snowflake.snowpark.Session:
    - file.put
    - file.put_stream
    - file.get
    - file.get_stream
    - read.json
    - add_import
    - remove_import
    - get_imports
    - clear_imports
    - add_packages
    - add_requirements
    - clear_packages
    - remove_package
    - udf.register
    - udf.register_from_file
    - sproc.register
    - sproc.register_from_file
  - snowflake.snowpark.functions
    - current_database
    - current_session
    - date_trunc
    - object_construct
    - object_construct_keep_null
    - pow
    - sqrt
    - udf
    - sproc
- Added support for StringType, TimestampType and VariantType data conversion in the mocked function `to_time`.

#### Bug Fixes

- Fixed a bug that null filled columns for constant functions.
- Fixed a bug that implementation of to_object, to_array and to_binary to better handle null inputs.
- Fixed a bug that timestamp data comparison can not handle year beyond 2262.
- Fixed a bug that `Session.builder.getOrCreate` should return the created mock session.

## 1.14.0 (2024-03-20)

### New Features

- Added support for creating vectorized UDTFs with `process` method.
- Added support for dataframe functions:
  - to_timestamp_ltz
  - to_timestamp_ntz
  - to_timestamp_tz
  - locate
- Added support for ASOF JOIN type.
- Added support for the following local testing APIs:
  - snowflake.snowpark.functions:
    - to_double
    - to_timestamp
    - to_timestamp_ltz
    - to_timestamp_ntz
    - to_timestamp_tz
    - greatest
    - least
    - convert_timezone
    - dateadd
    - date_part
  - snowflake.snowpark.Session:
    - get_current_account
    - get_current_warehouse
    - get_current_role
    - use_schema
    - use_warehouse
    - use_database
    - use_role

### Bug Fixes

- Fixed a bug in `SnowflakePlanBuilder` that `save_as_table` does not filter column that name start with '$' and follow by number correctly.
- Fixed a bug that statement parameters may have no effect when resolving imports and packages.
- Fixed bugs in local testing:
  - LEFT ANTI and LEFT SEMI joins drop rows with null values.
  - DataFrameReader.csv incorrectly parses data when the optional parameter `field_optionally_enclosed_by` is specified.
  - Column.regexp only considers the first entry when `pattern` is a `Column`.
  - Table.update raises `KeyError` when updating null values in the rows.
  - VARIANT columns raise errors at `DataFrame.collect`.
  - `count_distinct` does not work correctly when counting.
  - Null values in integer columns raise `TypeError`.

### Improvements

- Added telemetry to local testing.
- Improved the error message of `DataFrameReader` to raise `FileNotFound` error when reading a path that does not exist or when there are no files under the path.

## 1.13.0 (2024-02-26)

### New Features

- Added support for an optional `date_part` argument in function `last_day`.
- `SessionBuilder.app_name` will set the query_tag after the session is created.
- Added support for the following local testing functions:
  - current_timestamp
  - current_date
  - current_time
  - strip_null_value
  - upper
  - lower
  - length
  - initcap

### Improvements

- Added cleanup logic at interpreter shutdown to close all active sessions.
- Closing sessions within stored procedures now is a no-op logging a warning instead of raising an error.

### Bug Fixes

- Fixed a bug in `DataFrame.to_local_iterator` where the iterator could yield wrong results if another query is executed before the iterator finishes due to wrong isolation level. For details, please see #945.
- Fixed a bug that truncated table names in error messages while running a plan with local testing enabled.
- Fixed a bug that `Session.range` returns empty result when the range is large.

## 1.12.1 (2024-02-08)

### Improvements

- Use `split_blocks=True` by default during `to_pandas` conversion, for optimal memory allocation. This parameter is passed to `pyarrow.Table.to_pandas`, which enables `PyArrow` to split the memory allocation into smaller, more manageable blocks instead of allocating a single contiguous block. This results in better memory management when dealing with larger datasets.

### Bug Fixes

- Fixed a bug in `DataFrame.to_pandas` that caused an error when evaluating on a Dataframe with an `IntergerType` column with null values.

## 1.12.0 (2024-01-30)

### New Features

- Exposed `statement_params` in `StoredProcedure.__call__`.
- Added two optional arguments to `Session.add_import`.
  - `chunk_size`: The number of bytes to hash per chunk of the uploaded files.
  - `whole_file_hash`: By default only the first chunk of the uploaded import is hashed to save time. When this is set to True each uploaded file is fully hashed instead.
- Added parameters `external_access_integrations` and `secrets` when creating a UDAF from Snowpark Python to allow integration with external access.
- Added a new method `Session.append_query_tag`. Allows an additional tag to be added to the current query tag by appending it as a comma separated value.
- Added a new method `Session.update_query_tag`. Allows updates to a JSON encoded dictionary query tag.
- `SessionBuilder.getOrCreate` will now attempt to replace the singleton it returns when token expiration has been detected.
- Added support for new functions in `snowflake.snowpark.functions`:
  - `array_except`
  - `create_map`
  - `sign`/`signum`
- Added the following functions to `DataFrame.analytics`:
  - Added the `moving_agg` function in `DataFrame.analytics` to enable moving aggregations like sums and averages with multiple window sizes.
  - Added the `cummulative_agg` function in `DataFrame.analytics` to enable commulative aggregations like sums and averages on multiple columns.
  - Added the `compute_lag` and `compute_lead` functions in `DataFrame.analytics` for enabling lead and lag calculations on multiple columns.
  - Added the `time_series_agg` function in `DataFrame.analytics` to enable time series aggregations like sums and averages with multiple time windows.

### Bug Fixes

- Fixed a bug in `DataFrame.na.fill` that caused Boolean values to erroneously override integer values.
- Fixed a bug in `Session.create_dataframe` where the Snowpark DataFrames created using pandas DataFrames were not inferring the type for timestamp columns correctly. The behavior is as follows:
  - Earlier timestamp columns without a timezone would be converted to nanosecond epochs and inferred as `LongType()`, but will now be correctly maintained as timestamp values and be inferred as `TimestampType(TimestampTimeZone.NTZ)`.
  - Earlier timestamp columns with a timezone would be inferred as `TimestampType(TimestampTimeZone.NTZ)` and loose timezone information but will now be correctly inferred as `TimestampType(TimestampTimeZone.LTZ)` and timezone information is retained correctly.
  - Set session parameter `PYTHON_SNOWPARK_USE_LOGICAL_TYPE_FOR_CREATE_DATAFRAME` to revert back to old behavior. It is recommended that you update your code to align with correct behavior because the parameter will be removed in the future.
- Fixed a bug that `DataFrame.to_pandas` gets decimal type when scale is not 0, and creates an object dtype in `pandas`. Instead, we cast the value to a float64 type.
- Fixed bugs that wrongly flattened the generated SQL when one of the following happens:
  - `DataFrame.filter()` is called after `DataFrame.sort().limit()`.
  - `DataFrame.sort()` or `filter()` is called on a DataFrame that already has a window function or sequence-dependent data generator column.
    For instance, `df.select("a", seq1().alias("b")).select("a", "b").sort("a")` won't flatten the sort clause anymore.
  - a window or sequence-dependent data generator column is used after `DataFrame.limit()`. For instance, `df.limit(10).select(row_number().over())` won't flatten the limit and select in the generated SQL.
- Fixed a bug where aliasing a DataFrame column raised an error when the DataFame was copied from another DataFrame with an aliased column. For instance,

  ```python
  df = df.select(col("a").alias("b"))
  df = copy(df)
  df.select(col("b").alias("c"))  # threw an error. Now it's fixed.
  ```

- Fixed a bug in `Session.create_dataframe` that the non-nullable field in a schema is not respected for boolean type. Note that this fix is only effective when the user has the privilege to create a temp table.
- Fixed a bug in SQL simplifier where non-select statements in `session.sql` dropped a SQL query when used with `limit()`.
- Fixed a bug that raised an exception when session parameter `ERROR_ON_NONDETERMINISTIC_UPDATE` is true.

### Behavior Changes (API Compatible)

- When parsing data types during a `to_pandas` operation, we rely on GS precision value to fix precision issues for large integer values. This may affect users where a column that was earlier returned as `int8` gets returned as `int64`. Users can fix this by explicitly specifying precision values for their return column.
- Aligned behavior for `Session.call` in case of table stored procedures where running `Session.call` would not trigger stored procedure unless a `collect()` operation was performed.
- `StoredProcedureRegistration` will now automatically add `snowflake-snowpark-python` as a package dependency. The added dependency will be on the client's local version of the library and an error is thrown if the server cannot support that version.

## 1.11.1 (2023-12-07)

### Bug Fixes

- Fixed a bug that numpy should not be imported at the top level of mock module.
- Added support for these new functions in `snowflake.snowpark.functions`:
  - `from_utc_timestamp`
  - `to_utc_timestamp`

## 1.11.0 (2023-12-05)

### New Features

- Add the `conn_error` attribute to `SnowflakeSQLException` that stores the whole underlying exception from `snowflake-connector-python`.
- Added support for `RelationalGroupedDataframe.pivot()` to access `pivot` in the following pattern `Dataframe.group_by(...).pivot(...)`.
- Added experimental feature: Local Testing Mode, which allows you to create and operate on Snowpark Python DataFrames locally without connecting to a Snowflake account. You can use the local testing framework to test your DataFrame operations locally, on your development machine or in a CI (continuous integration) pipeline, before deploying code changes to your account.

- Added support for `arrays_to_object` new functions in `snowflake.snowpark.functions`.
- Added support for the vector data type.

### Dependency Updates

- Bumped cloudpickle dependency to work with `cloudpickle==2.2.1`
- Updated ``snowflake-connector-python`` to `3.4.0`.

### Bug Fixes

- DataFrame column names quoting check now supports newline characters.
- Fix a bug where a DataFrame generated by `session.read.with_metadata` creates inconsistent table when doing `df.write.save_as_table`.

## 1.10.0 (2023-11-03)

### New Features

- Added support for managing case sensitivity in `DataFrame.to_local_iterator()`.
- Added support for specifying vectorized UDTF's input column names by using the optional parameter `input_names` in `UDTFRegistration.register/register_file` and `functions.pandas_udtf`. By default, `RelationalGroupedDataFrame.applyInPandas` will infer the column names from current dataframe schema.
- Add `sql_error_code` and `raw_message` attributes to `SnowflakeSQLException` when it is caused by a SQL exception.

### Bug Fixes

- Fixed a bug in `DataFrame.to_pandas()` where converting snowpark dataframes to pandas dataframes was losing precision on integers with more than 19 digits.
- Fixed a bug that `session.add_packages` can not handle requirement specifier that contains project name with underscore and version.
- Fixed a bug in `DataFrame.limit()` when `offset` is used and the parent `DataFrame` uses `limit`. Now the `offset` won't impact the parent DataFrame's `limit`.
- Fixed a bug in `DataFrame.write.save_as_table` where dataframes created from read api could not save data into snowflake because of invalid column name `$1`.

### Behavior change

- Changed the behavior of `date_format`:
  - The `format` argument changed from optional to required.
  - The returned result changed from a date object to a date-formatted string.
- When a window function, or a sequence-dependent data generator (`normal`, `zipf`, `uniform`, `seq1`, `seq2`, `seq4`, `seq8`) function is used, the sort and filter operation will no longer be flattened when generating the query.

## 1.9.0 (2023-10-13)

### New Features

- Added support for the Python 3.11 runtime environment.

### Dependency updates

- Added back the dependency of `typing-extensions`.

### Bug Fixes

- Fixed a bug where imports from permanent stage locations were ignored for temporary stored procedures, UDTFs, UDFs, and UDAFs.
- Revert back to using CTAS (create table as select) statement for `Dataframe.writer.save_as_table` which does not need insert permission for writing tables.

### New Features
- Support `PythonObjJSONEncoder` json-serializable objects for `ARRAY` and `OBJECT` literals.

## 1.8.0 (2023-09-14)

### New Features

- Added support for VOLATILE/IMMUTABLE keyword when registering UDFs.
- Added support for specifying clustering keys when saving dataframes using `DataFrame.save_as_table`.
- Accept `Iterable` objects input for `schema` when creating dataframes using `Session.create_dataframe`.
- Added the property `DataFrame.session` to return a `Session` object.
- Added the property `Session.session_id` to return an integer that represents session ID.
- Added the property `Session.connection` to return a `SnowflakeConnection` object .

- Added support for creating a Snowpark session from a configuration file or environment variables.

### Dependency updates

- Updated ``snowflake-connector-python`` to 3.2.0.

### Bug Fixes

- Fixed a bug where automatic package upload would raise `ValueError` even when compatible package version were added in `session.add_packages`.
- Fixed a bug where table stored procedures were not registered correctly when using `register_from_file`.
- Fixed a bug where dataframe joins failed with `invalid_identifier` error.
- Fixed a bug where `DataFrame.copy` disables SQL simplfier for the returned copy.
- Fixed a bug where `session.sql().select()` would fail if any parameters are specified to `session.sql()`

## 1.7.0 (2023-08-28)

### New Features

- Added parameters `external_access_integrations` and `secrets` when creating a UDF, UDTF or Stored Procedure from Snowpark Python to allow integration with external access.
- Added support for these new functions in `snowflake.snowpark.functions`:
  - `array_flatten`
  - `flatten`
- Added support for `apply_in_pandas` in `snowflake.snowpark.relational_grouped_dataframe`.
- Added support for replicating your local Python environment on Snowflake via `Session.replicate_local_environment`.

### Bug Fixes

- Fixed a bug where `session.create_dataframe` fails to properly set nullable columns where nullability was affected by order or data was given.
- Fixed a bug where `DataFrame.select` could not identify and alias columns in presence of table functions when output columns of table function overlapped with columns in dataframe.

### Behavior Changes

- When creating stored procedures, UDFs, UDTFs, UDAFs with parameter `is_permanent=False` will now create temporary objects even when `stage_name` is provided. The default value of `is_permanent` is `False` which is why if this value is not explicitly set to `True` for permanent objects, users will notice a change in behavior.
- `types.StructField` now enquotes column identifier by default.

## 1.6.1 (2023-08-02)

### New Features

- Added support for these new functions in `snowflake.snowpark.functions`:
  - `array_sort`
  - `sort_array`
  - `array_min`
  - `array_max`
  - `explode_outer`
- Added support for pure Python packages specified via `Session.add_requirements` or `Session.add_packages`. They are now usable in stored procedures and UDFs even if packages are not present on the Snowflake Anaconda channel.
  - Added Session parameter `custom_packages_upload_enabled` and `custom_packages_force_upload_enabled` to enable the support for pure Python packages feature mentioned above. Both parameters default to `False`.
- Added support for specifying package requirements by passing a Conda environment yaml file to `Session.add_requirements`.
- Added support for asynchronous execution of multi-query dataframes that contain binding variables.
- Added support for renaming multiple columns in `DataFrame.rename`.
- Added support for Geometry datatypes.
- Added support for `params` in `session.sql()` in stored procedures.
- Added support for user-defined aggregate functions (UDAFs). This feature is currently in private preview.
- Added support for vectorized UDTFs (user-defined table functions). This feature is currently in public preview.
- Added support for Snowflake Timestamp variants (i.e., `TIMESTAMP_NTZ`, `TIMESTAMP_LTZ`, `TIMESTAMP_TZ`)
  - Added `TimestampTimezone` as an argument in `TimestampType` constructor.
  - Added type hints `NTZ`, `LTZ`, `TZ` and `Timestamp` to annotate functions when registering UDFs.

### Improvements

- Removed redundant dependency `typing-extensions`.
- `DataFrame.cache_result` now creates temp table fully qualified names under current database and current schema.

### Bug Fixes

- Fixed a bug where type check happens on pandas before it is imported.
- Fixed a bug when creating a UDF from `numpy.ufunc`.
- Fixed a bug where `DataFrame.union` was not generating the correct `Selectable.schema_query` when SQL simplifier is enabled.

### Behavior Changes

- `DataFrameWriter.save_as_table` now respects the `nullable` field of the schema provided by the user or the inferred schema based on data from user input.

### Dependency updates

- Updated ``snowflake-connector-python`` to 3.0.4.

## 1.5.1 (2023-06-20)

### New Features

- Added support for the Python 3.10 runtime environment.

## 1.5.0 (2023-06-09)

### Behavior Changes

- Aggregation results, from functions such as `DataFrame.agg` and `DataFrame.describe`, no longer strip away non-printing characters from column names.

### New Features

- Added support for the Python 3.9 runtime environment.
- Added support for new functions in `snowflake.snowpark.functions`:
  - `array_generate_range`
  - `array_unique_agg`
  - `collect_set`
  - `sequence`
- Added support for registering and calling stored procedures with `TABLE` return type.
- Added support for parameter `length` in `StringType()` to specify the maximum number of characters that can be stored by the column.
- Added the alias `functions.element_at()` for `functions.get()`.
- Added the alias `Column.contains` for `functions.contains`.
- Added experimental feature `DataFrame.alias`.
- Added support for querying metadata columns from stage when creating `DataFrame` using `DataFrameReader`.
- Added support for `StructType.add` to append more fields to existing `StructType` objects.
- Added support for parameter `execute_as` in `StoredProcedureRegistration.register_from_file()` to specify stored procedure caller rights.

### Bug Fixes

- Fixed a bug where the `Dataframe.join_table_function` did not run all of the necessary queries to set up the join table function when SQL simplifier was enabled.
- Fixed type hint declaration for custom types - `ColumnOrName`, `ColumnOrLiteralStr`, `ColumnOrSqlExpr`, `LiteralType` and `ColumnOrLiteral` that were breaking `mypy` checks.
- Fixed a bug where `DataFrameWriter.save_as_table` and `DataFrame.copy_into_table` failed to parse fully qualified table names.

## 1.4.0 (2023-04-24)

### New Features

- Added support for `session.getOrCreate`.
- Added support for alias `Column.getField`.
- Added support for new functions in `snowflake.snowpark.functions`:
  - `date_add` and `date_sub` to make add and subtract operations easier.
  - `daydiff`
  - `explode`
  - `array_distinct`.
  - `regexp_extract`.
  - `struct`.
  - `format_number`.
  - `bround`.
  - `substring_index`
- Added parameter `skip_upload_on_content_match` when creating UDFs, UDTFs and stored procedures using `register_from_file` to skip uploading files to a stage if the same version of the files are already on the stage.
- Added support for `DataFrameWriter.save_as_table` method to take table names that contain dots.
- Flattened generated SQL when `DataFrame.filter()` or `DataFrame.order_by()` is followed by a projection statement (e.g. `DataFrame.select()`, `DataFrame.with_column()`).
- Added support for creating dynamic tables _(in private preview)_ using `Dataframe.create_or_replace_dynamic_table`.
- Added an optional argument `params` in `session.sql()` to support binding variables. Note that this is not supported in stored procedures yet.

### Bug Fixes

- Fixed a bug in `strtok_to_array` where an exception was thrown when a delimiter was passed in.
- Fixed a bug in `session.add_import` where the module had the same namespace as other dependencies.

## 1.3.0 (2023-03-28)

### New Features

- Added support for `delimiters` parameter in `functions.initcap()`.
- Added support for `functions.hash()` to accept a variable number of input expressions.
- Added API `Session.RuntimeConfig` for getting/setting/checking the mutability of any runtime configuration.
- Added support managing case sensitivity in `Row` results from `DataFrame.collect` using `case_sensitive` parameter.
- Added API `Session.conf` for getting, setting or checking the mutability of any runtime configuration.
- Added support for managing case sensitivity in `Row` results from `DataFrame.collect` using `case_sensitive` parameter.
- Added indexer support for `snowflake.snowpark.types.StructType`.
- Added a keyword argument `log_on_exception` to `Dataframe.collect` and `Dataframe.collect_no_wait` to optionally disable error logging for SQL exceptions.

### Bug Fixes

- Fixed a bug where a DataFrame set operation(`DataFrame.substract`, `DataFrame.union`, etc.) being called after another DataFrame set operation and `DataFrame.select` or `DataFrame.with_column` throws an exception.
- Fixed a bug where chained sort statements are overwritten by the SQL simplifier.

### Improvements

- Simplified JOIN queries to use constant subquery aliases (`SNOWPARK_LEFT`, `SNOWPARK_RIGHT`) by default. Users can disable this at runtime with `session.conf.set('use_constant_subquery_alias', False)` to use randomly generated alias names instead.
- Allowed specifying statement parameters in `session.call()`.
- Enabled the uploading of large pandas DataFrames in stored procedures by defaulting to a chunk size of 100,000 rows.

## 1.2.0 (2023-03-02)

### New Features

- Added support for displaying source code as comments in the generated scripts when registering stored procedures. This
  is enabled by default, turn off by specifying `source_code_display=False` at registration.
- Added a parameter `if_not_exists` when creating a UDF, UDTF or Stored Procedure from Snowpark Python to ignore creating the specified function or procedure if it already exists.
- Accept integers when calling `snowflake.snowpark.functions.get` to extract value from array.
- Added `functions.reverse` in functions to open access to Snowflake built-in function
  [reverse](https://docs.snowflake.com/en/sql-reference/functions/reverse).
- Added parameter `require_scoped_url` in snowflake.snowflake.files.SnowflakeFile.open() `(in Private Preview)` to replace `is_owner_file` is marked for deprecation.

### Bug Fixes

- Fixed a bug that overwrote `paramstyle` to `qmark` when creating a Snowpark session.
- Fixed a bug where `df.join(..., how="cross")` fails with `SnowparkJoinException: (1112): Unsupported using join type 'Cross'`.
- Fixed a bug where querying a `DataFrame` column created from chained function calls used a wrong column name.

## 1.1.0 (2023-01-26)

### New Features:

- Added `asc`, `asc_nulls_first`, `asc_nulls_last`, `desc`, `desc_nulls_first`, `desc_nulls_last`, `date_part` and `unix_timestamp` in functions.
- Added the property `DataFrame.dtypes` to return a list of column name and data type pairs.
- Added the following aliases:
  - `functions.expr()` for `functions.sql_expr()`.
  - `functions.date_format()` for `functions.to_date()`.
  - `functions.monotonically_increasing_id()` for `functions.seq8()`
  - `functions.from_unixtime()` for `functions.to_timestamp()`

### Bug Fixes:

- Fixed a bug in SQL simplifier that didn’t handle Column alias and join well in some cases. See https://github.com/snowflakedb/snowpark-python/issues/658 for details.
- Fixed a bug in SQL simplifier that generated wrong column names for function calls, NaN and INF.

### Improvements

- The session parameter `PYTHON_SNOWPARK_USE_SQL_SIMPLIFIER` is `True` after Snowflake 7.3 was released. In snowpark-python, `session.sql_simplifier_enabled` reads the value of `PYTHON_SNOWPARK_USE_SQL_SIMPLIFIER` by default, meaning that the SQL simplfier is enabled by default after the Snowflake 7.3 release. To turn this off, set `PYTHON_SNOWPARK_USE_SQL_SIMPLIFIER` in Snowflake to `False` or run `session.sql_simplifier_enabled = False` from Snowpark. It is recommended to use the SQL simplifier because it helps to generate more concise SQL.

## 1.0.0 (2022-11-01)

### New Features

- Added `Session.generator()` to create a new `DataFrame` using the Generator table function.
- Added a parameter `secure` to the functions that create a secure UDF or UDTF.

## 0.12.0 (2022-10-14)

### New Features

- Added new APIs for async job:
  - `Session.create_async_job()` to create an `AsyncJob` instance from a query id.
  - `AsyncJob.result()` now accepts argument `result_type` to return the results in different formats.
  - `AsyncJob.to_df()` returns a `DataFrame` built from the result of this asynchronous job.
  - `AsyncJob.query()` returns the SQL text of the executed query.
- `DataFrame.agg()` and `RelationalGroupedDataFrame.agg()` now accept variable-length arguments.
- Added parameters `lsuffix` and `rsuffix` to `DataFram.join()` and `DataFrame.cross_join()` to conveniently rename overlapping columns.
- Added `Table.drop_table()` so you can drop the temp table after `DataFrame.cache_result()`. `Table` is also a context manager so you can use the `with` statement to drop the cache temp table after use.
- Added `Session.use_secondary_roles()`.
- Added functions `first_value()` and `last_value()`. (contributed by @chasleslr)
- Added `on` as an alias for `using_columns` and `how` as an alias for `join_type` in `DataFrame.join()`.

### Bug Fixes

- Fixed a bug in `Session.create_dataframe()` that raised an error when `schema` names had special characters.
- Fixed a bug in which options set in `Session.read.option()` were not passed to `DataFrame.copy_into_table()` as default values.
- Fixed a bug in which `DataFrame.copy_into_table()` raises an error when a copy option has single quotes in the value.

## 0.11.0 (2022-09-28)

### Behavior Changes

- `Session.add_packages()` now raises `ValueError` when the version of a package cannot be found in Snowflake Anaconda channel. Previously, `Session.add_packages()` succeeded, and a `SnowparkSQLException` exception was raised later in the UDF/SP registration step.

### New Features:

- Added method `FileOperation.get_stream()` to support downloading stage files as stream.
- Added support in `functions.ntiles()` to accept int argument.
- Added the following aliases:
  - `functions.call_function()` for `functions.call_builtin()`.
  - `functions.function()` for `functions.builtin()`.
  - `DataFrame.order_by()` for `DataFrame.sort()`
  - `DataFrame.orderBy()` for `DataFrame.sort()`
- Improved `DataFrame.cache_result()` to return a more accurate `Table` class instead of a `DataFrame` class.
- Added support to allow `session` as the first argument when calling `StoredProcedure`.

### Improvements

- Improved nested query generation by flattening queries when applicable.
  - This improvement could be enabled by setting `Session.sql_simplifier_enabled = True`.
  - `DataFrame.select()`, `DataFrame.with_column()`, `DataFrame.drop()` and other select-related APIs have more flattened SQLs.
  - `DataFrame.union()`, `DataFrame.union_all()`, `DataFrame.except_()`, `DataFrame.intersect()`, `DataFrame.union_by_name()` have flattened SQLs generated when multiple set operators are chained.
- Improved type annotations for async job APIs.

### Bug Fixes

- Fixed a bug in which `Table.update()`, `Table.delete()`, `Table.merge()` try to reference a temp table that does not exist.

## 0.10.0 (2022-09-16)

### New Features:

- Added experimental APIs for evaluating Snowpark dataframes with asynchronous queries:
  - Added keyword argument `block` to the following action APIs on Snowpark dataframes (which execute queries) to allow asynchronous evaluations:
    - `DataFrame.collect()`, `DataFrame.to_local_iterator()`, `DataFrame.to_pandas()`, `DataFrame.to_pandas_batches()`, `DataFrame.count()`, `DataFrame.first()`.
    - `DataFrameWriter.save_as_table()`, `DataFrameWriter.copy_into_location()`.
    - `Table.delete()`, `Table.update()`, `Table.merge()`.
  - Added method `DataFrame.collect_nowait()` to allow asynchronous evaluations.
  - Added class `AsyncJob` to retrieve results from asynchronously executed queries and check their status.
- Added support for `table_type` in `Session.write_pandas()`. You can now choose from these `table_type` options: `"temporary"`, `"temp"`, and `"transient"`.
- Added support for using Python structured data (`list`, `tuple` and `dict`) as literal values in Snowpark.
- Added keyword argument `execute_as` to `functions.sproc()` and `session.sproc.register()` to allow registering a stored procedure as a caller or owner.
- Added support for specifying a pre-configured file format when reading files from a stage in Snowflake.

### Improvements:

- Added support for displaying details of a Snowpark session.

### Bug Fixes:

- Fixed a bug in which `DataFrame.copy_into_table()` and `DataFrameWriter.save_as_table()` mistakenly created a new table if the table name is fully qualified, and the table already exists.

### Deprecations:

- Deprecated keyword argument `create_temp_table` in `Session.write_pandas()`.
- Deprecated invoking UDFs using arguments wrapped in a Python list or tuple. You can use variable-length arguments without a list or tuple.

### Dependency updates

- Updated ``snowflake-connector-python`` to 2.7.12.

## 0.9.0 (2022-08-30)

### New Features:

- Added support for displaying source code as comments in the generated scripts when registering UDFs.
  This feature is turned on by default. To turn it off, pass the new keyword argument `source_code_display` as `False` when calling `register()` or `@udf()`.
- Added support for calling table functions from `DataFrame.select()`, `DataFrame.with_column()` and `DataFrame.with_columns()` which now take parameters of type `table_function.TableFunctionCall` for columns.
- Added keyword argument `overwrite` to `session.write_pandas()` to allow overwriting contents of a Snowflake table with that of a pandas DataFrame.
- Added keyword argument `column_order` to `df.write.save_as_table()` to specify the matching rules when inserting data into table in append mode.
- Added method `FileOperation.put_stream()` to upload local files to a stage via file stream.
- Added methods `TableFunctionCall.alias()` and `TableFunctionCall.as_()` to allow aliasing the names of columns that come from the output of table function joins.
- Added function `get_active_session()` in module `snowflake.snowpark.context` to get the current active Snowpark session.

### Bug Fixes:

- Fixed a bug in which batch insert should not raise an error when `statement_params` is not passed to the function.
- Fixed a bug in which column names should be quoted when `session.create_dataframe()` is called with dicts and a given schema.
- Fixed a bug in which creation of table should be skipped if the table already exists and is in append mode when calling `df.write.save_as_table()`.
- Fixed a bug in which third-party packages with underscores cannot be added when registering UDFs.

### Improvements:

- Improved function `function.uniform()` to infer the types of inputs `max_` and `min_` and cast the limits to `IntegerType` or `FloatType` correspondingly.

## 0.8.0 (2022-07-22)

### New Features:

- Added keyword only argument `statement_params` to the following methods to allow for specifying statement level parameters:
  - `collect`, `to_local_iterator`, `to_pandas`, `to_pandas_batches`,
    `count`, `copy_into_table`, `show`, `create_or_replace_view`, `create_or_replace_temp_view`, `first`, `cache_result`
    and `random_split` on class `snowflake.snowpark.Dateframe`.
  - `update`, `delete` and `merge` on class `snowflake.snowpark.Table`.
  - `save_as_table` and `copy_into_location` on class `snowflake.snowpark.DataFrameWriter`.
  - `approx_quantile`, `statement_params`, `cov` and `crosstab` on class `snowflake.snowpark.DataFrameStatFunctions`.
  - `register` and `register_from_file` on class `snowflake.snowpark.udf.UDFRegistration`.
  - `register` and `register_from_file` on class `snowflake.snowpark.udtf.UDTFRegistration`.
  - `register` and `register_from_file` on class `snowflake.snowpark.stored_procedure.StoredProcedureRegistration`.
  - `udf`, `udtf` and `sproc` in `snowflake.snowpark.functions`.
- Added support for `Column` as an input argument to `session.call()`.
- Added support for `table_type` in `df.write.save_as_table()`. You can now choose from these `table_type` options: `"temporary"`, `"temp"`, and `"transient"`.

### Improvements:

- Added validation of object name in `session.use_*` methods.
- Updated the query tag in SQL to escape it when it has special characters.
- Added a check to see if Anaconda terms are acknowledged when adding missing packages.

### Bug Fixes:

- Fixed the limited length of the string column in `session.create_dataframe()`.
- Fixed a bug in which `session.create_dataframe()` mistakenly converted 0 and `False` to `None` when the input data was only a list.
- Fixed a bug in which calling `session.create_dataframe()` using a large local dataset sometimes created a temp table twice.
- Aligned the definition of `function.trim()` with the SQL function definition.
- Fixed an issue where snowpark-python would hang when using the Python system-defined (built-in function) `sum` vs. the Snowpark `function.sum()`.

### Deprecations:

- Deprecated keyword argument `create_temp_table` in `df.write.save_as_table()`.

## 0.7.0 (2022-05-25)

### New Features:

- Added support for user-defined table functions (UDTFs).
  - Use function `snowflake.snowpark.functions.udtf()` to register a UDTF, or use it as a decorator to register the UDTF.
    - You can also use `Session.udtf.register()` to register a UDTF.
  - Use `Session.udtf.register_from_file()` to register a UDTF from a Python file.
- Updated APIs to query a table function, including both Snowflake built-in table functions and UDTFs.
  - Use function `snowflake.snowpark.functions.table_function()` to create a callable representing a table function and use it to call the table function in a query.
  - Alternatively, use function `snowflake.snowpark.functions.call_table_function()` to call a table function.
  - Added support for `over` clause that specifies `partition by` and `order by` when lateral joining a table function.
  - Updated `Session.table_function()` and `DataFrame.join_table_function()` to accept `TableFunctionCall` instances.

### Breaking Changes:

- When creating a function with `functions.udf()` and `functions.sproc()`, you can now specify an empty list for the `imports` or `packages` argument to indicate that no import or package is used for this UDF or stored procedure. Previously, specifying an empty list meant that the function would use session-level imports or packages.
- Improved the `__repr__` implementation of data types in `types.py`. The unused `type_name` property has been removed.
- Added a Snowpark-specific exception class for SQL errors. This replaces the previous `ProgrammingError` from the Python connector.

### Improvements:

- Added a lock to a UDF or UDTF when it is called for the first time per thread.
- Improved the error message for pickling errors that occurred during UDF creation.
- Included the query ID when logging the failed query.

### Bug Fixes:

- Fixed a bug in which non-integral data (such as timestamps) was occasionally converted to integer when calling `DataFrame.to_pandas()`.
- Fixed a bug in which `DataFrameReader.parquet()` failed to read a parquet file when its column contained spaces.
- Fixed a bug in which `DataFrame.copy_into_table()` failed when the dataframe is created by reading a file with inferred schemas.

### Deprecations

`Session.flatten()` and `DataFrame.flatten()`.

### Dependency Updates:

- Restricted the version of `cloudpickle` <= `2.0.0`.

## 0.6.0 (2022-04-27)

### New Features:

- Added support for vectorized UDFs with the input as a pandas DataFrame or pandas Series and the output as a pandas Series. This improves the performance of UDFs in Snowpark.
- Added support for inferring the schema of a DataFrame by default when it is created by reading a Parquet, Avro, or ORC file in the stage.
- Added functions `current_session()`, `current_statement()`, `current_user()`, `current_version()`, `current_warehouse()`, `date_from_parts()`, `date_trunc()`, `dayname()`, `dayofmonth()`, `dayofweek()`, `dayofyear()`, `grouping()`, `grouping_id()`, `hour()`, `last_day()`, `minute()`, `next_day()`, `previous_day()`, `second()`, `month()`, `monthname()`, `quarter()`, `year()`, `current_database()`, `current_role()`, `current_schema()`, `current_schemas()`, `current_region()`, `current_avaliable_roles()`, `add_months()`, `any_value()`, `bitnot()`, `bitshiftleft()`, `bitshiftright()`, `convert_timezone()`, `uniform()`, `strtok_to_array()`, `sysdate()`, `time_from_parts()`,  `timestamp_from_parts()`, `timestamp_ltz_from_parts()`, `timestamp_ntz_from_parts()`, `timestamp_tz_from_parts()`, `weekofyear()`, `percentile_cont()` to `snowflake.snowflake.functions`.

### Breaking Changes:

- Expired deprecations:
  - Removed the following APIs that were deprecated in 0.4.0: `DataFrame.groupByGroupingSets()`, `DataFrame.naturalJoin()`, `DataFrame.joinTableFunction`, `DataFrame.withColumns()`, `Session.getImports()`, `Session.addImport()`, `Session.removeImport()`, `Session.clearImports()`, `Session.getSessionStage()`, `Session.getDefaultDatabase()`, `Session.getDefaultSchema()`, `Session.getCurrentDatabase()`, `Session.getCurrentSchema()`, `Session.getFullyQualifiedCurrentSchema()`.

### Improvements:

- Added support for creating an empty `DataFrame` with a specific schema using the `Session.create_dataframe()` method.
- Changed the logging level from `INFO` to `DEBUG` for several logs (e.g., the executed query) when evaluating a dataframe.
- Improved the error message when failing to create a UDF due to pickle errors.

### Bug Fixes:

- Removed pandas hard dependencies in the `Session.create_dataframe()` method.

### Dependency Updates:

- Added `typing-extension` as a new dependency with the version >= `4.1.0`.

## 0.5.0 (2022-03-22)

### New Features

- Added stored procedures API.
  - Added `Session.sproc` property and `sproc()` to `snowflake.snowpark.functions`, so you can register stored procedures.
  - Added `Session.call` to call stored procedures by name.
- Added `UDFRegistration.register_from_file()` to allow registering UDFs from Python source files or zip files directly.
- Added `UDFRegistration.describe()` to describe a UDF.
- Added `DataFrame.random_split()` to provide a way to randomly split a dataframe.
- Added functions `md5()`, `sha1()`, `sha2()`, `ascii()`, `initcap()`, `length()`, `lower()`, `lpad()`, `ltrim()`, `rpad()`, `rtrim()`, `repeat()`, `soundex()`, `regexp_count()`, `replace()`, `charindex()`, `collate()`, `collation()`, `insert()`, `left()`, `right()`, `endswith()` to `snowflake.snowpark.functions`.
- Allowed `call_udf()` to accept literal values.
- Provided a `distinct` keyword in `array_agg()`.

### Bug Fixes:

- Fixed an issue that caused `DataFrame.to_pandas()` to have a string column if `Column.cast(IntegerType())` was used.
- Fixed a bug in `DataFrame.describe()` when there is more than one string column.

## 0.4.0 (2022-02-15)

### New Features

- You can now specify which Anaconda packages to use when defining UDFs.
  - Added `add_packages()`, `get_packages()`, `clear_packages()`, and `remove_package()`, to class `Session`.
  - Added `add_requirements()` to `Session` so you can use a requirements file to specify which packages this session will use.
  - Added parameter `packages` to function `snowflake.snowpark.functions.udf()` and method `UserDefinedFunction.register()` to indicate UDF-level Anaconda package dependencies when creating a UDF.
  - Added parameter `imports` to `snowflake.snowpark.functions.udf()` and `UserDefinedFunction.register()` to specify UDF-level code imports.
- Added a parameter `session` to function `udf()` and `UserDefinedFunction.register()` so you can specify which session to use to create a UDF if you have multiple sessions.
- Added types `Geography` and `Variant` to `snowflake.snowpark.types` to be used as type hints for Geography and Variant data when defining a UDF.
- Added support for Geography geoJSON data.
- Added `Table`, a subclass of `DataFrame` for table operations:
  - Methods `update` and `delete` update and delete rows of a table in Snowflake.
  - Method `merge` merges data from a `DataFrame` to a `Table`.
  - Override method `DataFrame.sample()` with an additional parameter `seed`, which works on tables but not on view and sub-queries.
- Added `DataFrame.to_local_iterator()` and `DataFrame.to_pandas_batches()` to allow getting results from an iterator when the result set returned from the Snowflake database is too large.
- Added `DataFrame.cache_result()` for caching the operations performed on a `DataFrame` in a temporary table.
  Subsequent operations on the original `DataFrame` have no effect on the cached result `DataFrame`.
- Added property `DataFrame.queries` to get SQL queries that will be executed to evaluate the `DataFrame`.
- Added `Session.query_history()` as a context manager to track SQL queries executed on a session, including all SQL queries to evaluate `DataFrame`s created from a session. Both query ID and query text are recorded.
- You can now create a `Session` instance from an existing established `snowflake.connector.SnowflakeConnection`. Use parameter `connection` in `Session.builder.configs()`.
- Added `use_database()`, `use_schema()`, `use_warehouse()`, and `use_role()` to class `Session` to switch database/schema/warehouse/role after a session is created.
- Added `DataFrameWriter.copy_into_table()` to unload a `DataFrame` to stage files.
- Added `DataFrame.unpivot()`.
- Added `Column.within_group()` for sorting the rows by columns with some aggregation functions.
- Added functions `listagg()`, `mode()`, `div0()`, `acos()`, `asin()`, `atan()`, `atan2()`, `cos()`, `cosh()`, `sin()`, `sinh()`, `tan()`, `tanh()`, `degrees()`, `radians()`, `round()`, `trunc()`, and `factorial()` to `snowflake.snowflake.functions`.
- Added an optional argument `ignore_nulls` in function `lead()` and `lag()`.
- The `condition` parameter of function `when()` and `iff()` now accepts SQL expressions.

### Improvements

- All function and method names have been renamed to use the snake case naming style, which is more Pythonic. For convenience, some camel case names are kept as aliases to the snake case APIs. It is recommended to use the snake case APIs.
  - Deprecated these methods on class `Session` and replaced them with their snake case equivalents: `getImports()`, `addImports()`, `removeImport()`, `clearImports()`, `getSessionStage()`, `getDefaultSchema()`, `getDefaultSchema()`, `getCurrentDatabase()`, `getFullyQualifiedCurrentSchema()`.
  - Deprecated these methods on class `DataFrame` and replaced them with their snake case equivalents: `groupingByGroupingSets()`, `naturalJoin()`, `withColumns()`, `joinTableFunction()`.
- Property `DataFrame.columns` is now consistent with `DataFrame.schema.names` and the Snowflake database `Identifier Requirements`.
- `Column.__bool__()` now raises a `TypeError`. This will ban the use of logical operators `and`, `or`, `not` on `Column` object, for instance `col("a") > 1 and col("b") > 2` will raise the `TypeError`. Use `(col("a") > 1) & (col("b") > 2)` instead.
- Changed `PutResult` and `GetResult` to subclass `NamedTuple`.
- Fixed a bug which raised an error when the local path or stage location has a space or other special characters.
- Changed `DataFrame.describe()` so that non-numeric and non-string columns are ignored instead of raising an exception.

### Dependency updates

- Updated ``snowflake-connector-python`` to 2.7.4.

## 0.3.0 (2022-01-09)

### New Features

- Added `Column.isin()`, with an alias `Column.in_()`.
- Added `Column.try_cast()`, which is a special version of `cast()`. It tries to cast a string expression to other types and returns `null` if the cast is not possible.
- Added `Column.startswith()` and `Column.substr()` to process string columns.
- `Column.cast()` now also accepts a `str` value to indicate the cast type in addition to a `DataType` instance.
- Added `DataFrame.describe()` to summarize stats of a `DataFrame`.
- Added `DataFrame.explain()` to print the query plan of a `DataFrame`.
- `DataFrame.filter()` and `DataFrame.select_expr()` now accepts a sql expression.
- Added a new `bool` parameter `create_temp_table` to methods `DataFrame.saveAsTable()` and `Session.write_pandas()` to optionally create a temp table.
- Added `DataFrame.minus()` and `DataFrame.subtract()` as aliases to `DataFrame.except_()`.
- Added `regexp_replace()`, `concat()`, `concat_ws()`, `to_char()`, `current_timestamp()`, `current_date()`, `current_time()`, `months_between()`, `cast()`, `try_cast()`, `greatest()`, `least()`, and `hash()` to module `snowflake.snowpark.functions`.

### Bug Fixes

- Fixed an issue where `Session.createDataFrame(pandas_df)` and `Session.write_pandas(pandas_df)` raise an exception when the `pandas DataFrame` has spaces in the column name.
- `DataFrame.copy_into_table()` sometimes prints an `error` level log entry while it actually works. It's fixed now.
- Fixed an API docs issue where some `DataFrame` APIs are missing from the docs.

### Dependency updates

- Update ``snowflake-connector-python`` to 2.7.2, which upgrades ``pyarrow`` dependency to 6.0.x. Refer to the [python connector 2.7.2 release notes](https://pypi.org/project/snowflake-connector-python/2.7.2/) for more details.

## 0.2.0 (2021-12-02)

### New Features

- Updated the `Session.createDataFrame()` method for creating a `DataFrame` from a pandas DataFrame.
- Added the `Session.write_pandas()` method for writing a `pandas DataFrame` to a table in Snowflake and getting a `Snowpark DataFrame` object back.
- Added new classes and methods for calling window functions.
- Added the new functions `cume_dist()`, to find the cumulative distribution of a value with regard to other values within a window partition,
  and `row_number()`, which returns a unique row number for each row within a window partition.
- Added functions for computing statistics for DataFrames in the `DataFrameStatFunctions` class.
- Added functions for handling missing values in a DataFrame in the `DataFrameNaFunctions` class.
- Added new methods `rollup()`, `cube()`, and `pivot()` to the `DataFrame` class.
- Added the `GroupingSets` class, which you can use with the DataFrame groupByGroupingSets method to perform a SQL GROUP BY GROUPING SETS.
- Added the new `FileOperation(session)`
  class that you can use to upload and download files to and from a stage.
- Added the `DataFrame.copy_into_table()`
  method for loading data from files in a stage into a table.
- In CASE expressions, the functions `when()` and `otherwise()`
  now accept Python types in addition to `Column` objects.
- When you register a UDF you can now optionally set the `replace` parameter to `True` to overwrite an existing UDF with the same name.

### Improvements

- UDFs are now compressed before they are uploaded to the server. This makes them about 10 times smaller, which can help
  when you are using large ML model files.
- When the size of a UDF is less than 8196 bytes, it will be uploaded as in-line code instead of uploaded to a stage.

### Bug Fixes

- Fixed an issue where the statement `df.select(when(col("a") == 1, 4).otherwise(col("a"))), [Row(4), Row(2), Row(3)]` raised an exception.
- Fixed an issue where `df.toPandas()` raised an exception when a DataFrame was created from large local data.

## 0.1.0 (2021-10-26)

Start of Private Preview<|MERGE_RESOLUTION|>--- conflicted
+++ resolved
@@ -35,11 +35,8 @@
 - Added support for `pd.read_sas` (Uses native pandas for processing).
 - Added support for applying `rolling().count()` and `expanding().count()` to `Timedelta` series and columns.
 - Added support for `tz` in both `pd.date_range` and `pd.bdate_range`.
-<<<<<<< HEAD
+- Added support for `Series.items`.
 - Added support for `errors="ignore"` in `pd.to_datetime`.
-=======
-- Added support for `Series.items`.
->>>>>>> 05ca10e2
 
 #### Improvements
 

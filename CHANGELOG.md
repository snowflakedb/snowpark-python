# Release History

## 1.39.0 (YYYY-MM-DD)

### Snowpark Python API Updates

#### New Features

- Added a new datatype `YearMonthIntervalType` that allows users to create intervals for datetime operations.
- Added a new function `interval_year_month_from_parts` that allows users to easily create `YearMonthIntervalType` without using SQL.
- Added support for `FileOperation.list` to list files in a stage with metadata.
- Added support for `FileOperation.remove` to remove files in a stage.

#### Bug Fixes

#### Deprecations

#### Dependency Updates

#### Improvements

<<<<<<< HEAD
- Unsupported types in `DataFrameReader.dbapi`(PuPr) are ingested as `StringType` now.
=======
- Improved error message to list available columns when dataframe cannot resolve given column name.
- Added a new option `cacheResult` to `DataFrameReader.xml` that allows users to cache the result of the XML reader to a temporary table after calling `xml`. It helps improve performance when subsequent operations are performed on the same DataFrame.
>>>>>>> e6583e42

### Snowpark pandas API Updates

#### New Features

#### Improvements

- Hybrid execution mode is now enabled by default. Certain operations on smaller data will now automatically execute in native pandas in-memory. Use `from modin.config import AutoSwitchBackend; AutoSwitchBackend.disable()` to turn this off and force all execution to occur in Snowflake.
- Downgraded to level `logging.DEBUG - 1` the log message saying that the
  Snowpark `DataFrame` reference of an internal `DataFrameReference` object
  has changed.
- Eliminate duplicate parameter check queries for casing status when retrieving the session.
- Retrieve dataframe row counts through object metadata to avoid a COUNT(\*) query (performance)

#### Dependency Updates

#### Bug Fixes

### Snowpark Local Testing Updates

#### New Features

- Added support to allow patching `functions.ai_complete`.

## 1.38.0 (2025-09-04)

### Snowpark Python API Updates

#### New Features

- Added support for the following AI-powered functions in `functions.py`:
  - `ai_extract`
  - `ai_parse_document`
  - `ai_transcribe`
- Added time travel support for querying historical data:
  - `Session.table()` now supports time travel parameters: `time_travel_mode`, `statement`, `offset`, `timestamp`, `timestamp_type`, and `stream`.
  - `DataFrameReader.table()` supports the same time travel parameters as direct arguments.
  - `DataFrameReader` supports time travel via option chaining (e.g., `session.read.option("time_travel_mode", "at").option("offset", -60).table("my_table")`).
- Added support for specifying the following parameters to `DataFrameWriter.copy_into_location` for validation and writing data to external locations:
    - `validation_mode`
    - `storage_integration`
    - `credentials`
    - `encryption`
- Added support for `Session.directory` and `Session.read.directory` to retrieve the list of all files on a stage with metadata.
- Added support for `DataFrameReader.jdbc`(PrPr) that allows ingesting external data source with jdbc driver.
- Added support for `FileOperation.copy_files` to copy files from a source location to an output stage.
- Added support for the following scalar functions in `functions.py`:
  - `all_user_names`
  - `bitand`
  - `bitand_agg`
  - `bitor`
  - `bitor_agg`
  - `bitxor`
  - `bitxor_agg`
  - `current_account_name`
  - `current_client`
  - `current_ip_address`
  - `current_role_type`
  - `current_organization_name`
  - `current_organization_user`
  - `current_secondary_roles`
  - `current_transaction`
  - `getbit`

#### Bug Fixes

- Fixed the repr of TimestampType to match the actual subtype it represents.
- Fixed a bug in `DataFrameReader.dbapi` that udtf ingestion does not work in stored procedure.
- Fixed a bug in schema inference that caused incorrect stage prefixes to be used.

#### Improvements

- Enhanced error handling in `DataFrameReader.dbapi` thread-based ingestion to prevent unnecessary operations, which improves resource efficiency.
- Bumped cloudpickle dependency to also support `cloudpickle==3.1.1` in addition to previous versions.
- Improved `DataFrameReader.dbapi` (PuPr) ingestion performance for PostgreSQL and MySQL by using server side cursor to fetch data.

### Snowpark pandas API Updates

#### New Features
- Completed support for `pd.read_snowflake()`, `pd.to_iceberg()`,
  `pd.to_pandas()`, `pd.to_snowpark()`, `pd.to_snowflake()`,
  `DataFrame.to_iceberg()`, `DataFrame.to_pandas()`, `DataFrame.to_snowpark()`,
  `DataFrame.to_snowflake()`, `Series.to_iceberg()`, `Series.to_pandas()`,
  `Series.to_snowpark()`, and `Series.to_snowflake()` on the "Pandas" and "Ray"
  backends. Previously, only some of these functions and methods were supported
  on the Pandas backend.
- Added support for `Index.get_level_values()`.

#### Improvements
- Set the default transfer limit in hybrid execution for data leaving Snowflake to 100k, which can be overridden with the SnowflakePandasTransferThreshold environment variable. This configuration is appropriate for scenarios with two available engines, "Pandas" and "Snowflake" on relational workloads.
- Improve import error message by adding `--upgrade` to `pip install "snowflake-snowpark-python[modin]"` in the error message.
- Reduce the telemetry messages from the modin client by pre-aggregating into 5 second windows and only keeping a narrow band of metrics which are useful for tracking hybrid execution and native pandas performance.
- Set the initial row count only when hybrid execution is enabled. This reduces the number of queries issued for many workloads.
- Add a new test parameter for integration tests to enable hybrid execution.

#### Bug Fixes
- Raised `NotImplementedError` instead of `AttributeError` on attempting to call
  Snowflake extension functions/methods `to_dynamic_table()`, `cache_result()`,
  `to_view()`, `create_or_replace_dynamic_table()`, and
  `create_or_replace_view()` on dataframes or series using the pandas or ray
  backends.

## 1.37.0 (2025-08-18)

### Snowpark Python API Updates

#### New Features

- Added support for the following `xpath` functions in `functions.py`:
  - `xpath`
  - `xpath_string`
  - `xpath_boolean`
  - `xpath_int`
  - `xpath_float`
  - `xpath_double`
  - `xpath_long`
  - `xpath_short`
- Added support for parameter `use_vectorized_scanner` in function `Session.write_arrow()`.
- Dataframe profiler adds the following information about each query: describe query time, execution time, and sql query text. To view this information, call session.dataframe_profiler.enable() and call get_execution_profile on a dataframe.
- Added support for `DataFrame.col_ilike`.
- Added support for non-blocking stored procedure calls that return `AsyncJob` objects.
  - Added `block: bool = True` parameter to `Session.call()`. When `block=False`, returns an `AsyncJob` instead of blocking until completion.
  - Added `block: bool = True` parameter to `StoredProcedure.__call__()` for async support across both named and anonymous stored procedures.
  - Added `Session.call_nowait()` that is equivalent to `Session.call(block=False)`.

#### Bug Fixes

- Fixed a bug in CTE optimization stage where `deepcopy` of internal plans would cause a memory spike when a dataframe is created locally using `session.create_dataframe()` using a large input data.
- Fixed a bug in `DataFrameReader.parquet` where the `ignore_case` option in the `infer_schema_options` was not respected.
- Fixed a bug that `to_pandas()` has different format of column name when query result format is set to 'JSON' and 'ARROW'.

#### Deprecations
- Deprecated `pkg_resources`.

#### Dependency Updates

- Added a dependency on `protobuf<6.32`

### Snowpark pandas API Updates

#### New Features

- Added support for efficient transfer of data between Snowflake and Ray with the `DataFrame.set_backend` method. The installed version of `modin` must be at least 0.35.0, and `ray` must be installed.

#### Improvements

#### Dependency Updates

- Updated the supported `modin` versions to >=0.34.0 and <0.36.0 (was previously >= 0.33.0 and <0.35.0).
- Added support for pandas 2.3 when the installed `modin` version is at least 0.35.0.

#### Bug Fixes

- Fixed an issue in hybrid execution mode (PrPr) where `pd.to_datetime` and `pd.to_timedelta` would unexpectedly raise `IndexError`.
- Fixed a bug where `pd.explain_switch` would raise `IndexError` or return `None` if called before any potential switch operations were performed.
- Fixed a bug where calling `pd.concat(axis=0)` on a dataframe with the default, positional index and a dataframe with a different index would produce invalid SQL.

## 1.36.0 (2025-08-05)

### Snowpark Python API Updates

#### New Features

- `Session.create_dataframe` now accepts keyword arguments that are forwarded to the internal call to `Session.write_pandas` or `Session.write_arrow` when creating a DataFrame from a pandas DataFrame or a pyarrow Table.
- Added new APIs for `AsyncJob`:
  - `AsyncJob.is_failed()` returns a `bool` indicating if a job has failed. Can be used in combination with `AsyncJob.is_done()` to determine if a job is finished and errored.
  - `AsyncJob.status()` returns a string representing the current query status (e.g., "RUNNING", "SUCCESS", "FAILED_WITH_ERROR") for detailed monitoring without calling `result()`.
- Added a dataframe profiler. To use, you can call get_execution_profile() on your desired dataframe. This profiler reports the queries executed to evaluate a dataframe, and statistics about each of the query operators. Currently an experimental feature
- Added support for the following functions in `functions.py`:
  - `ai_sentiment`
- Updated the interface for experimental feature `context.configure_development_features`. All development features are disabled by default unless explicitly enabled by the user.

### Snowpark pandas API Updates

#### New Features

#### Improvements
- Hybrid execution row estimate improvements and a reduction of eager calls.
- Add a new configuration variable to control transfer costs out of Snowflake when using hybrid execution.
- Added support for creating permanent and immutable UDFs/UDTFs with `DataFrame/Series/GroupBy.apply`, `map`, and `transform` by passing the `snowflake_udf_params` keyword argument. See documentation for details.
- Added support for mapping np.unique to DataFrame and Series inputs using pd.unique.

#### Bug Fixes

- Fixed an issue where Snowpark pandas plugin would unconditionally disable `AutoSwitchBackend` even when users had explicitly configured it via environment variables or programmatically.

## 1.35.0 (2025-07-24)

### Snowpark Python API Updates

#### New Features

- Added support for the following functions in `functions.py`:
  - `ai_embed`
  - `try_parse_json`

#### Bug Fixes

- Fixed a bug in `DataFrameReader.dbapi` (PrPr) that `dbapi` fail in python stored procedure with process exit with code 1.
- Fixed a bug in `DataFrameReader.dbapi` (PrPr) that `custom_schema` accept illegal schema.
- Fixed a bug in `DataFrameReader.dbapi` (PrPr) that `custom_schema` does not work when connecting to Postgres and Mysql.
- Fixed a bug in schema inference that would cause it to fail for external stages.

#### Improvements

- Improved `query` parameter in `DataFrameReader.dbapi` (PrPr) so that parentheses are not needed around the query.
- Improved error experience in `DataFrameReader.dbapi` (PrPr) when exception happen during inferring schema of target data source.


### Snowpark Local Testing Updates

#### New Features

- Added local testing support for reading files with `SnowflakeFile` using local file paths, the Snow URL semantic (snow://...), local testing framework stages, and Snowflake stages (@stage/file_path).

### Snowpark pandas API Updates

#### New Features

- Added support for `DataFrame.boxplot`.

#### Improvements

- Reduced the number of UDFs/UDTFs created by repeated calls to `apply` or `map` with the same arguments on Snowpark pandas objects.
- Added an example for reading a file from a stage in the docstring for `pd.read_excel`.
- Implemented more efficient data transfer between the Snowflake and Ray backends of Modin (requires modin>=0.35.0 to use).

#### Bug Fixes

- Added an upper bound to the row estimation when the cartesian product from an align or join results in a very large number. This mitigates a performance regression.
- Fix a `pd.read_excel` bug when reading files inside stage inner directory.

## 1.34.0 (2025-07-15)

### Snowpark Python API Updates

#### New Features

- Added a new option `TRY_CAST` to `DataFrameReader`. When `TRY_CAST` is True columns are wrapped in a `TRY_CAST` statement rather than a hard cast when loading data.
- Added a new option `USE_RELAXED_TYPES` to the `INFER_SCHEMA_OPTIONS` of `DataFrameReader`. When set to True this option casts all strings to max length strings and all numeric types to `DoubleType`.
- Added debuggability improvements to eagerly validate dataframe schema metadata. Enable it using `snowflake.snowpark.context.configure_development_features()`.
- Added a new function `snowflake.snowpark.dataframe.map_in_pandas` that allows users map a function across a dataframe. The mapping function takes an iterator of pandas dataframes as input and provides one as output.
- Added a ttl cache to describe queries. Repeated queries in a 15 second interval will use the cached value rather than requery Snowflake.
- Added a parameter `fetch_with_process` to `DataFrameReader.dbapi` (PrPr) to enable multiprocessing for parallel data fetching in local ingestion. By default, local ingestion uses multithreading. Multiprocessing may improve performance for CPU-bound tasks like Parquet file generation.
- Added a new function `snowflake.snowpark.functions.model` that allows users to call methods of a model.

#### Improvements

- Added support for row validation using XSD schema using `rowValidationXSDPath` option when reading XML files with a row tag using `rowTag` option.
- Improved SQL generation for `session.table().sample()` to generate a flat SQL statement.
- Added support for complex column expression as input for `functions.explode`.
- Added debuggability improvements to show which Python lines an SQL compilation error corresponds to. Enable it using `snowflake.snowpark.context.configure_development_features()`. This feature also depends on AST collection to be enabled in the session which can be done using `session.ast_enabled = True`.
- Set enforce_ordering=True when calling `to_snowpark_pandas()` from a snowpark dataframe containing DML/DDL queries instead of throwing a NotImplementedError.

#### Bug Fixes

- Fixed a bug caused by redundant validation when creating an iceberg table.
- Fixed a bug in `DataFrameReader.dbapi` (PrPr) where closing the cursor or connection could unexpectedly raise an error and terminate the program.
- Fixed ambiguous column errors when using table functions in `DataFrame.select()` that have output columns matching the input DataFrame's columns. This improvement works when dataframe columns are provided as `Column` objects.
- Fixed a bug where having a NULL in a column with DecimalTypes would cast the column to FloatTypes instead and lead to precision loss.

### Snowpark Local Testing Updates

#### Bug Fixes

- Fixed a bug when processing windowed functions that lead to incorrect indexing in results.
- When a scalar numeric is passed to fillna we will ignore non-numeric columns instead of producing an error.

### Snowpark pandas API Updates

#### New Features

- Added support for `DataFrame.to_excel` and `Series.to_excel`.
- Added support for `pd.read_feather`, `pd.read_orc`, and `pd.read_stata`.
- Added support for `pd.explain_switch()` to return debugging information on hybrid execution decisions.
- Support `pd.read_snowflake` when the global modin backend is `Pandas`.
- Added support for `pd.to_dynamic_table`, `pd.to_iceberg`, and `pd.to_view`.

#### Improvements

- Added modin telemetry on API calls and hybrid engine switches.
- Show more helpful error messages to Snowflake Notebook users when the `modin` or `pandas` version does not match our requirements.
- Added a data type guard to the cost functions for hybrid execution mode (PrPr) which checks for data type compatibility.
- Added automatic switching to the pandas backend in hybrid execution mode (PrPr) for many methods that are not directly implemented in Snowpark pandas.
- Set the 'type' and other standard fields for Snowpark pandas telemetry.

#### Dependency Updates

- Added tqdm and ipywidgets as dependencies so that progress bars appear when switching between modin backends.
- Updated the supported `modin` versions to >=0.33.0 and <0.35.0 (was previously >= 0.32.0 and <0.34.0).

#### Bug Fixes

- Fixed a bug in hybrid execution mode (PrPr) where certain Series operations would raise `TypeError: numpy.ndarray object is not callable`.
- Fixed a bug in hybrid execution mode (PrPr) where calling numpy operations like `np.where` on modin objects with the Pandas backend would raise an `AttributeError`. This fix requires `modin` version 0.34.0 or newer.
- Fixed issue in `df.melt` where the resulting values have an additional suffix applied.

## 1.33.0 (2025-06-19)

### Snowpark Python API Updates

#### New Features

- Added support for MySQL in `DataFrameWriter.dbapi` (PrPr) for both Parquet and UDTF-based ingestion.
- Added support for PostgreSQL in `DataFrameReader.dbapi` (PrPr) for both Parquet and UDTF-based ingestion.
- Added support for Databricks in `DataFrameWriter.dbapi` (PrPr) for UDTF-based ingestion.
- Added support to `DataFrameReader` to enable use of `PATTERN` when reading files with `INFER_SCHEMA` enabled.
- Added support for the following AI-powered functions in `functions.py`:
  - `ai_complete`
  - `ai_similarity`
  - `ai_summarize_agg` (originally `summarize_agg`)
  - different config options for `ai_classify`
- Added support for more options when reading XML files with a row tag using `rowTag` option:
  - Added support for removing namespace prefixes from col names using `ignoreNamespace` option.
  - Added support for specifying the prefix for the attribute column in the result table using `attributePrefix` option.
  - Added support for excluding attributes from the XML element using `excludeAttributes` option.
  - Added support for specifying the column name for the value when there are attributes in an element that has no child elements using `valueTag` option.
  - Added support for specifying the value to treat as a ``null`` value using `nullValue` option.
  - Added support for specifying the character encoding of the XML file using `charset` option.
  - Added support for ignoring surrounding whitespace in the XML element using `ignoreSurroundingWhitespace` option.
- Added support for parameter `return_dataframe` in `Session.call`, which can be used to set the return type of the functions to a `DataFrame` object.
- Added a new argument to `Dataframe.describe` called `strings_include_math_stats` that triggers `stddev` and `mean` to be calculated for String columns.
- Added support for retrieving `Edge.properties` when retrieving lineage from `DGQL` in `DataFrame.lineage.trace`.
- Added a parameter `table_exists` to `DataFrameWriter.save_as_table` that allows specifying if a table already exists. This allows skipping a table lookup that can be expensive.

#### Bug Fixes

- Fixed a bug in `DataFrameReader.dbapi` (PrPr) where the `create_connection` defined as local function was incompatible with multiprocessing.
- Fixed a bug in `DataFrameReader.dbapi` (PrPr) where databricks `TIMESTAMP` type was converted to Snowflake `TIMESTAMP_NTZ` type which should be `TIMESTAMP_LTZ` type.
- Fixed a bug in `DataFrameReader.json` where repeated reads with the same reader object would create incorrectly quoted columns.
- Fixed a bug in `DataFrame.to_pandas()` that would drop column names when converting a dataframe that did not originate from a select statement.
- Fixed a bug that `DataFrame.create_or_replace_dynamic_table` raises error when the dataframe contains a UDTF and `SELECT *` in UDTF not being parsed correctly.
- Fixed a bug where casted columns could not be used in the values-clause of in functions.

#### Improvements

- Improved the error message for `Session.write_pandas()` and `Session.create_dataframe()` when the input pandas DataFrame does not have a column.
- Improved `DataFrame.select` when the arguments contain a table function with output columns that collide with columns of current dataframe. With the improvement, if user provides non-colliding columns in `df.select("col1", "col2", table_func(...))` as string arguments, then the query generated by snowpark client will not raise ambiguous column error.
- Improved `DataFrameReader.dbapi` (PrPr) to use in-memory Parquet-based ingestion for better performance and security.
- Improved `DataFrameReader.dbapi` (PrPr) to use `MATCH_BY_COLUMN_NAME=CASE_SENSITIVE` in copy into table operation.

### Snowpark Local Testing Updates

#### New Features

- Added support for snow urls (snow://) in local file testing.

#### Bug Fixes

- Fixed a bug in `Column.isin` that would cause incorrect filtering on joined or previously filtered data.
- Fixed a bug in `snowflake.snowpark.functions.concat_ws` that would cause results to have an incorrect index.

### Snowpark pandas API Updates

#### Dependency Updates

- Updated `modin` dependency constraint from 0.32.0 to >=0.32.0, <0.34.0. The latest version tested with Snowpark pandas is `modin` 0.33.1.

#### New Features

- Added support for **Hybrid Execution (PrPr)**. By running `from modin.config import AutoSwitchBackend; AutoSwitchBackend.enable()`, Snowpark pandas will automatically choose whether to run certain pandas operations locally or on Snowflake. This feature is disabled by default.

#### Improvements

- Set the default value of the `index` parameter to `False` for `DataFrame.to_view`, `Series.to_view`, `DataFrame.to_dynamic_table`, and `Series.to_dynamic_table`.
- Added `iceberg_version` option to table creation functions.
- Reduced query count for many operations, including `insert`, `repr`, and `groupby`, that previously issued a query to retrieve the input data's size.

#### Bug Fixes

- Fixed a bug in `Series.where` when the `other` parameter is an unnamed `Series`.


## 1.32.0 (2025-05-15)

### Snowpark Python API Updates

#### Improvements

- Invoking snowflake system procedures does not invoke an additional `describe procedure` call to check the return type of the procedure.
- Added support for `Session.create_dataframe()` with the stage URL and FILE data type.
- Added support for different modes for dealing with corrupt XML records when reading an XML file using `session.read.option('mode', <mode>), option('rowTag', <tag_name>).xml(<stage_file_path>)`. Currently `PERMISSIVE`, `DROPMALFORMED` and `FAILFAST` are supported.
- Improved the error message of the XML reader when the specified row tag is not found in the file.
- Improved query generation for `Dataframe.drop` to use `SELECT * EXCLUDE ()` to exclude the dropped columns. To enable this feature, set `session.conf.set("use_simplified_query_generation", True)`.
- Added support for `VariantType` to `StructType.from_json`

#### Bug Fixes

- Fixed a bug in `DataFrameWriter.dbapi` (PrPr) that unicode or double-quoted column name in external database causes error because not quoted correctly.
- Fixed a bug where named fields in nested OBJECT data could cause errors when containing spaces.
- Fixed a bug duplicated `native_app_params` parameters in register udaf function.

### Snowpark Local Testing Updates

#### Bug Fixes

- Fixed a bug in `snowflake.snowpark.functions.rank` that would cause sort direction to not be respected.
- Fixed a bug in `snowflake.snowpark.functions.to_timestamp_*` that would cause incorrect results on filtered data.

### Snowpark pandas API Updates

#### New Features

- Added support for dict values in `Series.str.get`, `Series.str.slice`, and `Series.str.__getitem__` (`Series.str[...]`).
- Added support for `DataFrame.to_html`.
- Added support for `DataFrame.to_string` and `Series.to_string`.
- Added support for reading files from S3 buckets using `pd.read_csv`.
- Added `ENFORCE_EXISTING_FILE_FORMAT` option to the `DataFrameReader`, which allows to read a dataframe only based on an existing file format object when used together with `FORMAT_NAME`.

#### Improvements

- Make `iceberg_config` a required parameter for `DataFrame.to_iceberg` and `Series.to_iceberg`.

## 1.31.1 (2025-05-05)

### Snowpark Python API Updates

#### Bug Fixes

- Updated conda build configuration to deprecate Python 3.8 support, preventing installation in incompatible environments.

## 1.31.0 (2025-04-24)

### Snowpark Python API Updates

#### New Features

- Added support for `restricted caller` permission of `execute_as` argument in `StoredProcedure.register()`.
- Added support for non-select statement in `DataFrame.to_pandas()`.
- Added support for `artifact_repository` parameter to `Session.add_packages`, `Session.add_requirements`, `Session.get_packages`, `Session.remove_package`, and `Session.clear_packages`.
- Added support for reading an XML file using a row tag by `session.read.option('rowTag', <tag_name>).xml(<stage_file_path>)` (experimental).
  - Each XML record is extracted as a separate row.
  - Each field within that record becomes a separate column of type VARIANT, which can be further queried using dot notation, e.g., `col(a.b.c)`.
- Added updates to `DataFrameReader.dbapi` (PrPr):
  - Added `fetch_merge_count` parameter for optimizing performance by merging multiple fetched data into a single Parquet file.
  - Added support for Databricks.
  - Added support for ingestion with Snowflake UDTF.
- Added support for the following AI-powered functions in `functions.py` (Private Preview):
  - `prompt`
  - `ai_filter` (added support for `prompt()` function and image files, and changed the second argument name from `expr` to `file`)
  - `ai_classify`

#### Improvements

- Renamed the `relaxed_ordering` param into `enforce_ordering` for `DataFrame.to_snowpark_pandas`. Also the new default values is `enforce_ordering=False` which has the opposite effect of the previous default value, `relaxed_ordering=False`.
- Improved `DataFrameReader.dbapi` (PrPr) reading performance by setting the default `fetch_size` parameter value to 1000.
- Improve the error message for invalid identifier SQL error by suggesting the potentially matching identifiers.
- Reduced the number of describe queries issued when creating a DataFrame from a Snowflake table using `session.table`.
- Improved performance and accuracy of `DataFrameAnalyticsFunctions.time_series_agg()`.

#### Bug Fixes

- Fixed a bug in `DataFrame.group_by().pivot().agg` when the pivot column and aggregate column are the same.
- Fixed a bug in `DataFrameReader.dbapi` (PrPr) where a `TypeError` was raised when `create_connection` returned a connection object of an unsupported driver type.
- Fixed a bug where `df.limit(0)` call would not properly apply.
- Fixed a bug in `DataFrameWriter.save_as_table` that caused reserved names to throw errors when using append mode.

#### Deprecations

- Deprecated support for Python3.8.
- Deprecated argument `sliding_interval` in `DataFrameAnalyticsFunctions.time_series_agg()`.

### Snowpark Local Testing Updates

#### New Features

- Added support for Interval expression to `Window.range_between`.
- Added support for `array_construct` function.

#### Bug Fixes

- Fixed a bug in local testing where transient `__pycache__` directory was unintentionally copied during stored procedure execution via import.
- Fixed a bug in local testing that created incorrect result for `Column.like` calls.
- Fixed a bug in local testing that caused `Column.getItem` and `snowpark.snowflake.functions.get` to raise `IndexError` rather than return null.
- Fixed a bug in local testing where `df.limit(0)` call would not properly apply.
- Fixed a bug in local testing where a `Table.merge` into an empty table would cause an exception.

### Snowpark pandas API Updates

#### Dependency Updates

- Updated `modin` from 0.30.1 to 0.32.0.
- Added support for `numpy` 2.0 and above.

#### New Features

- Added support for `DataFrame.create_or_replace_view` and `Series.create_or_replace_view`.
- Added support for `DataFrame.create_or_replace_dynamic_table` and `Series.create_or_replace_dynamic_table`.
- Added support for `DataFrame.to_view` and `Series.to_view`.
- Added support for `DataFrame.to_dynamic_table` and `Series.to_dynamic_table`.
- Added support for `DataFrame.groupby.resample` for aggregations `max`, `mean`, `median`, `min`, and `sum`.
- Added support for reading stage files using:
  - `pd.read_excel`
  - `pd.read_html`
  - `pd.read_pickle`
  - `pd.read_sas`
  - `pd.read_xml`
- Added support for `DataFrame.to_iceberg` and `Series.to_iceberg`.
- Added support for dict values in `Series.str.len`.

#### Improvements

- Improve performance of `DataFrame.groupby.apply` and `Series.groupby.apply` by avoiding expensive pivot step.
- Added estimate for row count upper bound to `OrderedDataFrame` to enable better engine switching. This could potentially result in increased query counts.
- Renamed the `relaxed_ordering` param into `enforce_ordering` for `pd.read_snowflake`. Also the new default value is `enforce_ordering=False` which has the opposite effect of the previous default value, `relaxed_ordering=False`.

#### Bug Fixes

- Fixed a bug for `pd.read_snowflake` when reading iceberg tables and `enforce_ordering=True`.

## 1.30.0 (2025-03-27)

### Snowpark Python API Updates

#### New Features

- Added Support for relaxed consistency and ordering guarantees in `Dataframe.to_snowpark_pandas` by introducing the new parameter `relaxed_ordering`.
- `DataFrameReader.dbapi` (PrPr) now accepts a list of strings for the session_init_statement parameter, allowing multiple SQL statements to be executed during session initialization.

#### Improvements

- Improved query generation for `Dataframe.stat.sample_by` to generate a single flat query that scales well with large `fractions` dictionary compared to older method of creating a UNION ALL subquery for each key in `fractions`. To enable this feature, set `session.conf.set("use_simplified_query_generation", True)`.
- Improved performance of `DataFrameReader.dbapi` by enable vectorized option when copy parquet file into table.
- Improved query generation for `DataFrame.random_split` in the following ways. They can be enabled by setting `session.conf.set("use_simplified_query_generation", True)`:
  - Removed the need to `cache_result` in the internal implementation of the input dataframe resulting in a pure lazy dataframe operation.
  - The `seed` argument now behaves as expected with repeatable results across multiple calls and sessions.
- `DataFrame.fillna` and `DataFrame.replace` now both support fitting `int` and `float` into `Decimal` columns if `include_decimal` is set to True.
- Added documentation for the following UDF and stored procedure functions in `files.py` as a result of their General Availability.
  - `SnowflakeFile.write`
  - `SnowflakeFile.writelines`
  - `SnowflakeFile.writeable`
- Minor documentation changes for `SnowflakeFile` and `SnowflakeFile.open()`

#### Bug Fixes

- Fixed a bug for the following functions that raised errors `.cast()` is applied to their output
  - `from_json`
  - `size`

### Snowpark Local Testing Updates

#### Bug Fixes

- Fixed a bug in aggregation that caused empty groups to still produce rows.
- Fixed a bug in `Dataframe.except_` that would cause rows to be incorrectly dropped.
- Fixed a bug that caused `to_timestamp` to fail when casting filtered columns.

### Snowpark pandas API Updates

#### New Features

- Added support for list values in `Series.str.__getitem__` (`Series.str[...]`).
- Added support for `pd.Grouper` objects in group by operations. When `freq` is specified, the default values of the `sort`, `closed`, `label`, and `convention` arguments are supported; `origin` is supported when it is `start` or `start_day`.
- Added support for relaxed consistency and ordering guarantees in `pd.read_snowflake` for both named data sources (e.g., tables and views) and query data sources by introducing the new parameter `relaxed_ordering`.

#### Improvements

- Raise a warning whenever `QUOTED_IDENTIFIERS_IGNORE_CASE` is found to be set, ask user to unset it.
- Improved how a missing `index_label` in `DataFrame.to_snowflake` and `Series.to_snowflake` is handled when `index=True`. Instead of raising a `ValueError`, system-defined labels are used for the index columns.
- Improved error message for `groupby or DataFrame or Series.agg` when the function name is not supported.

## 1.29.1 (2025-03-12)

### Snowpark Python API Updates

#### Bug Fixes

- Fixed a bug in `DataFrameReader.dbapi` (PrPr) that prevents usage in stored procedure and snowbooks.

## 1.29.0 (2025-03-05)

### Snowpark Python API Updates

#### New Features

- Added support for the following AI-powered functions in `functions.py` (Private Preview):
  - `ai_filter`
  - `ai_agg`
  - `summarize_agg`
- Added support for the new FILE SQL type support, with the following related functions in `functions.py` (Private Preview):
  - `fl_get_content_type`
  - `fl_get_etag`
  - `fl_get_file_type`
  - `fl_get_last_modified`
  - `fl_get_relative_path`
  - `fl_get_scoped_file_url`
  - `fl_get_size`
  - `fl_get_stage`
  - `fl_get_stage_file_url`
  - `fl_is_audio`
  - `fl_is_compressed`
  - `fl_is_document`
  - `fl_is_image`
  - `fl_is_video`
- Added support for importing third-party packages from PyPi using Artifact Repository (Private Preview):
  - Use keyword arguments `artifact_repository` and `artifact_repository_packages` to specify your artifact repository and packages respectively when registering stored procedures or user defined functions.
  - Supported APIs are:
    - `Session.sproc.register`
    - `Session.udf.register`
    - `Session.udaf.register`
    - `Session.udtf.register`
    - `functions.sproc`
    - `functions.udf`
    - `functions.udaf`
    - `functions.udtf`
    - `functions.pandas_udf`
    - `functions.pandas_udtf`

#### Bug Fixes

- Fixed a bug where creating a Dataframe with large number of values raised `Unsupported feature 'SCOPED_TEMPORARY'.` error if thread-safe session was disabled.
- Fixed a bug where `df.describe` raised internal SQL execution error when the dataframe is created from reading a stage file and CTE optimization is enabled.
- Fixed a bug where `df.order_by(A).select(B).distinct()` would generate invalid SQL when simplified query generation was enabled using `session.conf.set("use_simplified_query_generation", True)`.
- Disabled simplified query generation by default.

#### Improvements

- Improved version validation warnings for `snowflake-snowpark-python` package compatibility when registering stored procedures. Now, warnings are only triggered if the major or minor version does not match, while bugfix version differences no longer generate warnings.
- Bumped cloudpickle dependency to also support `cloudpickle==3.0.0` in addition to previous versions.

### Snowpark Local Testing Updates

#### New Features

- Added support for literal values to `range_between` window function.

### Snowpark pandas API Updates

#### New Features

- Added support for list values in `Series.str.slice`.
- Added support for applying Snowflake Cortex functions `ClassifyText`, `Translate`, and `ExtractAnswer`.
- Added support for `Series.hist`.

#### Improvements

- Improved performance of `DataFrame.groupby.transform` and `Series.groupby.transform` by avoiding expensive pivot step.
- Improve error message for `pd.to_snowflake`, `DataFrame.to_snowflake`, and `Series.to_snowflake` when the table does not exist.
- Improve readability of docstring for the `if_exists` parameter in `pd.to_snowflake`, `DataFrame.to_snowflake`, and `Series.to_snowflake`.
- Improve error message for all pandas functions that use UDFs with Snowpark objects.

#### Bug Fixes

- Fixed a bug in `Series.rename_axis` where an `AttributeError` was being raised.
- Fixed a bug where `pd.get_dummies` didn't ignore NULL/NaN values by default.
- Fixed a bug where repeated calls to `pd.get_dummies` results in 'Duplicated column name error'.
- Fixed a bug in `pd.get_dummies` where passing list of columns generated incorrect column labels in output DataFrame.
- Update `pd.get_dummies` to return bool values instead of int.

## 1.28.0 (2025-02-20)

### Snowpark Python API Updates

#### New Features

- Added support for the following functions in `functions.py`
  - `normal`
  - `randn`
- Added support for `allow_missing_columns` parameter to `Dataframe.union_by_name` and `Dataframe.union_all_by_name`.

#### Improvements

- Improved query generation for `Dataframe.distinct` to generate `SELECT DISTINCT` instead of `SELECT` with `GROUP BY` all columns. To disable this feature, set `session.conf.set("use_simplified_query_generation", False)`.

#### Deprecations

- Deprecated Snowpark Python function `snowflake_cortex_summarize`. Users can install snowflake-ml-python and use the snowflake.cortex.summarize function instead.
- Deprecated Snowpark Python function `snowflake_cortex_sentiment`. Users can install snowflake-ml-python and use the snowflake.cortex.sentiment function instead.

#### Bug Fixes

- Fixed a bug where session-level query tag was overwritten by a stacktrace for dataframes that generate multiple queries. Now, the query tag will only be set to the stacktrace if `session.conf.set("collect_stacktrace_in_query_tag", True)`.
- Fixed a bug in `Session._write_pandas` where it was erroneously passing `use_logical_type` parameter to `Session._write_modin_pandas_helper` when writing a Snowpark pandas object.
- Fixed a bug in options sql generation that could cause multiple values to be formatted incorrectly.
- Fixed a bug in `Session.catalog` where empty strings for database or schema were not handled correctly and were generating erroneous sql statements.

#### Experimental Features

- Added support for writing pyarrow Tables to Snowflake tables.

### Snowpark pandas API Updates

#### New Features

- Added support for applying Snowflake Cortex functions `Summarize` and `Sentiment`.
- Added support for list values in `Series.str.get`.

#### Bug Fixes

- Fixed a bug in `apply` where kwargs were not being correctly passed into the applied function.

### Snowpark Local Testing Updates

#### New Features
- Added support for the following functions
    - `hour`
    - `minute`
- Added support for NULL_IF parameter to csv reader.
- Added support for `date_format`, `datetime_format`, and `timestamp_format` options when loading csvs.

#### Bug Fixes

- Fixed a bug in Dataframe.join that caused columns to have incorrect typing.
- Fixed a bug in when statements that caused incorrect results in the otherwise clause.


## 1.27.0 (2025-02-03)

### Snowpark Python API Updates

#### New Features

- Added support for the following functions in `functions.py`
  - `array_reverse`
  - `divnull`
  - `map_cat`
  - `map_contains_key`
  - `map_keys`
  - `nullifzero`
  - `snowflake_cortex_sentiment`
  - `acosh`
  - `asinh`
  - `atanh`
  - `bit_length`
  - `bitmap_bit_position`
  - `bitmap_bucket_number`
  - `bitmap_construct_agg`
  - `bitshiftright_unsigned`
  - `cbrt`
  - `equal_null`
  - `from_json`
  - `ifnull`
  - `localtimestamp`
  - `max_by`
  - `min_by`
  - `nth_value`
  - `nvl`
  - `octet_length`
  - `position`
  - `regr_avgx`
  - `regr_avgy`
  - `regr_count`
  - `regr_intercept`
  - `regr_r2`
  - `regr_slope`
  - `regr_sxx`
  - `regr_sxy`
  - `regr_syy`
  - `try_to_binary`
  - `base64`
  - `base64_decode_string`
  - `base64_encode`
  - `editdistance`
  - `hex`
  - `hex_encode`
  - `instr`
  - `log1p`
  - `log2`
  - `log10`
  - `percentile_approx`
  - `unbase64`
- Added support for `seed` argument in `DataFrame.stat.sample_by`. Note that it only supports a `Table` object, and will be ignored for a `DataFrame` object.
- Added support for specifying a schema string (including implicit struct syntax) when calling `DataFrame.create_dataframe`.
- Added support for `DataFrameWriter.insert_into/insertInto`. This method also supports local testing mode.
- Added support for `DataFrame.create_temp_view` to create a temporary view. It will fail if the view already exists.
- Added support for multiple columns in the functions `map_cat` and `map_concat`.
- Added an option `keep_column_order` for keeping original column order in `DataFrame.with_column` and `DataFrame.with_columns`.
- Added options to column casts that allow renaming or adding fields in StructType columns.
- Added support for `contains_null` parameter to ArrayType.
- Added support for creating a temporary view via `DataFrame.create_or_replace_temp_view` from a DataFrame created by reading a file from a stage.
- Added support for `value_contains_null` parameter to MapType.
- Added support for using `Column` object in `Column.in_` and `functions.in_`.
- Added `interactive` to telemetry that indicates whether the current environment is an interactive one.
- Allow `session.file.get` in a Native App to read file paths starting with `/` from the current version
- Added support for multiple aggregation functions after `DataFrame.pivot`.

#### Experimental Features

- Added `Catalog` class to manage snowflake objects. It can be accessed via `Session.catalog`.
  - `snowflake.core` is a dependency required for this feature.
- Allow user input schema when reading JSON file on stage.
- Added support for specifying a schema string (including implicit struct syntax) when calling `DataFrame.create_dataframe`.

#### Improvements

- Updated README.md to include instructions on how to verify package signatures using `cosign`.

#### Bug Fixes

- Fixed a bug in local testing mode that caused a column to contain None when it should contain 0.
- Fixed a bug in `StructField.from_json` that prevented TimestampTypes with `tzinfo` from being parsed correctly.
- Fixed a bug in function `date_format` that caused an error when the input column was date type or timestamp type.
- Fixed a bug in dataframe that null value can be inserted in a non-nullable column.
- Fixed a bug in `replace` and `lit` which raised type hint assertion error when passing `Column` expression objects.
- Fixed a bug in `pandas_udf` and `pandas_udtf` where `session` parameter was erroneously ignored.
- Fixed a bug that raised incorrect type conversion error for system function called through `session.call`.

### Snowpark pandas API Updates

#### New Features

- Added support for `Series.str.ljust` and `Series.str.rjust`.
- Added support for `Series.str.center`.
- Added support for `Series.str.pad`.
- Added support for applying Snowpark Python function `snowflake_cortex_sentiment`.
- Added support for `DataFrame.map`.
- Added support for `DataFrame.from_dict` and `DataFrame.from_records`.
- Added support for mixed case field names in struct type columns.
- Added support for `SeriesGroupBy.unique`
- Added support for `Series.dt.strftime` with the following directives:
  - %d: Day of the month as a zero-padded decimal number.
  - %m: Month as a zero-padded decimal number.
  - %Y: Year with century as a decimal number.
  - %H: Hour (24-hour clock) as a zero-padded decimal number.
  - %M: Minute as a zero-padded decimal number.
  - %S: Second as a zero-padded decimal number.
  - %f: Microsecond as a decimal number, zero-padded to 6 digits.
  - %j: Day of the year as a zero-padded decimal number.
  - %X: Locale’s appropriate time representation.
  - %%: A literal '%' character.
- Added support for `Series.between`.
- Added support for `include_groups=False` in `DataFrameGroupBy.apply`.
- Added support for `expand=True` in `Series.str.split`.
- Added support for `DataFrame.pop` and `Series.pop`.
- Added support for `first` and `last` in `DataFrameGroupBy.agg` and `SeriesGroupBy.agg`.
- Added support for `Index.drop_duplicates`.
- Added support for aggregations `"count"`, `"median"`, `np.median`,
  `"skew"`, `"std"`, `np.std` `"var"`, and `np.var` in
  `pd.pivot_table()`, `DataFrame.pivot_table()`, and `pd.crosstab()`.

#### Improvements
- Improve performance of `DataFrame.map`, `Series.apply` and `Series.map` methods by mapping numpy functions to snowpark functions if possible.
- Added documentation for `DataFrame.map`.
- Improve performance of `DataFrame.apply` by mapping numpy functions to snowpark functions if possible.
- Added documentation on the extent of Snowpark pandas interoperability with scikit-learn.
- Infer return type of functions in `Series.map`, `Series.apply` and `DataFrame.map` if type-hint is not provided.
- Added `call_count` to telemetry that counts method calls including interchange protocol calls.

## 1.26.0 (2024-12-05)

### Snowpark Python API Updates

#### New Features

- Added support for property `version` and class method `get_active_session` for `Session` class.
- Added new methods and variables to enhance data type handling and JSON serialization/deserialization:
  - To `DataType`, its derived classes, and `StructField`:
    - `type_name`: Returns the type name of the data.
    - `simple_string`: Provides a simple string representation of the data.
    - `json_value`: Returns the data as a JSON-compatible value.
    - `json`: Converts the data to a JSON string.
  - To `ArrayType`, `MapType`, `StructField`, `PandasSeriesType`, `PandasDataFrameType` and `StructType`:
    - `from_json`: Enables these types to be created from JSON data.
  - To `MapType`:
    - `keyType`: keys of the map
    - `valueType`: values of the map
- Added support for method `appName` in `SessionBuilder`.
- Added support for `include_nulls` argument in `DataFrame.unpivot`.
- Added support for following functions in `functions.py`:
  - `size` to get size of array, object, or map columns.
  - `collect_list` an alias of `array_agg`.
  - `substring` makes `len` argument optional.
- Added parameter `ast_enabled` to session for internal usage (default: `False`).

#### Improvements

- Added support for specifying the following to `DataFrame.create_or_replace_dynamic_table`:
  - `iceberg_config` A dictionary that can hold the following iceberg configuration options:
    - `external_volume`
    - `catalog`
    - `base_location`
    - `catalog_sync`
    - `storage_serialization_policy`
- Added support for nested data types to `DataFrame.print_schema`
- Added support for `level` parameter to `DataFrame.print_schema`
- Improved flexibility of `DataFrameReader` and `DataFrameWriter` API by adding support for the following:
  - Added `format` method to `DataFrameReader` and `DataFrameWriter` to specify file format when loading or unloading results.
  - Added `load` method to `DataFrameReader` to work in conjunction with `format`.
  - Added `save` method to `DataFrameWriter` to work in conjunction with `format`.
  - Added support to read keyword arguments to `options` method for `DataFrameReader` and `DataFrameWriter`.
- Relaxed the cloudpickle dependency for Python 3.11 to simplify build requirements. However, for Python 3.11, `cloudpickle==2.2.1` remains the only supported version.

#### Bug Fixes

- Removed warnings that dynamic pivot features were in private preview, because
  dynamic pivot is now generally available.
- Fixed a bug in `session.read.options` where `False` Boolean values were incorrectly parsed as `True` in the generated file format.

#### Dependency Updates

- Added a runtime dependency on `python-dateutil`.

### Snowpark pandas API Updates

#### New Features

- Added partial support for `Series.map` when `arg` is a pandas `Series` or a
  `collections.abc.Mapping`. No support for instances of `dict` that implement
  `__missing__` but are not instances of `collections.defaultdict`.
- Added support for `DataFrame.align` and `Series.align` for `axis=1` and `axis=None`.
- Added support for `pd.json_normalize`.
- Added support for `GroupBy.pct_change` with `axis=0`, `freq=None`, and `limit=None`.
- Added support for `DataFrameGroupBy.__iter__` and `SeriesGroupBy.__iter__`.
- Added support for `np.sqrt`, `np.trunc`, `np.floor`, numpy trig functions, `np.exp`, `np.abs`, `np.positive` and `np.negative`.
- Added partial support for the dataframe interchange protocol method
  `DataFrame.__dataframe__()`.

#### Bug Fixes

- Fixed a bug in `df.loc` where setting a single column from a series results in unexpected `None` values.

#### Improvements

- Use UNPIVOT INCLUDE NULLS for unpivot operations in pandas instead of sentinel values.
- Improved documentation for pd.read_excel.

## 1.25.0 (2024-11-14)

### Snowpark Python API Updates

#### New Features

- Added the following new functions in `snowflake.snowpark.dataframe`:
  - `map`
- Added support for passing parameter `include_error` to `Session.query_history` to record queries that have error during execution.

#### Improvements

- When target stage is not set in profiler, a default stage from `Session.get_session_stage` is used instead of raising `SnowparkSQLException`.
- Allowed lower case or mixed case input when calling `Session.stored_procedure_profiler.set_active_profiler`.
- Added distributed tracing using open telemetry APIs for action function in `DataFrame`:
  - `cache_result`
- Removed opentelemetry warning from logging.

#### Bug Fixes

- Fixed the pre-action and post-action query propagation when `In` expression were used in selects.
- Fixed a bug that raised error `AttributeError` while calling `Session.stored_procedure_profiler.get_output` when `Session.stored_procedure_profiler` is disabled.

#### Dependency Updates

- Added a dependency on `protobuf>=5.28` and `tzlocal` at runtime.
- Added a dependency on `protoc-wheel-0` for the development profile.
- Require `snowflake-connector-python>=3.12.0, <4.0.0` (was `>=3.10.0`).

### Snowpark pandas API Updates

#### Dependency Updates

- Updated `modin` from 0.28.1 to 0.30.1.
- Added support for all `pandas` 2.2.x versions.

#### New Features

- Added support for `Index.to_numpy`.
- Added support for `DataFrame.align` and `Series.align` for `axis=0`.
- Added support for `size` in `GroupBy.aggregate`, `DataFrame.aggregate`, and `Series.aggregate`.
- Added support for `snowflake.snowpark.functions.window`
- Added support for `pd.read_pickle` (Uses native pandas for processing).
- Added support for `pd.read_html` (Uses native pandas for processing).
- Added support for `pd.read_xml` (Uses native pandas for processing).
- Added support for aggregation functions `"size"` and `len` in `GroupBy.aggregate`, `DataFrame.aggregate`, and `Series.aggregate`.
- Added support for list values in `Series.str.len`.

#### Bug Fixes

- Fixed a bug where aggregating a single-column dataframe with a single callable function (e.g. `pd.DataFrame([0]).agg(np.mean)`) would fail to transpose the result.
- Fixed bugs where `DataFrame.dropna()` would:
  - Treat an empty `subset` (e.g. `[]`) as if it specified all columns instead of no columns.
  - Raise a `TypeError` for a scalar `subset` instead of filtering on just that column.
  - Raise a `ValueError` for a `subset` of type `pandas.Index` instead of filtering on the columns in the index.
- Disable creation of scoped read only table to mitigate Disable creation of scoped read only table to mitigate `TableNotFoundError` when using dynamic pivot in notebook environment.
- Fixed a bug when concat dataframe or series objects are coming from the same dataframe when axis = 1.

#### Improvements

- Improve np.where with scalar x value by eliminating unnecessary join and temp table creation.
- Improve get_dummies performance by flattening the pivot with join.
- Improve align performance when aligning on row position column by removing unnecessary window functions.



### Snowpark Local Testing Updates

#### New Features

- Added support for patching functions that are unavailable in the `snowflake.snowpark.functions` module.
- Added support for `snowflake.snowpark.functions.any_value`

#### Bug Fixes

- Fixed a bug where `Table.update` could not handle `VariantType`, `MapType`, and `ArrayType` data types.
- Fixed a bug where column aliases were incorrectly resolved in `DataFrame.join`, causing errors when selecting columns from a joined DataFrame.
- Fixed a bug where `Table.update` and `Table.merge` could fail if the target table's index was not the default `RangeIndex`.

## 1.24.0 (2024-10-28)

### Snowpark Python API Updates

#### New Features

- Updated `Session` class to be thread-safe. This allows concurrent DataFrame transformations, DataFrame actions, UDF and stored procedure registration, and concurrent file uploads when using the same `Session` object.
  - The feature is disabled by default and can be enabled by setting `FEATURE_THREAD_SAFE_PYTHON_SESSION` to `True` for account.
  - Updating session configurations, like changing database or schema, when multiple threads are using the session may lead to unexpected behavior.
  - When enabled, some internally created temporary table names returned from `DataFrame.queries` API are not deterministic, and may be different when DataFrame actions are executed. This does not affect explicit user-created temporary tables.
- Added support for 'Service' domain to `session.lineage.trace` API.
- Added support for `copy_grants` parameter when registering UDxF and stored procedures.
- Added support for the following methods in `DataFrameWriter` to support daisy-chaining:
  - `option`
  - `options`
  - `partition_by`
- Added support for `snowflake_cortex_summarize`.

#### Improvements

- Improved the following new capability for function `snowflake.snowpark.functions.array_remove` it is now possible to use in python.
- Disables sql simplification when sort is performed after limit.
  - Previously, `df.sort().limit()` and `df.limit().sort()` generates the same query with sort in front of limit. Now, `df.limit().sort()` will generate query that reads `df.limit().sort()`.
  - Improve performance of generated query for `df.limit().sort()`, because limit stops table scanning as soon as the number of records is satisfied.
- Added a client side error message for when an invalid stage location is passed to DataFrame read functions.

#### Bug Fixes

- Fixed a bug where the automatic cleanup of temporary tables could interfere with the results of async query execution.
- Fixed a bug in `DataFrame.analytics.time_series_agg` function to handle multiple data points in same sliding interval.
- Fixed a bug that created inconsistent casing in field names of structured objects in iceberg schemas.

#### Deprecations

- Deprecated warnings will be triggered when using snowpark-python with Python 3.8. For more details, please refer to https://docs.snowflake.com/en/developer-guide/python-runtime-support-policy.

### Snowpark pandas API Updates

#### New Features

- Added support for `np.subtract`, `np.multiply`, `np.divide`, and `np.true_divide`.
- Added support for tracking usages of `__array_ufunc__`.
- Added numpy compatibility support for `np.float_power`, `np.mod`, `np.remainder`, `np.greater`, `np.greater_equal`, `np.less`, `np.less_equal`, `np.not_equal`, and `np.equal`.
- Added numpy compatibility support for `np.log`, `np.log2`, and `np.log10`
- Added support for `DataFrameGroupBy.bfill`, `SeriesGroupBy.bfill`, `DataFrameGroupBy.ffill`, and `SeriesGroupBy.ffill`.
- Added support for `on` parameter with `Resampler`.
- Added support for timedelta inputs in `value_counts()`.
- Added support for applying Snowpark Python function `snowflake_cortex_summarize`.
- Added support for `DataFrame.attrs` and `Series.attrs`.
- Added support for `DataFrame.style`.
- Added numpy compatibility support for `np.full_like`

#### Improvements

- Improved generated SQL query for `head` and `iloc` when the row key is a slice.
- Improved error message when passing an unknown timezone to `tz_convert` and `tz_localize` in `Series`, `DataFrame`, `Series.dt`, and `DatetimeIndex`.
- Improved documentation for `tz_convert` and `tz_localize` in `Series`, `DataFrame`, `Series.dt`, and `DatetimeIndex` to specify the supported timezone formats.
- Added additional kwargs support for `df.apply` and `series.apply` ( as well as `map` and `applymap` ) when using snowpark functions. This allows for some position independent compatibility between apply and functions where the first argument is not a pandas object.
- Improved generated SQL query for `iloc` and `iat` when the row key is a scalar.
- Removed all joins in `iterrows`.
- Improved documentation for `Series.map` to reflect the unsupported features.
- Added support for `np.may_share_memory` which is used internally by many scikit-learn functions. This method will always return false when called with a Snowpark pandas object.

#### Bug Fixes

- Fixed a bug where `DataFrame` and `Series` `pct_change()` would raise `TypeError` when input contained timedelta columns.
- Fixed a bug where `replace()` would sometimes propagate `Timedelta` types incorrectly through `replace()`. Instead raise `NotImplementedError` for `replace()` on `Timedelta`.
- Fixed a bug where `DataFrame` and `Series` `round()` would raise `AssertionError` for `Timedelta` columns. Instead raise `NotImplementedError` for `round()` on `Timedelta`.
- Fixed a bug where `reindex` fails when the new index is a Series with non-overlapping types from the original index.
- Fixed a bug where calling `__getitem__` on a DataFrameGroupBy object always returned a DataFrameGroupBy object if `as_index=False`.
- Fixed a bug where inserting timedelta values into an existing column would silently convert the values to integers instead of raising `NotImplementedError`.
- Fixed a bug where `DataFrame.shift()` on axis=0 and axis=1 would fail to propagate timedelta types.
- `DataFrame.abs()`, `DataFrame.__neg__()`, `DataFrame.stack()`, and `DataFrame.unstack()` now raise `NotImplementedError` for timedelta inputs instead of failing to propagate timedelta types.

### Snowpark Local Testing Updates

#### Bug Fixes

- Fixed a bug where `DataFrame.alias` raises `KeyError` for input column name.
- Fixed a bug where `to_csv` on Snowflake stage fails when data contains empty strings.

## 1.23.0 (2024-10-09)

### Snowpark Python API Updates

#### New Features

- Added the following new functions in `snowflake.snowpark.functions`:
  - `make_interval`
- Added support for using Snowflake Interval constants with `Window.range_between()` when the order by column is TIMESTAMP or DATE type.
- Added support for file writes. This feature is currently in private preview.
- Added `thread_id` to `QueryRecord` to track the thread id submitting the query history.
- Added support for `Session.stored_procedure_profiler`.

#### Improvements

#### Bug Fixes

- Fixed a bug where registering a stored procedure or UDxF with type hints would give a warning `'NoneType' has no len() when trying to read default values from function`.

### Snowpark pandas API Updates

#### New Features

- Added support for `TimedeltaIndex.mean` method.
- Added support for some cases of aggregating `Timedelta` columns on `axis=0` with `agg` or `aggregate`.
- Added support for `by`, `left_by`, `right_by`, `left_index`, and `right_index` for `pd.merge_asof`.
- Added support for passing parameter `include_describe` to `Session.query_history`.
- Added support for `DatetimeIndex.mean` and `DatetimeIndex.std` methods.
- Added support for `Resampler.asfreq`, `Resampler.indices`, `Resampler.nunique`, and `Resampler.quantile`.
- Added support for `resample` frequency `W`, `ME`, `YE` with `closed = "left"`.
- Added support for `DataFrame.rolling.corr` and `Series.rolling.corr` for `pairwise = False` and int `window`.
- Added support for string time-based `window` and `min_periods = None` for `Rolling`.
- Added support for `DataFrameGroupBy.fillna` and `SeriesGroupBy.fillna`.
- Added support for constructing `Series` and `DataFrame` objects with the lazy `Index` object as `data`, `index`, and `columns` arguments.
- Added support for constructing `Series` and `DataFrame` objects with `index` and `column` values not present in `DataFrame`/`Series` `data`.
- Added support for `pd.read_sas` (Uses native pandas for processing).
- Added support for applying `rolling().count()` and `expanding().count()` to `Timedelta` series and columns.
- Added support for `tz` in both `pd.date_range` and `pd.bdate_range`.
- Added support for `Series.items`.
- Added support for `errors="ignore"` in `pd.to_datetime`.
- Added support for `DataFrame.tz_localize` and `Series.tz_localize`.
- Added support for `DataFrame.tz_convert` and `Series.tz_convert`.
- Added support for applying Snowpark Python functions (e.g., `sin`) in `Series.map`, `Series.apply`, `DataFrame.apply` and `DataFrame.applymap`.

#### Improvements

- Improved `to_pandas` to persist the original timezone offset for TIMESTAMP_TZ type.
- Improved `dtype` results for TIMESTAMP_TZ type to show correct timezone offset.
- Improved `dtype` results for TIMESTAMP_LTZ type to show correct timezone.
- Improved error message when passing non-bool value to `numeric_only` for groupby aggregations.
- Removed unnecessary warning about sort algorithm in `sort_values`.
- Use SCOPED object for internal create temp tables. The SCOPED objects will be stored sproc scoped if created within stored sproc, otherwise will be session scoped, and the object will be automatically cleaned at the end of the scope.
- Improved warning messages for operations that lead to materialization with inadvertent slowness.
- Removed unnecessary warning message about `convert_dtype` in `Series.apply`.

#### Bug Fixes

- Fixed a bug where an `Index` object created from a `Series`/`DataFrame` incorrectly updates the `Series`/`DataFrame`'s index name after an inplace update has been applied to the original `Series`/`DataFrame`.
- Suppressed an unhelpful `SettingWithCopyWarning` that sometimes appeared when printing `Timedelta` columns.
- Fixed `inplace` argument for `Series` objects derived from other `Series` objects.
- Fixed a bug where `Series.sort_values` failed if series name overlapped with index column name.
- Fixed a bug where transposing a dataframe would map `Timedelta` index levels to integer column levels.
- Fixed a bug where `Resampler` methods on timedelta columns would produce integer results.
- Fixed a bug where `pd.to_numeric()` would leave `Timedelta` inputs as `Timedelta` instead of converting them to integers.
- Fixed `loc` set when setting a single row, or multiple rows, of a DataFrame with a Series value.

### Snowpark Local Testing Updates

#### Bug Fixes

- Fixed a bug where nullable columns were annotated wrongly.
- Fixed a bug where the `date_add` and `date_sub` functions failed for `NULL` values.
- Fixed a bug where `equal_null` could fail inside a merge statement.
- Fixed a bug where `row_number` could fail inside a Window function.
- Fixed a bug where updates could fail when the source is the result of a join.


## 1.22.1 (2024-09-11)
This is a re-release of 1.22.0. Please refer to the 1.22.0 release notes for detailed release content.


## 1.22.0 (2024-09-10)

### Snowpark Python API Updates

### New Features

- Added the following new functions in `snowflake.snowpark.functions`:
  - `array_remove`
  - `ln`

#### Improvements

- Improved documentation for `Session.write_pandas` by making `use_logical_type` option more explicit.
- Added support for specifying the following to `DataFrameWriter.save_as_table`:
  - `enable_schema_evolution`
  - `data_retention_time`
  - `max_data_extension_time`
  - `change_tracking`
  - `copy_grants`
  - `iceberg_config` A dicitionary that can hold the following iceberg configuration options:
      - `external_volume`
      - `catalog`
      - `base_location`
      - `catalog_sync`
      - `storage_serialization_policy`
- Added support for specifying the following to `DataFrameWriter.copy_into_table`:
  - `iceberg_config` A dicitionary that can hold the following iceberg configuration options:
      - `external_volume`
      - `catalog`
      - `base_location`
      - `catalog_sync`
      - `storage_serialization_policy`
- Added support for specifying the following parameters to `DataFrame.create_or_replace_dynamic_table`:
  - `mode`
  - `refresh_mode`
  - `initialize`
  - `clustering_keys`
  - `is_transient`
  - `data_retention_time`
  - `max_data_extension_time`

#### Bug Fixes

- Fixed a bug in `session.read.csv` that caused an error when setting `PARSE_HEADER = True` in an externally defined file format.
- Fixed a bug in query generation from set operations that allowed generation of duplicate queries when children have common subqueries.
- Fixed a bug in `session.get_session_stage` that referenced a non-existing stage after switching database or schema.
- Fixed a bug where calling `DataFrame.to_snowpark_pandas` without explicitly initializing the Snowpark pandas plugin caused an error.
- Fixed a bug where using the `explode` function in dynamic table creation caused a SQL compilation error due to improper boolean type casting on the `outer` parameter.

### Snowpark Local Testing Updates

#### New Features

- Added support for type coercion when passing columns as input to UDF calls.
- Added support for `Index.identical`.

#### Bug Fixes

- Fixed a bug where the truncate mode in `DataFrameWriter.save_as_table` incorrectly handled DataFrames containing only a subset of columns from the existing table.
- Fixed a bug where function `to_timestamp` does not set the default timezone of the column datatype.

### Snowpark pandas API Updates

#### New Features

- Added limited support for the `Timedelta` type, including the following features. Snowpark pandas will raise `NotImplementedError` for unsupported `Timedelta` use cases.
  - supporting tracking the Timedelta type through `copy`, `cache_result`, `shift`, `sort_index`, `assign`, `bfill`, `ffill`, `fillna`, `compare`, `diff`, `drop`, `dropna`, `duplicated`, `empty`, `equals`, `insert`, `isin`, `isna`, `items`, `iterrows`, `join`, `len`, `mask`, `melt`, `merge`, `nlargest`, `nsmallest`, `to_pandas`.
  - converting non-timedelta to timedelta via `astype`.
  - `NotImplementedError` will be raised for the rest of methods that do not support `Timedelta`.
  - support for subtracting two timestamps to get a Timedelta.
  - support indexing with Timedelta data columns.
  - support for adding or subtracting timestamps and `Timedelta`.
  - support for binary arithmetic between two `Timedelta` values.
  - support for binary arithmetic and comparisons between `Timedelta` values and numeric values.
  - support for lazy `TimedeltaIndex`.
  - support for `pd.to_timedelta`.
  - support for `GroupBy` aggregations `min`, `max`, `mean`, `idxmax`, `idxmin`, `std`, `sum`, `median`, `count`, `any`, `all`, `size`, `nunique`, `head`, `tail`, `aggregate`.
  - support for `GroupBy` filtrations `first` and `last`.
  - support for `TimedeltaIndex` attributes: `days`, `seconds`, `microseconds` and `nanoseconds`.
  - support for `diff` with timestamp columns on `axis=0` and `axis=1`
  - support for `TimedeltaIndex` methods: `ceil`, `floor` and `round`.
  - support for `TimedeltaIndex.total_seconds` method.
- Added support for index's arithmetic and comparison operators.
- Added support for `Series.dt.round`.
- Added documentation pages for `DatetimeIndex`.
- Added support for `Index.name`, `Index.names`, `Index.rename`, and `Index.set_names`.
- Added support for `Index.__repr__`.
- Added support for `DatetimeIndex.month_name` and `DatetimeIndex.day_name`.
- Added support for `Series.dt.weekday`, `Series.dt.time`, and `DatetimeIndex.time`.
- Added support for `Index.min` and `Index.max`.
- Added support for `pd.merge_asof`.
- Added support for `Series.dt.normalize` and `DatetimeIndex.normalize`.
- Added support for `Index.is_boolean`, `Index.is_integer`, `Index.is_floating`, `Index.is_numeric`, and `Index.is_object`.
- Added support for `DatetimeIndex.round`, `DatetimeIndex.floor` and `DatetimeIndex.ceil`.
- Added support for `Series.dt.days_in_month` and `Series.dt.daysinmonth`.
- Added support for `DataFrameGroupBy.value_counts` and `SeriesGroupBy.value_counts`.
- Added support for `Series.is_monotonic_increasing` and `Series.is_monotonic_decreasing`.
- Added support for `Index.is_monotonic_increasing` and `Index.is_monotonic_decreasing`.
- Added support for `pd.crosstab`.
- Added support for `pd.bdate_range` and included business frequency support (B, BME, BMS, BQE, BQS, BYE, BYS) for both `pd.date_range` and `pd.bdate_range`.
- Added support for lazy `Index` objects  as `labels` in `DataFrame.reindex` and `Series.reindex`.
- Added support for `Series.dt.days`, `Series.dt.seconds`, `Series.dt.microseconds`, and `Series.dt.nanoseconds`.
- Added support for creating a `DatetimeIndex` from an `Index` of numeric or string type.
- Added support for string indexing with `Timedelta` objects.
- Added support for `Series.dt.total_seconds` method.
- Added support for `DataFrame.apply(axis=0)`.
- Added support for `Series.dt.tz_convert` and `Series.dt.tz_localize`.
- Added support for `DatetimeIndex.tz_convert` and `DatetimeIndex.tz_localize`.

#### Improvements

- Improve concat, join performance when operations are performed on series coming from the same dataframe by avoiding unnecessary joins.
- Refactored `quoted_identifier_to_snowflake_type` to avoid making metadata queries if the types have been cached locally.
- Improved `pd.to_datetime` to handle all local input cases.
- Create a lazy index from another lazy index without pulling data to client.
- Raised `NotImplementedError` for Index bitwise operators.
- Display a more clear error message when `Index.names` is set to a non-like-like object.
- Raise a warning whenever MultiIndex values are pulled in locally.
- Improve warning message for `pd.read_snowflake` include the creation reason when temp table creation is triggered.
- Improve performance for `DataFrame.set_index`, or setting `DataFrame.index` or `Series.index` by avoiding checks require eager evaluation. As a consequence, when the new index that does not match the current `Series`/`DataFrame` object length, a `ValueError` is no longer raised. Instead, when the `Series`/`DataFrame` object is longer than the provided index, the `Series`/`DataFrame`'s new index is filled with `NaN` values for the "extra" elements. Otherwise, the extra values in the provided index are ignored.
- Properly raise `NotImplementedError` when ambiguous/nonexistent are non-string in `ceil`/`floor`/`round`.

#### Bug Fixes

- Stopped ignoring nanoseconds in `pd.Timedelta` scalars.
- Fixed AssertionError in tree of binary operations.
- Fixed bug in `Series.dt.isocalendar` using a named Series
- Fixed `inplace` argument for Series objects derived from DataFrame columns.
- Fixed a bug where `Series.reindex` and `DataFrame.reindex` did not update the result index's name correctly.
- Fixed a bug where `Series.take` did not error when `axis=1` was specified.


## 1.21.1 (2024-09-05)

### Snowpark Python API Updates

#### Bug Fixes

- Fixed a bug where using `to_pandas_batches` with async jobs caused an error due to improper handling of waiting for asynchronous query completion.

## 1.21.0 (2024-08-19)

### Snowpark Python API Updates

#### New Features

- Added support for `snowflake.snowpark.testing.assert_dataframe_equal` that is a utility function to check the equality of two Snowpark DataFrames.

#### Improvements

- Added support server side string size limitations.
- Added support to create and invoke stored procedures, UDFs and UDTFs with optional arguments.
- Added support for column lineage in the DataFrame.lineage.trace API.
- Added support for passing `INFER_SCHEMA` options to `DataFrameReader` via `INFER_SCHEMA_OPTIONS`.
- Added support for passing `parameters` parameter to `Column.rlike` and `Column.regexp`.
- Added support for automatically cleaning up temporary tables created by `df.cache_result()` in the current session, when the DataFrame is no longer referenced (i.e., gets garbage collected). It is still an experimental feature not enabled by default, and can be enabled by setting `session.auto_clean_up_temp_table_enabled` to `True`.
- Added support for string literals to the `fmt` parameter of `snowflake.snowpark.functions.to_date`.
- Added support for system$reference function.

#### Bug Fixes

- Fixed a bug where SQL generated for selecting `*` column has an incorrect subquery.
- Fixed a bug in `DataFrame.to_pandas_batches` where the iterator could throw an error if certain transformation is made to the pandas dataframe due to wrong isolation level.
- Fixed a bug in `DataFrame.lineage.trace` to split the quoted feature view's name and version correctly.
- Fixed a bug in `Column.isin` that caused invalid sql generation when passed an empty list.
- Fixed a bug that fails to raise NotImplementedError while setting cell with list like item.

### Snowpark Local Testing Updates

#### New Features

- Added support for the following APIs:
  - snowflake.snowpark.functions
    - `rank`
    - `dense_rank`
    - `percent_rank`
    - `cume_dist`
    - `ntile`
    - `datediff`
    - `array_agg`
  - snowflake.snowpark.column.Column.within_group
- Added support for parsing flags in regex statements for mocked plans. This maintains parity with the `rlike` and `regexp` changes above.

#### Bug Fixes

- Fixed a bug where Window Functions LEAD and LAG do not handle option `ignore_nulls` properly.
- Fixed a bug where values were not populated into the result DataFrame during the insertion of table merge operation.

#### Improvements

- Fix pandas FutureWarning about integer indexing.

### Snowpark pandas API Updates

#### New Features

- Added support for `DataFrame.backfill`, `DataFrame.bfill`, `Series.backfill`, and `Series.bfill`.
- Added support for `DataFrame.compare` and `Series.compare` with default parameters.
- Added support for `Series.dt.microsecond` and `Series.dt.nanosecond`.
- Added support for `Index.is_unique` and `Index.has_duplicates`.
- Added support for `Index.equals`.
- Added support for `Index.value_counts`.
- Added support for `Series.dt.day_name` and `Series.dt.month_name`.
- Added support for indexing on Index, e.g., `df.index[:10]`.
- Added support for `DataFrame.unstack` and `Series.unstack`.
- Added support for `DataFrame.asfreq` and `Series.asfreq`.
- Added support for `Series.dt.is_month_start` and `Series.dt.is_month_end`.
- Added support for `Index.all` and `Index.any`.
- Added support for `Series.dt.is_year_start` and `Series.dt.is_year_end`.
- Added support for `Series.dt.is_quarter_start` and `Series.dt.is_quarter_end`.
- Added support for lazy `DatetimeIndex`.
- Added support for `Series.argmax` and `Series.argmin`.
- Added support for `Series.dt.is_leap_year`.
- Added support for `DataFrame.items`.
- Added support for `Series.dt.floor` and `Series.dt.ceil`.
- Added support for `Index.reindex`.
- Added support for `DatetimeIndex` properties: `year`, `month`, `day`, `hour`, `minute`, `second`, `microsecond`,
    `nanosecond`, `date`, `dayofyear`, `day_of_year`, `dayofweek`, `day_of_week`, `weekday`, `quarter`,
    `is_month_start`, `is_month_end`, `is_quarter_start`, `is_quarter_end`, `is_year_start`, `is_year_end`
    and `is_leap_year`.
- Added support for `Resampler.fillna` and `Resampler.bfill`.
- Added limited support for the `Timedelta` type, including creating `Timedelta` columns and `to_pandas`.
- Added support for `Index.argmax` and `Index.argmin`.

#### Improvements

- Removed the public preview warning message when importing Snowpark pandas.
- Removed unnecessary count query from `SnowflakeQueryCompiler.is_series_like` method.
- `Dataframe.columns` now returns native pandas Index object instead of Snowpark Index object.
- Refactor and introduce `query_compiler` argument in `Index` constructor to create `Index` from query compiler.
- `pd.to_datetime` now returns a DatetimeIndex object instead of a Series object.
- `pd.date_range` now returns a DatetimeIndex object instead of a Series object.

#### Bug Fixes

- Made passing an unsupported aggregation function to `pivot_table` raise `NotImplementedError` instead of `KeyError`.
- Removed axis labels and callable names from error messages and telemetry about unsupported aggregations.
- Fixed AssertionError in `Series.drop_duplicates` and `DataFrame.drop_duplicates` when called after `sort_values`.
- Fixed a bug in `Index.to_frame` where the result frame's column name may be wrong where name is unspecified.
- Fixed a bug where some Index docstrings are ignored.
- Fixed a bug in `Series.reset_index(drop=True)` where the result name may be wrong.
- Fixed a bug in `Groupby.first/last` ordering by the correct columns in the underlying window expression.

## 1.20.0 (2024-07-17)

### Snowpark Python API Updates

#### Improvements

- Added distributed tracing using open telemetry APIs for table stored procedure function in `DataFrame`:
  - `_execute_and_get_query_id`
- Added support for the `arrays_zip` function.
- Improves performance for binary column expression and `df._in` by avoiding unnecessary cast for numeric values. You can enable this optimization by setting `session.eliminate_numeric_sql_value_cast_enabled = True`.
- Improved error message for `write_pandas` when the target table does not exist and `auto_create_table=False`.
- Added open telemetry tracing on UDxF functions in Snowpark.
- Added open telemetry tracing on stored procedure registration in Snowpark.
- Added a new optional parameter called `format_json` to the `Session.SessionBuilder.app_name` function that sets the app name in the `Session.query_tag` in JSON format. By default, this parameter is set to `False`.

#### Bug Fixes
- Fixed a bug where SQL generated for `lag(x, 0)` was incorrect and failed with error message `argument 1 to function LAG needs to be constant, found 'SYSTEM$NULL_TO_FIXED(null)'`.

### Snowpark Local Testing Updates

#### New Features

- Added support for the following APIs:
  - snowflake.snowpark.functions
    - random
- Added new parameters to `patch` function when registering a mocked function:
  - `distinct` allows an alternate function to be specified for when a sql function should be distinct.
  - `pass_column_index` passes a named parameter `column_index` to the mocked function that contains the pandas.Index for the input data.
  - `pass_row_index` passes a named parameter `row_index` to the mocked function that is the 0 indexed row number the function is currently operating on.
  - `pass_input_data` passes a named parameter `input_data` to the mocked function that contains the entire input dataframe for the current expression.
  - Added support for the `column_order` parameter to method `DataFrameWriter.save_as_table`.


#### Bug Fixes
- Fixed a bug that caused DecimalType columns to be incorrectly truncated to integer precision when used in BinaryExpressions.

### Snowpark pandas API Updates

#### New Features
- Added support for `DataFrameGroupBy.all`, `SeriesGroupBy.all`, `DataFrameGroupBy.any`, and `SeriesGroupBy.any`.
- Added support for `DataFrame.nlargest`, `DataFrame.nsmallest`, `Series.nlargest` and `Series.nsmallest`.
- Added support for `replace` and `frac > 1` in `DataFrame.sample` and `Series.sample`.
- Added support for `read_excel` (Uses local pandas for processing)
- Added support for `Series.at`, `Series.iat`, `DataFrame.at`, and `DataFrame.iat`.
- Added support for `Series.dt.isocalendar`.
- Added support for `Series.case_when` except when condition or replacement is callable.
- Added documentation pages for `Index` and its APIs.
- Added support for `DataFrame.assign`.
- Added support for `DataFrame.stack`.
- Added support for `DataFrame.pivot` and `pd.pivot`.
- Added support for `DataFrame.to_csv` and `Series.to_csv`.
- Added partial support for `Series.str.translate` where the values in the `table` are single-codepoint strings.
- Added support for `DataFrame.corr`.
- Allow `df.plot()` and `series.plot()` to be called, materializing the data into the local client
- Added support for `DataFrameGroupBy` and `SeriesGroupBy` aggregations `first` and `last`
- Added support for `DataFrameGroupBy.get_group`.
- Added support for `limit` parameter when `method` parameter is used in `fillna`.
- Added partial support for `Series.str.translate` where the values in the `table` are single-codepoint strings.
- Added support for `DataFrame.corr`.
- Added support for `DataFrame.equals` and `Series.equals`.
- Added support for `DataFrame.reindex` and `Series.reindex`.
- Added support for `Index.astype`.
- Added support for `Index.unique` and `Index.nunique`.
- Added support for `Index.sort_values`.

#### Bug Fixes
- Fixed an issue when using np.where and df.where when the scalar 'other' is the literal 0.
- Fixed a bug regarding precision loss when converting to Snowpark pandas `DataFrame` or `Series` with `dtype=np.uint64`.
- Fixed bug where `values` is set to `index` when `index` and `columns` contain all columns in DataFrame during `pivot_table`.

#### Improvements
- Added support for `Index.copy()`
- Added support for Index APIs: `dtype`, `values`, `item()`, `tolist()`, `to_series()` and `to_frame()`
- Expand support for DataFrames with no rows in `pd.pivot_table` and `DataFrame.pivot_table`.
- Added support for `inplace` parameter in `DataFrame.sort_index` and `Series.sort_index`.


## 1.19.0 (2024-06-25)

### Snowpark Python API Updates

#### New Features

- Added support for `to_boolean` function.
- Added documentation pages for Index and its APIs.

#### Bug Fixes

- Fixed a bug where python stored procedure with table return type fails when run in a task.
- Fixed a bug where df.dropna fails due to `RecursionError: maximum recursion depth exceeded` when the DataFrame has more than 500 columns.
- Fixed a bug where `AsyncJob.result("no_result")` doesn't wait for the query to finish execution.


### Snowpark Local Testing Updates

#### New Features

- Added support for the `strict` parameter when registering UDFs and Stored Procedures.

#### Bug Fixes

- Fixed a bug in convert_timezone that made the setting the source_timezone parameter return an error.
- Fixed a bug where creating DataFrame with empty data of type `DateType` raises `AttributeError`.
- Fixed a bug that table merge fails when update clause exists but no update takes place.
- Fixed a bug in mock implementation of `to_char` that raises `IndexError` when incoming column has nonconsecutive row index.
- Fixed a bug in handling of `CaseExpr` expressions that raises `IndexError` when incoming column has nonconsecutive row index.
- Fixed a bug in implementation of `Column.like` that raises `IndexError` when incoming column has nonconsecutive row index.

#### Improvements

- Added support for type coercion in the implementation of DataFrame.replace, DataFrame.dropna and the mock function `iff`.

### Snowpark pandas API Updates

#### New Features

- Added partial support for `DataFrame.pct_change` and `Series.pct_change` without the `freq` and `limit` parameters.
- Added support for `Series.str.get`.
- Added support for `Series.dt.dayofweek`, `Series.dt.day_of_week`, `Series.dt.dayofyear`, and `Series.dt.day_of_year`.
- Added support for `Series.str.__getitem__` (`Series.str[...]`).
- Added support for `Series.str.lstrip` and `Series.str.rstrip`.
- Added support for `DataFrameGroupBy.size` and `SeriesGroupBy.size`.
- Added support for `DataFrame.expanding` and `Series.expanding` for aggregations `count`, `sum`, `min`, `max`, `mean`, `std`, `var`, and `sem` with `axis=0`.
- Added support for `DataFrame.rolling` and `Series.rolling` for aggregation `count` with `axis=0`.
- Added support for `Series.str.match`.
- Added support for `DataFrame.resample` and `Series.resample` for aggregations `size`, `first`, and `last`.
- Added support for `DataFrameGroupBy.all`, `SeriesGroupBy.all`, `DataFrameGroupBy.any`, and `SeriesGroupBy.any`.
- Added support for `DataFrame.nlargest`, `DataFrame.nsmallest`, `Series.nlargest` and `Series.nsmallest`.
- Added support for `replace` and `frac > 1` in `DataFrame.sample` and `Series.sample`.
- Added support for `read_excel` (Uses local pandas for processing)
- Added support for `Series.at`, `Series.iat`, `DataFrame.at`, and `DataFrame.iat`.
- Added support for `Series.dt.isocalendar`.
- Added support for `Series.case_when` except when condition or replacement is callable.
- Added documentation pages for `Index` and its APIs.
- Added support for `DataFrame.assign`.
- Added support for `DataFrame.stack`.
- Added support for `DataFrame.pivot` and `pd.pivot`.
- Added support for `DataFrame.to_csv` and `Series.to_csv`.
- Added support for `Index.T`.

#### Bug Fixes

- Fixed a bug that causes output of GroupBy.aggregate's columns to be ordered incorrectly.
- Fixed a bug where `DataFrame.describe` on a frame with duplicate columns of differing dtypes could cause an error or incorrect results.
- Fixed a bug in `DataFrame.rolling` and `Series.rolling` so `window=0` now throws `NotImplementedError` instead of `ValueError`

#### Improvements

- Added support for named aggregations in `DataFrame.aggregate` and `Series.aggregate` with `axis=0`.
- `pd.read_csv` reads using the native pandas CSV parser, then uploads data to snowflake using parquet. This enables most of the parameters supported by `read_csv` including date parsing and numeric conversions. Uploading via parquet is roughly twice as fast as uploading via CSV.
- Initial work to support an `pd.Index` directly in Snowpark pandas. Support for `pd.Index` as a first-class component of Snowpark pandas is coming soon.
- Added a lazy index constructor and support for `len`, `shape`, `size`, `empty`, `to_pandas()` and `names`. For `df.index`, Snowpark pandas creates a lazy index object.
- For `df.columns`, Snowpark pandas supports a non-lazy version of an `Index` since the data is already stored locally.

## 1.18.0 (2024-05-28)

### Snowpark Python API Updates

#### Improvements

- Improved error message to remind users set `{"infer_schema": True}` when reading csv file without specifying its schema.
- Improved error handling for `Session.create_dataframe` when called with more than 512 rows and using `format` or `pyformat` `paramstyle`.

### Snowpark pandas API Updates

#### New Features

- Added `DataFrame.cache_result` and `Series.cache_result` methods for users to persist DataFrames and Series to a temporary table lasting the duration of the session to improve latency of subsequent operations.

#### Bug Fixes

#### Improvements

- Added partial support for `DataFrame.pivot_table` with no `index` parameter, as well as for `margins` parameter.
- Updated the signature of `DataFrame.shift`/`Series.shift`/`DataFrameGroupBy.shift`/`SeriesGroupBy.shift` to match pandas 2.2.1. Snowpark pandas does not yet support the newly-added `suffix` argument, or sequence values of `periods`.
- Re-added support for `Series.str.split`.

#### Bug Fixes

- Fixed how we support mixed columns for string methods (`Series.str.*`).

### Snowpark Local Testing Updates

#### New Features

- Added support for the following DataFrameReader read options to file formats `csv` and `json`:
  - PURGE
  - PATTERN
  - INFER_SCHEMA with value being `False`
  - ENCODING with value being `UTF8`
- Added support for `DataFrame.analytics.moving_agg` and `DataFrame.analytics.cumulative_agg_agg`.
- Added support for `if_not_exists` parameter during UDF and stored procedure registration.

#### Bug Fixes

- Fixed a bug that when processing time format, fractional second part is not handled properly.
- Fixed a bug that caused function calls on `*` to fail.
- Fixed a bug that prevented creation of map and struct type objects.
- Fixed a bug that function `date_add` was unable to handle some numeric types.
- Fixed a bug that `TimestampType` casting resulted in incorrect data.
- Fixed a bug that caused `DecimalType` data to have incorrect precision in some cases.
- Fixed a bug where referencing missing table or view raises confusing `IndexError`.
- Fixed a bug that mocked function `to_timestamp_ntz` can not handle None data.
- Fixed a bug that mocked UDFs handles output data of None improperly.
- Fixed a bug where `DataFrame.with_column_renamed` ignores attributes from parent DataFrames after join operations.
- Fixed a bug that integer precision of large value gets lost when converted to pandas DataFrame.
- Fixed a bug that the schema of datetime object is wrong when create DataFrame from a pandas DataFrame.
- Fixed a bug in the implementation of `Column.equal_nan` where null data is handled incorrectly.
- Fixed a bug where `DataFrame.drop` ignore attributes from parent DataFrames after join operations.
- Fixed a bug in mocked function `date_part` where Column type is set wrong.
- Fixed a bug where `DataFrameWriter.save_as_table` does not raise exceptions when inserting null data into non-nullable columns.
- Fixed a bug in the implementation of `DataFrameWriter.save_as_table` where
  - Append or Truncate fails when incoming data has different schema than existing table.
  - Truncate fails when incoming data does not specify columns that are nullable.

#### Improvements

- Removed dependency check for `pyarrow` as it is not used.
- Improved target type coverage of `Column.cast`, adding support for casting to boolean and all integral types.
- Aligned error experience when calling UDFs and stored procedures.
- Added appropriate error messages for `is_permanent` and `anonymous` options in UDFs and stored procedures registration to make it more clear that those features are not yet supported.
- File read operation with unsupported options and values now raises `NotImplementedError` instead of warnings and unclear error information.

## 1.17.0 (2024-05-21)

### Snowpark Python API Updates

#### New Features

- Added support to add a comment on tables and views using the functions listed below:
  - `DataFrameWriter.save_as_table`
  - `DataFrame.create_or_replace_view`
  - `DataFrame.create_or_replace_temp_view`
  - `DataFrame.create_or_replace_dynamic_table`

#### Improvements

- Improved error message to remind users to set `{"infer_schema": True}` when reading CSV file without specifying its schema.

### Snowpark pandas API Updates

#### New Features

- Start of Public Preview of Snowpark pandas API. Refer to the [Snowpark pandas API Docs](https://docs.snowflake.com/developer-guide/snowpark/python/snowpark-pandas) for more details.

### Snowpark Local Testing Updates

#### New Features

- Added support for NumericType and VariantType data conversion in the mocked function `to_timestamp_ltz`, `to_timestamp_ntz`, `to_timestamp_tz` and `to_timestamp`.
- Added support for DecimalType, BinaryType, ArrayType, MapType, TimestampType, DateType and TimeType data conversion in the mocked function `to_char`.
- Added support for the following APIs:
  - snowflake.snowpark.functions:
    - to_varchar
  - snowflake.snowpark.DataFrame:
    - pivot
  - snowflake.snowpark.Session:
    - cancel_all
- Introduced a new exception class `snowflake.snowpark.mock.exceptions.SnowparkLocalTestingException`.
- Added support for casting to FloatType

#### Bug Fixes

- Fixed a bug that stored procedure and UDF should not remove imports already in the `sys.path` during the clean-up step.
- Fixed a bug that when processing datetime format, the fractional second part is not handled properly.
- Fixed a bug that on Windows platform that file operations was unable to properly handle file separator in directory name.
- Fixed a bug that on Windows platform that when reading a pandas dataframe, IntervalType column with integer data can not be processed.
- Fixed a bug that prevented users from being able to select multiple columns with the same alias.
- Fixed a bug that `Session.get_current_[schema|database|role|user|account|warehouse]` returns upper-cased identifiers when identifiers are quoted.
- Fixed a bug that function `substr` and `substring` can not handle 0-based `start_expr`.

#### Improvements

- Standardized the error experience by raising `SnowparkLocalTestingException` in error cases which is on par with `SnowparkSQLException` raised in non-local execution.
- Improved error experience of `Session.write_pandas` method that `NotImplementError` will be raised when called.
- Aligned error experience with reusing a closed session in non-local execution.

## 1.16.0 (2024-05-07)

### New Features

- Support stored procedure register with packages given as Python modules.
- Added snowflake.snowpark.Session.lineage.trace to explore data lineage of snowfake objects.
- Added support for structured type schema parsing.

### Bug Fixes

- Fixed a bug when inferring schema, single quotes are added to stage files already have single quotes.

### Local Testing Updates

#### New Features

- Added support for StringType, TimestampType and VariantType data conversion in the mocked function `to_date`.
- Added support for the following APIs:
  - snowflake.snowpark.functions
    - get
    - concat
    - concat_ws

#### Bug Fixes

- Fixed a bug that caused `NaT` and `NaN` values to not be recognized.
- Fixed a bug where, when inferring a schema, single quotes were added to stage files that already had single quotes.
- Fixed a bug where `DataFrameReader.csv` was unable to handle quoted values containing a delimiter.
- Fixed a bug that when there is `None` value in an arithmetic calculation, the output should remain `None` instead of `math.nan`.
- Fixed a bug in function `sum` and `covar_pop` that when there is `math.nan` in the data, the output should also be `math.nan`.
- Fixed a bug that stage operation can not handle directories.
- Fixed a bug that `DataFrame.to_pandas` should take Snowflake numeric types with precision 38 as `int64`.

## 1.15.0 (2024-04-24)

### New Features

- Added `truncate` save mode in `DataFrameWrite` to overwrite existing tables by truncating the underlying table instead of dropping it.
- Added telemetry to calculate query plan height and number of duplicate nodes during collect operations.
- Added the functions below to unload data from a `DataFrame` into one or more files in a stage:
  - `DataFrame.write.json`
  - `DataFrame.write.csv`
  - `DataFrame.write.parquet`
- Added distributed tracing using open telemetry APIs for action functions in `DataFrame` and `DataFrameWriter`:
  - snowflake.snowpark.DataFrame:
    - collect
    - collect_nowait
    - to_pandas
    - count
    - show
  - snowflake.snowpark.DataFrameWriter:
    - save_as_table
- Added support for snow:// URLs to `snowflake.snowpark.Session.file.get` and `snowflake.snowpark.Session.file.get_stream`
- Added support to register stored procedures and UDxFs with a `comment`.
- UDAF client support is ready for public preview. Please stay tuned for the Snowflake announcement of UDAF public preview.
- Added support for dynamic pivot.  This feature is currently in private preview.

### Improvements

- Improved the generated query performance for both compilation and execution by converting duplicate subqueries to Common Table Expressions (CTEs). It is still an experimental feature not enabled by default, and can be enabled by setting `session.cte_optimization_enabled` to `True`.

### Bug Fixes

- Fixed a bug where `statement_params` was not passed to query executions that register stored procedures and user defined functions.
- Fixed a bug causing `snowflake.snowpark.Session.file.get_stream` to fail for quoted stage locations.
- Fixed a bug that an internal type hint in `utils.py` might raise AttributeError in case the underlying module can not be found.

### Local Testing Updates

#### New Features

- Added support for registering UDFs and stored procedures.
- Added support for the following APIs:
  - snowflake.snowpark.Session:
    - file.put
    - file.put_stream
    - file.get
    - file.get_stream
    - read.json
    - add_import
    - remove_import
    - get_imports
    - clear_imports
    - add_packages
    - add_requirements
    - clear_packages
    - remove_package
    - udf.register
    - udf.register_from_file
    - sproc.register
    - sproc.register_from_file
  - snowflake.snowpark.functions
    - current_database
    - current_session
    - date_trunc
    - object_construct
    - object_construct_keep_null
    - pow
    - sqrt
    - udf
    - sproc
- Added support for StringType, TimestampType and VariantType data conversion in the mocked function `to_time`.

#### Bug Fixes

- Fixed a bug that null filled columns for constant functions.
- Fixed a bug that implementation of to_object, to_array and to_binary to better handle null inputs.
- Fixed a bug that timestamp data comparison can not handle year beyond 2262.
- Fixed a bug that `Session.builder.getOrCreate` should return the created mock session.

## 1.14.0 (2024-03-20)

### New Features

- Added support for creating vectorized UDTFs with `process` method.
- Added support for dataframe functions:
  - to_timestamp_ltz
  - to_timestamp_ntz
  - to_timestamp_tz
  - locate
- Added support for ASOF JOIN type.
- Added support for the following local testing APIs:
  - snowflake.snowpark.functions:
    - to_double
    - to_timestamp
    - to_timestamp_ltz
    - to_timestamp_ntz
    - to_timestamp_tz
    - greatest
    - least
    - convert_timezone
    - dateadd
    - date_part
  - snowflake.snowpark.Session:
    - get_current_account
    - get_current_warehouse
    - get_current_role
    - use_schema
    - use_warehouse
    - use_database
    - use_role

### Bug Fixes

- Fixed a bug in `SnowflakePlanBuilder` that `save_as_table` does not filter column that name start with '$' and follow by number correctly.
- Fixed a bug that statement parameters may have no effect when resolving imports and packages.
- Fixed bugs in local testing:
  - LEFT ANTI and LEFT SEMI joins drop rows with null values.
  - DataFrameReader.csv incorrectly parses data when the optional parameter `field_optionally_enclosed_by` is specified.
  - Column.regexp only considers the first entry when `pattern` is a `Column`.
  - Table.update raises `KeyError` when updating null values in the rows.
  - VARIANT columns raise errors at `DataFrame.collect`.
  - `count_distinct` does not work correctly when counting.
  - Null values in integer columns raise `TypeError`.

### Improvements

- Added telemetry to local testing.
- Improved the error message of `DataFrameReader` to raise `FileNotFound` error when reading a path that does not exist or when there are no files under the path.

## 1.13.0 (2024-02-26)

### New Features

- Added support for an optional `date_part` argument in function `last_day`.
- `SessionBuilder.app_name` will set the query_tag after the session is created.
- Added support for the following local testing functions:
  - current_timestamp
  - current_date
  - current_time
  - strip_null_value
  - upper
  - lower
  - length
  - initcap

### Improvements

- Added cleanup logic at interpreter shutdown to close all active sessions.
- Closing sessions within stored procedures now is a no-op logging a warning instead of raising an error.

### Bug Fixes

- Fixed a bug in `DataFrame.to_local_iterator` where the iterator could yield wrong results if another query is executed before the iterator finishes due to wrong isolation level. For details, please see #945.
- Fixed a bug that truncated table names in error messages while running a plan with local testing enabled.
- Fixed a bug that `Session.range` returns empty result when the range is large.

## 1.12.1 (2024-02-08)

### Improvements

- Use `split_blocks=True` by default during `to_pandas` conversion, for optimal memory allocation. This parameter is passed to `pyarrow.Table.to_pandas`, which enables `PyArrow` to split the memory allocation into smaller, more manageable blocks instead of allocating a single contiguous block. This results in better memory management when dealing with larger datasets.

### Bug Fixes

- Fixed a bug in `DataFrame.to_pandas` that caused an error when evaluating on a Dataframe with an `IntergerType` column with null values.

## 1.12.0 (2024-01-30)

### New Features

- Exposed `statement_params` in `StoredProcedure.__call__`.
- Added two optional arguments to `Session.add_import`.
  - `chunk_size`: The number of bytes to hash per chunk of the uploaded files.
  - `whole_file_hash`: By default only the first chunk of the uploaded import is hashed to save time. When this is set to True each uploaded file is fully hashed instead.
- Added parameters `external_access_integrations` and `secrets` when creating a UDAF from Snowpark Python to allow integration with external access.
- Added a new method `Session.append_query_tag`. Allows an additional tag to be added to the current query tag by appending it as a comma separated value.
- Added a new method `Session.update_query_tag`. Allows updates to a JSON encoded dictionary query tag.
- `SessionBuilder.getOrCreate` will now attempt to replace the singleton it returns when token expiration has been detected.
- Added support for new functions in `snowflake.snowpark.functions`:
  - `array_except`
  - `create_map`
  - `sign`/`signum`
- Added the following functions to `DataFrame.analytics`:
  - Added the `moving_agg` function in `DataFrame.analytics` to enable moving aggregations like sums and averages with multiple window sizes.
  - Added the `cummulative_agg` function in `DataFrame.analytics` to enable commulative aggregations like sums and averages on multiple columns.
  - Added the `compute_lag` and `compute_lead` functions in `DataFrame.analytics` for enabling lead and lag calculations on multiple columns.
  - Added the `time_series_agg` function in `DataFrame.analytics` to enable time series aggregations like sums and averages with multiple time windows.

### Bug Fixes

- Fixed a bug in `DataFrame.na.fill` that caused Boolean values to erroneously override integer values.
- Fixed a bug in `Session.create_dataframe` where the Snowpark DataFrames created using pandas DataFrames were not inferring the type for timestamp columns correctly. The behavior is as follows:
  - Earlier timestamp columns without a timezone would be converted to nanosecond epochs and inferred as `LongType()`, but will now be correctly maintained as timestamp values and be inferred as `TimestampType(TimestampTimeZone.NTZ)`.
  - Earlier timestamp columns with a timezone would be inferred as `TimestampType(TimestampTimeZone.NTZ)` and loose timezone information but will now be correctly inferred as `TimestampType(TimestampTimeZone.LTZ)` and timezone information is retained correctly.
  - Set session parameter `PYTHON_SNOWPARK_USE_LOGICAL_TYPE_FOR_CREATE_DATAFRAME` to revert back to old behavior. It is recommended that you update your code to align with correct behavior because the parameter will be removed in the future.
- Fixed a bug that `DataFrame.to_pandas` gets decimal type when scale is not 0, and creates an object dtype in `pandas`. Instead, we cast the value to a float64 type.
- Fixed bugs that wrongly flattened the generated SQL when one of the following happens:
  - `DataFrame.filter()` is called after `DataFrame.sort().limit()`.
  - `DataFrame.sort()` or `filter()` is called on a DataFrame that already has a window function or sequence-dependent data generator column.
    For instance, `df.select("a", seq1().alias("b")).select("a", "b").sort("a")` won't flatten the sort clause anymore.
  - a window or sequence-dependent data generator column is used after `DataFrame.limit()`. For instance, `df.limit(10).select(row_number().over())` won't flatten the limit and select in the generated SQL.
- Fixed a bug where aliasing a DataFrame column raised an error when the DataFame was copied from another DataFrame with an aliased column. For instance,

  ```python
  df = df.select(col("a").alias("b"))
  df = copy(df)
  df.select(col("b").alias("c"))  # threw an error. Now it's fixed.
  ```

- Fixed a bug in `Session.create_dataframe` that the non-nullable field in a schema is not respected for boolean type. Note that this fix is only effective when the user has the privilege to create a temp table.
- Fixed a bug in SQL simplifier where non-select statements in `session.sql` dropped a SQL query when used with `limit()`.
- Fixed a bug that raised an exception when session parameter `ERROR_ON_NONDETERMINISTIC_UPDATE` is true.

### Behavior Changes (API Compatible)

- When parsing data types during a `to_pandas` operation, we rely on GS precision value to fix precision issues for large integer values. This may affect users where a column that was earlier returned as `int8` gets returned as `int64`. Users can fix this by explicitly specifying precision values for their return column.
- Aligned behavior for `Session.call` in case of table stored procedures where running `Session.call` would not trigger stored procedure unless a `collect()` operation was performed.
- `StoredProcedureRegistration` will now automatically add `snowflake-snowpark-python` as a package dependency. The added dependency will be on the client's local version of the library and an error is thrown if the server cannot support that version.

## 1.11.1 (2023-12-07)

### Bug Fixes

- Fixed a bug that numpy should not be imported at the top level of mock module.
- Added support for these new functions in `snowflake.snowpark.functions`:
  - `from_utc_timestamp`
  - `to_utc_timestamp`

## 1.11.0 (2023-12-05)

### New Features

- Add the `conn_error` attribute to `SnowflakeSQLException` that stores the whole underlying exception from `snowflake-connector-python`.
- Added support for `RelationalGroupedDataframe.pivot()` to access `pivot` in the following pattern `Dataframe.group_by(...).pivot(...)`.
- Added experimental feature: Local Testing Mode, which allows you to create and operate on Snowpark Python DataFrames locally without connecting to a Snowflake account. You can use the local testing framework to test your DataFrame operations locally, on your development machine or in a CI (continuous integration) pipeline, before deploying code changes to your account.

- Added support for `arrays_to_object` new functions in `snowflake.snowpark.functions`.
- Added support for the vector data type.

### Dependency Updates

- Bumped cloudpickle dependency to work with `cloudpickle==2.2.1`
- Updated ``snowflake-connector-python`` to `3.4.0`.

### Bug Fixes

- DataFrame column names quoting check now supports newline characters.
- Fix a bug where a DataFrame generated by `session.read.with_metadata` creates inconsistent table when doing `df.write.save_as_table`.

## 1.10.0 (2023-11-03)

### New Features

- Added support for managing case sensitivity in `DataFrame.to_local_iterator()`.
- Added support for specifying vectorized UDTF's input column names by using the optional parameter `input_names` in `UDTFRegistration.register/register_file` and `functions.pandas_udtf`. By default, `RelationalGroupedDataFrame.applyInPandas` will infer the column names from current dataframe schema.
- Add `sql_error_code` and `raw_message` attributes to `SnowflakeSQLException` when it is caused by a SQL exception.

### Bug Fixes

- Fixed a bug in `DataFrame.to_pandas()` where converting snowpark dataframes to pandas dataframes was losing precision on integers with more than 19 digits.
- Fixed a bug that `session.add_packages` can not handle requirement specifier that contains project name with underscore and version.
- Fixed a bug in `DataFrame.limit()` when `offset` is used and the parent `DataFrame` uses `limit`. Now the `offset` won't impact the parent DataFrame's `limit`.
- Fixed a bug in `DataFrame.write.save_as_table` where dataframes created from read api could not save data into snowflake because of invalid column name `$1`.

### Behavior change

- Changed the behavior of `date_format`:
  - The `format` argument changed from optional to required.
  - The returned result changed from a date object to a date-formatted string.
- When a window function, or a sequence-dependent data generator (`normal`, `zipf`, `uniform`, `seq1`, `seq2`, `seq4`, `seq8`) function is used, the sort and filter operation will no longer be flattened when generating the query.

## 1.9.0 (2023-10-13)

### New Features

- Added support for the Python 3.11 runtime environment.

### Dependency updates

- Added back the dependency of `typing-extensions`.

### Bug Fixes

- Fixed a bug where imports from permanent stage locations were ignored for temporary stored procedures, UDTFs, UDFs, and UDAFs.
- Revert back to using CTAS (create table as select) statement for `Dataframe.writer.save_as_table` which does not need insert permission for writing tables.

### New Features
- Support `PythonObjJSONEncoder` json-serializable objects for `ARRAY` and `OBJECT` literals.

## 1.8.0 (2023-09-14)

### New Features

- Added support for VOLATILE/IMMUTABLE keyword when registering UDFs.
- Added support for specifying clustering keys when saving dataframes using `DataFrame.save_as_table`.
- Accept `Iterable` objects input for `schema` when creating dataframes using `Session.create_dataframe`.
- Added the property `DataFrame.session` to return a `Session` object.
- Added the property `Session.session_id` to return an integer that represents session ID.
- Added the property `Session.connection` to return a `SnowflakeConnection` object .

- Added support for creating a Snowpark session from a configuration file or environment variables.

### Dependency updates

- Updated ``snowflake-connector-python`` to 3.2.0.

### Bug Fixes

- Fixed a bug where automatic package upload would raise `ValueError` even when compatible package version were added in `session.add_packages`.
- Fixed a bug where table stored procedures were not registered correctly when using `register_from_file`.
- Fixed a bug where dataframe joins failed with `invalid_identifier` error.
- Fixed a bug where `DataFrame.copy` disables SQL simplfier for the returned copy.
- Fixed a bug where `session.sql().select()` would fail if any parameters are specified to `session.sql()`

## 1.7.0 (2023-08-28)

### New Features

- Added parameters `external_access_integrations` and `secrets` when creating a UDF, UDTF or Stored Procedure from Snowpark Python to allow integration with external access.
- Added support for these new functions in `snowflake.snowpark.functions`:
  - `array_flatten`
  - `flatten`
- Added support for `apply_in_pandas` in `snowflake.snowpark.relational_grouped_dataframe`.
- Added support for replicating your local Python environment on Snowflake via `Session.replicate_local_environment`.

### Bug Fixes

- Fixed a bug where `session.create_dataframe` fails to properly set nullable columns where nullability was affected by order or data was given.
- Fixed a bug where `DataFrame.select` could not identify and alias columns in presence of table functions when output columns of table function overlapped with columns in dataframe.

### Behavior Changes

- When creating stored procedures, UDFs, UDTFs, UDAFs with parameter `is_permanent=False` will now create temporary objects even when `stage_name` is provided. The default value of `is_permanent` is `False` which is why if this value is not explicitly set to `True` for permanent objects, users will notice a change in behavior.
- `types.StructField` now enquotes column identifier by default.

## 1.6.1 (2023-08-02)

### New Features

- Added support for these new functions in `snowflake.snowpark.functions`:
  - `array_sort`
  - `sort_array`
  - `array_min`
  - `array_max`
  - `explode_outer`
- Added support for pure Python packages specified via `Session.add_requirements` or `Session.add_packages`. They are now usable in stored procedures and UDFs even if packages are not present on the Snowflake Anaconda channel.
  - Added Session parameter `custom_packages_upload_enabled` and `custom_packages_force_upload_enabled` to enable the support for pure Python packages feature mentioned above. Both parameters default to `False`.
- Added support for specifying package requirements by passing a Conda environment yaml file to `Session.add_requirements`.
- Added support for asynchronous execution of multi-query dataframes that contain binding variables.
- Added support for renaming multiple columns in `DataFrame.rename`.
- Added support for Geometry datatypes.
- Added support for `params` in `session.sql()` in stored procedures.
- Added support for user-defined aggregate functions (UDAFs). This feature is currently in private preview.
- Added support for vectorized UDTFs (user-defined table functions). This feature is currently in public preview.
- Added support for Snowflake Timestamp variants (i.e., `TIMESTAMP_NTZ`, `TIMESTAMP_LTZ`, `TIMESTAMP_TZ`)
  - Added `TimestampTimezone` as an argument in `TimestampType` constructor.
  - Added type hints `NTZ`, `LTZ`, `TZ` and `Timestamp` to annotate functions when registering UDFs.

### Improvements

- Removed redundant dependency `typing-extensions`.
- `DataFrame.cache_result` now creates temp table fully qualified names under current database and current schema.

### Bug Fixes

- Fixed a bug where type check happens on pandas before it is imported.
- Fixed a bug when creating a UDF from `numpy.ufunc`.
- Fixed a bug where `DataFrame.union` was not generating the correct `Selectable.schema_query` when SQL simplifier is enabled.

### Behavior Changes

- `DataFrameWriter.save_as_table` now respects the `nullable` field of the schema provided by the user or the inferred schema based on data from user input.

### Dependency updates

- Updated ``snowflake-connector-python`` to 3.0.4.

## 1.5.1 (2023-06-20)

### New Features

- Added support for the Python 3.10 runtime environment.

## 1.5.0 (2023-06-09)

### Behavior Changes

- Aggregation results, from functions such as `DataFrame.agg` and `DataFrame.describe`, no longer strip away non-printing characters from column names.

### New Features

- Added support for the Python 3.9 runtime environment.
- Added support for new functions in `snowflake.snowpark.functions`:
  - `array_generate_range`
  - `array_unique_agg`
  - `collect_set`
  - `sequence`
- Added support for registering and calling stored procedures with `TABLE` return type.
- Added support for parameter `length` in `StringType()` to specify the maximum number of characters that can be stored by the column.
- Added the alias `functions.element_at()` for `functions.get()`.
- Added the alias `Column.contains` for `functions.contains`.
- Added experimental feature `DataFrame.alias`.
- Added support for querying metadata columns from stage when creating `DataFrame` using `DataFrameReader`.
- Added support for `StructType.add` to append more fields to existing `StructType` objects.
- Added support for parameter `execute_as` in `StoredProcedureRegistration.register_from_file()` to specify stored procedure caller rights.

### Bug Fixes

- Fixed a bug where the `Dataframe.join_table_function` did not run all of the necessary queries to set up the join table function when SQL simplifier was enabled.
- Fixed type hint declaration for custom types - `ColumnOrName`, `ColumnOrLiteralStr`, `ColumnOrSqlExpr`, `LiteralType` and `ColumnOrLiteral` that were breaking `mypy` checks.
- Fixed a bug where `DataFrameWriter.save_as_table` and `DataFrame.copy_into_table` failed to parse fully qualified table names.

## 1.4.0 (2023-04-24)

### New Features

- Added support for `session.getOrCreate`.
- Added support for alias `Column.getField`.
- Added support for new functions in `snowflake.snowpark.functions`:
  - `date_add` and `date_sub` to make add and subtract operations easier.
  - `daydiff`
  - `explode`
  - `array_distinct`.
  - `regexp_extract`.
  - `struct`.
  - `format_number`.
  - `bround`.
  - `substring_index`
- Added parameter `skip_upload_on_content_match` when creating UDFs, UDTFs and stored procedures using `register_from_file` to skip uploading files to a stage if the same version of the files are already on the stage.
- Added support for `DataFrameWriter.save_as_table` method to take table names that contain dots.
- Flattened generated SQL when `DataFrame.filter()` or `DataFrame.order_by()` is followed by a projection statement (e.g. `DataFrame.select()`, `DataFrame.with_column()`).
- Added support for creating dynamic tables _(in private preview)_ using `Dataframe.create_or_replace_dynamic_table`.
- Added an optional argument `params` in `session.sql()` to support binding variables. Note that this is not supported in stored procedures yet.

### Bug Fixes

- Fixed a bug in `strtok_to_array` where an exception was thrown when a delimiter was passed in.
- Fixed a bug in `session.add_import` where the module had the same namespace as other dependencies.

## 1.3.0 (2023-03-28)

### New Features

- Added support for `delimiters` parameter in `functions.initcap()`.
- Added support for `functions.hash()` to accept a variable number of input expressions.
- Added API `Session.RuntimeConfig` for getting/setting/checking the mutability of any runtime configuration.
- Added support managing case sensitivity in `Row` results from `DataFrame.collect` using `case_sensitive` parameter.
- Added API `Session.conf` for getting, setting or checking the mutability of any runtime configuration.
- Added support for managing case sensitivity in `Row` results from `DataFrame.collect` using `case_sensitive` parameter.
- Added indexer support for `snowflake.snowpark.types.StructType`.
- Added a keyword argument `log_on_exception` to `Dataframe.collect` and `Dataframe.collect_no_wait` to optionally disable error logging for SQL exceptions.

### Bug Fixes

- Fixed a bug where a DataFrame set operation(`DataFrame.substract`, `DataFrame.union`, etc.) being called after another DataFrame set operation and `DataFrame.select` or `DataFrame.with_column` throws an exception.
- Fixed a bug where chained sort statements are overwritten by the SQL simplifier.

### Improvements

- Simplified JOIN queries to use constant subquery aliases (`SNOWPARK_LEFT`, `SNOWPARK_RIGHT`) by default. Users can disable this at runtime with `session.conf.set('use_constant_subquery_alias', False)` to use randomly generated alias names instead.
- Allowed specifying statement parameters in `session.call()`.
- Enabled the uploading of large pandas DataFrames in stored procedures by defaulting to a chunk size of 100,000 rows.

## 1.2.0 (2023-03-02)

### New Features

- Added support for displaying source code as comments in the generated scripts when registering stored procedures. This
  is enabled by default, turn off by specifying `source_code_display=False` at registration.
- Added a parameter `if_not_exists` when creating a UDF, UDTF or Stored Procedure from Snowpark Python to ignore creating the specified function or procedure if it already exists.
- Accept integers when calling `snowflake.snowpark.functions.get` to extract value from array.
- Added `functions.reverse` in functions to open access to Snowflake built-in function
  [reverse](https://docs.snowflake.com/en/sql-reference/functions/reverse).
- Added parameter `require_scoped_url` in snowflake.snowflake.files.SnowflakeFile.open() `(in Private Preview)` to replace `is_owner_file` is marked for deprecation.

### Bug Fixes

- Fixed a bug that overwrote `paramstyle` to `qmark` when creating a Snowpark session.
- Fixed a bug where `df.join(..., how="cross")` fails with `SnowparkJoinException: (1112): Unsupported using join type 'Cross'`.
- Fixed a bug where querying a `DataFrame` column created from chained function calls used a wrong column name.

## 1.1.0 (2023-01-26)

### New Features:

- Added `asc`, `asc_nulls_first`, `asc_nulls_last`, `desc`, `desc_nulls_first`, `desc_nulls_last`, `date_part` and `unix_timestamp` in functions.
- Added the property `DataFrame.dtypes` to return a list of column name and data type pairs.
- Added the following aliases:
  - `functions.expr()` for `functions.sql_expr()`.
  - `functions.date_format()` for `functions.to_date()`.
  - `functions.monotonically_increasing_id()` for `functions.seq8()`
  - `functions.from_unixtime()` for `functions.to_timestamp()`

### Bug Fixes:

- Fixed a bug in SQL simplifier that didn’t handle Column alias and join well in some cases. See https://github.com/snowflakedb/snowpark-python/issues/658 for details.
- Fixed a bug in SQL simplifier that generated wrong column names for function calls, NaN and INF.

### Improvements

- The session parameter `PYTHON_SNOWPARK_USE_SQL_SIMPLIFIER` is `True` after Snowflake 7.3 was released. In snowpark-python, `session.sql_simplifier_enabled` reads the value of `PYTHON_SNOWPARK_USE_SQL_SIMPLIFIER` by default, meaning that the SQL simplfier is enabled by default after the Snowflake 7.3 release. To turn this off, set `PYTHON_SNOWPARK_USE_SQL_SIMPLIFIER` in Snowflake to `False` or run `session.sql_simplifier_enabled = False` from Snowpark. It is recommended to use the SQL simplifier because it helps to generate more concise SQL.

## 1.0.0 (2022-11-01)

### New Features

- Added `Session.generator()` to create a new `DataFrame` using the Generator table function.
- Added a parameter `secure` to the functions that create a secure UDF or UDTF.

## 0.12.0 (2022-10-14)

### New Features

- Added new APIs for async job:
  - `Session.create_async_job()` to create an `AsyncJob` instance from a query id.
  - `AsyncJob.result()` now accepts argument `result_type` to return the results in different formats.
  - `AsyncJob.to_df()` returns a `DataFrame` built from the result of this asynchronous job.
  - `AsyncJob.query()` returns the SQL text of the executed query.
- `DataFrame.agg()` and `RelationalGroupedDataFrame.agg()` now accept variable-length arguments.
- Added parameters `lsuffix` and `rsuffix` to `DataFram.join()` and `DataFrame.cross_join()` to conveniently rename overlapping columns.
- Added `Table.drop_table()` so you can drop the temp table after `DataFrame.cache_result()`. `Table` is also a context manager so you can use the `with` statement to drop the cache temp table after use.
- Added `Session.use_secondary_roles()`.
- Added functions `first_value()` and `last_value()`. (contributed by @chasleslr)
- Added `on` as an alias for `using_columns` and `how` as an alias for `join_type` in `DataFrame.join()`.

### Bug Fixes

- Fixed a bug in `Session.create_dataframe()` that raised an error when `schema` names had special characters.
- Fixed a bug in which options set in `Session.read.option()` were not passed to `DataFrame.copy_into_table()` as default values.
- Fixed a bug in which `DataFrame.copy_into_table()` raises an error when a copy option has single quotes in the value.

## 0.11.0 (2022-09-28)

### Behavior Changes

- `Session.add_packages()` now raises `ValueError` when the version of a package cannot be found in Snowflake Anaconda channel. Previously, `Session.add_packages()` succeeded, and a `SnowparkSQLException` exception was raised later in the UDF/SP registration step.

### New Features:

- Added method `FileOperation.get_stream()` to support downloading stage files as stream.
- Added support in `functions.ntiles()` to accept int argument.
- Added the following aliases:
  - `functions.call_function()` for `functions.call_builtin()`.
  - `functions.function()` for `functions.builtin()`.
  - `DataFrame.order_by()` for `DataFrame.sort()`
  - `DataFrame.orderBy()` for `DataFrame.sort()`
- Improved `DataFrame.cache_result()` to return a more accurate `Table` class instead of a `DataFrame` class.
- Added support to allow `session` as the first argument when calling `StoredProcedure`.

### Improvements

- Improved nested query generation by flattening queries when applicable.
  - This improvement could be enabled by setting `Session.sql_simplifier_enabled = True`.
  - `DataFrame.select()`, `DataFrame.with_column()`, `DataFrame.drop()` and other select-related APIs have more flattened SQLs.
  - `DataFrame.union()`, `DataFrame.union_all()`, `DataFrame.except_()`, `DataFrame.intersect()`, `DataFrame.union_by_name()` have flattened SQLs generated when multiple set operators are chained.
- Improved type annotations for async job APIs.

### Bug Fixes

- Fixed a bug in which `Table.update()`, `Table.delete()`, `Table.merge()` try to reference a temp table that does not exist.

## 0.10.0 (2022-09-16)

### New Features:

- Added experimental APIs for evaluating Snowpark dataframes with asynchronous queries:
  - Added keyword argument `block` to the following action APIs on Snowpark dataframes (which execute queries) to allow asynchronous evaluations:
    - `DataFrame.collect()`, `DataFrame.to_local_iterator()`, `DataFrame.to_pandas()`, `DataFrame.to_pandas_batches()`, `DataFrame.count()`, `DataFrame.first()`.
    - `DataFrameWriter.save_as_table()`, `DataFrameWriter.copy_into_location()`.
    - `Table.delete()`, `Table.update()`, `Table.merge()`.
  - Added method `DataFrame.collect_nowait()` to allow asynchronous evaluations.
  - Added class `AsyncJob` to retrieve results from asynchronously executed queries and check their status.
- Added support for `table_type` in `Session.write_pandas()`. You can now choose from these `table_type` options: `"temporary"`, `"temp"`, and `"transient"`.
- Added support for using Python structured data (`list`, `tuple` and `dict`) as literal values in Snowpark.
- Added keyword argument `execute_as` to `functions.sproc()` and `session.sproc.register()` to allow registering a stored procedure as a caller or owner.
- Added support for specifying a pre-configured file format when reading files from a stage in Snowflake.

### Improvements:

- Added support for displaying details of a Snowpark session.

### Bug Fixes:

- Fixed a bug in which `DataFrame.copy_into_table()` and `DataFrameWriter.save_as_table()` mistakenly created a new table if the table name is fully qualified, and the table already exists.

### Deprecations:

- Deprecated keyword argument `create_temp_table` in `Session.write_pandas()`.
- Deprecated invoking UDFs using arguments wrapped in a Python list or tuple. You can use variable-length arguments without a list or tuple.

### Dependency updates

- Updated ``snowflake-connector-python`` to 2.7.12.

## 0.9.0 (2022-08-30)

### New Features:

- Added support for displaying source code as comments in the generated scripts when registering UDFs.
  This feature is turned on by default. To turn it off, pass the new keyword argument `source_code_display` as `False` when calling `register()` or `@udf()`.
- Added support for calling table functions from `DataFrame.select()`, `DataFrame.with_column()` and `DataFrame.with_columns()` which now take parameters of type `table_function.TableFunctionCall` for columns.
- Added keyword argument `overwrite` to `session.write_pandas()` to allow overwriting contents of a Snowflake table with that of a pandas DataFrame.
- Added keyword argument `column_order` to `df.write.save_as_table()` to specify the matching rules when inserting data into table in append mode.
- Added method `FileOperation.put_stream()` to upload local files to a stage via file stream.
- Added methods `TableFunctionCall.alias()` and `TableFunctionCall.as_()` to allow aliasing the names of columns that come from the output of table function joins.
- Added function `get_active_session()` in module `snowflake.snowpark.context` to get the current active Snowpark session.

### Bug Fixes:

- Fixed a bug in which batch insert should not raise an error when `statement_params` is not passed to the function.
- Fixed a bug in which column names should be quoted when `session.create_dataframe()` is called with dicts and a given schema.
- Fixed a bug in which creation of table should be skipped if the table already exists and is in append mode when calling `df.write.save_as_table()`.
- Fixed a bug in which third-party packages with underscores cannot be added when registering UDFs.

### Improvements:

- Improved function `function.uniform()` to infer the types of inputs `max_` and `min_` and cast the limits to `IntegerType` or `FloatType` correspondingly.

## 0.8.0 (2022-07-22)

### New Features:

- Added keyword only argument `statement_params` to the following methods to allow for specifying statement level parameters:
  - `collect`, `to_local_iterator`, `to_pandas`, `to_pandas_batches`,
    `count`, `copy_into_table`, `show`, `create_or_replace_view`, `create_or_replace_temp_view`, `first`, `cache_result`
    and `random_split` on class `snowflake.snowpark.Dateframe`.
  - `update`, `delete` and `merge` on class `snowflake.snowpark.Table`.
  - `save_as_table` and `copy_into_location` on class `snowflake.snowpark.DataFrameWriter`.
  - `approx_quantile`, `statement_params`, `cov` and `crosstab` on class `snowflake.snowpark.DataFrameStatFunctions`.
  - `register` and `register_from_file` on class `snowflake.snowpark.udf.UDFRegistration`.
  - `register` and `register_from_file` on class `snowflake.snowpark.udtf.UDTFRegistration`.
  - `register` and `register_from_file` on class `snowflake.snowpark.stored_procedure.StoredProcedureRegistration`.
  - `udf`, `udtf` and `sproc` in `snowflake.snowpark.functions`.
- Added support for `Column` as an input argument to `session.call()`.
- Added support for `table_type` in `df.write.save_as_table()`. You can now choose from these `table_type` options: `"temporary"`, `"temp"`, and `"transient"`.

### Improvements:

- Added validation of object name in `session.use_*` methods.
- Updated the query tag in SQL to escape it when it has special characters.
- Added a check to see if Anaconda terms are acknowledged when adding missing packages.

### Bug Fixes:

- Fixed the limited length of the string column in `session.create_dataframe()`.
- Fixed a bug in which `session.create_dataframe()` mistakenly converted 0 and `False` to `None` when the input data was only a list.
- Fixed a bug in which calling `session.create_dataframe()` using a large local dataset sometimes created a temp table twice.
- Aligned the definition of `function.trim()` with the SQL function definition.
- Fixed an issue where snowpark-python would hang when using the Python system-defined (built-in function) `sum` vs. the Snowpark `function.sum()`.

### Deprecations:

- Deprecated keyword argument `create_temp_table` in `df.write.save_as_table()`.

## 0.7.0 (2022-05-25)

### New Features:

- Added support for user-defined table functions (UDTFs).
  - Use function `snowflake.snowpark.functions.udtf()` to register a UDTF, or use it as a decorator to register the UDTF.
    - You can also use `Session.udtf.register()` to register a UDTF.
  - Use `Session.udtf.register_from_file()` to register a UDTF from a Python file.
- Updated APIs to query a table function, including both Snowflake built-in table functions and UDTFs.
  - Use function `snowflake.snowpark.functions.table_function()` to create a callable representing a table function and use it to call the table function in a query.
  - Alternatively, use function `snowflake.snowpark.functions.call_table_function()` to call a table function.
  - Added support for `over` clause that specifies `partition by` and `order by` when lateral joining a table function.
  - Updated `Session.table_function()` and `DataFrame.join_table_function()` to accept `TableFunctionCall` instances.

### Breaking Changes:

- When creating a function with `functions.udf()` and `functions.sproc()`, you can now specify an empty list for the `imports` or `packages` argument to indicate that no import or package is used for this UDF or stored procedure. Previously, specifying an empty list meant that the function would use session-level imports or packages.
- Improved the `__repr__` implementation of data types in `types.py`. The unused `type_name` property has been removed.
- Added a Snowpark-specific exception class for SQL errors. This replaces the previous `ProgrammingError` from the Python connector.

### Improvements:

- Added a lock to a UDF or UDTF when it is called for the first time per thread.
- Improved the error message for pickling errors that occurred during UDF creation.
- Included the query ID when logging the failed query.

### Bug Fixes:

- Fixed a bug in which non-integral data (such as timestamps) was occasionally converted to integer when calling `DataFrame.to_pandas()`.
- Fixed a bug in which `DataFrameReader.parquet()` failed to read a parquet file when its column contained spaces.
- Fixed a bug in which `DataFrame.copy_into_table()` failed when the dataframe is created by reading a file with inferred schemas.

### Deprecations

`Session.flatten()` and `DataFrame.flatten()`.

### Dependency Updates:

- Restricted the version of `cloudpickle` <= `2.0.0`.

## 0.6.0 (2022-04-27)

### New Features:

- Added support for vectorized UDFs with the input as a pandas DataFrame or pandas Series and the output as a pandas Series. This improves the performance of UDFs in Snowpark.
- Added support for inferring the schema of a DataFrame by default when it is created by reading a Parquet, Avro, or ORC file in the stage.
- Added functions `current_session()`, `current_statement()`, `current_user()`, `current_version()`, `current_warehouse()`, `date_from_parts()`, `date_trunc()`, `dayname()`, `dayofmonth()`, `dayofweek()`, `dayofyear()`, `grouping()`, `grouping_id()`, `hour()`, `last_day()`, `minute()`, `next_day()`, `previous_day()`, `second()`, `month()`, `monthname()`, `quarter()`, `year()`, `current_database()`, `current_role()`, `current_schema()`, `current_schemas()`, `current_region()`, `current_avaliable_roles()`, `add_months()`, `any_value()`, `bitnot()`, `bitshiftleft()`, `bitshiftright()`, `convert_timezone()`, `uniform()`, `strtok_to_array()`, `sysdate()`, `time_from_parts()`,  `timestamp_from_parts()`, `timestamp_ltz_from_parts()`, `timestamp_ntz_from_parts()`, `timestamp_tz_from_parts()`, `weekofyear()`, `percentile_cont()` to `snowflake.snowflake.functions`.

### Breaking Changes:

- Expired deprecations:
  - Removed the following APIs that were deprecated in 0.4.0: `DataFrame.groupByGroupingSets()`, `DataFrame.naturalJoin()`, `DataFrame.joinTableFunction`, `DataFrame.withColumns()`, `Session.getImports()`, `Session.addImport()`, `Session.removeImport()`, `Session.clearImports()`, `Session.getSessionStage()`, `Session.getDefaultDatabase()`, `Session.getDefaultSchema()`, `Session.getCurrentDatabase()`, `Session.getCurrentSchema()`, `Session.getFullyQualifiedCurrentSchema()`.

### Improvements:

- Added support for creating an empty `DataFrame` with a specific schema using the `Session.create_dataframe()` method.
- Changed the logging level from `INFO` to `DEBUG` for several logs (e.g., the executed query) when evaluating a dataframe.
- Improved the error message when failing to create a UDF due to pickle errors.

### Bug Fixes:

- Removed pandas hard dependencies in the `Session.create_dataframe()` method.

### Dependency Updates:

- Added `typing-extension` as a new dependency with the version >= `4.1.0`.

## 0.5.0 (2022-03-22)

### New Features

- Added stored procedures API.
  - Added `Session.sproc` property and `sproc()` to `snowflake.snowpark.functions`, so you can register stored procedures.
  - Added `Session.call` to call stored procedures by name.
- Added `UDFRegistration.register_from_file()` to allow registering UDFs from Python source files or zip files directly.
- Added `UDFRegistration.describe()` to describe a UDF.
- Added `DataFrame.random_split()` to provide a way to randomly split a dataframe.
- Added functions `md5()`, `sha1()`, `sha2()`, `ascii()`, `initcap()`, `length()`, `lower()`, `lpad()`, `ltrim()`, `rpad()`, `rtrim()`, `repeat()`, `soundex()`, `regexp_count()`, `replace()`, `charindex()`, `collate()`, `collation()`, `insert()`, `left()`, `right()`, `endswith()` to `snowflake.snowpark.functions`.
- Allowed `call_udf()` to accept literal values.
- Provided a `distinct` keyword in `array_agg()`.

### Bug Fixes:

- Fixed an issue that caused `DataFrame.to_pandas()` to have a string column if `Column.cast(IntegerType())` was used.
- Fixed a bug in `DataFrame.describe()` when there is more than one string column.

## 0.4.0 (2022-02-15)

### New Features

- You can now specify which Anaconda packages to use when defining UDFs.
  - Added `add_packages()`, `get_packages()`, `clear_packages()`, and `remove_package()`, to class `Session`.
  - Added `add_requirements()` to `Session` so you can use a requirements file to specify which packages this session will use.
  - Added parameter `packages` to function `snowflake.snowpark.functions.udf()` and method `UserDefinedFunction.register()` to indicate UDF-level Anaconda package dependencies when creating a UDF.
  - Added parameter `imports` to `snowflake.snowpark.functions.udf()` and `UserDefinedFunction.register()` to specify UDF-level code imports.
- Added a parameter `session` to function `udf()` and `UserDefinedFunction.register()` so you can specify which session to use to create a UDF if you have multiple sessions.
- Added types `Geography` and `Variant` to `snowflake.snowpark.types` to be used as type hints for Geography and Variant data when defining a UDF.
- Added support for Geography geoJSON data.
- Added `Table`, a subclass of `DataFrame` for table operations:
  - Methods `update` and `delete` update and delete rows of a table in Snowflake.
  - Method `merge` merges data from a `DataFrame` to a `Table`.
  - Override method `DataFrame.sample()` with an additional parameter `seed`, which works on tables but not on view and sub-queries.
- Added `DataFrame.to_local_iterator()` and `DataFrame.to_pandas_batches()` to allow getting results from an iterator when the result set returned from the Snowflake database is too large.
- Added `DataFrame.cache_result()` for caching the operations performed on a `DataFrame` in a temporary table.
  Subsequent operations on the original `DataFrame` have no effect on the cached result `DataFrame`.
- Added property `DataFrame.queries` to get SQL queries that will be executed to evaluate the `DataFrame`.
- Added `Session.query_history()` as a context manager to track SQL queries executed on a session, including all SQL queries to evaluate `DataFrame`s created from a session. Both query ID and query text are recorded.
- You can now create a `Session` instance from an existing established `snowflake.connector.SnowflakeConnection`. Use parameter `connection` in `Session.builder.configs()`.
- Added `use_database()`, `use_schema()`, `use_warehouse()`, and `use_role()` to class `Session` to switch database/schema/warehouse/role after a session is created.
- Added `DataFrameWriter.copy_into_table()` to unload a `DataFrame` to stage files.
- Added `DataFrame.unpivot()`.
- Added `Column.within_group()` for sorting the rows by columns with some aggregation functions.
- Added functions `listagg()`, `mode()`, `div0()`, `acos()`, `asin()`, `atan()`, `atan2()`, `cos()`, `cosh()`, `sin()`, `sinh()`, `tan()`, `tanh()`, `degrees()`, `radians()`, `round()`, `trunc()`, and `factorial()` to `snowflake.snowflake.functions`.
- Added an optional argument `ignore_nulls` in function `lead()` and `lag()`.
- The `condition` parameter of function `when()` and `iff()` now accepts SQL expressions.

### Improvements

- All function and method names have been renamed to use the snake case naming style, which is more Pythonic. For convenience, some camel case names are kept as aliases to the snake case APIs. It is recommended to use the snake case APIs.
  - Deprecated these methods on class `Session` and replaced them with their snake case equivalents: `getImports()`, `addImports()`, `removeImport()`, `clearImports()`, `getSessionStage()`, `getDefaultSchema()`, `getDefaultSchema()`, `getCurrentDatabase()`, `getFullyQualifiedCurrentSchema()`.
  - Deprecated these methods on class `DataFrame` and replaced them with their snake case equivalents: `groupingByGroupingSets()`, `naturalJoin()`, `withColumns()`, `joinTableFunction()`.
- Property `DataFrame.columns` is now consistent with `DataFrame.schema.names` and the Snowflake database `Identifier Requirements`.
- `Column.__bool__()` now raises a `TypeError`. This will ban the use of logical operators `and`, `or`, `not` on `Column` object, for instance `col("a") > 1 and col("b") > 2` will raise the `TypeError`. Use `(col("a") > 1) & (col("b") > 2)` instead.
- Changed `PutResult` and `GetResult` to subclass `NamedTuple`.
- Fixed a bug which raised an error when the local path or stage location has a space or other special characters.
- Changed `DataFrame.describe()` so that non-numeric and non-string columns are ignored instead of raising an exception.

### Dependency updates

- Updated ``snowflake-connector-python`` to 2.7.4.

## 0.3.0 (2022-01-09)

### New Features

- Added `Column.isin()`, with an alias `Column.in_()`.
- Added `Column.try_cast()`, which is a special version of `cast()`. It tries to cast a string expression to other types and returns `null` if the cast is not possible.
- Added `Column.startswith()` and `Column.substr()` to process string columns.
- `Column.cast()` now also accepts a `str` value to indicate the cast type in addition to a `DataType` instance.
- Added `DataFrame.describe()` to summarize stats of a `DataFrame`.
- Added `DataFrame.explain()` to print the query plan of a `DataFrame`.
- `DataFrame.filter()` and `DataFrame.select_expr()` now accepts a sql expression.
- Added a new `bool` parameter `create_temp_table` to methods `DataFrame.saveAsTable()` and `Session.write_pandas()` to optionally create a temp table.
- Added `DataFrame.minus()` and `DataFrame.subtract()` as aliases to `DataFrame.except_()`.
- Added `regexp_replace()`, `concat()`, `concat_ws()`, `to_char()`, `current_timestamp()`, `current_date()`, `current_time()`, `months_between()`, `cast()`, `try_cast()`, `greatest()`, `least()`, and `hash()` to module `snowflake.snowpark.functions`.

### Bug Fixes

- Fixed an issue where `Session.createDataFrame(pandas_df)` and `Session.write_pandas(pandas_df)` raise an exception when the `pandas DataFrame` has spaces in the column name.
- `DataFrame.copy_into_table()` sometimes prints an `error` level log entry while it actually works. It's fixed now.
- Fixed an API docs issue where some `DataFrame` APIs are missing from the docs.

### Dependency updates

- Update ``snowflake-connector-python`` to 2.7.2, which upgrades ``pyarrow`` dependency to 6.0.x. Refer to the [python connector 2.7.2 release notes](https://pypi.org/project/snowflake-connector-python/2.7.2/) for more details.

## 0.2.0 (2021-12-02)

### New Features

- Updated the `Session.createDataFrame()` method for creating a `DataFrame` from a pandas DataFrame.
- Added the `Session.write_pandas()` method for writing a `pandas DataFrame` to a table in Snowflake and getting a `Snowpark DataFrame` object back.
- Added new classes and methods for calling window functions.
- Added the new functions `cume_dist()`, to find the cumulative distribution of a value with regard to other values within a window partition,
  and `row_number()`, which returns a unique row number for each row within a window partition.
- Added functions for computing statistics for DataFrames in the `DataFrameStatFunctions` class.
- Added functions for handling missing values in a DataFrame in the `DataFrameNaFunctions` class.
- Added new methods `rollup()`, `cube()`, and `pivot()` to the `DataFrame` class.
- Added the `GroupingSets` class, which you can use with the DataFrame groupByGroupingSets method to perform a SQL GROUP BY GROUPING SETS.
- Added the new `FileOperation(session)`
  class that you can use to upload and download files to and from a stage.
- Added the `DataFrame.copy_into_table()`
  method for loading data from files in a stage into a table.
- In CASE expressions, the functions `when()` and `otherwise()`
  now accept Python types in addition to `Column` objects.
- When you register a UDF you can now optionally set the `replace` parameter to `True` to overwrite an existing UDF with the same name.

### Improvements

- UDFs are now compressed before they are uploaded to the server. This makes them about 10 times smaller, which can help
  when you are using large ML model files.
- When the size of a UDF is less than 8196 bytes, it will be uploaded as in-line code instead of uploaded to a stage.

### Bug Fixes

- Fixed an issue where the statement `df.select(when(col("a") == 1, 4).otherwise(col("a"))), [Row(4), Row(2), Row(3)]` raised an exception.
- Fixed an issue where `df.toPandas()` raised an exception when a DataFrame was created from large local data.

## 0.1.0 (2021-10-26)

Start of Private Preview<|MERGE_RESOLUTION|>--- conflicted
+++ resolved
@@ -19,12 +19,9 @@
 
 #### Improvements
 
-<<<<<<< HEAD
 - Unsupported types in `DataFrameReader.dbapi`(PuPr) are ingested as `StringType` now.
-=======
 - Improved error message to list available columns when dataframe cannot resolve given column name.
 - Added a new option `cacheResult` to `DataFrameReader.xml` that allows users to cache the result of the XML reader to a temporary table after calling `xml`. It helps improve performance when subsequent operations are performed on the same DataFrame.
->>>>>>> e6583e42
 
 ### Snowpark pandas API Updates
 

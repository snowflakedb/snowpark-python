# Release History

## 1.22.0 (TBD)

### Snowpark Python API Updates

### New Features

- Added following new functions in `snowflake.snowpark.functions`:
  - `array_remove`
  - `ln`

#### Improvements

- Improved documentation for `Session.write_pandas` by making `use_logical_type` option more explicit.
- Added support for specifying the following to `DataFrameWriter.save_as_table`:
  - `enable_schema_evolution`
  - `data_retention_time`
  - `max_data_extension_time`
  - `change_tracking`
  - `copy_grants`
- Added support for specifying the following parameters to `DataFrame.create_or_replace_dynamic_table`:
  - `mode`
  - `refresh_mode`
  - `initialize`
  - `clustering_keys`
  - `is_transient`
  - `data_retention_time`
  - `max_data_extension_time`

#### Bug Fixes

- Fixed a bug in `session.read.csv` that caused an error when setting `PARSE_HEADER = True` in an externally defined file format.
- Fixed a bug in query generation from set operations that allowed generation of duplicate queries when children have common subqueries.
- Fixed a bug in `session.get_session_stage` that referenced a non-existing stage after switching database or schema.
- Fixed a bug where calling `DataFrame.to_snowpark_pandas_dataframe` without explicitly initializing the Snowpark pandas plugin caused an error.
- Fixed a bug where using the `explode` function in dynamic table creation caused a SQL compilation error due to improper boolean type casting on the `outer` parameter.
- Fixed a bug where using `to_pandas_batches` with async jobs caused an error due to improper handling of waiting for asynchronous query completion.

### Snowpark Local Testing Updates

#### New Features

- Added support for type coercion when passing columns as input to udf calls
- Added support for `Index.identical`.

#### Bug Fixes

- Fixed a bug where the truncate mode in `DataFrameWriter.save_as_table` incorrectly handled DataFrames containing only a subset of columns from the existing table.
- Fixed a bug where function `to_timestamp` does not set the default timezone of the column datatype.

### Snowpark pandas API Updates

#### New Features

- Added limited support for the `Timedelta` type, including the following features. Snowpark pandas will raise `NotImplementedError` for unsupported `Timedelta` use cases.
  - supporting tracking the Timedelta type through `copy`, `cache_result`, `shift`, `sort_index`, `assign`, `bfill`, `ffill`, `fillna`, `compare`, `diff`, `drop`, `dropna`, `duplicated`, `empty`, `equals`, `insert`, `isin`, `isna`, `items`, `iterrows`, `join`, `len`, `mask`, `melt`, `merge`, `nlargest`, `nsmallest`.
  - converting non-timedelta to timedelta via `astype`.
  - `NotImplementedError` will be raised for the rest of methods that do not support `Timedelta`.
  - support for subtracting two timestamps to get a Timedelta.
  - support indexing with Timedelta data columns.
  - support for adding or subtracting timestamps and `Timedelta`.
  - support for binary arithmetic between two `Timedelta` values.
  - support for binary arithmetic and comparisons between `Timedelta` values and numeric values.
  - support for lazy `TimedeltaIndex`.
  - support for `pd.to_timedelta`.
  - support for `GroupBy` aggregations `min`, `max`, `mean`, `idxmax`, `idxmin`, `std`, `sum`, `median`, `count`, `any`, `all`, `size`, `nunique`.
  - support for `TimedeltaIndex` attributes: `days`, `seconds`, `microseconds` and `nanoseconds`.
  - support for `diff` with timestamp columns on `axis=0` and `axis=1`
- Added support for index's arithmetic and comparison operators.
- Added support for `Series.dt.round`.
- Added documentation pages for `DatetimeIndex`.
- Added support for `Index.name`, `Index.names`, `Index.rename`, and `Index.set_names`.
- Added support for `Index.__repr__`.
- Added support for `DatetimeIndex.month_name` and `DatetimeIndex.day_name`.
- Added support for `Series.dt.weekday`, `Series.dt.time`, and `DatetimeIndex.time`.
- Added support for `Index.min` and `Index.max`.
- Added support for `pd.merge_asof`.
- Added support for `Series.dt.normalize` and `DatetimeIndex.normalize`.
- Added support for `Index.is_boolean`, `Index.is_integer`, `Index.is_floating`, `Index.is_numeric`, and `Index.is_object`.
- Added support for `DatetimeIndex.round`, `DatetimeIndex.floor` and `DatetimeIndex.ceil`.
- Added support for `Series.dt.days_in_month` and `Series.dt.daysinmonth`.
- Added support for `DataFrameGroupBy.value_counts` and `SeriesGroupBy.value_counts`.
- Added support for `Series.is_monotonic_increasing` and `Series.is_monotonic_decreasing`.
- Added support for `Index.is_monotonic_increasing` and `Index.is_monotonic_decreasing`.
- Added support for `pd.crosstab`.
<<<<<<< HEAD
- Added support for `Series.dt.days`, `Series.dt.seconds`, `Series.dt.microseconds`, and `Series.dt.nanoseconds`.
=======
- Added support for `pd.bdate_range` and included business frequency support (B, BME, BMS, BQE, BQS, BYE, BYS) for both `pd.date_range` and `pd.bdate_range`.
- Added support for lazy `Index` objects  as `labels` in `DataFrame.reindex` and `Series.reindex`.
>>>>>>> e481c5c9

#### Improvements

- Refactored `quoted_identifier_to_snowflake_type` to avoid making metadata queries if the types have been cached locally.
- Improved `pd.to_datetime` to handle all local input cases. 
- Create a lazy index from another lazy index without pulling data to client.

#### Bug Fixes

- Stopped ignoring nanoseconds in `pd.Timedelta` scalars.
- Fixed AssertionError in tree of binary operations.
- Fixed bug in `Series.dt.isocalendar` using a named Series
- Fixed `inplace` argument for Series objects derived from DataFrame columns.
- Fixed a bug where `Series.reindex` and `DataFrame.reindex` did not update the result index's name correctly.

#### Behavior Change

- When calling `DataFrame.set_index`, or setting `DataFrame.index` or `Series.index`, with a new index that does not match the current length of the `Series`/`DataFrame` object, a `ValueError` is no longer raised. When the `Series`/`DataFrame` object is longer than the new index, the `Series`/`DataFrame`'s new index is filled with `NaN` values for the "extra" elements. When the `Series`/`DataFrame` object is shorter than the new index, the extra values in the new index are ignored—`Series` and `DataFrame` stay the same length `n`, and use only the first `n` values of the new index.

#### Improvements

- Improve concat, join performance when operations are performed on series coming from the same dataframe by avoiding unnecessary joins.

## 1.21.0 (2024-08-19)

### Snowpark Python API Updates

#### New Features

- Added support for `snowflake.snowpark.testing.assert_dataframe_equal` that is a utility function to check the equality of two Snowpark DataFrames.

#### Improvements

- Added support server side string size limitations.
- Added support to create and invoke stored procedures, UDFs and UDTFs with optional arguments.
- Added support for column lineage in the DataFrame.lineage.trace API.
- Added support for passing `INFER_SCHEMA` options to `DataFrameReader` via `INFER_SCHEMA_OPTIONS`.
- Added support for passing `parameters` parameter to `Column.rlike` and `Column.regexp`.
- Added support for automatically cleaning up temporary tables created by `df.cache_result()` in the current session, when the DataFrame is no longer referenced (i.e., gets garbage collected). It is still an experimental feature not enabled by default, and can be enabled by setting `session.auto_clean_up_temp_table_enabled` to `True`.
- Added support for string literals to the `fmt` parameter of `snowflake.snowpark.functions.to_date`.
- Added support for system$reference function.

#### Bug Fixes

- Fixed a bug where SQL generated for selecting `*` column has an incorrect subquery.
- Fixed a bug in `DataFrame.to_pandas_batches` where the iterator could throw an error if certain transformation is made to the pandas dataframe due to wrong isolation level.
- Fixed a bug in `DataFrame.lineage.trace` to split the quoted feature view's name and version correctly.
- Fixed a bug in `Column.isin` that caused invalid sql generation when passed an empty list.
- Fixed a bug that fails to raise NotImplementedError while setting cell with list like item.

### Snowpark Local Testing Updates

#### New Features

- Added support for the following APIs:
  - snowflake.snowpark.functions
    - `rank`
    - `dense_rank`
    - `percent_rank`
    - `cume_dist`
    - `ntile`
    - `datediff`
    - `array_agg`
  - snowflake.snowpark.column.Column.within_group
- Added support for parsing flags in regex statements for mocked plans. This maintains parity with the `rlike` and `regexp` changes above.

#### Bug Fixes

- Fixed a bug where Window Functions LEAD and LAG do not handle option `ignore_nulls` properly.
- Fixed a bug where values were not populated into the result DataFrame during the insertion of table merge operation.

#### Improvements

- Fix pandas FutureWarning about integer indexing.

### Snowpark pandas API Updates

#### New Features

- Added support for `DataFrame.backfill`, `DataFrame.bfill`, `Series.backfill`, and `Series.bfill`.
- Added support for `DataFrame.compare` and `Series.compare` with default parameters.
- Added support for `Series.dt.microsecond` and `Series.dt.nanosecond`.
- Added support for `Index.is_unique` and `Index.has_duplicates`.
- Added support for `Index.equals`.
- Added support for `Index.value_counts`.
- Added support for `Series.dt.day_name` and `Series.dt.month_name`.
- Added support for indexing on Index, e.g., `df.index[:10]`.
- Added support for `DataFrame.unstack` and `Series.unstack`.
- Added support for `DataFrame.asfreq` and `Series.asfreq`.
- Added support for `Series.dt.is_month_start` and `Series.dt.is_month_end`.
- Added support for `Index.all` and `Index.any`.
- Added support for `Series.dt.is_year_start` and `Series.dt.is_year_end`.
- Added support for `Series.dt.is_quarter_start` and `Series.dt.is_quarter_end`.
- Added support for lazy `DatetimeIndex`.
- Added support for `Series.argmax` and `Series.argmin`.
- Added support for `Series.dt.is_leap_year`.
- Added support for `DataFrame.items`.
- Added support for `Series.dt.floor` and `Series.dt.ceil`.
- Added support for `Index.reindex`.
- Added support for `DatetimeIndex` properties: `year`, `month`, `day`, `hour`, `minute`, `second`, `microsecond`,
    `nanosecond`, `date`, `dayofyear`, `day_of_year`, `dayofweek`, `day_of_week`, `weekday`, `quarter`,
    `is_month_start`, `is_month_end`, `is_quarter_start`, `is_quarter_end`, `is_year_start`, `is_year_end`
    and `is_leap_year`.
- Added support for `Resampler.fillna` and `Resampler.bfill`.
- Added limited support for the `Timedelta` type, including creating `Timedelta` columns and `to_pandas`.
- Added support for `Index.argmax` and `Index.argmin`.

#### Improvements

- Removed the public preview warning message when importing Snowpark pandas.
- Removed unnecessary count query from `SnowflakeQueryCompiler.is_series_like` method.
- `Dataframe.columns` now returns native pandas Index object instead of Snowpark Index object.
- Refactor and introduce `query_compiler` argument in `Index` constructor to create `Index` from query compiler.
- `pd.to_datetime` now returns a DatetimeIndex object instead of a Series object.
- `pd.date_range` now returns a DatetimeIndex object instead of a Series object.

#### Bug Fixes

- Made passing an unsupported aggregation function to `pivot_table` raise `NotImplementedError` instead of `KeyError`.
- Removed axis labels and callable names from error messages and telemetry about unsupported aggregations.
- Fixed AssertionError in `Series.drop_duplicates` and `DataFrame.drop_duplicates` when called after `sort_values`.
- Fixed a bug in `Index.to_frame` where the result frame's column name may be wrong where name is unspecified.
- Fixed a bug where some Index docstrings are ignored.
- Fixed a bug in `Series.reset_index(drop=True)` where the result name may be wrong.
- Fixed a bug in `Groupby.first/last` ordering by the correct columns in the underlying window expression.

## 1.20.0 (2024-07-17)

### Snowpark Python API Updates

#### Improvements

- Added distributed tracing using open telemetry APIs for table stored procedure function in `DataFrame`:
  - `_execute_and_get_query_id`
- Added support for the `arrays_zip` function.
- Improves performance for binary column expression and `df._in` by avoiding unnecessary cast for numeric values. You can enable this optimization by setting `session.eliminate_numeric_sql_value_cast_enabled = True`.
- Improved error message for `write_pandas` when the target table does not exist and `auto_create_table=False`.
- Added open telemetry tracing on UDxF functions in Snowpark.
- Added open telemetry tracing on stored procedure registration in Snowpark.
- Added a new optional parameter called `format_json` to the `Session.SessionBuilder.app_name` function that sets the app name in the `Session.query_tag` in JSON format. By default, this parameter is set to `False`.

#### Bug Fixes
- Fixed a bug where SQL generated for `lag(x, 0)` was incorrect and failed with error message `argument 1 to function LAG needs to be constant, found 'SYSTEM$NULL_TO_FIXED(null)'`.

### Snowpark Local Testing Updates

#### New Features

- Added support for the following APIs:
  - snowflake.snowpark.functions
    - random
- Added new parameters to `patch` function when registering a mocked function:
  - `distinct` allows an alternate function to be specified for when a sql function should be distinct.
  - `pass_column_index` passes a named parameter `column_index` to the mocked function that contains the pandas.Index for the input data.
  - `pass_row_index` passes a named parameter `row_index` to the mocked function that is the 0 indexed row number the function is currently operating on.
  - `pass_input_data` passes a named parameter `input_data` to the mocked function that contains the entire input dataframe for the current expression.
  - Added support for the `column_order` parameter to method `DataFrameWriter.save_as_table`.


#### Bug Fixes
- Fixed a bug that caused DecimalType columns to be incorrectly truncated to integer precision when used in BinaryExpressions.

### Snowpark pandas API Updates

#### New Features
- Added support for `DataFrameGroupBy.all`, `SeriesGroupBy.all`, `DataFrameGroupBy.any`, and `SeriesGroupBy.any`.
- Added support for `DataFrame.nlargest`, `DataFrame.nsmallest`, `Series.nlargest` and `Series.nsmallest`.
- Added support for `replace` and `frac > 1` in `DataFrame.sample` and `Series.sample`.
- Added support for `read_excel` (Uses local pandas for processing)
- Added support for `Series.at`, `Series.iat`, `DataFrame.at`, and `DataFrame.iat`.
- Added support for `Series.dt.isocalendar`.
- Added support for `Series.case_when` except when condition or replacement is callable.
- Added documentation pages for `Index` and its APIs.
- Added support for `DataFrame.assign`.
- Added support for `DataFrame.stack`.
- Added support for `DataFrame.pivot` and `pd.pivot`.
- Added support for `DataFrame.to_csv` and `Series.to_csv`.
- Added partial support for `Series.str.translate` where the values in the `table` are single-codepoint strings.
- Added support for `DataFrame.corr`.
- Allow `df.plot()` and `series.plot()` to be called, materializing the data into the local client
- Added support for `DataFrameGroupBy` and `SeriesGroupBy` aggregations `first` and `last`
- Added support for `DataFrameGroupBy.get_group`.
- Added support for `limit` parameter when `method` parameter is used in `fillna`.
- Added partial support for `Series.str.translate` where the values in the `table` are single-codepoint strings.
- Added support for `DataFrame.corr`.
- Added support for `DataFrame.equals` and `Series.equals`.
- Added support for `DataFrame.reindex` and `Series.reindex`.
- Added support for `Index.astype`.
- Added support for `Index.unique` and `Index.nunique`.
- Added support for `Index.sort_values`.

#### Bug Fixes
- Fixed an issue when using np.where and df.where when the scalar 'other' is the literal 0.
- Fixed a bug regarding precision loss when converting to Snowpark pandas `DataFrame` or `Series` with `dtype=np.uint64`.
- Fixed bug where `values` is set to `index` when `index` and `columns` contain all columns in DataFrame during `pivot_table`.

#### Improvements
- Added support for `Index.copy()`
- Added support for Index APIs: `dtype`, `values`, `item()`, `tolist()`, `to_series()` and `to_frame()`
- Expand support for DataFrames with no rows in `pd.pivot_table` and `DataFrame.pivot_table`.
- Added support for `inplace` parameter in `DataFrame.sort_index` and `Series.sort_index`.


## 1.19.0 (2024-06-25)

### Snowpark Python API Updates

#### New Features

- Added support for `to_boolean` function.
- Added documentation pages for Index and its APIs.

#### Bug Fixes

- Fixed a bug where python stored procedure with table return type fails when run in a task.
- Fixed a bug where df.dropna fails due to `RecursionError: maximum recursion depth exceeded` when the DataFrame has more than 500 columns.
- Fixed a bug where `AsyncJob.result("no_result")` doesn't wait for the query to finish execution.


### Snowpark Local Testing Updates

#### New Features

- Added support for the `strict` parameter when registering UDFs and Stored Procedures.

#### Bug Fixes

- Fixed a bug in convert_timezone that made the setting the source_timezone parameter return an error.
- Fixed a bug where creating DataFrame with empty data of type `DateType` raises `AttributeError`.
- Fixed a bug that table merge fails when update clause exists but no update takes place.
- Fixed a bug in mock implementation of `to_char` that raises `IndexError` when incoming column has nonconsecutive row index.
- Fixed a bug in handling of `CaseExpr` expressions that raises `IndexError` when incoming column has nonconsecutive row index.
- Fixed a bug in implementation of `Column.like` that raises `IndexError` when incoming column has nonconsecutive row index.

#### Improvements

- Added support for type coercion in the implementation of DataFrame.replace, DataFrame.dropna and the mock function `iff`.

### Snowpark pandas API Updates

#### New Features

- Added partial support for `DataFrame.pct_change` and `Series.pct_change` without the `freq` and `limit` parameters.
- Added support for `Series.str.get`.
- Added support for `Series.dt.dayofweek`, `Series.dt.day_of_week`, `Series.dt.dayofyear`, and `Series.dt.day_of_year`.
- Added support for `Series.str.__getitem__` (`Series.str[...]`).
- Added support for `Series.str.lstrip` and `Series.str.rstrip`.
- Added support for `DataFrameGroupBy.size` and `SeriesGroupBy.size`.
- Added support for `DataFrame.expanding` and `Series.expanding` for aggregations `count`, `sum`, `min`, `max`, `mean`, `std`, `var`, and `sem` with `axis=0`.
- Added support for `DataFrame.rolling` and `Series.rolling` for aggregation `count` with `axis=0`.
- Added support for `Series.str.match`.
- Added support for `DataFrame.resample` and `Series.resample` for aggregations `size`, `first`, and `last`.
- Added support for `DataFrameGroupBy.all`, `SeriesGroupBy.all`, `DataFrameGroupBy.any`, and `SeriesGroupBy.any`.
- Added support for `DataFrame.nlargest`, `DataFrame.nsmallest`, `Series.nlargest` and `Series.nsmallest`.
- Added support for `replace` and `frac > 1` in `DataFrame.sample` and `Series.sample`.
- Added support for `read_excel` (Uses local pandas for processing)
- Added support for `Series.at`, `Series.iat`, `DataFrame.at`, and `DataFrame.iat`.
- Added support for `Series.dt.isocalendar`.
- Added support for `Series.case_when` except when condition or replacement is callable.
- Added documentation pages for `Index` and its APIs.
- Added support for `DataFrame.assign`.
- Added support for `DataFrame.stack`.
- Added support for `DataFrame.pivot` and `pd.pivot`.
- Added support for `DataFrame.to_csv` and `Series.to_csv`.
- Added support for `Index.T`.

#### Bug Fixes

- Fixed a bug that causes output of GroupBy.aggregate's columns to be ordered incorrectly.
- Fixed a bug where `DataFrame.describe` on a frame with duplicate columns of differing dtypes could cause an error or incorrect results.
- Fixed a bug in `DataFrame.rolling` and `Series.rolling` so `window=0` now throws `NotImplementedError` instead of `ValueError`

#### Improvements

- Added support for named aggregations in `DataFrame.aggregate` and `Series.aggregate` with `axis=0`.
- `pd.read_csv` reads using the native pandas CSV parser, then uploads data to snowflake using parquet. This enables most of the parameters supported by `read_csv` including date parsing and numeric conversions. Uploading via parquet is roughly twice as fast as uploading via CSV.
- Initial work to support an `pd.Index` directly in Snowpark pandas. Support for `pd.Index` as a first-class component of Snowpark pandas is coming soon.
- Added a lazy index constructor and support for `len`, `shape`, `size`, `empty`, `to_pandas()` and `names`. For `df.index`, Snowpark pandas creates a lazy index object.
- For `df.columns`, Snowpark pandas supports a non-lazy version of an `Index` since the data is already stored locally.

## 1.18.0 (2024-05-28)

### Snowpark Python API Updates

#### Improvements

- Improved error message to remind users set `{"infer_schema": True}` when reading csv file without specifying its schema.
- Improved error handling for `Session.create_dataframe` when called with more than 512 rows and using `format` or `pyformat` `paramstyle`.

### Snowpark pandas API Updates

#### New Features

- Added `DataFrame.cache_result` and `Series.cache_result` methods for users to persist DataFrames and Series to a temporary table lasting the duration of the session to improve latency of subsequent operations.

#### Bug Fixes

#### Improvements

- Added partial support for `DataFrame.pivot_table` with no `index` parameter, as well as for `margins` parameter.
- Updated the signature of `DataFrame.shift`/`Series.shift`/`DataFrameGroupBy.shift`/`SeriesGroupBy.shift` to match pandas 2.2.1. Snowpark pandas does not yet support the newly-added `suffix` argument, or sequence values of `periods`.
- Re-added support for `Series.str.split`.

#### Bug Fixes

- Fixed how we support mixed columns for string methods (`Series.str.*`).

### Snowpark Local Testing Updates

#### New Features

- Added support for the following DataFrameReader read options to file formats `csv` and `json`:
  - PURGE
  - PATTERN
  - INFER_SCHEMA with value being `False`
  - ENCODING with value being `UTF8`
- Added support for `DataFrame.analytics.moving_agg` and `DataFrame.analytics.cumulative_agg_agg`.
- Added support for `if_not_exists` parameter during UDF and stored procedure registration.

#### Bug Fixes

- Fixed a bug that when processing time format, fractional second part is not handled properly.
- Fixed a bug that caused function calls on `*` to fail.
- Fixed a bug that prevented creation of map and struct type objects.
- Fixed a bug that function `date_add` was unable to handle some numeric types.
- Fixed a bug that `TimestampType` casting resulted in incorrect data.
- Fixed a bug that caused `DecimalType` data to have incorrect precision in some cases.
- Fixed a bug where referencing missing table or view raises confusing `IndexError`.
- Fixed a bug that mocked function `to_timestamp_ntz` can not handle None data.
- Fixed a bug that mocked UDFs handles output data of None improperly.
- Fixed a bug where `DataFrame.with_column_renamed` ignores attributes from parent DataFrames after join operations.
- Fixed a bug that integer precision of large value gets lost when converted to pandas DataFrame.
- Fixed a bug that the schema of datetime object is wrong when create DataFrame from a pandas DataFrame.
- Fixed a bug in the implementation of `Column.equal_nan` where null data is handled incorrectly.
- Fixed a bug where `DataFrame.drop` ignore attributes from parent DataFrames after join operations.
- Fixed a bug in mocked function `date_part` where Column type is set wrong.
- Fixed a bug where `DataFrameWriter.save_as_table` does not raise exceptions when inserting null data into non-nullable columns.
- Fixed a bug in the implementation of `DataFrameWriter.save_as_table` where
  - Append or Truncate fails when incoming data has different schema than existing table.
  - Truncate fails when incoming data does not specify columns that are nullable.

#### Improvements

- Removed dependency check for `pyarrow` as it is not used.
- Improved target type coverage of `Column.cast`, adding support for casting to boolean and all integral types.
- Aligned error experience when calling UDFs and stored procedures.
- Added appropriate error messages for `is_permanent` and `anonymous` options in UDFs and stored procedures registration to make it more clear that those features are not yet supported.
- File read operation with unsupported options and values now raises `NotImplementedError` instead of warnings and unclear error information.

## 1.17.0 (2024-05-21)

### Snowpark Python API Updates

#### New Features

- Added support to add a comment on tables and views using the functions listed below:
  - `DataFrameWriter.save_as_table`
  - `DataFrame.create_or_replace_view`
  - `DataFrame.create_or_replace_temp_view`
  - `DataFrame.create_or_replace_dynamic_table`

#### Improvements

- Improved error message to remind users to set `{"infer_schema": True}` when reading CSV file without specifying its schema.

### Snowpark pandas API Updates

#### New Features

- Start of Public Preview of Snowpark pandas API. Refer to the [Snowpark pandas API Docs](https://docs.snowflake.com/developer-guide/snowpark/python/snowpark-pandas) for more details.

### Snowpark Local Testing Updates

#### New Features

- Added support for NumericType and VariantType data conversion in the mocked function `to_timestamp_ltz`, `to_timestamp_ntz`, `to_timestamp_tz` and `to_timestamp`.
- Added support for DecimalType, BinaryType, ArrayType, MapType, TimestampType, DateType and TimeType data conversion in the mocked function `to_char`.
- Added support for the following APIs:
  - snowflake.snowpark.functions:
    - to_varchar
  - snowflake.snowpark.DataFrame:
    - pivot
  - snowflake.snowpark.Session:
    - cancel_all
- Introduced a new exception class `snowflake.snowpark.mock.exceptions.SnowparkLocalTestingException`.
- Added support for casting to FloatType

#### Bug Fixes

- Fixed a bug that stored procedure and UDF should not remove imports already in the `sys.path` during the clean-up step.
- Fixed a bug that when processing datetime format, the fractional second part is not handled properly.
- Fixed a bug that on Windows platform that file operations was unable to properly handle file separator in directory name.
- Fixed a bug that on Windows platform that when reading a pandas dataframe, IntervalType column with integer data can not be processed.
- Fixed a bug that prevented users from being able to select multiple columns with the same alias.
- Fixed a bug that `Session.get_current_[schema|database|role|user|account|warehouse]` returns upper-cased identifiers when identifiers are quoted.
- Fixed a bug that function `substr` and `substring` can not handle 0-based `start_expr`.

#### Improvements

- Standardized the error experience by raising `SnowparkLocalTestingException` in error cases which is on par with `SnowparkSQLException` raised in non-local execution.
- Improved error experience of `Session.write_pandas` method that `NotImplementError` will be raised when called.
- Aligned error experience with reusing a closed session in non-local execution.

## 1.16.0 (2024-05-07)

### New Features

- Support stored procedure register with packages given as Python modules.
- Added snowflake.snowpark.Session.lineage.trace to explore data lineage of snowfake objects.
- Added support for structured type schema parsing.

### Bug Fixes

- Fixed a bug when inferring schema, single quotes are added to stage files already have single quotes.

### Local Testing Updates

#### New Features

- Added support for StringType, TimestampType and VariantType data conversion in the mocked function `to_date`.
- Added support for the following APIs:
  - snowflake.snowpark.functions
    - get
    - concat
    - concat_ws

#### Bug Fixes

- Fixed a bug that caused `NaT` and `NaN` values to not be recognized.
- Fixed a bug where, when inferring a schema, single quotes were added to stage files that already had single quotes.
- Fixed a bug where `DataFrameReader.csv` was unable to handle quoted values containing a delimiter.
- Fixed a bug that when there is `None` value in an arithmetic calculation, the output should remain `None` instead of `math.nan`.
- Fixed a bug in function `sum` and `covar_pop` that when there is `math.nan` in the data, the output should also be `math.nan`.
- Fixed a bug that stage operation can not handle directories.
- Fixed a bug that `DataFrame.to_pandas` should take Snowflake numeric types with precision 38 as `int64`.

## 1.15.0 (2024-04-24)

### New Features

- Added `truncate` save mode in `DataFrameWrite` to overwrite existing tables by truncating the underlying table instead of dropping it.
- Added telemetry to calculate query plan height and number of duplicate nodes during collect operations.
- Added the functions below to unload data from a `DataFrame` into one or more files in a stage:
  - `DataFrame.write.json`
  - `DataFrame.write.csv`
  - `DataFrame.write.parquet`
- Added distributed tracing using open telemetry APIs for action functions in `DataFrame` and `DataFrameWriter`:
  - snowflake.snowpark.DataFrame:
    - collect
    - collect_nowait
    - to_pandas
    - count
    - show
  - snowflake.snowpark.DataFrameWriter:
    - save_as_table
- Added support for snow:// URLs to `snowflake.snowpark.Session.file.get` and `snowflake.snowpark.Session.file.get_stream`
- Added support to register stored procedures and UDxFs with a `comment`.
- UDAF client support is ready for public preview. Please stay tuned for the Snowflake announcement of UDAF public preview.
- Added support for dynamic pivot.  This feature is currently in private preview.

### Improvements

- Improved the generated query performance for both compilation and execution by converting duplicate subqueries to Common Table Expressions (CTEs). It is still an experimental feature not enabled by default, and can be enabled by setting `session.cte_optimization_enabled` to `True`.

### Bug Fixes

- Fixed a bug where `statement_params` was not passed to query executions that register stored procedures and user defined functions.
- Fixed a bug causing `snowflake.snowpark.Session.file.get_stream` to fail for quoted stage locations.
- Fixed a bug that an internal type hint in `utils.py` might raise AttributeError in case the underlying module can not be found.

### Local Testing Updates

#### New Features

- Added support for registering UDFs and stored procedures.
- Added support for the following APIs:
  - snowflake.snowpark.Session:
    - file.put
    - file.put_stream
    - file.get
    - file.get_stream
    - read.json
    - add_import
    - remove_import
    - get_imports
    - clear_imports
    - add_packages
    - add_requirements
    - clear_packages
    - remove_package
    - udf.register
    - udf.register_from_file
    - sproc.register
    - sproc.register_from_file
  - snowflake.snowpark.functions
    - current_database
    - current_session
    - date_trunc
    - object_construct
    - object_construct_keep_null
    - pow
    - sqrt
    - udf
    - sproc
- Added support for StringType, TimestampType and VariantType data conversion in the mocked function `to_time`.

#### Bug Fixes

- Fixed a bug that null filled columns for constant functions.
- Fixed a bug that implementation of to_object, to_array and to_binary to better handle null inputs.
- Fixed a bug that timestamp data comparison can not handle year beyond 2262.
- Fixed a bug that `Session.builder.getOrCreate` should return the created mock session.

## 1.14.0 (2024-03-20)

### New Features

- Added support for creating vectorized UDTFs with `process` method.
- Added support for dataframe functions:
  - to_timestamp_ltz
  - to_timestamp_ntz
  - to_timestamp_tz
  - locate
- Added support for ASOF JOIN type.
- Added support for the following local testing APIs:
  - snowflake.snowpark.functions:
    - to_double
    - to_timestamp
    - to_timestamp_ltz
    - to_timestamp_ntz
    - to_timestamp_tz
    - greatest
    - least
    - convert_timezone
    - dateadd
    - date_part
  - snowflake.snowpark.Session:
    - get_current_account
    - get_current_warehouse
    - get_current_role
    - use_schema
    - use_warehouse
    - use_database
    - use_role

### Bug Fixes

- Fixed a bug in `SnowflakePlanBuilder` that `save_as_table` does not filter column that name start with '$' and follow by number correctly.
- Fixed a bug that statement parameters may have no effect when resolving imports and packages.
- Fixed bugs in local testing:
  - LEFT ANTI and LEFT SEMI joins drop rows with null values.
  - DataFrameReader.csv incorrectly parses data when the optional parameter `field_optionally_enclosed_by` is specified.
  - Column.regexp only considers the first entry when `pattern` is a `Column`.
  - Table.update raises `KeyError` when updating null values in the rows.
  - VARIANT columns raise errors at `DataFrame.collect`.
  - `count_distinct` does not work correctly when counting.
  - Null values in integer columns raise `TypeError`.

### Improvements

- Added telemetry to local testing.
- Improved the error message of `DataFrameReader` to raise `FileNotFound` error when reading a path that does not exist or when there are no files under the path.

## 1.13.0 (2024-02-26)

### New Features

- Added support for an optional `date_part` argument in function `last_day`.
- `SessionBuilder.app_name` will set the query_tag after the session is created.
- Added support for the following local testing functions:
  - current_timestamp
  - current_date
  - current_time
  - strip_null_value
  - upper
  - lower
  - length
  - initcap

### Improvements

- Added cleanup logic at interpreter shutdown to close all active sessions.
- Closing sessions within stored procedures now is a no-op logging a warning instead of raising an error.

### Bug Fixes

- Fixed a bug in `DataFrame.to_local_iterator` where the iterator could yield wrong results if another query is executed before the iterator finishes due to wrong isolation level. For details, please see #945.
- Fixed a bug that truncated table names in error messages while running a plan with local testing enabled.
- Fixed a bug that `Session.range` returns empty result when the range is large.

## 1.12.1 (2024-02-08)

### Improvements

- Use `split_blocks=True` by default during `to_pandas` conversion, for optimal memory allocation. This parameter is passed to `pyarrow.Table.to_pandas`, which enables `PyArrow` to split the memory allocation into smaller, more manageable blocks instead of allocating a single contiguous block. This results in better memory management when dealing with larger datasets.

### Bug Fixes

- Fixed a bug in `DataFrame.to_pandas` that caused an error when evaluating on a Dataframe with an `IntergerType` column with null values.

## 1.12.0 (2024-01-30)

### New Features

- Exposed `statement_params` in `StoredProcedure.__call__`.
- Added two optional arguments to `Session.add_import`.
  - `chunk_size`: The number of bytes to hash per chunk of the uploaded files.
  - `whole_file_hash`: By default only the first chunk of the uploaded import is hashed to save time. When this is set to True each uploaded file is fully hashed instead.
- Added parameters `external_access_integrations` and `secrets` when creating a UDAF from Snowpark Python to allow integration with external access.
- Added a new method `Session.append_query_tag`. Allows an additional tag to be added to the current query tag by appending it as a comma separated value.
- Added a new method `Session.update_query_tag`. Allows updates to a JSON encoded dictionary query tag.
- `SessionBuilder.getOrCreate` will now attempt to replace the singleton it returns when token expiration has been detected.
- Added support for new functions in `snowflake.snowpark.functions`:
  - `array_except`
  - `create_map`
  - `sign`/`signum`
- Added the following functions to `DataFrame.analytics`:
  - Added the `moving_agg` function in `DataFrame.analytics` to enable moving aggregations like sums and averages with multiple window sizes.
  - Added the `cummulative_agg` function in `DataFrame.analytics` to enable commulative aggregations like sums and averages on multiple columns.
  - Added the `compute_lag` and `compute_lead` functions in `DataFrame.analytics` for enabling lead and lag calculations on multiple columns.
  - Added the `time_series_agg` function in `DataFrame.analytics` to enable time series aggregations like sums and averages with multiple time windows.

### Bug Fixes

- Fixed a bug in `DataFrame.na.fill` that caused Boolean values to erroneously override integer values.
- Fixed a bug in `Session.create_dataframe` where the Snowpark DataFrames created using pandas DataFrames were not inferring the type for timestamp columns correctly. The behavior is as follows:
  - Earlier timestamp columns without a timezone would be converted to nanosecond epochs and inferred as `LongType()`, but will now be correctly maintained as timestamp values and be inferred as `TimestampType(TimestampTimeZone.NTZ)`.
  - Earlier timestamp columns with a timezone would be inferred as `TimestampType(TimestampTimeZone.NTZ)` and loose timezone information but will now be correctly inferred as `TimestampType(TimestampTimeZone.LTZ)` and timezone information is retained correctly.
  - Set session parameter `PYTHON_SNOWPARK_USE_LOGICAL_TYPE_FOR_CREATE_DATAFRAME` to revert back to old behavior. It is recommended that you update your code to align with correct behavior because the parameter will be removed in the future.
- Fixed a bug that `DataFrame.to_pandas` gets decimal type when scale is not 0, and creates an object dtype in `pandas`. Instead, we cast the value to a float64 type.
- Fixed bugs that wrongly flattened the generated SQL when one of the following happens:
  - `DataFrame.filter()` is called after `DataFrame.sort().limit()`.
  - `DataFrame.sort()` or `filter()` is called on a DataFrame that already has a window function or sequence-dependent data generator column.
    For instance, `df.select("a", seq1().alias("b")).select("a", "b").sort("a")` won't flatten the sort clause anymore.
  - a window or sequence-dependent data generator column is used after `DataFrame.limit()`. For instance, `df.limit(10).select(row_number().over())` won't flatten the limit and select in the generated SQL.
- Fixed a bug where aliasing a DataFrame column raised an error when the DataFame was copied from another DataFrame with an aliased column. For instance,

  ```python
  df = df.select(col("a").alias("b"))
  df = copy(df)
  df.select(col("b").alias("c"))  # threw an error. Now it's fixed.
  ```

- Fixed a bug in `Session.create_dataframe` that the non-nullable field in a schema is not respected for boolean type. Note that this fix is only effective when the user has the privilege to create a temp table.
- Fixed a bug in SQL simplifier where non-select statements in `session.sql` dropped a SQL query when used with `limit()`.
- Fixed a bug that raised an exception when session parameter `ERROR_ON_NONDETERMINISTIC_UPDATE` is true.

### Behavior Changes (API Compatible)

- When parsing data types during a `to_pandas` operation, we rely on GS precision value to fix precision issues for large integer values. This may affect users where a column that was earlier returned as `int8` gets returned as `int64`. Users can fix this by explicitly specifying precision values for their return column.
- Aligned behavior for `Session.call` in case of table stored procedures where running `Session.call` would not trigger stored procedure unless a `collect()` operation was performed.
- `StoredProcedureRegistration` will now automatically add `snowflake-snowpark-python` as a package dependency. The added dependency will be on the client's local version of the library and an error is thrown if the server cannot support that version.

## 1.11.1 (2023-12-07)

### Bug Fixes

- Fixed a bug that numpy should not be imported at the top level of mock module.
- Added support for these new functions in `snowflake.snowpark.functions`:
  - `from_utc_timestamp`
  - `to_utc_timestamp`

## 1.11.0 (2023-12-05)

### New Features

- Add the `conn_error` attribute to `SnowflakeSQLException` that stores the whole underlying exception from `snowflake-connector-python`.
- Added support for `RelationalGroupedDataframe.pivot()` to access `pivot` in the following pattern `Dataframe.group_by(...).pivot(...)`.
- Added experimental feature: Local Testing Mode, which allows you to create and operate on Snowpark Python DataFrames locally without connecting to a Snowflake account. You can use the local testing framework to test your DataFrame operations locally, on your development machine or in a CI (continuous integration) pipeline, before deploying code changes to your account.

- Added support for `arrays_to_object` new functions in `snowflake.snowpark.functions`.
- Added support for the vector data type.

### Dependency Updates

- Bumped cloudpickle dependency to work with `cloudpickle==2.2.1`
- Updated ``snowflake-connector-python`` to `3.4.0`.

### Bug Fixes

- DataFrame column names quoting check now supports newline characters.
- Fix a bug where a DataFrame generated by `session.read.with_metadata` creates inconsistent table when doing `df.write.save_as_table`.

## 1.10.0 (2023-11-03)

### New Features

- Added support for managing case sensitivity in `DataFrame.to_local_iterator()`.
- Added support for specifying vectorized UDTF's input column names by using the optional parameter `input_names` in `UDTFRegistration.register/register_file` and `functions.pandas_udtf`. By default, `RelationalGroupedDataFrame.applyInPandas` will infer the column names from current dataframe schema.
- Add `sql_error_code` and `raw_message` attributes to `SnowflakeSQLException` when it is caused by a SQL exception.

### Bug Fixes

- Fixed a bug in `DataFrame.to_pandas()` where converting snowpark dataframes to pandas dataframes was losing precision on integers with more than 19 digits.
- Fixed a bug that `session.add_packages` can not handle requirement specifier that contains project name with underscore and version.
- Fixed a bug in `DataFrame.limit()` when `offset` is used and the parent `DataFrame` uses `limit`. Now the `offset` won't impact the parent DataFrame's `limit`.
- Fixed a bug in `DataFrame.write.save_as_table` where dataframes created from read api could not save data into snowflake because of invalid column name `$1`.

### Behavior change

- Changed the behavior of `date_format`:
  - The `format` argument changed from optional to required.
  - The returned result changed from a date object to a date-formatted string.
- When a window function, or a sequence-dependent data generator (`normal`, `zipf`, `uniform`, `seq1`, `seq2`, `seq4`, `seq8`) function is used, the sort and filter operation will no longer be flattened when generating the query.

## 1.9.0 (2023-10-13)

### New Features

- Added support for the Python 3.11 runtime environment.

### Dependency updates

- Added back the dependency of `typing-extensions`.

### Bug Fixes

- Fixed a bug where imports from permanent stage locations were ignored for temporary stored procedures, UDTFs, UDFs, and UDAFs.
- Revert back to using CTAS (create table as select) statement for `Dataframe.writer.save_as_table` which does not need insert permission for writing tables.

### New Features
- Support `PythonObjJSONEncoder` json-serializable objects for `ARRAY` and `OBJECT` literals.

## 1.8.0 (2023-09-14)

### New Features

- Added support for VOLATILE/IMMUTABLE keyword when registering UDFs.
- Added support for specifying clustering keys when saving dataframes using `DataFrame.save_as_table`.
- Accept `Iterable` objects input for `schema` when creating dataframes using `Session.create_dataframe`.
- Added the property `DataFrame.session` to return a `Session` object.
- Added the property `Session.session_id` to return an integer that represents session ID.
- Added the property `Session.connection` to return a `SnowflakeConnection` object .

- Added support for creating a Snowpark session from a configuration file or environment variables.

### Dependency updates

- Updated ``snowflake-connector-python`` to 3.2.0.

### Bug Fixes

- Fixed a bug where automatic package upload would raise `ValueError` even when compatible package version were added in `session.add_packages`.
- Fixed a bug where table stored procedures were not registered correctly when using `register_from_file`.
- Fixed a bug where dataframe joins failed with `invalid_identifier` error.
- Fixed a bug where `DataFrame.copy` disables SQL simplfier for the returned copy.
- Fixed a bug where `session.sql().select()` would fail if any parameters are specified to `session.sql()`

## 1.7.0 (2023-08-28)

### New Features

- Added parameters `external_access_integrations` and `secrets` when creating a UDF, UDTF or Stored Procedure from Snowpark Python to allow integration with external access.
- Added support for these new functions in `snowflake.snowpark.functions`:
  - `array_flatten`
  - `flatten`
- Added support for `apply_in_pandas` in `snowflake.snowpark.relational_grouped_dataframe`.
- Added support for replicating your local Python environment on Snowflake via `Session.replicate_local_environment`.

### Bug Fixes

- Fixed a bug where `session.create_dataframe` fails to properly set nullable columns where nullability was affected by order or data was given.
- Fixed a bug where `DataFrame.select` could not identify and alias columns in presence of table functions when output columns of table function overlapped with columns in dataframe.

### Behavior Changes

- When creating stored procedures, UDFs, UDTFs, UDAFs with parameter `is_permanent=False` will now create temporary objects even when `stage_name` is provided. The default value of `is_permanent` is `False` which is why if this value is not explicitly set to `True` for permanent objects, users will notice a change in behavior.
- `types.StructField` now enquotes column identifier by default.

## 1.6.1 (2023-08-02)

### New Features

- Added support for these new functions in `snowflake.snowpark.functions`:
  - `array_sort`
  - `sort_array`
  - `array_min`
  - `array_max`
  - `explode_outer`
- Added support for pure Python packages specified via `Session.add_requirements` or `Session.add_packages`. They are now usable in stored procedures and UDFs even if packages are not present on the Snowflake Anaconda channel.
  - Added Session parameter `custom_packages_upload_enabled` and `custom_packages_force_upload_enabled` to enable the support for pure Python packages feature mentioned above. Both parameters default to `False`.
- Added support for specifying package requirements by passing a Conda environment yaml file to `Session.add_requirements`.
- Added support for asynchronous execution of multi-query dataframes that contain binding variables.
- Added support for renaming multiple columns in `DataFrame.rename`.
- Added support for Geometry datatypes.
- Added support for `params` in `session.sql()` in stored procedures.
- Added support for user-defined aggregate functions (UDAFs). This feature is currently in private preview.
- Added support for vectorized UDTFs (user-defined table functions). This feature is currently in public preview.
- Added support for Snowflake Timestamp variants (i.e., `TIMESTAMP_NTZ`, `TIMESTAMP_LTZ`, `TIMESTAMP_TZ`)
  - Added `TimestampTimezone` as an argument in `TimestampType` constructor.
  - Added type hints `NTZ`, `LTZ`, `TZ` and `Timestamp` to annotate functions when registering UDFs.

### Improvements

- Removed redundant dependency `typing-extensions`.
- `DataFrame.cache_result` now creates temp table fully qualified names under current database and current schema.

### Bug Fixes

- Fixed a bug where type check happens on pandas before it is imported.
- Fixed a bug when creating a UDF from `numpy.ufunc`.
- Fixed a bug where `DataFrame.union` was not generating the correct `Selectable.schema_query` when SQL simplifier is enabled.

### Behavior Changes

- `DataFrameWriter.save_as_table` now respects the `nullable` field of the schema provided by the user or the inferred schema based on data from user input.

### Dependency updates

- Updated ``snowflake-connector-python`` to 3.0.4.

## 1.5.1 (2023-06-20)

### New Features

- Added support for the Python 3.10 runtime environment.

## 1.5.0 (2023-06-09)

### Behavior Changes

- Aggregation results, from functions such as `DataFrame.agg` and `DataFrame.describe`, no longer strip away non-printing characters from column names.

### New Features

- Added support for the Python 3.9 runtime environment.
- Added support for new functions in `snowflake.snowpark.functions`:
  - `array_generate_range`
  - `array_unique_agg`
  - `collect_set`
  - `sequence`
- Added support for registering and calling stored procedures with `TABLE` return type.
- Added support for parameter `length` in `StringType()` to specify the maximum number of characters that can be stored by the column.
- Added the alias `functions.element_at()` for `functions.get()`.
- Added the alias `Column.contains` for `functions.contains`.
- Added experimental feature `DataFrame.alias`.
- Added support for querying metadata columns from stage when creating `DataFrame` using `DataFrameReader`.
- Added support for `StructType.add` to append more fields to existing `StructType` objects.
- Added support for parameter `execute_as` in `StoredProcedureRegistration.register_from_file()` to specify stored procedure caller rights.

### Bug Fixes

- Fixed a bug where the `Dataframe.join_table_function` did not run all of the necessary queries to set up the join table function when SQL simplifier was enabled.
- Fixed type hint declaration for custom types - `ColumnOrName`, `ColumnOrLiteralStr`, `ColumnOrSqlExpr`, `LiteralType` and `ColumnOrLiteral` that were breaking `mypy` checks.
- Fixed a bug where `DataFrameWriter.save_as_table` and `DataFrame.copy_into_table` failed to parse fully qualified table names.

## 1.4.0 (2023-04-24)

### New Features

- Added support for `session.getOrCreate`.
- Added support for alias `Column.getField`.
- Added support for new functions in `snowflake.snowpark.functions`:
  - `date_add` and `date_sub` to make add and subtract operations easier.
  - `daydiff`
  - `explode`
  - `array_distinct`.
  - `regexp_extract`.
  - `struct`.
  - `format_number`.
  - `bround`.
  - `substring_index`
- Added parameter `skip_upload_on_content_match` when creating UDFs, UDTFs and stored procedures using `register_from_file` to skip uploading files to a stage if the same version of the files are already on the stage.
- Added support for `DataFrameWriter.save_as_table` method to take table names that contain dots.
- Flattened generated SQL when `DataFrame.filter()` or `DataFrame.order_by()` is followed by a projection statement (e.g. `DataFrame.select()`, `DataFrame.with_column()`).
- Added support for creating dynamic tables _(in private preview)_ using `Dataframe.create_or_replace_dynamic_table`.
- Added an optional argument `params` in `session.sql()` to support binding variables. Note that this is not supported in stored procedures yet.

### Bug Fixes

- Fixed a bug in `strtok_to_array` where an exception was thrown when a delimiter was passed in.
- Fixed a bug in `session.add_import` where the module had the same namespace as other dependencies.

## 1.3.0 (2023-03-28)

### New Features

- Added support for `delimiters` parameter in `functions.initcap()`.
- Added support for `functions.hash()` to accept a variable number of input expressions.
- Added API `Session.RuntimeConfig` for getting/setting/checking the mutability of any runtime configuration.
- Added support managing case sensitivity in `Row` results from `DataFrame.collect` using `case_sensitive` parameter.
- Added API `Session.conf` for getting, setting or checking the mutability of any runtime configuration.
- Added support for managing case sensitivity in `Row` results from `DataFrame.collect` using `case_sensitive` parameter.
- Added indexer support for `snowflake.snowpark.types.StructType`.
- Added a keyword argument `log_on_exception` to `Dataframe.collect` and `Dataframe.collect_no_wait` to optionally disable error logging for SQL exceptions.

### Bug Fixes

- Fixed a bug where a DataFrame set operation(`DataFrame.substract`, `DataFrame.union`, etc.) being called after another DataFrame set operation and `DataFrame.select` or `DataFrame.with_column` throws an exception.
- Fixed a bug where chained sort statements are overwritten by the SQL simplifier.

### Improvements

- Simplified JOIN queries to use constant subquery aliases (`SNOWPARK_LEFT`, `SNOWPARK_RIGHT`) by default. Users can disable this at runtime with `session.conf.set('use_constant_subquery_alias', False)` to use randomly generated alias names instead.
- Allowed specifying statement parameters in `session.call()`.
- Enabled the uploading of large pandas DataFrames in stored procedures by defaulting to a chunk size of 100,000 rows.

## 1.2.0 (2023-03-02)

### New Features

- Added support for displaying source code as comments in the generated scripts when registering stored procedures. This
  is enabled by default, turn off by specifying `source_code_display=False` at registration.
- Added a parameter `if_not_exists` when creating a UDF, UDTF or Stored Procedure from Snowpark Python to ignore creating the specified function or procedure if it already exists.
- Accept integers when calling `snowflake.snowpark.functions.get` to extract value from array.
- Added `functions.reverse` in functions to open access to Snowflake built-in function
  [reverse](https://docs.snowflake.com/en/sql-reference/functions/reverse).
- Added parameter `require_scoped_url` in snowflake.snowflake.files.SnowflakeFile.open() `(in Private Preview)` to replace `is_owner_file` is marked for deprecation.

### Bug Fixes

- Fixed a bug that overwrote `paramstyle` to `qmark` when creating a Snowpark session.
- Fixed a bug where `df.join(..., how="cross")` fails with `SnowparkJoinException: (1112): Unsupported using join type 'Cross'`.
- Fixed a bug where querying a `DataFrame` column created from chained function calls used a wrong column name.

## 1.1.0 (2023-01-26)

### New Features:

- Added `asc`, `asc_nulls_first`, `asc_nulls_last`, `desc`, `desc_nulls_first`, `desc_nulls_last`, `date_part` and `unix_timestamp` in functions.
- Added the property `DataFrame.dtypes` to return a list of column name and data type pairs.
- Added the following aliases:
  - `functions.expr()` for `functions.sql_expr()`.
  - `functions.date_format()` for `functions.to_date()`.
  - `functions.monotonically_increasing_id()` for `functions.seq8()`
  - `functions.from_unixtime()` for `functions.to_timestamp()`

### Bug Fixes:

- Fixed a bug in SQL simplifier that didn’t handle Column alias and join well in some cases. See https://github.com/snowflakedb/snowpark-python/issues/658 for details.
- Fixed a bug in SQL simplifier that generated wrong column names for function calls, NaN and INF.

### Improvements

- The session parameter `PYTHON_SNOWPARK_USE_SQL_SIMPLIFIER` is `True` after Snowflake 7.3 was released. In snowpark-python, `session.sql_simplifier_enabled` reads the value of `PYTHON_SNOWPARK_USE_SQL_SIMPLIFIER` by default, meaning that the SQL simplfier is enabled by default after the Snowflake 7.3 release. To turn this off, set `PYTHON_SNOWPARK_USE_SQL_SIMPLIFIER` in Snowflake to `False` or run `session.sql_simplifier_enabled = False` from Snowpark. It is recommended to use the SQL simplifier because it helps to generate more concise SQL.

## 1.0.0 (2022-11-01)

### New Features

- Added `Session.generator()` to create a new `DataFrame` using the Generator table function.
- Added a parameter `secure` to the functions that create a secure UDF or UDTF.

## 0.12.0 (2022-10-14)

### New Features

- Added new APIs for async job:
  - `Session.create_async_job()` to create an `AsyncJob` instance from a query id.
  - `AsyncJob.result()` now accepts argument `result_type` to return the results in different formats.
  - `AsyncJob.to_df()` returns a `DataFrame` built from the result of this asynchronous job.
  - `AsyncJob.query()` returns the SQL text of the executed query.
- `DataFrame.agg()` and `RelationalGroupedDataFrame.agg()` now accept variable-length arguments.
- Added parameters `lsuffix` and `rsuffix` to `DataFram.join()` and `DataFrame.cross_join()` to conveniently rename overlapping columns.
- Added `Table.drop_table()` so you can drop the temp table after `DataFrame.cache_result()`. `Table` is also a context manager so you can use the `with` statement to drop the cache temp table after use.
- Added `Session.use_secondary_roles()`.
- Added functions `first_value()` and `last_value()`. (contributed by @chasleslr)
- Added `on` as an alias for `using_columns` and `how` as an alias for `join_type` in `DataFrame.join()`.

### Bug Fixes

- Fixed a bug in `Session.create_dataframe()` that raised an error when `schema` names had special characters.
- Fixed a bug in which options set in `Session.read.option()` were not passed to `DataFrame.copy_into_table()` as default values.
- Fixed a bug in which `DataFrame.copy_into_table()` raises an error when a copy option has single quotes in the value.

## 0.11.0 (2022-09-28)

### Behavior Changes

- `Session.add_packages()` now raises `ValueError` when the version of a package cannot be found in Snowflake Anaconda channel. Previously, `Session.add_packages()` succeeded, and a `SnowparkSQLException` exception was raised later in the UDF/SP registration step.

### New Features:

- Added method `FileOperation.get_stream()` to support downloading stage files as stream.
- Added support in `functions.ntiles()` to accept int argument.
- Added the following aliases:
  - `functions.call_function()` for `functions.call_builtin()`.
  - `functions.function()` for `functions.builtin()`.
  - `DataFrame.order_by()` for `DataFrame.sort()`
  - `DataFrame.orderBy()` for `DataFrame.sort()`
- Improved `DataFrame.cache_result()` to return a more accurate `Table` class instead of a `DataFrame` class.
- Added support to allow `session` as the first argument when calling `StoredProcedure`.

### Improvements

- Improved nested query generation by flattening queries when applicable.
  - This improvement could be enabled by setting `Session.sql_simplifier_enabled = True`.
  - `DataFrame.select()`, `DataFrame.with_column()`, `DataFrame.drop()` and other select-related APIs have more flattened SQLs.
  - `DataFrame.union()`, `DataFrame.union_all()`, `DataFrame.except_()`, `DataFrame.intersect()`, `DataFrame.union_by_name()` have flattened SQLs generated when multiple set operators are chained.
- Improved type annotations for async job APIs.

### Bug Fixes

- Fixed a bug in which `Table.update()`, `Table.delete()`, `Table.merge()` try to reference a temp table that does not exist.

## 0.10.0 (2022-09-16)

### New Features:

- Added experimental APIs for evaluating Snowpark dataframes with asynchronous queries:
  - Added keyword argument `block` to the following action APIs on Snowpark dataframes (which execute queries) to allow asynchronous evaluations:
    - `DataFrame.collect()`, `DataFrame.to_local_iterator()`, `DataFrame.to_pandas()`, `DataFrame.to_pandas_batches()`, `DataFrame.count()`, `DataFrame.first()`.
    - `DataFrameWriter.save_as_table()`, `DataFrameWriter.copy_into_location()`.
    - `Table.delete()`, `Table.update()`, `Table.merge()`.
  - Added method `DataFrame.collect_nowait()` to allow asynchronous evaluations.
  - Added class `AsyncJob` to retrieve results from asynchronously executed queries and check their status.
- Added support for `table_type` in `Session.write_pandas()`. You can now choose from these `table_type` options: `"temporary"`, `"temp"`, and `"transient"`.
- Added support for using Python structured data (`list`, `tuple` and `dict`) as literal values in Snowpark.
- Added keyword argument `execute_as` to `functions.sproc()` and `session.sproc.register()` to allow registering a stored procedure as a caller or owner.
- Added support for specifying a pre-configured file format when reading files from a stage in Snowflake.

### Improvements:

- Added support for displaying details of a Snowpark session.

### Bug Fixes:

- Fixed a bug in which `DataFrame.copy_into_table()` and `DataFrameWriter.save_as_table()` mistakenly created a new table if the table name is fully qualified, and the table already exists.

### Deprecations:

- Deprecated keyword argument `create_temp_table` in `Session.write_pandas()`.
- Deprecated invoking UDFs using arguments wrapped in a Python list or tuple. You can use variable-length arguments without a list or tuple.

### Dependency updates

- Updated ``snowflake-connector-python`` to 2.7.12.

## 0.9.0 (2022-08-30)

### New Features:

- Added support for displaying source code as comments in the generated scripts when registering UDFs.
  This feature is turned on by default. To turn it off, pass the new keyword argument `source_code_display` as `False` when calling `register()` or `@udf()`.
- Added support for calling table functions from `DataFrame.select()`, `DataFrame.with_column()` and `DataFrame.with_columns()` which now take parameters of type `table_function.TableFunctionCall` for columns.
- Added keyword argument `overwrite` to `session.write_pandas()` to allow overwriting contents of a Snowflake table with that of a pandas DataFrame.
- Added keyword argument `column_order` to `df.write.save_as_table()` to specify the matching rules when inserting data into table in append mode.
- Added method `FileOperation.put_stream()` to upload local files to a stage via file stream.
- Added methods `TableFunctionCall.alias()` and `TableFunctionCall.as_()` to allow aliasing the names of columns that come from the output of table function joins.
- Added function `get_active_session()` in module `snowflake.snowpark.context` to get the current active Snowpark session.

### Bug Fixes:

- Fixed a bug in which batch insert should not raise an error when `statement_params` is not passed to the function.
- Fixed a bug in which column names should be quoted when `session.create_dataframe()` is called with dicts and a given schema.
- Fixed a bug in which creation of table should be skipped if the table already exists and is in append mode when calling `df.write.save_as_table()`.
- Fixed a bug in which third-party packages with underscores cannot be added when registering UDFs.

### Improvements:

- Improved function `function.uniform()` to infer the types of inputs `max_` and `min_` and cast the limits to `IntegerType` or `FloatType` correspondingly.

## 0.8.0 (2022-07-22)

### New Features:

- Added keyword only argument `statement_params` to the following methods to allow for specifying statement level parameters:
  - `collect`, `to_local_iterator`, `to_pandas`, `to_pandas_batches`,
    `count`, `copy_into_table`, `show`, `create_or_replace_view`, `create_or_replace_temp_view`, `first`, `cache_result`
    and `random_split` on class `snowflake.snowpark.Dateframe`.
  - `update`, `delete` and `merge` on class `snowflake.snowpark.Table`.
  - `save_as_table` and `copy_into_location` on class `snowflake.snowpark.DataFrameWriter`.
  - `approx_quantile`, `statement_params`, `cov` and `crosstab` on class `snowflake.snowpark.DataFrameStatFunctions`.
  - `register` and `register_from_file` on class `snowflake.snowpark.udf.UDFRegistration`.
  - `register` and `register_from_file` on class `snowflake.snowpark.udtf.UDTFRegistration`.
  - `register` and `register_from_file` on class `snowflake.snowpark.stored_procedure.StoredProcedureRegistration`.
  - `udf`, `udtf` and `sproc` in `snowflake.snowpark.functions`.
- Added support for `Column` as an input argument to `session.call()`.
- Added support for `table_type` in `df.write.save_as_table()`. You can now choose from these `table_type` options: `"temporary"`, `"temp"`, and `"transient"`.

### Improvements:

- Added validation of object name in `session.use_*` methods.
- Updated the query tag in SQL to escape it when it has special characters.
- Added a check to see if Anaconda terms are acknowledged when adding missing packages.

### Bug Fixes:

- Fixed the limited length of the string column in `session.create_dataframe()`.
- Fixed a bug in which `session.create_dataframe()` mistakenly converted 0 and `False` to `None` when the input data was only a list.
- Fixed a bug in which calling `session.create_dataframe()` using a large local dataset sometimes created a temp table twice.
- Aligned the definition of `function.trim()` with the SQL function definition.
- Fixed an issue where snowpark-python would hang when using the Python system-defined (built-in function) `sum` vs. the Snowpark `function.sum()`.

### Deprecations:

- Deprecated keyword argument `create_temp_table` in `df.write.save_as_table()`.

## 0.7.0 (2022-05-25)

### New Features:

- Added support for user-defined table functions (UDTFs).
  - Use function `snowflake.snowpark.functions.udtf()` to register a UDTF, or use it as a decorator to register the UDTF.
    - You can also use `Session.udtf.register()` to register a UDTF.
  - Use `Session.udtf.register_from_file()` to register a UDTF from a Python file.
- Updated APIs to query a table function, including both Snowflake built-in table functions and UDTFs.
  - Use function `snowflake.snowpark.functions.table_function()` to create a callable representing a table function and use it to call the table function in a query.
  - Alternatively, use function `snowflake.snowpark.functions.call_table_function()` to call a table function.
  - Added support for `over` clause that specifies `partition by` and `order by` when lateral joining a table function.
  - Updated `Session.table_function()` and `DataFrame.join_table_function()` to accept `TableFunctionCall` instances.

### Breaking Changes:

- When creating a function with `functions.udf()` and `functions.sproc()`, you can now specify an empty list for the `imports` or `packages` argument to indicate that no import or package is used for this UDF or stored procedure. Previously, specifying an empty list meant that the function would use session-level imports or packages.
- Improved the `__repr__` implementation of data types in `types.py`. The unused `type_name` property has been removed.
- Added a Snowpark-specific exception class for SQL errors. This replaces the previous `ProgrammingError` from the Python connector.

### Improvements:

- Added a lock to a UDF or UDTF when it is called for the first time per thread.
- Improved the error message for pickling errors that occurred during UDF creation.
- Included the query ID when logging the failed query.

### Bug Fixes:

- Fixed a bug in which non-integral data (such as timestamps) was occasionally converted to integer when calling `DataFrame.to_pandas()`.
- Fixed a bug in which `DataFrameReader.parquet()` failed to read a parquet file when its column contained spaces.
- Fixed a bug in which `DataFrame.copy_into_table()` failed when the dataframe is created by reading a file with inferred schemas.

### Deprecations

`Session.flatten()` and `DataFrame.flatten()`.

### Dependency Updates:

- Restricted the version of `cloudpickle` <= `2.0.0`.

## 0.6.0 (2022-04-27)

### New Features:

- Added support for vectorized UDFs with the input as a pandas DataFrame or pandas Series and the output as a pandas Series. This improves the performance of UDFs in Snowpark.
- Added support for inferring the schema of a DataFrame by default when it is created by reading a Parquet, Avro, or ORC file in the stage.
- Added functions `current_session()`, `current_statement()`, `current_user()`, `current_version()`, `current_warehouse()`, `date_from_parts()`, `date_trunc()`, `dayname()`, `dayofmonth()`, `dayofweek()`, `dayofyear()`, `grouping()`, `grouping_id()`, `hour()`, `last_day()`, `minute()`, `next_day()`, `previous_day()`, `second()`, `month()`, `monthname()`, `quarter()`, `year()`, `current_database()`, `current_role()`, `current_schema()`, `current_schemas()`, `current_region()`, `current_avaliable_roles()`, `add_months()`, `any_value()`, `bitnot()`, `bitshiftleft()`, `bitshiftright()`, `convert_timezone()`, `uniform()`, `strtok_to_array()`, `sysdate()`, `time_from_parts()`,  `timestamp_from_parts()`, `timestamp_ltz_from_parts()`, `timestamp_ntz_from_parts()`, `timestamp_tz_from_parts()`, `weekofyear()`, `percentile_cont()` to `snowflake.snowflake.functions`.

### Breaking Changes:

- Expired deprecations:
  - Removed the following APIs that were deprecated in 0.4.0: `DataFrame.groupByGroupingSets()`, `DataFrame.naturalJoin()`, `DataFrame.joinTableFunction`, `DataFrame.withColumns()`, `Session.getImports()`, `Session.addImport()`, `Session.removeImport()`, `Session.clearImports()`, `Session.getSessionStage()`, `Session.getDefaultDatabase()`, `Session.getDefaultSchema()`, `Session.getCurrentDatabase()`, `Session.getCurrentSchema()`, `Session.getFullyQualifiedCurrentSchema()`.

### Improvements:

- Added support for creating an empty `DataFrame` with a specific schema using the `Session.create_dataframe()` method.
- Changed the logging level from `INFO` to `DEBUG` for several logs (e.g., the executed query) when evaluating a dataframe.
- Improved the error message when failing to create a UDF due to pickle errors.

### Bug Fixes:

- Removed pandas hard dependencies in the `Session.create_dataframe()` method.

### Dependency Updates:

- Added `typing-extension` as a new dependency with the version >= `4.1.0`.

## 0.5.0 (2022-03-22)

### New Features

- Added stored procedures API.
  - Added `Session.sproc` property and `sproc()` to `snowflake.snowpark.functions`, so you can register stored procedures.
  - Added `Session.call` to call stored procedures by name.
- Added `UDFRegistration.register_from_file()` to allow registering UDFs from Python source files or zip files directly.
- Added `UDFRegistration.describe()` to describe a UDF.
- Added `DataFrame.random_split()` to provide a way to randomly split a dataframe.
- Added functions `md5()`, `sha1()`, `sha2()`, `ascii()`, `initcap()`, `length()`, `lower()`, `lpad()`, `ltrim()`, `rpad()`, `rtrim()`, `repeat()`, `soundex()`, `regexp_count()`, `replace()`, `charindex()`, `collate()`, `collation()`, `insert()`, `left()`, `right()`, `endswith()` to `snowflake.snowpark.functions`.
- Allowed `call_udf()` to accept literal values.
- Provided a `distinct` keyword in `array_agg()`.

### Bug Fixes:

- Fixed an issue that caused `DataFrame.to_pandas()` to have a string column if `Column.cast(IntegerType())` was used.
- Fixed a bug in `DataFrame.describe()` when there is more than one string column.

## 0.4.0 (2022-02-15)

### New Features

- You can now specify which Anaconda packages to use when defining UDFs.
  - Added `add_packages()`, `get_packages()`, `clear_packages()`, and `remove_package()`, to class `Session`.
  - Added `add_requirements()` to `Session` so you can use a requirements file to specify which packages this session will use.
  - Added parameter `packages` to function `snowflake.snowpark.functions.udf()` and method `UserDefinedFunction.register()` to indicate UDF-level Anaconda package dependencies when creating a UDF.
  - Added parameter `imports` to `snowflake.snowpark.functions.udf()` and `UserDefinedFunction.register()` to specify UDF-level code imports.
- Added a parameter `session` to function `udf()` and `UserDefinedFunction.register()` so you can specify which session to use to create a UDF if you have multiple sessions.
- Added types `Geography` and `Variant` to `snowflake.snowpark.types` to be used as type hints for Geography and Variant data when defining a UDF.
- Added support for Geography geoJSON data.
- Added `Table`, a subclass of `DataFrame` for table operations:
  - Methods `update` and `delete` update and delete rows of a table in Snowflake.
  - Method `merge` merges data from a `DataFrame` to a `Table`.
  - Override method `DataFrame.sample()` with an additional parameter `seed`, which works on tables but not on view and sub-queries.
- Added `DataFrame.to_local_iterator()` and `DataFrame.to_pandas_batches()` to allow getting results from an iterator when the result set returned from the Snowflake database is too large.
- Added `DataFrame.cache_result()` for caching the operations performed on a `DataFrame` in a temporary table.
  Subsequent operations on the original `DataFrame` have no effect on the cached result `DataFrame`.
- Added property `DataFrame.queries` to get SQL queries that will be executed to evaluate the `DataFrame`.
- Added `Session.query_history()` as a context manager to track SQL queries executed on a session, including all SQL queries to evaluate `DataFrame`s created from a session. Both query ID and query text are recorded.
- You can now create a `Session` instance from an existing established `snowflake.connector.SnowflakeConnection`. Use parameter `connection` in `Session.builder.configs()`.
- Added `use_database()`, `use_schema()`, `use_warehouse()`, and `use_role()` to class `Session` to switch database/schema/warehouse/role after a session is created.
- Added `DataFrameWriter.copy_into_table()` to unload a `DataFrame` to stage files.
- Added `DataFrame.unpivot()`.
- Added `Column.within_group()` for sorting the rows by columns with some aggregation functions.
- Added functions `listagg()`, `mode()`, `div0()`, `acos()`, `asin()`, `atan()`, `atan2()`, `cos()`, `cosh()`, `sin()`, `sinh()`, `tan()`, `tanh()`, `degrees()`, `radians()`, `round()`, `trunc()`, and `factorial()` to `snowflake.snowflake.functions`.
- Added an optional argument `ignore_nulls` in function `lead()` and `lag()`.
- The `condition` parameter of function `when()` and `iff()` now accepts SQL expressions.

### Improvements

- All function and method names have been renamed to use the snake case naming style, which is more Pythonic. For convenience, some camel case names are kept as aliases to the snake case APIs. It is recommended to use the snake case APIs.
  - Deprecated these methods on class `Session` and replaced them with their snake case equivalents: `getImports()`, `addImports()`, `removeImport()`, `clearImports()`, `getSessionStage()`, `getDefaultSchema()`, `getDefaultSchema()`, `getCurrentDatabase()`, `getFullyQualifiedCurrentSchema()`.
  - Deprecated these methods on class `DataFrame` and replaced them with their snake case equivalents: `groupingByGroupingSets()`, `naturalJoin()`, `withColumns()`, `joinTableFunction()`.
- Property `DataFrame.columns` is now consistent with `DataFrame.schema.names` and the Snowflake database `Identifier Requirements`.
- `Column.__bool__()` now raises a `TypeError`. This will ban the use of logical operators `and`, `or`, `not` on `Column` object, for instance `col("a") > 1 and col("b") > 2` will raise the `TypeError`. Use `(col("a") > 1) & (col("b") > 2)` instead.
- Changed `PutResult` and `GetResult` to subclass `NamedTuple`.
- Fixed a bug which raised an error when the local path or stage location has a space or other special characters.
- Changed `DataFrame.describe()` so that non-numeric and non-string columns are ignored instead of raising an exception.

### Dependency updates

- Updated ``snowflake-connector-python`` to 2.7.4.

## 0.3.0 (2022-01-09)

### New Features

- Added `Column.isin()`, with an alias `Column.in_()`.
- Added `Column.try_cast()`, which is a special version of `cast()`. It tries to cast a string expression to other types and returns `null` if the cast is not possible.
- Added `Column.startswith()` and `Column.substr()` to process string columns.
- `Column.cast()` now also accepts a `str` value to indicate the cast type in addition to a `DataType` instance.
- Added `DataFrame.describe()` to summarize stats of a `DataFrame`.
- Added `DataFrame.explain()` to print the query plan of a `DataFrame`.
- `DataFrame.filter()` and `DataFrame.select_expr()` now accepts a sql expression.
- Added a new `bool` parameter `create_temp_table` to methods `DataFrame.saveAsTable()` and `Session.write_pandas()` to optionally create a temp table.
- Added `DataFrame.minus()` and `DataFrame.subtract()` as aliases to `DataFrame.except_()`.
- Added `regexp_replace()`, `concat()`, `concat_ws()`, `to_char()`, `current_timestamp()`, `current_date()`, `current_time()`, `months_between()`, `cast()`, `try_cast()`, `greatest()`, `least()`, and `hash()` to module `snowflake.snowpark.functions`.

### Bug Fixes

- Fixed an issue where `Session.createDataFrame(pandas_df)` and `Session.write_pandas(pandas_df)` raise an exception when the `pandas DataFrame` has spaces in the column name.
- `DataFrame.copy_into_table()` sometimes prints an `error` level log entry while it actually works. It's fixed now.
- Fixed an API docs issue where some `DataFrame` APIs are missing from the docs.

### Dependency updates

- Update ``snowflake-connector-python`` to 2.7.2, which upgrades ``pyarrow`` dependency to 6.0.x. Refer to the [python connector 2.7.2 release notes](https://pypi.org/project/snowflake-connector-python/2.7.2/) for more details.

## 0.2.0 (2021-12-02)

### New Features

- Updated the `Session.createDataFrame()` method for creating a `DataFrame` from a pandas DataFrame.
- Added the `Session.write_pandas()` method for writing a `pandas DataFrame` to a table in Snowflake and getting a `Snowpark DataFrame` object back.
- Added new classes and methods for calling window functions.
- Added the new functions `cume_dist()`, to find the cumulative distribution of a value with regard to other values within a window partition,
  and `row_number()`, which returns a unique row number for each row within a window partition.
- Added functions for computing statistics for DataFrames in the `DataFrameStatFunctions` class.
- Added functions for handling missing values in a DataFrame in the `DataFrameNaFunctions` class.
- Added new methods `rollup()`, `cube()`, and `pivot()` to the `DataFrame` class.
- Added the `GroupingSets` class, which you can use with the DataFrame groupByGroupingSets method to perform a SQL GROUP BY GROUPING SETS.
- Added the new `FileOperation(session)`
  class that you can use to upload and download files to and from a stage.
- Added the `DataFrame.copy_into_table()`
  method for loading data from files in a stage into a table.
- In CASE expressions, the functions `when()` and `otherwise()`
  now accept Python types in addition to `Column` objects.
- When you register a UDF you can now optionally set the `replace` parameter to `True` to overwrite an existing UDF with the same name.

### Improvements

- UDFs are now compressed before they are uploaded to the server. This makes them about 10 times smaller, which can help
  when you are using large ML model files.
- When the size of a UDF is less than 8196 bytes, it will be uploaded as in-line code instead of uploaded to a stage.

### Bug Fixes

- Fixed an issue where the statement `df.select(when(col("a") == 1, 4).otherwise(col("a"))), [Row(4), Row(2), Row(3)]` raised an exception.
- Fixed an issue where `df.toPandas()` raised an exception when a DataFrame was created from large local data.

## 0.1.0 (2021-10-26)

Start of Private Preview<|MERGE_RESOLUTION|>--- conflicted
+++ resolved
@@ -84,12 +84,9 @@
 - Added support for `Series.is_monotonic_increasing` and `Series.is_monotonic_decreasing`.
 - Added support for `Index.is_monotonic_increasing` and `Index.is_monotonic_decreasing`.
 - Added support for `pd.crosstab`.
-<<<<<<< HEAD
-- Added support for `Series.dt.days`, `Series.dt.seconds`, `Series.dt.microseconds`, and `Series.dt.nanoseconds`.
-=======
 - Added support for `pd.bdate_range` and included business frequency support (B, BME, BMS, BQE, BQS, BYE, BYS) for both `pd.date_range` and `pd.bdate_range`.
 - Added support for lazy `Index` objects  as `labels` in `DataFrame.reindex` and `Series.reindex`.
->>>>>>> e481c5c9
+- Added support for `Series.dt.days`, `Series.dt.seconds`, `Series.dt.microseconds`, and `Series.dt.nanoseconds`.
 
 #### Improvements
 

--- conflicted
+++ resolved
@@ -144,11 +144,6 @@
   - `cumsum`
   - `cummin`
   - `cummax`
-<<<<<<< HEAD
-  - `groupby.get_group`
-  - `groupby.rolling`
-  - `groupby.resample`
-=======
   - `groupby.groups`
   - `groupby.indices`
   - `groupby.first`
@@ -162,7 +157,9 @@
   - `groupby.any`
   - `groupby.all`
   - `groupby.unique`
->>>>>>> 62acef07
+  - `groupby.get_group`
+  - `groupby.rolling`
+  - `groupby.resample`
 - Make faster pandas disabled by default (opt-in instead of opt-out).
 - Improve performance of `drop_duplicates` by avoiding joins when `keep!=False` in faster pandas.
 

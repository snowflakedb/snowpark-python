--- conflicted
+++ resolved
@@ -9,15 +9,10 @@
 - Added support for 'Service' domain to `session.lineage.trace` API.
 - Added support for `copy_grants` parameter when registering UDxF and stored procedures.
 
-<<<<<<< HEAD
-#### New Features
-
 #### Bug Fixes
 
 - Fixed a bug where in expression values created using a dataframe would throw errors like `Object 'SNOWPARK_TEMP_TABLE_ABCDXYZ123' does not exist or not authorized`.
 
-=======
->>>>>>> a533ca4e
 #### Improvements
 
 - Disables sql simplification when sort is performed after limit. 

--- conflicted
+++ resolved
@@ -74,17 +74,6 @@
 - Expand support for DataFrames with no rows in `pd.pivot_table` and `DataFrame.pivot_table`.
 - Added support for `inplace` parameter in `DataFrame.sort_index` and `Series.sort_index`.
 
-<<<<<<< HEAD
-- Added support for the `column_order` parameter to method `DataFrameWriter.save_as_table`.
-- Added support for the following APIs:
-  - snowflake.snowpark.functions
-    - rank
-    - dense_rank
-    - percent_rank
-    - cume_dist
-    - ntile
-=======
->>>>>>> 0dfd1492
 
 ## 1.19.0 (2024-06-25)
 

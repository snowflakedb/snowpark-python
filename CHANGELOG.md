# Release History

## 1.13.0 (TBD)

### New Features
<<<<<<< HEAD

- Use `split_blocks=True` by default during `to_pandas` conversion for optimal memory allocation.

### Behavior Changes (API Compatible)

=======
>>>>>>> 24e6d796
- Added support for an optional `date_part` argument in function `last_day`

### Bug Fixes

- Fixed a bug in `DataFrame.to_local_iterator` where the iterator could yield wrong results if another query is executed before the iterator finishes due to wrong isolation level. For details, please see #945.

### Bug Fixes

- Fixed a bug that truncated table names in error messages while running a plan with local testing enabled.

## 1.12.0 (2024-01-30)

### New Features

- Exposed `statement_params` in `StoredProcedure.__call__`.
- Added two optional arguments to `Session.add_import`.
  - `chunk_size`: The number of bytes to hash per chunk of the uploaded files.
  - `whole_file_hash`: By default only the first chunk of the uploaded import is hashed to save time. When this is set to True each uploaded file is fully hashed instead.
- Added parameters `external_access_integrations` and `secrets` when creating a UDAF from Snowpark Python to allow integration with external access.
- Added a new method `Session.append_query_tag`. Allows an additional tag to be added to the current query tag by appending it as a comma separated value.
- Added a new method `Session.update_query_tag`. Allows updates to a JSON encoded dictionary query tag.
- `SessionBuilder.getOrCreate` will now attempt to replace the singleton it returns when token expiration has been detected.
- Added support for new functions in `snowflake.snowpark.functions`:
  - `array_except`
  - `create_map`
  - `sign`/`signum`
- Added the following functions to `DataFrame.analytics`:
  - Added the `moving_agg` function in `DataFrame.analytics` to enable moving aggregations like sums and averages with multiple window sizes.
  - Added the `cummulative_agg` function in `DataFrame.analytics` to enable commulative aggregations like sums and averages on multiple columns.
  - Added the `compute_lag` and `compute_lead` functions in `DataFrame.analytics` for enabling lead and lag calculations on multiple columns.
  - Added the `time_series_agg` function in `DataFrame.analytics` to enable time series aggregations like sums and averages with multiple time windows.

### Bug Fixes

- Fixed a bug in `DataFrame.na.fill` that caused Boolean values to erroneously override integer values.
- Fixed a bug in `Session.create_dataframe` where the Snowpark DataFrames created using pandas DataFrames were not inferring the type for timestamp columns correctly. The behavior is as follows:
  - Earlier timestamp columns without a timezone would be converted to nanosecond epochs and inferred as `LongType()`, but will now be correctly maintained as timestamp values and be inferred as `TimestampType(TimestampTimeZone.NTZ)`.
  - Earlier timestamp columns with a timezone would be inferred as `TimestampType(TimestampTimeZone.NTZ)` and loose timezone information but will now be correctly inferred as `TimestampType(TimestampTimeZone.LTZ)` and timezone information is retained correctly.
  - Set session parameter `PYTHON_SNOWPARK_USE_LOGICAL_TYPE_FOR_CREATE_DATAFRAME` to revert back to old behavior. It is recommended that you update your code to align with correct behavior because the parameter will be removed in the future.
- Fixed a bug that `DataFrame.to_pandas` gets decimal type when scale is not 0, and creates an object dtype in `pandas`. Instead, we cast the value to a float64 type.
- Fixed bugs that wrongly flattened the generated SQL when one of the following happens:
  - `DataFrame.filter()` is called after `DataFrame.sort().limit()`.
  - `DataFrame.sort()` or `filter()` is called on a DataFrame that already has a window function or sequence-dependent data generator column.
    For instance, `df.select("a", seq1().alias("b")).select("a", "b").sort("a")` won't flatten the sort clause anymore.
  - a window or sequence-dependent data generator column is used after `DataFrame.limit()`. For instance, `df.limit(10).select(row_number().over())` won't flatten the limit and select in the generated SQL.
- Fixed a bug where aliasing a DataFrame column raised an error when the DataFame was copied from another DataFrame with an aliased column. For instance,

  ```python
  df = df.select(col("a").alias("b"))
  df = copy(df)
  df.select(col("b").alias("c"))  # threw an error. Now it's fixed.
  ```

- Fixed a bug in `Session.create_dataframe` that the non-nullable field in a schema is not respected for boolean type. Note that this fix is only effective when the user has the privilege to create a temp table.
- Fixed a bug in SQL simplifier where non-select statements in `session.sql` dropped a SQL query when used with `limit()`.
- Fixed a bug that raised an exception when session parameter `ERROR_ON_NONDETERMINISTIC_UPDATE` is true.

### Behavior Changes (API Compatible)

- When parsing data types during a `to_pandas` operation, we rely on GS precision value to fix precision issues for large integer values. This may affect users where a column that was earlier returned as `int8` gets returned as `int64`. Users can fix this by explicitly specifying precision values for their return column.
- Aligned behavior for `Session.call` in case of table stored procedures where running `Session.call` would not trigger stored procedure unless a `collect()` operation was performed.
- `StoredProcedureRegistration` will now automatically add `snowflake-snowpark-python` as a package dependency. The added dependency will be on the client's local version of the library and an error is thrown if the server cannot support that version.

## 1.11.1 (2023-12-07)

### Bug Fixes

- Fixed a bug that numpy should not be imported at the top level of mock module.
- Added support for these new functions in `snowflake.snowpark.functions`:
  - `from_utc_timestamp`
  - `to_utc_timestamp`

## 1.11.0 (2023-12-05)

### New Features

- Add the `conn_error` attribute to `SnowflakeSQLException` that stores the whole underlying exception from `snowflake-connector-python`.
- Added support for `RelationalGroupedDataframe.pivot()` to access `pivot` in the following pattern `Dataframe.group_by(...).pivot(...)`.
- Added experimental feature: Local Testing Mode, which allows you to create and operate on Snowpark Python DataFrames locally without connecting to a Snowflake account. You can use the local testing framework to test your DataFrame operations locally, on your development machine or in a CI (continuous integration) pipeline, before deploying code changes to your account.

- Added support for `arrays_to_object` new functions in `snowflake.snowpark.functions`.
- Added support for the vector data type.

### Dependency Updates

- Bumped cloudpickle dependency to work with `cloudpickle==2.2.1`
- Updated ``snowflake-connector-python`` to `3.4.0`.

### Bug Fixes

- DataFrame column names quoting check now supports newline characters.
- Fix a bug where a DataFrame generated by `session.read.with_metadata` creates inconsistent table when doing `df.write.save_as_table`.

## 1.10.0 (2023-11-03)

### New Features

- Added support for managing case sensitivity in `DataFrame.to_local_iterator()`.
- Added support for specifying vectorized UDTF's input column names by using the optional parameter `input_names` in `UDTFRegistration.register/register_file` and `functions.pandas_udtf`. By default, `RelationalGroupedDataFrame.applyInPandas` will infer the column names from current dataframe schema.
- Add `sql_error_code` and `raw_message` attributes to `SnowflakeSQLException` when it is caused by a SQL exception.

### Bug Fixes

- Fixed a bug in `DataFrame.to_pandas()` where converting snowpark dataframes to pandas dataframes was losing precision on integers with more than 19 digits.
- Fixed a bug that `session.add_packages` can not handle requirement specifier that contains project name with underscore and version.
- Fixed a bug in `DataFrame.limit()` when `offset` is used and the parent `DataFrame` uses `limit`. Now the `offset` won't impact the parent DataFrame's `limit`.
- Fixed a bug in `DataFrame.write.save_as_table` where dataframes created from read api could not save data into snowflake because of invalid column name `$1`.

### Behavior change

- Changed the behavior of `date_format`:
  - The `format` argument changed from optional to required.
  - The returned result changed from a date object to a date-formatted string.
- When a window function, or a sequence-dependent data generator (`normal`, `zipf`, `uniform`, `seq1`, `seq2`, `seq4`, `seq8`) function is used, the sort and filter operation will no longer be flattened when generating the query.

## 1.9.0 (2023-10-13)

### New Features

- Added support for the Python 3.11 runtime environment.

### Dependency updates

- Added back the dependency of `typing-extensions`.

### Bug Fixes

- Fixed a bug where imports from permanent stage locations were ignored for temporary stored procedures, UDTFs, UDFs, and UDAFs.
- Revert back to using CTAS (create table as select) statement for `Dataframe.writer.save_as_table` which does not need insert permission for writing tables.

### New Features
- Support `PythonObjJSONEncoder` json-serializable objects for `ARRAY` and `OBJECT` literals.

## 1.8.0 (2023-09-14)

### New Features

- Added support for VOLATILE/IMMUTABLE keyword when registering UDFs.
- Added support for specifying clustering keys when saving dataframes using `DataFrame.save_as_table`.
- Accept `Iterable` objects input for `schema` when creating dataframes using `Session.create_dataframe`.
- Added the property `DataFrame.session` to return a `Session` object.
- Added the property `Session.session_id` to return an integer that represents session ID.
- Added the property `Session.connection` to return a `SnowflakeConnection` object .

- Added support for creating a Snowpark session from a configuration file or environment variables.

### Dependency updates

- Updated ``snowflake-connector-python`` to 3.2.0.

### Bug Fixes

- Fixed a bug where automatic package upload would raise `ValueError` even when compatible package version were added in `session.add_packages`.
- Fixed a bug where table stored procedures were not registered correctly when using `register_from_file`.
- Fixed a bug where dataframe joins failed with `invalid_identifier` error.
- Fixed a bug where `DataFrame.copy` disables SQL simplfier for the returned copy.
- Fixed a bug where `session.sql().select()` would fail if any parameters are specified to `session.sql()`

## 1.7.0 (2023-08-28)

### New Features

- Added parameters `external_access_integrations` and `secrets` when creating a UDF, UDTF or Stored Procedure from Snowpark Python to allow integration with external access.
- Added support for these new functions in `snowflake.snowpark.functions`:
  - `array_flatten`
  - `flatten`
- Added support for `apply_in_pandas` in `snowflake.snowpark.relational_grouped_dataframe`.
- Added support for replicating your local Python environment on Snowflake via `Session.replicate_local_environment`.

### Bug Fixes

- Fixed a bug where `session.create_dataframe` fails to properly set nullable columns where nullability was affected by order or data was given.
- Fixed a bug where `DataFrame.select` could not identify and alias columns in presence of table functions when output columns of table function overlapped with columns in dataframe.

### Behavior Changes

- When creating stored procedures, UDFs, UDTFs, UDAFs with parameter `is_permanent=False` will now create temporary objects even when `stage_name` is provided. The default value of `is_permanent` is `False` which is why if this value is not explicitly set to `True` for permanent objects, users will notice a change in behavior.
- `types.StructField` now enquotes column identifier by default.

## 1.6.1 (2023-08-02)

### New Features

- Added support for these new functions in `snowflake.snowpark.functions`:
  - `array_sort`
  - `sort_array`
  - `array_min`
  - `array_max`
  - `explode_outer`
- Added support for pure Python packages specified via `Session.add_requirements` or `Session.add_packages`. They are now usable in stored procedures and UDFs even if packages are not present on the Snowflake Anaconda channel.
  - Added Session parameter `custom_packages_upload_enabled` and `custom_packages_force_upload_enabled` to enable the support for pure Python packages feature mentioned above. Both parameters default to `False`.
- Added support for specifying package requirements by passing a Conda environment yaml file to `Session.add_requirements`.
- Added support for asynchronous execution of multi-query dataframes that contain binding variables.
- Added support for renaming multiple columns in `DataFrame.rename`.
- Added support for Geometry datatypes.
- Added support for `params` in `session.sql()` in stored procedures.
- Added support for user-defined aggregate functions (UDAFs). This feature is currently in private preview.
- Added support for vectorized UDTFs (user-defined table functions). This feature is currently in public preview.
- Added support for Snowflake Timestamp variants (i.e., `TIMESTAMP_NTZ`, `TIMESTAMP_LTZ`, `TIMESTAMP_TZ`)
  - Added `TimestampTimezone` as an argument in `TimestampType` constructor.
  - Added type hints `NTZ`, `LTZ`, `TZ` and `Timestamp` to annotate functions when registering UDFs.

### Improvements

- Removed redundant dependency `typing-extensions`.
- `DataFrame.cache_result` now creates temp table fully qualified names under current database and current schema.

### Bug Fixes

- Fixed a bug where type check happens on pandas before it is imported.
- Fixed a bug when creating a UDF from `numpy.ufunc`.
- Fixed a bug where `DataFrame.union` was not generating the correct `Selectable.schema_query` when SQL simplifier is enabled.

### Behavior Changes

- `DataFrameWriter.save_as_table` now respects the `nullable` field of the schema provided by the user or the inferred schema based on data from user input.

### Dependency updates

- Updated ``snowflake-connector-python`` to 3.0.4.

## 1.5.1 (2023-06-20)

### New Features

- Added support for the Python 3.10 runtime environment.

## 1.5.0 (2023-06-09)

### Behavior Changes

- Aggregation results, from functions such as `DataFrame.agg` and `DataFrame.describe`, no longer strip away non-printing characters from column names.

### New Features

- Added support for the Python 3.9 runtime environment.
- Added support for new functions in `snowflake.snowpark.functions`:
  - `array_generate_range`
  - `array_unique_agg`
  - `collect_set`
  - `sequence`
- Added support for registering and calling stored procedures with `TABLE` return type.
- Added support for parameter `length` in `StringType()` to specify the maximum number of characters that can be stored by the column.
- Added the alias `functions.element_at()` for `functions.get()`.
- Added the alias `Column.contains` for `functions.contains`.
- Added experimental feature `DataFrame.alias`.
- Added support for querying metadata columns from stage when creating `DataFrame` using `DataFrameReader`.
- Added support for `StructType.add` to append more fields to existing `StructType` objects.
- Added support for parameter `execute_as` in `StoredProcedureRegistration.register_from_file()` to specify stored procedure caller rights.

### Bug Fixes

- Fixed a bug where the `Dataframe.join_table_function` did not run all of the necessary queries to set up the join table function when SQL simplifier was enabled.
- Fixed type hint declaration for custom types - `ColumnOrName`, `ColumnOrLiteralStr`, `ColumnOrSqlExpr`, `LiteralType` and `ColumnOrLiteral` that were breaking `mypy` checks.
- Fixed a bug where `DataFrameWriter.save_as_table` and `DataFrame.copy_into_table` failed to parse fully qualified table names.

## 1.4.0 (2023-04-24)

### New Features

- Added support for `session.getOrCreate`.
- Added support for alias `Column.getField`.
- Added support for new functions in `snowflake.snowpark.functions`:
  - `date_add` and `date_sub` to make add and subtract operations easier.
  - `daydiff`
  - `explode`
  - `array_distinct`.
  - `regexp_extract`.
  - `struct`.
  - `format_number`.
  - `bround`.
  - `substring_index`
- Added parameter `skip_upload_on_content_match` when creating UDFs, UDTFs and stored procedures using `register_from_file` to skip uploading files to a stage if the same version of the files are already on the stage.
- Added support for `DataFrameWriter.save_as_table` method to take table names that contain dots.
- Flattened generated SQL when `DataFrame.filter()` or `DataFrame.order_by()` is followed by a projection statement (e.g. `DataFrame.select()`, `DataFrame.with_column()`).
- Added support for creating dynamic tables _(in private preview)_ using `Dataframe.create_or_replace_dynamic_table`.
- Added an optional argument `params` in `session.sql()` to support binding variables. Note that this is not supported in stored procedures yet.

### Bug Fixes

- Fixed a bug in `strtok_to_array` where an exception was thrown when a delimiter was passed in.
- Fixed a bug in `session.add_import` where the module had the same namespace as other dependencies.

## 1.3.0 (2023-03-28)

### New Features

- Added support for `delimiters` parameter in `functions.initcap()`.
- Added support for `functions.hash()` to accept a variable number of input expressions.
- Added API `Session.RuntimeConfig` for getting/setting/checking the mutability of any runtime configuration.
- Added support managing case sensitivity in `Row` results from `DataFrame.collect` using `case_sensitive` parameter.
- Added API `Session.conf` for getting, setting or checking the mutability of any runtime configuration.
- Added support for managing case sensitivity in `Row` results from `DataFrame.collect` using `case_sensitive` parameter.
- Added indexer support for `snowflake.snowpark.types.StructType`.
- Added a keyword argument `log_on_exception` to `Dataframe.collect` and `Dataframe.collect_no_wait` to optionally disable error logging for SQL exceptions.

### Bug Fixes

- Fixed a bug where a DataFrame set operation(`DataFrame.substract`, `DataFrame.union`, etc.) being called after another DataFrame set operation and `DataFrame.select` or `DataFrame.with_column` throws an exception.
- Fixed a bug where chained sort statements are overwritten by the SQL simplifier.

### Improvements

- Simplified JOIN queries to use constant subquery aliases (`SNOWPARK_LEFT`, `SNOWPARK_RIGHT`) by default. Users can disable this at runtime with `session.conf.set('use_constant_subquery_alias', False)` to use randomly generated alias names instead.
- Allowed specifying statement parameters in `session.call()`.
- Enabled the uploading of large pandas DataFrames in stored procedures by defaulting to a chunk size of 100,000 rows.

## 1.2.0 (2023-03-02)

### New Features

- Added support for displaying source code as comments in the generated scripts when registering stored procedures. This
  is enabled by default, turn off by specifying `source_code_display=False` at registration.
- Added a parameter `if_not_exists` when creating a UDF, UDTF or Stored Procedure from Snowpark Python to ignore creating the specified function or procedure if it already exists.
- Accept integers when calling `snowflake.snowpark.functions.get` to extract value from array.
- Added `functions.reverse` in functions to open access to Snowflake built-in function
  [reverse](https://docs.snowflake.com/en/sql-reference/functions/reverse).
- Added parameter `require_scoped_url` in snowflake.snowflake.files.SnowflakeFile.open() `(in Private Preview)` to replace `is_owner_file` is marked for deprecation.

### Bug Fixes

- Fixed a bug that overwrote `paramstyle` to `qmark` when creating a Snowpark session.
- Fixed a bug where `df.join(..., how="cross")` fails with `SnowparkJoinException: (1112): Unsupported using join type 'Cross'`.
- Fixed a bug where querying a `DataFrame` column created from chained function calls used a wrong column name.

## 1.1.0 (2023-01-26)

### New Features:

- Added `asc`, `asc_nulls_first`, `asc_nulls_last`, `desc`, `desc_nulls_first`, `desc_nulls_last`, `date_part` and `unix_timestamp` in functions.
- Added the property `DataFrame.dtypes` to return a list of column name and data type pairs.
- Added the following aliases:
  - `functions.expr()` for `functions.sql_expr()`.
  - `functions.date_format()` for `functions.to_date()`.
  - `functions.monotonically_increasing_id()` for `functions.seq8()`
  - `functions.from_unixtime()` for `functions.to_timestamp()`

### Bug Fixes:

- Fixed a bug in SQL simplifier that didn’t handle Column alias and join well in some cases. See https://github.com/snowflakedb/snowpark-python/issues/658 for details.
- Fixed a bug in SQL simplifier that generated wrong column names for function calls, NaN and INF.

### Improvements

- The session parameter `PYTHON_SNOWPARK_USE_SQL_SIMPLIFIER` is `True` after Snowflake 7.3 was released. In snowpark-python, `session.sql_simplifier_enabled` reads the value of `PYTHON_SNOWPARK_USE_SQL_SIMPLIFIER` by default, meaning that the SQL simplfier is enabled by default after the Snowflake 7.3 release. To turn this off, set `PYTHON_SNOWPARK_USE_SQL_SIMPLIFIER` in Snowflake to `False` or run `session.sql_simplifier_enabled = False` from Snowpark. It is recommended to use the SQL simplifier because it helps to generate more concise SQL.

## 1.0.0 (2022-11-01)

### New Features

- Added `Session.generator()` to create a new `DataFrame` using the Generator table function.
- Added a parameter `secure` to the functions that create a secure UDF or UDTF.

## 0.12.0 (2022-10-14)

### New Features

- Added new APIs for async job:
  - `Session.create_async_job()` to create an `AsyncJob` instance from a query id.
  - `AsyncJob.result()` now accepts argument `result_type` to return the results in different formats.
  - `AsyncJob.to_df()` returns a `DataFrame` built from the result of this asynchronous job.
  - `AsyncJob.query()` returns the SQL text of the executed query.
- `DataFrame.agg()` and `RelationalGroupedDataFrame.agg()` now accept variable-length arguments.
- Added parameters `lsuffix` and `rsuffix` to `DataFram.join()` and `DataFrame.cross_join()` to conveniently rename overlapping columns.
- Added `Table.drop_table()` so you can drop the temp table after `DataFrame.cache_result()`. `Table` is also a context manager so you can use the `with` statement to drop the cache temp table after use.
- Added `Session.use_secondary_roles()`.
- Added functions `first_value()` and `last_value()`. (contributed by @chasleslr)
- Added `on` as an alias for `using_columns` and `how` as an alias for `join_type` in `DataFrame.join()`.

### Bug Fixes

- Fixed a bug in `Session.create_dataframe()` that raised an error when `schema` names had special characters.
- Fixed a bug in which options set in `Session.read.option()` were not passed to `DataFrame.copy_into_table()` as default values.
- Fixed a bug in which `DataFrame.copy_into_table()` raises an error when a copy option has single quotes in the value.

## 0.11.0 (2022-09-28)

### Behavior Changes

- `Session.add_packages()` now raises `ValueError` when the version of a package cannot be found in Snowflake Anaconda channel. Previously, `Session.add_packages()` succeeded, and a `SnowparkSQLException` exception was raised later in the UDF/SP registration step.

### New Features:

- Added method `FileOperation.get_stream()` to support downloading stage files as stream.
- Added support in `functions.ntiles()` to accept int argument.
- Added the following aliases:
  - `functions.call_function()` for `functions.call_builtin()`.
  - `functions.function()` for `functions.builtin()`.
  - `DataFrame.order_by()` for `DataFrame.sort()`
  - `DataFrame.orderBy()` for `DataFrame.sort()`
- Improved `DataFrame.cache_result()` to return a more accurate `Table` class instead of a `DataFrame` class.
- Added support to allow `session` as the first argument when calling `StoredProcedure`.

### Improvements

- Improved nested query generation by flattening queries when applicable.
  - This improvement could be enabled by setting `Session.sql_simplifier_enabled = True`.
  - `DataFrame.select()`, `DataFrame.with_column()`, `DataFrame.drop()` and other select-related APIs have more flattened SQLs.
  - `DataFrame.union()`, `DataFrame.union_all()`, `DataFrame.except_()`, `DataFrame.intersect()`, `DataFrame.union_by_name()` have flattened SQLs generated when multiple set operators are chained.
- Improved type annotations for async job APIs.

### Bug Fixes

- Fixed a bug in which `Table.update()`, `Table.delete()`, `Table.merge()` try to reference a temp table that does not exist.

## 0.10.0 (2022-09-16)

### New Features:

- Added experimental APIs for evaluating Snowpark dataframes with asynchronous queries:
  - Added keyword argument `block` to the following action APIs on Snowpark dataframes (which execute queries) to allow asynchronous evaluations:
    - `DataFrame.collect()`, `DataFrame.to_local_iterator()`, `DataFrame.to_pandas()`, `DataFrame.to_pandas_batches()`, `DataFrame.count()`, `DataFrame.first()`.
    - `DataFrameWriter.save_as_table()`, `DataFrameWriter.copy_into_location()`.
    - `Table.delete()`, `Table.update()`, `Table.merge()`.
  - Added method `DataFrame.collect_nowait()` to allow asynchronous evaluations.
  - Added class `AsyncJob` to retrieve results from asynchronously executed queries and check their status.
- Added support for `table_type` in `Session.write_pandas()`. You can now choose from these `table_type` options: `"temporary"`, `"temp"`, and `"transient"`.
- Added support for using Python structured data (`list`, `tuple` and `dict`) as literal values in Snowpark.
- Added keyword argument `execute_as` to `functions.sproc()` and `session.sproc.register()` to allow registering a stored procedure as a caller or owner.
- Added support for specifying a pre-configured file format when reading files from a stage in Snowflake.

### Improvements:

- Added support for displaying details of a Snowpark session.

### Bug Fixes:

- Fixed a bug in which `DataFrame.copy_into_table()` and `DataFrameWriter.save_as_table()` mistakenly created a new table if the table name is fully qualified, and the table already exists.

### Deprecations:

- Deprecated keyword argument `create_temp_table` in `Session.write_pandas()`.
- Deprecated invoking UDFs using arguments wrapped in a Python list or tuple. You can use variable-length arguments without a list or tuple.

### Dependency updates

- Updated ``snowflake-connector-python`` to 2.7.12.

## 0.9.0 (2022-08-30)

### New Features:

- Added support for displaying source code as comments in the generated scripts when registering UDFs.
  This feature is turned on by default. To turn it off, pass the new keyword argument `source_code_display` as `False` when calling `register()` or `@udf()`.
- Added support for calling table functions from `DataFrame.select()`, `DataFrame.with_column()` and `DataFrame.with_columns()` which now take parameters of type `table_function.TableFunctionCall` for columns.
- Added keyword argument `overwrite` to `session.write_pandas()` to allow overwriting contents of a Snowflake table with that of a Pandas DataFrame.
- Added keyword argument `column_order` to `df.write.save_as_table()` to specify the matching rules when inserting data into table in append mode.
- Added method `FileOperation.put_stream()` to upload local files to a stage via file stream.
- Added methods `TableFunctionCall.alias()` and `TableFunctionCall.as_()` to allow aliasing the names of columns that come from the output of table function joins.
- Added function `get_active_session()` in module `snowflake.snowpark.context` to get the current active Snowpark session.

### Bug Fixes:

- Fixed a bug in which batch insert should not raise an error when `statement_params` is not passed to the function.
- Fixed a bug in which column names should be quoted when `session.create_dataframe()` is called with dicts and a given schema.
- Fixed a bug in which creation of table should be skipped if the table already exists and is in append mode when calling `df.write.save_as_table()`.
- Fixed a bug in which third-party packages with underscores cannot be added when registering UDFs.

### Improvements:

- Improved function `function.uniform()` to infer the types of inputs `max_` and `min_` and cast the limits to `IntegerType` or `FloatType` correspondingly.

## 0.8.0 (2022-07-22)

### New Features:

- Added keyword only argument `statement_params` to the following methods to allow for specifying statement level parameters:
  - `collect`, `to_local_iterator`, `to_pandas`, `to_pandas_batches`,
    `count`, `copy_into_table`, `show`, `create_or_replace_view`, `create_or_replace_temp_view`, `first`, `cache_result`
    and `random_split` on class `snowflake.snowpark.Dateframe`.
  - `update`, `delete` and `merge` on class `snowflake.snowpark.Table`.
  - `save_as_table` and `copy_into_location` on class `snowflake.snowpark.DataFrameWriter`.
  - `approx_quantile`, `statement_params`, `cov` and `crosstab` on class `snowflake.snowpark.DataFrameStatFunctions`.
  - `register` and `register_from_file` on class `snowflake.snowpark.udf.UDFRegistration`.
  - `register` and `register_from_file` on class `snowflake.snowpark.udtf.UDTFRegistration`.
  - `register` and `register_from_file` on class `snowflake.snowpark.stored_procedure.StoredProcedureRegistration`.
  - `udf`, `udtf` and `sproc` in `snowflake.snowpark.functions`.
- Added support for `Column` as an input argument to `session.call()`.
- Added support for `table_type` in `df.write.save_as_table()`. You can now choose from these `table_type` options: `"temporary"`, `"temp"`, and `"transient"`.

### Improvements:

- Added validation of object name in `session.use_*` methods.
- Updated the query tag in SQL to escape it when it has special characters.
- Added a check to see if Anaconda terms are acknowledged when adding missing packages.

### Bug Fixes:

- Fixed the limited length of the string column in `session.create_dataframe()`.
- Fixed a bug in which `session.create_dataframe()` mistakenly converted 0 and `False` to `None` when the input data was only a list.
- Fixed a bug in which calling `session.create_dataframe()` using a large local dataset sometimes created a temp table twice.
- Aligned the definition of `function.trim()` with the SQL function definition.
- Fixed an issue where snowpark-python would hang when using the Python system-defined (built-in function) `sum` vs. the Snowpark `function.sum()`.

### Deprecations:

- Deprecated keyword argument `create_temp_table` in `df.write.save_as_table()`.

## 0.7.0 (2022-05-25)

### New Features:

- Added support for user-defined table functions (UDTFs).
  - Use function `snowflake.snowpark.functions.udtf()` to register a UDTF, or use it as a decorator to register the UDTF.
    - You can also use `Session.udtf.register()` to register a UDTF.
  - Use `Session.udtf.register_from_file()` to register a UDTF from a Python file.
- Updated APIs to query a table function, including both Snowflake built-in table functions and UDTFs.
  - Use function `snowflake.snowpark.functions.table_function()` to create a callable representing a table function and use it to call the table function in a query.
  - Alternatively, use function `snowflake.snowpark.functions.call_table_function()` to call a table function.
  - Added support for `over` clause that specifies `partition by` and `order by` when lateral joining a table function.
  - Updated `Session.table_function()` and `DataFrame.join_table_function()` to accept `TableFunctionCall` instances.

### Breaking Changes:

- When creating a function with `functions.udf()` and `functions.sproc()`, you can now specify an empty list for the `imports` or `packages` argument to indicate that no import or package is used for this UDF or stored procedure. Previously, specifying an empty list meant that the function would use session-level imports or packages.
- Improved the `__repr__` implementation of data types in `types.py`. The unused `type_name` property has been removed.
- Added a Snowpark-specific exception class for SQL errors. This replaces the previous `ProgrammingError` from the Python connector.

### Improvements:

- Added a lock to a UDF or UDTF when it is called for the first time per thread.
- Improved the error message for pickling errors that occurred during UDF creation.
- Included the query ID when logging the failed query.

### Bug Fixes:

- Fixed a bug in which non-integral data (such as timestamps) was occasionally converted to integer when calling `DataFrame.to_pandas()`.
- Fixed a bug in which `DataFrameReader.parquet()` failed to read a parquet file when its column contained spaces.
- Fixed a bug in which `DataFrame.copy_into_table()` failed when the dataframe is created by reading a file with inferred schemas.

### Deprecations

`Session.flatten()` and `DataFrame.flatten()`.

### Dependency Updates:

- Restricted the version of `cloudpickle` <= `2.0.0`.

## 0.6.0 (2022-04-27)

### New Features:

- Added support for vectorized UDFs with the input as a Pandas DataFrame or Pandas Series and the output as a Pandas Series. This improves the performance of UDFs in Snowpark.
- Added support for inferring the schema of a DataFrame by default when it is created by reading a Parquet, Avro, or ORC file in the stage.
- Added functions `current_session()`, `current_statement()`, `current_user()`, `current_version()`, `current_warehouse()`, `date_from_parts()`, `date_trunc()`, `dayname()`, `dayofmonth()`, `dayofweek()`, `dayofyear()`, `grouping()`, `grouping_id()`, `hour()`, `last_day()`, `minute()`, `next_day()`, `previous_day()`, `second()`, `month()`, `monthname()`, `quarter()`, `year()`, `current_database()`, `current_role()`, `current_schema()`, `current_schemas()`, `current_region()`, `current_avaliable_roles()`, `add_months()`, `any_value()`, `bitnot()`, `bitshiftleft()`, `bitshiftright()`, `convert_timezone()`, `uniform()`, `strtok_to_array()`, `sysdate()`, `time_from_parts()`,  `timestamp_from_parts()`, `timestamp_ltz_from_parts()`, `timestamp_ntz_from_parts()`, `timestamp_tz_from_parts()`, `weekofyear()`, `percentile_cont()` to `snowflake.snowflake.functions`.

### Breaking Changes:

- Expired deprecations:
  - Removed the following APIs that were deprecated in 0.4.0: `DataFrame.groupByGroupingSets()`, `DataFrame.naturalJoin()`, `DataFrame.joinTableFunction`, `DataFrame.withColumns()`, `Session.getImports()`, `Session.addImport()`, `Session.removeImport()`, `Session.clearImports()`, `Session.getSessionStage()`, `Session.getDefaultDatabase()`, `Session.getDefaultSchema()`, `Session.getCurrentDatabase()`, `Session.getCurrentSchema()`, `Session.getFullyQualifiedCurrentSchema()`.

### Improvements:

- Added support for creating an empty `DataFrame` with a specific schema using the `Session.create_dataframe()` method.
- Changed the logging level from `INFO` to `DEBUG` for several logs (e.g., the executed query) when evaluating a dataframe.
- Improved the error message when failing to create a UDF due to pickle errors.

### Bug Fixes:

- Removed pandas hard dependencies in the `Session.create_dataframe()` method.

### Dependency Updates:

- Added `typing-extension` as a new dependency with the version >= `4.1.0`.

## 0.5.0 (2022-03-22)

### New Features

- Added stored procedures API.
  - Added `Session.sproc` property and `sproc()` to `snowflake.snowpark.functions`, so you can register stored procedures.
  - Added `Session.call` to call stored procedures by name.
- Added `UDFRegistration.register_from_file()` to allow registering UDFs from Python source files or zip files directly.
- Added `UDFRegistration.describe()` to describe a UDF.
- Added `DataFrame.random_split()` to provide a way to randomly split a dataframe.
- Added functions `md5()`, `sha1()`, `sha2()`, `ascii()`, `initcap()`, `length()`, `lower()`, `lpad()`, `ltrim()`, `rpad()`, `rtrim()`, `repeat()`, `soundex()`, `regexp_count()`, `replace()`, `charindex()`, `collate()`, `collation()`, `insert()`, `left()`, `right()`, `endswith()` to `snowflake.snowpark.functions`.
- Allowed `call_udf()` to accept literal values.
- Provided a `distinct` keyword in `array_agg()`.

### Bug Fixes:

- Fixed an issue that caused `DataFrame.to_pandas()` to have a string column if `Column.cast(IntegerType())` was used.
- Fixed a bug in `DataFrame.describe()` when there is more than one string column.

## 0.4.0 (2022-02-15)

### New Features

- You can now specify which Anaconda packages to use when defining UDFs.
  - Added `add_packages()`, `get_packages()`, `clear_packages()`, and `remove_package()`, to class `Session`.
  - Added `add_requirements()` to `Session` so you can use a requirements file to specify which packages this session will use.
  - Added parameter `packages` to function `snowflake.snowpark.functions.udf()` and method `UserDefinedFunction.register()` to indicate UDF-level Anaconda package dependencies when creating a UDF.
  - Added parameter `imports` to `snowflake.snowpark.functions.udf()` and `UserDefinedFunction.register()` to specify UDF-level code imports.
- Added a parameter `session` to function `udf()` and `UserDefinedFunction.register()` so you can specify which session to use to create a UDF if you have multiple sessions.
- Added types `Geography` and `Variant` to `snowflake.snowpark.types` to be used as type hints for Geography and Variant data when defining a UDF.
- Added support for Geography geoJSON data.
- Added `Table`, a subclass of `DataFrame` for table operations:
  - Methods `update` and `delete` update and delete rows of a table in Snowflake.
  - Method `merge` merges data from a `DataFrame` to a `Table`.
  - Override method `DataFrame.sample()` with an additional parameter `seed`, which works on tables but not on view and sub-queries.
- Added `DataFrame.to_local_iterator()` and `DataFrame.to_pandas_batches()` to allow getting results from an iterator when the result set returned from the Snowflake database is too large.
- Added `DataFrame.cache_result()` for caching the operations performed on a `DataFrame` in a temporary table.
  Subsequent operations on the original `DataFrame` have no effect on the cached result `DataFrame`.
- Added property `DataFrame.queries` to get SQL queries that will be executed to evaluate the `DataFrame`.
- Added `Session.query_history()` as a context manager to track SQL queries executed on a session, including all SQL queries to evaluate `DataFrame`s created from a session. Both query ID and query text are recorded.
- You can now create a `Session` instance from an existing established `snowflake.connector.SnowflakeConnection`. Use parameter `connection` in `Session.builder.configs()`.
- Added `use_database()`, `use_schema()`, `use_warehouse()`, and `use_role()` to class `Session` to switch database/schema/warehouse/role after a session is created.
- Added `DataFrameWriter.copy_into_table()` to unload a `DataFrame` to stage files.
- Added `DataFrame.unpivot()`.
- Added `Column.within_group()` for sorting the rows by columns with some aggregation functions.
- Added functions `listagg()`, `mode()`, `div0()`, `acos()`, `asin()`, `atan()`, `atan2()`, `cos()`, `cosh()`, `sin()`, `sinh()`, `tan()`, `tanh()`, `degrees()`, `radians()`, `round()`, `trunc()`, and `factorial()` to `snowflake.snowflake.functions`.
- Added an optional argument `ignore_nulls` in function `lead()` and `lag()`.
- The `condition` parameter of function `when()` and `iff()` now accepts SQL expressions.

### Improvements

- All function and method names have been renamed to use the snake case naming style, which is more Pythonic. For convenience, some camel case names are kept as aliases to the snake case APIs. It is recommended to use the snake case APIs.
  - Deprecated these methods on class `Session` and replaced them with their snake case equivalents: `getImports()`, `addImports()`, `removeImport()`, `clearImports()`, `getSessionStage()`, `getDefaultSchema()`, `getDefaultSchema()`, `getCurrentDatabase()`, `getFullyQualifiedCurrentSchema()`.
  - Deprecated these methods on class `DataFrame` and replaced them with their snake case equivalents: `groupingByGroupingSets()`, `naturalJoin()`, `withColumns()`, `joinTableFunction()`.
- Property `DataFrame.columns` is now consistent with `DataFrame.schema.names` and the Snowflake database `Identifier Requirements`.
- `Column.__bool__()` now raises a `TypeError`. This will ban the use of logical operators `and`, `or`, `not` on `Column` object, for instance `col("a") > 1 and col("b") > 2` will raise the `TypeError`. Use `(col("a") > 1) & (col("b") > 2)` instead.
- Changed `PutResult` and `GetResult` to subclass `NamedTuple`.
- Fixed a bug which raised an error when the local path or stage location has a space or other special characters.
- Changed `DataFrame.describe()` so that non-numeric and non-string columns are ignored instead of raising an exception.

### Dependency updates

- Updated ``snowflake-connector-python`` to 2.7.4.

## 0.3.0 (2022-01-09)

### New Features

- Added `Column.isin()`, with an alias `Column.in_()`.
- Added `Column.try_cast()`, which is a special version of `cast()`. It tries to cast a string expression to other types and returns `null` if the cast is not possible.
- Added `Column.startswith()` and `Column.substr()` to process string columns.
- `Column.cast()` now also accepts a `str` value to indicate the cast type in addition to a `DataType` instance.
- Added `DataFrame.describe()` to summarize stats of a `DataFrame`.
- Added `DataFrame.explain()` to print the query plan of a `DataFrame`.
- `DataFrame.filter()` and `DataFrame.select_expr()` now accepts a sql expression.
- Added a new `bool` parameter `create_temp_table` to methods `DataFrame.saveAsTable()` and `Session.write_pandas()` to optionally create a temp table.
- Added `DataFrame.minus()` and `DataFrame.subtract()` as aliases to `DataFrame.except_()`.
- Added `regexp_replace()`, `concat()`, `concat_ws()`, `to_char()`, `current_timestamp()`, `current_date()`, `current_time()`, `months_between()`, `cast()`, `try_cast()`, `greatest()`, `least()`, and `hash()` to module `snowflake.snowpark.functions`.

### Bug Fixes

- Fixed an issue where `Session.createDataFrame(pandas_df)` and `Session.write_pandas(pandas_df)` raise an exception when the `Pandas DataFrame` has spaces in the column name.
- `DataFrame.copy_into_table()` sometimes prints an `error` level log entry while it actually works. It's fixed now.
- Fixed an API docs issue where some `DataFrame` APIs are missing from the docs.

### Dependency updates

- Update ``snowflake-connector-python`` to 2.7.2, which upgrades ``pyarrow`` dependency to 6.0.x. Refer to the [python connector 2.7.2 release notes](https://pypi.org/project/snowflake-connector-python/2.7.2/) for more details.

## 0.2.0 (2021-12-02)

### New Features

- Updated the `Session.createDataFrame()` method for creating a `DataFrame` from a Pandas DataFrame.
- Added the `Session.write_pandas()` method for writing a `Pandas DataFrame` to a table in Snowflake and getting a `Snowpark DataFrame` object back.
- Added new classes and methods for calling window functions.
- Added the new functions `cume_dist()`, to find the cumulative distribution of a value with regard to other values within a window partition,
  and `row_number()`, which returns a unique row number for each row within a window partition.
- Added functions for computing statistics for DataFrames in the `DataFrameStatFunctions` class.
- Added functions for handling missing values in a DataFrame in the `DataFrameNaFunctions` class.
- Added new methods `rollup()`, `cube()`, and `pivot()` to the `DataFrame` class.
- Added the `GroupingSets` class, which you can use with the DataFrame groupByGroupingSets method to perform a SQL GROUP BY GROUPING SETS.
- Added the new `FileOperation(session)`
  class that you can use to upload and download files to and from a stage.
- Added the `DataFrame.copy_into_table()`
  method for loading data from files in a stage into a table.
- In CASE expressions, the functions `when()` and `otherwise()`
  now accept Python types in addition to `Column` objects.
- When you register a UDF you can now optionally set the `replace` parameter to `True` to overwrite an existing UDF with the same name.

### Improvements

- UDFs are now compressed before they are uploaded to the server. This makes them about 10 times smaller, which can help
  when you are using large ML model files.
- When the size of a UDF is less than 8196 bytes, it will be uploaded as in-line code instead of uploaded to a stage.

### Bug Fixes

- Fixed an issue where the statement `df.select(when(col("a") == 1, 4).otherwise(col("a"))), [Row(4), Row(2), Row(3)]` raised an exception.
- Fixed an issue where `df.toPandas()` raised an exception when a DataFrame was created from large local data.

## 0.1.0 (2021-10-26)

Start of Private Preview<|MERGE_RESOLUTION|>--- conflicted
+++ resolved
@@ -3,22 +3,13 @@
 ## 1.13.0 (TBD)
 
 ### New Features
-<<<<<<< HEAD
 
 - Use `split_blocks=True` by default during `to_pandas` conversion for optimal memory allocation.
-
-### Behavior Changes (API Compatible)
-
-=======
->>>>>>> 24e6d796
 - Added support for an optional `date_part` argument in function `last_day`
 
 ### Bug Fixes
 
 - Fixed a bug in `DataFrame.to_local_iterator` where the iterator could yield wrong results if another query is executed before the iterator finishes due to wrong isolation level. For details, please see #945.
-
-### Bug Fixes
-
 - Fixed a bug that truncated table names in error messages while running a plan with local testing enabled.
 
 ## 1.12.0 (2024-01-30)

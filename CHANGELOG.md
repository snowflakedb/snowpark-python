# Release History

## 1.21.0 (TBD)

### Snowpark Python API Updates

#### New Features
- Added support for `snowflake.snowpark.testing.assert_dataframe_equal` that is a util function to check the equality of two Snowpark DataFrames.

#### Improvements

- Added support server side string size limitations.
- Added support to create and invoke stored procedures, UDFs and UDTFs with optional arguments.
- Added support for column lineage in the DataFrame.lineage.trace API.
- Added support for passing `INFER_SCHEMA` options to `DataFrameReader` via `INFER_SCHEMA_OPTIONS`.
- Added support for passing `parameters` parameter to `Column.rlike` and `Column.regexp`.
- Added support for automatically cleaning up temporary tables created by `df.cache_result()` in the current session, when the DataFrame is no longer referenced (i.e., gets garbage collected). It is still an experimental feature not enabled by default, and can be enabled by setting `session.auto_clean_up_temp_table_enabled` to `True`.
- Added support for string literals to the `fmt` parameter of `snowflake.snowpark.functions.to_date`.

#### Bug Fixes

- Fixed a bug where SQL generated for selecting `*` column has an incorrect subquery.
- Fixed a bug in `DataFrame.to_pandas_batches` where the iterator could throw an error if certain transformation is made to the pandas dataframe due to wrong isolation level.
- Fixed a bug in `DataFrame.lineage.trace` to split the quoted feature view's name and version correctly.
- Fixed a bug in `Column.isin` that caused invalid sql generation when passed an empty list.
- Fixed a bug that fails to raise NotImplementedError while setting cell with list like item.

### Snowpark Local Testing Updates

#### New Features
- Added support for the following APIs:
  - snowflake.snowpark.functions
    - rank
    - dense_rank
    - percent_rank
    - cume_dist
    - ntile
    - datediff
- Added support parsing regex flags in REGEX statements for mocked plans. This maintains parity with the `rlike` and `regexp` changes above.

#### Bug Fixes
- Fixed a bug that Window Functions LEAD and LAG do not handle option `ignore_nulls` properly.
- Fixed a bug where values were not populated into the result DataFrame during the insertion of table merge operation.

#### Improvements
- Fix pandas FutureWarning about integer indexing.

### Snowpark pandas API Updates
#### New Features
- Added support for `DataFrame.backfill`, `DataFrame.bfill`, `Series.backfill`, and `Series.bfill`.
- Added support for `DataFrame.compare` and `Series.compare` with default parameters.
- Added support for `Series.dt.microsecond` and `Series.dt.nanosecond`.
- Added support for `Index.is_unique` and `Index.has_duplicates`.
- Added support for `Index.equals`.
- Added support for `Index.value_counts`.
- Added support for `Series.dt.day_name` and `Series.dt.month_name`.
- Added support for indexing on Index, e.g., `df.index[:10]`.
- Added support for `DataFrame.unstack` and `Series.unstack`.
- Added support for `DataFrame.asfreq` and `Series.asfreq`.
- Added support for `Series.dt.is_month_start` and `Series.dt.is_month_end`.
- Added support for `Index.all` and `Index.any`.
- Added support for `Series.dt.is_year_start` and `Series.dt.is_year_end`.
- Added support for `Series.dt.is_quarter_start` and `Series.dt.is_quarter_end`.
- Added support for lazy `DatetimeIndex`.
- Added support for `Series.argmax` and `Series.argmin`.
- Added support for `Series.dt.is_leap_year`.
<<<<<<< HEAD
- Added support for `Index.argmax` and `Index.argmin`.
=======
- Added support for `DataFrame.items`.
- Added support for `Series.dt.floor` and `Series.dt.ceil`.
- Added support for `Index.reindex`.
- Added support for `DatetimeIndex` properties: `year`, `month`, `day`, `hour`, `minute`, `second`, `microsecond`,
    `nanosecond`, `date`, `dayofyear`, `day_of_year`, `dayofweek`, `day_of_week`, `weekday`, `quarter`,
    `is_month_start`, `is_month_end`, `is_quarter_start`, `is_quarter_end`, `is_year_start`, `is_year_end`
    and `is_leap_year`.
- Added support for `Resampler.fillna` and `Resampler.bfill`.
- Added limited support for the `Timedelta` type, including creating `Timedelta` columns and `to_pandas`.
>>>>>>> f082ba8f

#### Improvements
- Removed the public preview warning message upon importing Snowpark pandas.
- Removed unnecessary count query from `SnowflakeQueryCompiler.is_series_like` method.

#### Bug Fixes
- Made passing an unsupported aggregation function to `pivot_table` raise `NotImplementedError` instead of `KeyError`.
- Removed axis labels and callable names from error messages and telemetry about unsupported aggregations.
- Fixed AssertionError in `Series.drop_duplicates` and `DataFrame.drop_duplicates` when called after `sort_values`.
- Fixed a bug in `Index.to_frame` where the result frame's column name may be wrong where name is unspecified.  
- Fixed a bug where some Index docstrings are ignored. 
- Fixed a bug in `Series.reset_index(drop=True)` where the result name may be wrong.

### Behavior change
- `Dataframe.columns` now returns native pandas Index object instead of Snowpark Index object.
- Refactor and introduce `query_compiler` argument in `Index` constructor to create `Index` from query compiler.
- `pd.to_datetime` now returns a DatetimeIndex object instead of a Series object.
- `pd.date_range` now returns a DatetimeIndex object instead of a Series object.

## 1.20.0 (2024-07-17)

### Snowpark Python API Updates

#### Improvements

- Added distributed tracing using open telemetry APIs for table stored procedure function in `DataFrame`:
  - `_execute_and_get_query_id`
- Added support for the `arrays_zip` function.
- Improves performance for binary column expression and `df._in` by avoiding unnecessary cast for numeric values. You can enable this optimization by setting `session.eliminate_numeric_sql_value_cast_enabled = True`.
- Improved error message for `write_pandas` when the target table does not exist and `auto_create_table=False`.
- Added open telemetry tracing on UDxF functions in Snowpark.
- Added open telemetry tracing on stored procedure registration in Snowpark.
- Added a new optional parameter called `format_json` to the `Session.SessionBuilder.app_name` function that sets the app name in the `Session.query_tag` in JSON format. By default, this parameter is set to `False`.

#### Bug Fixes
- Fixed a bug where SQL generated for `lag(x, 0)` was incorrect and failed with error message `argument 1 to function LAG needs to be constant, found 'SYSTEM$NULL_TO_FIXED(null)'`.

### Snowpark Local Testing Updates

#### New Features

- Added support for the following APIs:
  - snowflake.snowpark.functions
    - random
- Added new parameters to `patch` function when registering a mocked function:
  - `distinct` allows an alternate function to be specified for when a sql function should be distinct.
  - `pass_column_index` passes a named parameter `column_index` to the mocked function that contains the pandas.Index for the input data.
  - `pass_row_index` passes a named parameter `row_index` to the mocked function that is the 0 indexed row number the function is currently operating on.
  - `pass_input_data` passes a named parameter `input_data` to the mocked function that contains the entire input dataframe for the current expression.
  - Added support for the `column_order` parameter to method `DataFrameWriter.save_as_table`.


#### Bug Fixes
- Fixed a bug that caused DecimalType columns to be incorrectly truncated to integer precision when used in BinaryExpressions.

### Snowpark pandas API Updates

#### New Features
- Added support for `DataFrameGroupBy.all`, `SeriesGroupBy.all`, `DataFrameGroupBy.any`, and `SeriesGroupBy.any`.
- Added support for `DataFrame.nlargest`, `DataFrame.nsmallest`, `Series.nlargest` and `Series.nsmallest`.
- Added support for `replace` and `frac > 1` in `DataFrame.sample` and `Series.sample`.
- Added support for `read_excel` (Uses local pandas for processing)
- Added support for `Series.at`, `Series.iat`, `DataFrame.at`, and `DataFrame.iat`.
- Added support for `Series.dt.isocalendar`.
- Added support for `Series.case_when` except when condition or replacement is callable.
- Added documentation pages for `Index` and its APIs.
- Added support for `DataFrame.assign`.
- Added support for `DataFrame.stack`.
- Added support for `DataFrame.pivot` and `pd.pivot`.
- Added support for `DataFrame.to_csv` and `Series.to_csv`.
- Added partial support for `Series.str.translate` where the values in the `table` are single-codepoint strings.
- Added support for `DataFrame.corr`.
- Allow `df.plot()` and `series.plot()` to be called, materializing the data into the local client
- Added support for `DataFrameGroupBy` and `SeriesGroupBy` aggregations `first` and `last`
- Added support for `DataFrameGroupBy.get_group`.
- Added support for `limit` parameter when `method` parameter is used in `fillna`.
- Added partial support for `Series.str.translate` where the values in the `table` are single-codepoint strings.
- Added support for `DataFrame.corr`.
- Added support for `DataFrame.equals` and `Series.equals`.
- Added support for `DataFrame.reindex` and `Series.reindex`.
- Added support for `Index.astype`.
- Added support for `Index.unique` and `Index.nunique`.
- Added support for `Index.sort_values`.

#### Bug Fixes
- Fixed an issue when using np.where and df.where when the scalar 'other' is the literal 0.
- Fixed a bug regarding precision loss when converting to Snowpark pandas `DataFrame` or `Series` with `dtype=np.uint64`.
- Fixed bug where `values` is set to `index` when `index` and `columns` contain all columns in DataFrame during `pivot_table`.

#### Improvements
- Added support for `Index.copy()`
- Added support for Index APIs: `dtype`, `values`, `item()`, `tolist()`, `to_series()` and `to_frame()`
- Expand support for DataFrames with no rows in `pd.pivot_table` and `DataFrame.pivot_table`.
- Added support for `inplace` parameter in `DataFrame.sort_index` and `Series.sort_index`.


## 1.19.0 (2024-06-25)

### Snowpark Python API Updates

#### New Features

- Added support for `to_boolean` function.
- Added documentation pages for Index and its APIs.

#### Bug Fixes

- Fixed a bug where python stored procedure with table return type fails when run in a task.
- Fixed a bug where df.dropna fails due to `RecursionError: maximum recursion depth exceeded` when the DataFrame has more than 500 columns.
- Fixed a bug where `AsyncJob.result("no_result")` doesn't wait for the query to finish execution.


### Snowpark Local Testing Updates

#### New Features

- Added support for the `strict` parameter when registering UDFs and Stored Procedures.

#### Bug Fixes

- Fixed a bug in convert_timezone that made the setting the source_timezone parameter return an error.
- Fixed a bug where creating DataFrame with empty data of type `DateType` raises `AttributeError`.
- Fixed a bug that table merge fails when update clause exists but no update takes place.
- Fixed a bug in mock implementation of `to_char` that raises `IndexError` when incoming column has nonconsecutive row index.
- Fixed a bug in handling of `CaseExpr` expressions that raises `IndexError` when incoming column has nonconsecutive row index.
- Fixed a bug in implementation of `Column.like` that raises `IndexError` when incoming column has nonconsecutive row index.

#### Improvements

- Added support for type coercion in the implementation of DataFrame.replace, DataFrame.dropna and the mock function `iff`.

### Snowpark pandas API Updates

#### New Features

- Added partial support for `DataFrame.pct_change` and `Series.pct_change` without the `freq` and `limit` parameters.
- Added support for `Series.str.get`.
- Added support for `Series.dt.dayofweek`, `Series.dt.day_of_week`, `Series.dt.dayofyear`, and `Series.dt.day_of_year`.
- Added support for `Series.str.__getitem__` (`Series.str[...]`).
- Added support for `Series.str.lstrip` and `Series.str.rstrip`.
- Added support for `DataFrameGroupBy.size` and `SeriesGroupBy.size`.
- Added support for `DataFrame.expanding` and `Series.expanding` for aggregations `count`, `sum`, `min`, `max`, `mean`, `std`, `var`, and `sem` with `axis=0`.
- Added support for `DataFrame.rolling` and `Series.rolling` for aggregation `count` with `axis=0`.
- Added support for `Series.str.match`.
- Added support for `DataFrame.resample` and `Series.resample` for aggregations `size`, `first`, and `last`.
- Added support for `DataFrameGroupBy.all`, `SeriesGroupBy.all`, `DataFrameGroupBy.any`, and `SeriesGroupBy.any`.
- Added support for `DataFrame.nlargest`, `DataFrame.nsmallest`, `Series.nlargest` and `Series.nsmallest`.
- Added support for `replace` and `frac > 1` in `DataFrame.sample` and `Series.sample`.
- Added support for `read_excel` (Uses local pandas for processing)
- Added support for `Series.at`, `Series.iat`, `DataFrame.at`, and `DataFrame.iat`.
- Added support for `Series.dt.isocalendar`.
- Added support for `Series.case_when` except when condition or replacement is callable.
- Added documentation pages for `Index` and its APIs.
- Added support for `DataFrame.assign`.
- Added support for `DataFrame.stack`.
- Added support for `DataFrame.pivot` and `pd.pivot`.
- Added support for `DataFrame.to_csv` and `Series.to_csv`.
- Added support for `Index.T`.

#### Bug Fixes

- Fixed a bug that causes output of GroupBy.aggregate's columns to be ordered incorrectly.
- Fixed a bug where `DataFrame.describe` on a frame with duplicate columns of differing dtypes could cause an error or incorrect results.
- Fixed a bug in `DataFrame.rolling` and `Series.rolling` so `window=0` now throws `NotImplementedError` instead of `ValueError`

#### Improvements

- Added support for named aggregations in `DataFrame.aggregate` and `Series.aggregate` with `axis=0`.
- `pd.read_csv` reads using the native pandas CSV parser, then uploads data to snowflake using parquet. This enables most of the parameters supported by `read_csv` including date parsing and numeric conversions. Uploading via parquet is roughly twice as fast as uploading via CSV.
- Initial work to support an `pd.Index` directly in Snowpark pandas. Support for `pd.Index` as a first-class component of Snowpark pandas is coming soon.
- Added a lazy index constructor and support for `len`, `shape`, `size`, `empty`, `to_pandas()` and `names`. For `df.index`, Snowpark pandas creates a lazy index object.
- For `df.columns`, Snowpark pandas supports a non-lazy version of an `Index` since the data is already stored locally.

## 1.18.0 (2024-05-28)

### Snowpark Python API Updates

#### Improvements

- Improved error message to remind users set `{"infer_schema": True}` when reading csv file without specifying its schema.
- Improved error handling for `Session.create_dataframe` when called with more than 512 rows and using `format` or `pyformat` `paramstyle`.

### Snowpark pandas API Updates

#### New Features

- Added `DataFrame.cache_result` and `Series.cache_result` methods for users to persist DataFrames and Series to a temporary table lasting the duration of the session to improve latency of subsequent operations.

#### Bug Fixes

#### Improvements

- Added partial support for `DataFrame.pivot_table` with no `index` parameter, as well as for `margins` parameter.
- Updated the signature of `DataFrame.shift`/`Series.shift`/`DataFrameGroupBy.shift`/`SeriesGroupBy.shift` to match pandas 2.2.1. Snowpark pandas does not yet support the newly-added `suffix` argument, or sequence values of `periods`.
- Re-added support for `Series.str.split`.

#### Bug Fixes

- Fixed how we support mixed columns for string methods (`Series.str.*`).

### Snowpark Local Testing Updates

#### New Features

- Added support for the following DataFrameReader read options to file formats `csv` and `json`:
  - PURGE
  - PATTERN
  - INFER_SCHEMA with value being `False`
  - ENCODING with value being `UTF8`
- Added support for `DataFrame.analytics.moving_agg` and `DataFrame.analytics.cumulative_agg_agg`.
- Added support for `if_not_exists` parameter during UDF and stored procedure registration.

#### Bug Fixes

- Fixed a bug that when processing time format, fractional second part is not handled properly.
- Fixed a bug that caused function calls on `*` to fail.
- Fixed a bug that prevented creation of map and struct type objects.
- Fixed a bug that function `date_add` was unable to handle some numeric types.
- Fixed a bug that `TimestampType` casting resulted in incorrect data.
- Fixed a bug that caused `DecimalType` data to have incorrect precision in some cases.
- Fixed a bug where referencing missing table or view raises confusing `IndexError`.
- Fixed a bug that mocked function `to_timestamp_ntz` can not handle None data.
- Fixed a bug that mocked UDFs handles output data of None improperly.
- Fixed a bug where `DataFrame.with_column_renamed` ignores attributes from parent DataFrames after join operations.
- Fixed a bug that integer precision of large value gets lost when converted to pandas DataFrame.
- Fixed a bug that the schema of datetime object is wrong when create DataFrame from a pandas DataFrame.
- Fixed a bug in the implementation of `Column.equal_nan` where null data is handled incorrectly.
- Fixed a bug where `DataFrame.drop` ignore attributes from parent DataFrames after join operations.
- Fixed a bug in mocked function `date_part` where Column type is set wrong.
- Fixed a bug where `DataFrameWriter.save_as_table` does not raise exceptions when inserting null data into non-nullable columns.
- Fixed a bug in the implementation of `DataFrameWriter.save_as_table` where
  - Append or Truncate fails when incoming data has different schema than existing table.
  - Truncate fails when incoming data does not specify columns that are nullable.

#### Improvements

- Removed dependency check for `pyarrow` as it is not used.
- Improved target type coverage of `Column.cast`, adding support for casting to boolean and all integral types.
- Aligned error experience when calling UDFs and stored procedures.
- Added appropriate error messages for `is_permanent` and `anonymous` options in UDFs and stored procedures registration to make it more clear that those features are not yet supported.
- File read operation with unsupported options and values now raises `NotImplementedError` instead of warnings and unclear error information.

## 1.17.0 (2024-05-21)

### Snowpark Python API Updates

#### New Features

- Added support to add a comment on tables and views using the functions listed below:
  - `DataFrameWriter.save_as_table`
  - `DataFrame.create_or_replace_view`
  - `DataFrame.create_or_replace_temp_view`
  - `DataFrame.create_or_replace_dynamic_table`

#### Improvements

- Improved error message to remind users to set `{"infer_schema": True}` when reading CSV file without specifying its schema.

### Snowpark pandas API Updates

#### New Features

- Start of Public Preview of Snowpark pandas API. Refer to the [Snowpark pandas API Docs](https://docs.snowflake.com/developer-guide/snowpark/python/snowpark-pandas) for more details.

### Snowpark Local Testing Updates

#### New Features

- Added support for NumericType and VariantType data conversion in the mocked function `to_timestamp_ltz`, `to_timestamp_ntz`, `to_timestamp_tz` and `to_timestamp`.
- Added support for DecimalType, BinaryType, ArrayType, MapType, TimestampType, DateType and TimeType data conversion in the mocked function `to_char`.
- Added support for the following APIs:
  - snowflake.snowpark.functions:
    - to_varchar
  - snowflake.snowpark.DataFrame:
    - pivot
  - snowflake.snowpark.Session:
    - cancel_all
- Introduced a new exception class `snowflake.snowpark.mock.exceptions.SnowparkLocalTestingException`.
- Added support for casting to FloatType

#### Bug Fixes

- Fixed a bug that stored procedure and UDF should not remove imports already in the `sys.path` during the clean-up step.
- Fixed a bug that when processing datetime format, the fractional second part is not handled properly.
- Fixed a bug that on Windows platform that file operations was unable to properly handle file separator in directory name.
- Fixed a bug that on Windows platform that when reading a pandas dataframe, IntervalType column with integer data can not be processed.
- Fixed a bug that prevented users from being able to select multiple columns with the same alias.
- Fixed a bug that `Session.get_current_[schema|database|role|user|account|warehouse]` returns upper-cased identifiers when identifiers are quoted.
- Fixed a bug that function `substr` and `substring` can not handle 0-based `start_expr`.

#### Improvements

- Standardized the error experience by raising `SnowparkLocalTestingException` in error cases which is on par with `SnowparkSQLException` raised in non-local execution.
- Improved error experience of `Session.write_pandas` method that `NotImplementError` will be raised when called.
- Aligned error experience with reusing a closed session in non-local execution.

## 1.16.0 (2024-05-07)

### New Features

- Support stored procedure register with packages given as Python modules.
- Added snowflake.snowpark.Session.lineage.trace to explore data lineage of snowfake objects.
- Added support for structured type schema parsing.

### Bug Fixes

- Fixed a bug when inferring schema, single quotes are added to stage files already have single quotes.

### Local Testing Updates

#### New Features

- Added support for StringType, TimestampType and VariantType data conversion in the mocked function `to_date`.
- Added support for the following APIs:
  - snowflake.snowpark.functions
    - get
    - concat
    - concat_ws

#### Bug Fixes

- Fixed a bug that caused `NaT` and `NaN` values to not be recognized.
- Fixed a bug where, when inferring a schema, single quotes were added to stage files that already had single quotes.
- Fixed a bug where `DataFrameReader.csv` was unable to handle quoted values containing a delimiter.
- Fixed a bug that when there is `None` value in an arithmetic calculation, the output should remain `None` instead of `math.nan`.
- Fixed a bug in function `sum` and `covar_pop` that when there is `math.nan` in the data, the output should also be `math.nan`.
- Fixed a bug that stage operation can not handle directories.
- Fixed a bug that `DataFrame.to_pandas` should take Snowflake numeric types with precision 38 as `int64`.

## 1.15.0 (2024-04-24)

### New Features

- Added `truncate` save mode in `DataFrameWrite` to overwrite existing tables by truncating the underlying table instead of dropping it.
- Added telemetry to calculate query plan height and number of duplicate nodes during collect operations.
- Added the functions below to unload data from a `DataFrame` into one or more files in a stage:
  - `DataFrame.write.json`
  - `DataFrame.write.csv`
  - `DataFrame.write.parquet`
- Added distributed tracing using open telemetry APIs for action functions in `DataFrame` and `DataFrameWriter`:
  - snowflake.snowpark.DataFrame:
    - collect
    - collect_nowait
    - to_pandas
    - count
    - show
  - snowflake.snowpark.DataFrameWriter:
    - save_as_table
- Added support for snow:// URLs to `snowflake.snowpark.Session.file.get` and `snowflake.snowpark.Session.file.get_stream`
- Added support to register stored procedures and UDxFs with a `comment`.
- UDAF client support is ready for public preview. Please stay tuned for the Snowflake announcement of UDAF public preview.
- Added support for dynamic pivot.  This feature is currently in private preview.

### Improvements

- Improved the generated query performance for both compilation and execution by converting duplicate subqueries to Common Table Expressions (CTEs). It is still an experimental feature not enabled by default, and can be enabled by setting `session.cte_optimization_enabled` to `True`.

### Bug Fixes

- Fixed a bug where `statement_params` was not passed to query executions that register stored procedures and user defined functions.
- Fixed a bug causing `snowflake.snowpark.Session.file.get_stream` to fail for quoted stage locations.
- Fixed a bug that an internal type hint in `utils.py` might raise AttributeError in case the underlying module can not be found.

### Local Testing Updates

#### New Features

- Added support for registering UDFs and stored procedures.
- Added support for the following APIs:
  - snowflake.snowpark.Session:
    - file.put
    - file.put_stream
    - file.get
    - file.get_stream
    - read.json
    - add_import
    - remove_import
    - get_imports
    - clear_imports
    - add_packages
    - add_requirements
    - clear_packages
    - remove_package
    - udf.register
    - udf.register_from_file
    - sproc.register
    - sproc.register_from_file
  - snowflake.snowpark.functions
    - current_database
    - current_session
    - date_trunc
    - object_construct
    - object_construct_keep_null
    - pow
    - sqrt
    - udf
    - sproc
- Added support for StringType, TimestampType and VariantType data conversion in the mocked function `to_time`.

#### Bug Fixes

- Fixed a bug that null filled columns for constant functions.
- Fixed a bug that implementation of to_object, to_array and to_binary to better handle null inputs.
- Fixed a bug that timestamp data comparison can not handle year beyond 2262.
- Fixed a bug that `Session.builder.getOrCreate` should return the created mock session.

## 1.14.0 (2024-03-20)

### New Features

- Added support for creating vectorized UDTFs with `process` method.
- Added support for dataframe functions:
  - to_timestamp_ltz
  - to_timestamp_ntz
  - to_timestamp_tz
  - locate
- Added support for ASOF JOIN type.
- Added support for the following local testing APIs:
  - snowflake.snowpark.functions:
    - to_double
    - to_timestamp
    - to_timestamp_ltz
    - to_timestamp_ntz
    - to_timestamp_tz
    - greatest
    - least
    - convert_timezone
    - dateadd
    - date_part
  - snowflake.snowpark.Session:
    - get_current_account
    - get_current_warehouse
    - get_current_role
    - use_schema
    - use_warehouse
    - use_database
    - use_role

### Bug Fixes

- Fixed a bug in `SnowflakePlanBuilder` that `save_as_table` does not filter column that name start with '$' and follow by number correctly.
- Fixed a bug that statement parameters may have no effect when resolving imports and packages.
- Fixed bugs in local testing:
  - LEFT ANTI and LEFT SEMI joins drop rows with null values.
  - DataFrameReader.csv incorrectly parses data when the optional parameter `field_optionally_enclosed_by` is specified.
  - Column.regexp only considers the first entry when `pattern` is a `Column`.
  - Table.update raises `KeyError` when updating null values in the rows.
  - VARIANT columns raise errors at `DataFrame.collect`.
  - `count_distinct` does not work correctly when counting.
  - Null values in integer columns raise `TypeError`.

### Improvements

- Added telemetry to local testing.
- Improved the error message of `DataFrameReader` to raise `FileNotFound` error when reading a path that does not exist or when there are no files under the path.

## 1.13.0 (2024-02-26)

### New Features

- Added support for an optional `date_part` argument in function `last_day`.
- `SessionBuilder.app_name` will set the query_tag after the session is created.
- Added support for the following local testing functions:
  - current_timestamp
  - current_date
  - current_time
  - strip_null_value
  - upper
  - lower
  - length
  - initcap

### Improvements

- Added cleanup logic at interpreter shutdown to close all active sessions.
- Closing sessions within stored procedures now is a no-op logging a warning instead of raising an error.

### Bug Fixes

- Fixed a bug in `DataFrame.to_local_iterator` where the iterator could yield wrong results if another query is executed before the iterator finishes due to wrong isolation level. For details, please see #945.
- Fixed a bug that truncated table names in error messages while running a plan with local testing enabled.
- Fixed a bug that `Session.range` returns empty result when the range is large.

## 1.12.1 (2024-02-08)

### Improvements

- Use `split_blocks=True` by default during `to_pandas` conversion, for optimal memory allocation. This parameter is passed to `pyarrow.Table.to_pandas`, which enables `PyArrow` to split the memory allocation into smaller, more manageable blocks instead of allocating a single contiguous block. This results in better memory management when dealing with larger datasets.

### Bug Fixes

- Fixed a bug in `DataFrame.to_pandas` that caused an error when evaluating on a Dataframe with an `IntergerType` column with null values.

## 1.12.0 (2024-01-30)

### New Features

- Exposed `statement_params` in `StoredProcedure.__call__`.
- Added two optional arguments to `Session.add_import`.
  - `chunk_size`: The number of bytes to hash per chunk of the uploaded files.
  - `whole_file_hash`: By default only the first chunk of the uploaded import is hashed to save time. When this is set to True each uploaded file is fully hashed instead.
- Added parameters `external_access_integrations` and `secrets` when creating a UDAF from Snowpark Python to allow integration with external access.
- Added a new method `Session.append_query_tag`. Allows an additional tag to be added to the current query tag by appending it as a comma separated value.
- Added a new method `Session.update_query_tag`. Allows updates to a JSON encoded dictionary query tag.
- `SessionBuilder.getOrCreate` will now attempt to replace the singleton it returns when token expiration has been detected.
- Added support for new functions in `snowflake.snowpark.functions`:
  - `array_except`
  - `create_map`
  - `sign`/`signum`
- Added the following functions to `DataFrame.analytics`:
  - Added the `moving_agg` function in `DataFrame.analytics` to enable moving aggregations like sums and averages with multiple window sizes.
  - Added the `cummulative_agg` function in `DataFrame.analytics` to enable commulative aggregations like sums and averages on multiple columns.
  - Added the `compute_lag` and `compute_lead` functions in `DataFrame.analytics` for enabling lead and lag calculations on multiple columns.
  - Added the `time_series_agg` function in `DataFrame.analytics` to enable time series aggregations like sums and averages with multiple time windows.

### Bug Fixes

- Fixed a bug in `DataFrame.na.fill` that caused Boolean values to erroneously override integer values.
- Fixed a bug in `Session.create_dataframe` where the Snowpark DataFrames created using pandas DataFrames were not inferring the type for timestamp columns correctly. The behavior is as follows:
  - Earlier timestamp columns without a timezone would be converted to nanosecond epochs and inferred as `LongType()`, but will now be correctly maintained as timestamp values and be inferred as `TimestampType(TimestampTimeZone.NTZ)`.
  - Earlier timestamp columns with a timezone would be inferred as `TimestampType(TimestampTimeZone.NTZ)` and loose timezone information but will now be correctly inferred as `TimestampType(TimestampTimeZone.LTZ)` and timezone information is retained correctly.
  - Set session parameter `PYTHON_SNOWPARK_USE_LOGICAL_TYPE_FOR_CREATE_DATAFRAME` to revert back to old behavior. It is recommended that you update your code to align with correct behavior because the parameter will be removed in the future.
- Fixed a bug that `DataFrame.to_pandas` gets decimal type when scale is not 0, and creates an object dtype in `pandas`. Instead, we cast the value to a float64 type.
- Fixed bugs that wrongly flattened the generated SQL when one of the following happens:
  - `DataFrame.filter()` is called after `DataFrame.sort().limit()`.
  - `DataFrame.sort()` or `filter()` is called on a DataFrame that already has a window function or sequence-dependent data generator column.
    For instance, `df.select("a", seq1().alias("b")).select("a", "b").sort("a")` won't flatten the sort clause anymore.
  - a window or sequence-dependent data generator column is used after `DataFrame.limit()`. For instance, `df.limit(10).select(row_number().over())` won't flatten the limit and select in the generated SQL.
- Fixed a bug where aliasing a DataFrame column raised an error when the DataFame was copied from another DataFrame with an aliased column. For instance,

  ```python
  df = df.select(col("a").alias("b"))
  df = copy(df)
  df.select(col("b").alias("c"))  # threw an error. Now it's fixed.
  ```

- Fixed a bug in `Session.create_dataframe` that the non-nullable field in a schema is not respected for boolean type. Note that this fix is only effective when the user has the privilege to create a temp table.
- Fixed a bug in SQL simplifier where non-select statements in `session.sql` dropped a SQL query when used with `limit()`.
- Fixed a bug that raised an exception when session parameter `ERROR_ON_NONDETERMINISTIC_UPDATE` is true.

### Behavior Changes (API Compatible)

- When parsing data types during a `to_pandas` operation, we rely on GS precision value to fix precision issues for large integer values. This may affect users where a column that was earlier returned as `int8` gets returned as `int64`. Users can fix this by explicitly specifying precision values for their return column.
- Aligned behavior for `Session.call` in case of table stored procedures where running `Session.call` would not trigger stored procedure unless a `collect()` operation was performed.
- `StoredProcedureRegistration` will now automatically add `snowflake-snowpark-python` as a package dependency. The added dependency will be on the client's local version of the library and an error is thrown if the server cannot support that version.

## 1.11.1 (2023-12-07)

### Bug Fixes

- Fixed a bug that numpy should not be imported at the top level of mock module.
- Added support for these new functions in `snowflake.snowpark.functions`:
  - `from_utc_timestamp`
  - `to_utc_timestamp`

## 1.11.0 (2023-12-05)

### New Features

- Add the `conn_error` attribute to `SnowflakeSQLException` that stores the whole underlying exception from `snowflake-connector-python`.
- Added support for `RelationalGroupedDataframe.pivot()` to access `pivot` in the following pattern `Dataframe.group_by(...).pivot(...)`.
- Added experimental feature: Local Testing Mode, which allows you to create and operate on Snowpark Python DataFrames locally without connecting to a Snowflake account. You can use the local testing framework to test your DataFrame operations locally, on your development machine or in a CI (continuous integration) pipeline, before deploying code changes to your account.

- Added support for `arrays_to_object` new functions in `snowflake.snowpark.functions`.
- Added support for the vector data type.

### Dependency Updates

- Bumped cloudpickle dependency to work with `cloudpickle==2.2.1`
- Updated ``snowflake-connector-python`` to `3.4.0`.

### Bug Fixes

- DataFrame column names quoting check now supports newline characters.
- Fix a bug where a DataFrame generated by `session.read.with_metadata` creates inconsistent table when doing `df.write.save_as_table`.

## 1.10.0 (2023-11-03)

### New Features

- Added support for managing case sensitivity in `DataFrame.to_local_iterator()`.
- Added support for specifying vectorized UDTF's input column names by using the optional parameter `input_names` in `UDTFRegistration.register/register_file` and `functions.pandas_udtf`. By default, `RelationalGroupedDataFrame.applyInPandas` will infer the column names from current dataframe schema.
- Add `sql_error_code` and `raw_message` attributes to `SnowflakeSQLException` when it is caused by a SQL exception.

### Bug Fixes

- Fixed a bug in `DataFrame.to_pandas()` where converting snowpark dataframes to pandas dataframes was losing precision on integers with more than 19 digits.
- Fixed a bug that `session.add_packages` can not handle requirement specifier that contains project name with underscore and version.
- Fixed a bug in `DataFrame.limit()` when `offset` is used and the parent `DataFrame` uses `limit`. Now the `offset` won't impact the parent DataFrame's `limit`.
- Fixed a bug in `DataFrame.write.save_as_table` where dataframes created from read api could not save data into snowflake because of invalid column name `$1`.

### Behavior change

- Changed the behavior of `date_format`:
  - The `format` argument changed from optional to required.
  - The returned result changed from a date object to a date-formatted string.
- When a window function, or a sequence-dependent data generator (`normal`, `zipf`, `uniform`, `seq1`, `seq2`, `seq4`, `seq8`) function is used, the sort and filter operation will no longer be flattened when generating the query.

## 1.9.0 (2023-10-13)

### New Features

- Added support for the Python 3.11 runtime environment.

### Dependency updates

- Added back the dependency of `typing-extensions`.

### Bug Fixes

- Fixed a bug where imports from permanent stage locations were ignored for temporary stored procedures, UDTFs, UDFs, and UDAFs.
- Revert back to using CTAS (create table as select) statement for `Dataframe.writer.save_as_table` which does not need insert permission for writing tables.

### New Features
- Support `PythonObjJSONEncoder` json-serializable objects for `ARRAY` and `OBJECT` literals.

## 1.8.0 (2023-09-14)

### New Features

- Added support for VOLATILE/IMMUTABLE keyword when registering UDFs.
- Added support for specifying clustering keys when saving dataframes using `DataFrame.save_as_table`.
- Accept `Iterable` objects input for `schema` when creating dataframes using `Session.create_dataframe`.
- Added the property `DataFrame.session` to return a `Session` object.
- Added the property `Session.session_id` to return an integer that represents session ID.
- Added the property `Session.connection` to return a `SnowflakeConnection` object .

- Added support for creating a Snowpark session from a configuration file or environment variables.

### Dependency updates

- Updated ``snowflake-connector-python`` to 3.2.0.

### Bug Fixes

- Fixed a bug where automatic package upload would raise `ValueError` even when compatible package version were added in `session.add_packages`.
- Fixed a bug where table stored procedures were not registered correctly when using `register_from_file`.
- Fixed a bug where dataframe joins failed with `invalid_identifier` error.
- Fixed a bug where `DataFrame.copy` disables SQL simplfier for the returned copy.
- Fixed a bug where `session.sql().select()` would fail if any parameters are specified to `session.sql()`

## 1.7.0 (2023-08-28)

### New Features

- Added parameters `external_access_integrations` and `secrets` when creating a UDF, UDTF or Stored Procedure from Snowpark Python to allow integration with external access.
- Added support for these new functions in `snowflake.snowpark.functions`:
  - `array_flatten`
  - `flatten`
- Added support for `apply_in_pandas` in `snowflake.snowpark.relational_grouped_dataframe`.
- Added support for replicating your local Python environment on Snowflake via `Session.replicate_local_environment`.

### Bug Fixes

- Fixed a bug where `session.create_dataframe` fails to properly set nullable columns where nullability was affected by order or data was given.
- Fixed a bug where `DataFrame.select` could not identify and alias columns in presence of table functions when output columns of table function overlapped with columns in dataframe.

### Behavior Changes

- When creating stored procedures, UDFs, UDTFs, UDAFs with parameter `is_permanent=False` will now create temporary objects even when `stage_name` is provided. The default value of `is_permanent` is `False` which is why if this value is not explicitly set to `True` for permanent objects, users will notice a change in behavior.
- `types.StructField` now enquotes column identifier by default.

## 1.6.1 (2023-08-02)

### New Features

- Added support for these new functions in `snowflake.snowpark.functions`:
  - `array_sort`
  - `sort_array`
  - `array_min`
  - `array_max`
  - `explode_outer`
- Added support for pure Python packages specified via `Session.add_requirements` or `Session.add_packages`. They are now usable in stored procedures and UDFs even if packages are not present on the Snowflake Anaconda channel.
  - Added Session parameter `custom_packages_upload_enabled` and `custom_packages_force_upload_enabled` to enable the support for pure Python packages feature mentioned above. Both parameters default to `False`.
- Added support for specifying package requirements by passing a Conda environment yaml file to `Session.add_requirements`.
- Added support for asynchronous execution of multi-query dataframes that contain binding variables.
- Added support for renaming multiple columns in `DataFrame.rename`.
- Added support for Geometry datatypes.
- Added support for `params` in `session.sql()` in stored procedures.
- Added support for user-defined aggregate functions (UDAFs). This feature is currently in private preview.
- Added support for vectorized UDTFs (user-defined table functions). This feature is currently in public preview.
- Added support for Snowflake Timestamp variants (i.e., `TIMESTAMP_NTZ`, `TIMESTAMP_LTZ`, `TIMESTAMP_TZ`)
  - Added `TimestampTimezone` as an argument in `TimestampType` constructor.
  - Added type hints `NTZ`, `LTZ`, `TZ` and `Timestamp` to annotate functions when registering UDFs.

### Improvements

- Removed redundant dependency `typing-extensions`.
- `DataFrame.cache_result` now creates temp table fully qualified names under current database and current schema.

### Bug Fixes

- Fixed a bug where type check happens on pandas before it is imported.
- Fixed a bug when creating a UDF from `numpy.ufunc`.
- Fixed a bug where `DataFrame.union` was not generating the correct `Selectable.schema_query` when SQL simplifier is enabled.

### Behavior Changes

- `DataFrameWriter.save_as_table` now respects the `nullable` field of the schema provided by the user or the inferred schema based on data from user input.

### Dependency updates

- Updated ``snowflake-connector-python`` to 3.0.4.

## 1.5.1 (2023-06-20)

### New Features

- Added support for the Python 3.10 runtime environment.

## 1.5.0 (2023-06-09)

### Behavior Changes

- Aggregation results, from functions such as `DataFrame.agg` and `DataFrame.describe`, no longer strip away non-printing characters from column names.

### New Features

- Added support for the Python 3.9 runtime environment.
- Added support for new functions in `snowflake.snowpark.functions`:
  - `array_generate_range`
  - `array_unique_agg`
  - `collect_set`
  - `sequence`
- Added support for registering and calling stored procedures with `TABLE` return type.
- Added support for parameter `length` in `StringType()` to specify the maximum number of characters that can be stored by the column.
- Added the alias `functions.element_at()` for `functions.get()`.
- Added the alias `Column.contains` for `functions.contains`.
- Added experimental feature `DataFrame.alias`.
- Added support for querying metadata columns from stage when creating `DataFrame` using `DataFrameReader`.
- Added support for `StructType.add` to append more fields to existing `StructType` objects.
- Added support for parameter `execute_as` in `StoredProcedureRegistration.register_from_file()` to specify stored procedure caller rights.

### Bug Fixes

- Fixed a bug where the `Dataframe.join_table_function` did not run all of the necessary queries to set up the join table function when SQL simplifier was enabled.
- Fixed type hint declaration for custom types - `ColumnOrName`, `ColumnOrLiteralStr`, `ColumnOrSqlExpr`, `LiteralType` and `ColumnOrLiteral` that were breaking `mypy` checks.
- Fixed a bug where `DataFrameWriter.save_as_table` and `DataFrame.copy_into_table` failed to parse fully qualified table names.

## 1.4.0 (2023-04-24)

### New Features

- Added support for `session.getOrCreate`.
- Added support for alias `Column.getField`.
- Added support for new functions in `snowflake.snowpark.functions`:
  - `date_add` and `date_sub` to make add and subtract operations easier.
  - `daydiff`
  - `explode`
  - `array_distinct`.
  - `regexp_extract`.
  - `struct`.
  - `format_number`.
  - `bround`.
  - `substring_index`
- Added parameter `skip_upload_on_content_match` when creating UDFs, UDTFs and stored procedures using `register_from_file` to skip uploading files to a stage if the same version of the files are already on the stage.
- Added support for `DataFrameWriter.save_as_table` method to take table names that contain dots.
- Flattened generated SQL when `DataFrame.filter()` or `DataFrame.order_by()` is followed by a projection statement (e.g. `DataFrame.select()`, `DataFrame.with_column()`).
- Added support for creating dynamic tables _(in private preview)_ using `Dataframe.create_or_replace_dynamic_table`.
- Added an optional argument `params` in `session.sql()` to support binding variables. Note that this is not supported in stored procedures yet.

### Bug Fixes

- Fixed a bug in `strtok_to_array` where an exception was thrown when a delimiter was passed in.
- Fixed a bug in `session.add_import` where the module had the same namespace as other dependencies.

## 1.3.0 (2023-03-28)

### New Features

- Added support for `delimiters` parameter in `functions.initcap()`.
- Added support for `functions.hash()` to accept a variable number of input expressions.
- Added API `Session.RuntimeConfig` for getting/setting/checking the mutability of any runtime configuration.
- Added support managing case sensitivity in `Row` results from `DataFrame.collect` using `case_sensitive` parameter.
- Added API `Session.conf` for getting, setting or checking the mutability of any runtime configuration.
- Added support for managing case sensitivity in `Row` results from `DataFrame.collect` using `case_sensitive` parameter.
- Added indexer support for `snowflake.snowpark.types.StructType`.
- Added a keyword argument `log_on_exception` to `Dataframe.collect` and `Dataframe.collect_no_wait` to optionally disable error logging for SQL exceptions.

### Bug Fixes

- Fixed a bug where a DataFrame set operation(`DataFrame.substract`, `DataFrame.union`, etc.) being called after another DataFrame set operation and `DataFrame.select` or `DataFrame.with_column` throws an exception.
- Fixed a bug where chained sort statements are overwritten by the SQL simplifier.

### Improvements

- Simplified JOIN queries to use constant subquery aliases (`SNOWPARK_LEFT`, `SNOWPARK_RIGHT`) by default. Users can disable this at runtime with `session.conf.set('use_constant_subquery_alias', False)` to use randomly generated alias names instead.
- Allowed specifying statement parameters in `session.call()`.
- Enabled the uploading of large pandas DataFrames in stored procedures by defaulting to a chunk size of 100,000 rows.

## 1.2.0 (2023-03-02)

### New Features

- Added support for displaying source code as comments in the generated scripts when registering stored procedures. This
  is enabled by default, turn off by specifying `source_code_display=False` at registration.
- Added a parameter `if_not_exists` when creating a UDF, UDTF or Stored Procedure from Snowpark Python to ignore creating the specified function or procedure if it already exists.
- Accept integers when calling `snowflake.snowpark.functions.get` to extract value from array.
- Added `functions.reverse` in functions to open access to Snowflake built-in function
  [reverse](https://docs.snowflake.com/en/sql-reference/functions/reverse).
- Added parameter `require_scoped_url` in snowflake.snowflake.files.SnowflakeFile.open() `(in Private Preview)` to replace `is_owner_file` is marked for deprecation.

### Bug Fixes

- Fixed a bug that overwrote `paramstyle` to `qmark` when creating a Snowpark session.
- Fixed a bug where `df.join(..., how="cross")` fails with `SnowparkJoinException: (1112): Unsupported using join type 'Cross'`.
- Fixed a bug where querying a `DataFrame` column created from chained function calls used a wrong column name.

## 1.1.0 (2023-01-26)

### New Features:

- Added `asc`, `asc_nulls_first`, `asc_nulls_last`, `desc`, `desc_nulls_first`, `desc_nulls_last`, `date_part` and `unix_timestamp` in functions.
- Added the property `DataFrame.dtypes` to return a list of column name and data type pairs.
- Added the following aliases:
  - `functions.expr()` for `functions.sql_expr()`.
  - `functions.date_format()` for `functions.to_date()`.
  - `functions.monotonically_increasing_id()` for `functions.seq8()`
  - `functions.from_unixtime()` for `functions.to_timestamp()`

### Bug Fixes:

- Fixed a bug in SQL simplifier that didn’t handle Column alias and join well in some cases. See https://github.com/snowflakedb/snowpark-python/issues/658 for details.
- Fixed a bug in SQL simplifier that generated wrong column names for function calls, NaN and INF.

### Improvements

- The session parameter `PYTHON_SNOWPARK_USE_SQL_SIMPLIFIER` is `True` after Snowflake 7.3 was released. In snowpark-python, `session.sql_simplifier_enabled` reads the value of `PYTHON_SNOWPARK_USE_SQL_SIMPLIFIER` by default, meaning that the SQL simplfier is enabled by default after the Snowflake 7.3 release. To turn this off, set `PYTHON_SNOWPARK_USE_SQL_SIMPLIFIER` in Snowflake to `False` or run `session.sql_simplifier_enabled = False` from Snowpark. It is recommended to use the SQL simplifier because it helps to generate more concise SQL.

## 1.0.0 (2022-11-01)

### New Features

- Added `Session.generator()` to create a new `DataFrame` using the Generator table function.
- Added a parameter `secure` to the functions that create a secure UDF or UDTF.

## 0.12.0 (2022-10-14)

### New Features

- Added new APIs for async job:
  - `Session.create_async_job()` to create an `AsyncJob` instance from a query id.
  - `AsyncJob.result()` now accepts argument `result_type` to return the results in different formats.
  - `AsyncJob.to_df()` returns a `DataFrame` built from the result of this asynchronous job.
  - `AsyncJob.query()` returns the SQL text of the executed query.
- `DataFrame.agg()` and `RelationalGroupedDataFrame.agg()` now accept variable-length arguments.
- Added parameters `lsuffix` and `rsuffix` to `DataFram.join()` and `DataFrame.cross_join()` to conveniently rename overlapping columns.
- Added `Table.drop_table()` so you can drop the temp table after `DataFrame.cache_result()`. `Table` is also a context manager so you can use the `with` statement to drop the cache temp table after use.
- Added `Session.use_secondary_roles()`.
- Added functions `first_value()` and `last_value()`. (contributed by @chasleslr)
- Added `on` as an alias for `using_columns` and `how` as an alias for `join_type` in `DataFrame.join()`.

### Bug Fixes

- Fixed a bug in `Session.create_dataframe()` that raised an error when `schema` names had special characters.
- Fixed a bug in which options set in `Session.read.option()` were not passed to `DataFrame.copy_into_table()` as default values.
- Fixed a bug in which `DataFrame.copy_into_table()` raises an error when a copy option has single quotes in the value.

## 0.11.0 (2022-09-28)

### Behavior Changes

- `Session.add_packages()` now raises `ValueError` when the version of a package cannot be found in Snowflake Anaconda channel. Previously, `Session.add_packages()` succeeded, and a `SnowparkSQLException` exception was raised later in the UDF/SP registration step.

### New Features:

- Added method `FileOperation.get_stream()` to support downloading stage files as stream.
- Added support in `functions.ntiles()` to accept int argument.
- Added the following aliases:
  - `functions.call_function()` for `functions.call_builtin()`.
  - `functions.function()` for `functions.builtin()`.
  - `DataFrame.order_by()` for `DataFrame.sort()`
  - `DataFrame.orderBy()` for `DataFrame.sort()`
- Improved `DataFrame.cache_result()` to return a more accurate `Table` class instead of a `DataFrame` class.
- Added support to allow `session` as the first argument when calling `StoredProcedure`.

### Improvements

- Improved nested query generation by flattening queries when applicable.
  - This improvement could be enabled by setting `Session.sql_simplifier_enabled = True`.
  - `DataFrame.select()`, `DataFrame.with_column()`, `DataFrame.drop()` and other select-related APIs have more flattened SQLs.
  - `DataFrame.union()`, `DataFrame.union_all()`, `DataFrame.except_()`, `DataFrame.intersect()`, `DataFrame.union_by_name()` have flattened SQLs generated when multiple set operators are chained.
- Improved type annotations for async job APIs.

### Bug Fixes

- Fixed a bug in which `Table.update()`, `Table.delete()`, `Table.merge()` try to reference a temp table that does not exist.

## 0.10.0 (2022-09-16)

### New Features:

- Added experimental APIs for evaluating Snowpark dataframes with asynchronous queries:
  - Added keyword argument `block` to the following action APIs on Snowpark dataframes (which execute queries) to allow asynchronous evaluations:
    - `DataFrame.collect()`, `DataFrame.to_local_iterator()`, `DataFrame.to_pandas()`, `DataFrame.to_pandas_batches()`, `DataFrame.count()`, `DataFrame.first()`.
    - `DataFrameWriter.save_as_table()`, `DataFrameWriter.copy_into_location()`.
    - `Table.delete()`, `Table.update()`, `Table.merge()`.
  - Added method `DataFrame.collect_nowait()` to allow asynchronous evaluations.
  - Added class `AsyncJob` to retrieve results from asynchronously executed queries and check their status.
- Added support for `table_type` in `Session.write_pandas()`. You can now choose from these `table_type` options: `"temporary"`, `"temp"`, and `"transient"`.
- Added support for using Python structured data (`list`, `tuple` and `dict`) as literal values in Snowpark.
- Added keyword argument `execute_as` to `functions.sproc()` and `session.sproc.register()` to allow registering a stored procedure as a caller or owner.
- Added support for specifying a pre-configured file format when reading files from a stage in Snowflake.

### Improvements:

- Added support for displaying details of a Snowpark session.

### Bug Fixes:

- Fixed a bug in which `DataFrame.copy_into_table()` and `DataFrameWriter.save_as_table()` mistakenly created a new table if the table name is fully qualified, and the table already exists.

### Deprecations:

- Deprecated keyword argument `create_temp_table` in `Session.write_pandas()`.
- Deprecated invoking UDFs using arguments wrapped in a Python list or tuple. You can use variable-length arguments without a list or tuple.

### Dependency updates

- Updated ``snowflake-connector-python`` to 2.7.12.

## 0.9.0 (2022-08-30)

### New Features:

- Added support for displaying source code as comments in the generated scripts when registering UDFs.
  This feature is turned on by default. To turn it off, pass the new keyword argument `source_code_display` as `False` when calling `register()` or `@udf()`.
- Added support for calling table functions from `DataFrame.select()`, `DataFrame.with_column()` and `DataFrame.with_columns()` which now take parameters of type `table_function.TableFunctionCall` for columns.
- Added keyword argument `overwrite` to `session.write_pandas()` to allow overwriting contents of a Snowflake table with that of a pandas DataFrame.
- Added keyword argument `column_order` to `df.write.save_as_table()` to specify the matching rules when inserting data into table in append mode.
- Added method `FileOperation.put_stream()` to upload local files to a stage via file stream.
- Added methods `TableFunctionCall.alias()` and `TableFunctionCall.as_()` to allow aliasing the names of columns that come from the output of table function joins.
- Added function `get_active_session()` in module `snowflake.snowpark.context` to get the current active Snowpark session.

### Bug Fixes:

- Fixed a bug in which batch insert should not raise an error when `statement_params` is not passed to the function.
- Fixed a bug in which column names should be quoted when `session.create_dataframe()` is called with dicts and a given schema.
- Fixed a bug in which creation of table should be skipped if the table already exists and is in append mode when calling `df.write.save_as_table()`.
- Fixed a bug in which third-party packages with underscores cannot be added when registering UDFs.

### Improvements:

- Improved function `function.uniform()` to infer the types of inputs `max_` and `min_` and cast the limits to `IntegerType` or `FloatType` correspondingly.

## 0.8.0 (2022-07-22)

### New Features:

- Added keyword only argument `statement_params` to the following methods to allow for specifying statement level parameters:
  - `collect`, `to_local_iterator`, `to_pandas`, `to_pandas_batches`,
    `count`, `copy_into_table`, `show`, `create_or_replace_view`, `create_or_replace_temp_view`, `first`, `cache_result`
    and `random_split` on class `snowflake.snowpark.Dateframe`.
  - `update`, `delete` and `merge` on class `snowflake.snowpark.Table`.
  - `save_as_table` and `copy_into_location` on class `snowflake.snowpark.DataFrameWriter`.
  - `approx_quantile`, `statement_params`, `cov` and `crosstab` on class `snowflake.snowpark.DataFrameStatFunctions`.
  - `register` and `register_from_file` on class `snowflake.snowpark.udf.UDFRegistration`.
  - `register` and `register_from_file` on class `snowflake.snowpark.udtf.UDTFRegistration`.
  - `register` and `register_from_file` on class `snowflake.snowpark.stored_procedure.StoredProcedureRegistration`.
  - `udf`, `udtf` and `sproc` in `snowflake.snowpark.functions`.
- Added support for `Column` as an input argument to `session.call()`.
- Added support for `table_type` in `df.write.save_as_table()`. You can now choose from these `table_type` options: `"temporary"`, `"temp"`, and `"transient"`.

### Improvements:

- Added validation of object name in `session.use_*` methods.
- Updated the query tag in SQL to escape it when it has special characters.
- Added a check to see if Anaconda terms are acknowledged when adding missing packages.

### Bug Fixes:

- Fixed the limited length of the string column in `session.create_dataframe()`.
- Fixed a bug in which `session.create_dataframe()` mistakenly converted 0 and `False` to `None` when the input data was only a list.
- Fixed a bug in which calling `session.create_dataframe()` using a large local dataset sometimes created a temp table twice.
- Aligned the definition of `function.trim()` with the SQL function definition.
- Fixed an issue where snowpark-python would hang when using the Python system-defined (built-in function) `sum` vs. the Snowpark `function.sum()`.

### Deprecations:

- Deprecated keyword argument `create_temp_table` in `df.write.save_as_table()`.

## 0.7.0 (2022-05-25)

### New Features:

- Added support for user-defined table functions (UDTFs).
  - Use function `snowflake.snowpark.functions.udtf()` to register a UDTF, or use it as a decorator to register the UDTF.
    - You can also use `Session.udtf.register()` to register a UDTF.
  - Use `Session.udtf.register_from_file()` to register a UDTF from a Python file.
- Updated APIs to query a table function, including both Snowflake built-in table functions and UDTFs.
  - Use function `snowflake.snowpark.functions.table_function()` to create a callable representing a table function and use it to call the table function in a query.
  - Alternatively, use function `snowflake.snowpark.functions.call_table_function()` to call a table function.
  - Added support for `over` clause that specifies `partition by` and `order by` when lateral joining a table function.
  - Updated `Session.table_function()` and `DataFrame.join_table_function()` to accept `TableFunctionCall` instances.

### Breaking Changes:

- When creating a function with `functions.udf()` and `functions.sproc()`, you can now specify an empty list for the `imports` or `packages` argument to indicate that no import or package is used for this UDF or stored procedure. Previously, specifying an empty list meant that the function would use session-level imports or packages.
- Improved the `__repr__` implementation of data types in `types.py`. The unused `type_name` property has been removed.
- Added a Snowpark-specific exception class for SQL errors. This replaces the previous `ProgrammingError` from the Python connector.

### Improvements:

- Added a lock to a UDF or UDTF when it is called for the first time per thread.
- Improved the error message for pickling errors that occurred during UDF creation.
- Included the query ID when logging the failed query.

### Bug Fixes:

- Fixed a bug in which non-integral data (such as timestamps) was occasionally converted to integer when calling `DataFrame.to_pandas()`.
- Fixed a bug in which `DataFrameReader.parquet()` failed to read a parquet file when its column contained spaces.
- Fixed a bug in which `DataFrame.copy_into_table()` failed when the dataframe is created by reading a file with inferred schemas.

### Deprecations

`Session.flatten()` and `DataFrame.flatten()`.

### Dependency Updates:

- Restricted the version of `cloudpickle` <= `2.0.0`.

## 0.6.0 (2022-04-27)

### New Features:

- Added support for vectorized UDFs with the input as a pandas DataFrame or pandas Series and the output as a pandas Series. This improves the performance of UDFs in Snowpark.
- Added support for inferring the schema of a DataFrame by default when it is created by reading a Parquet, Avro, or ORC file in the stage.
- Added functions `current_session()`, `current_statement()`, `current_user()`, `current_version()`, `current_warehouse()`, `date_from_parts()`, `date_trunc()`, `dayname()`, `dayofmonth()`, `dayofweek()`, `dayofyear()`, `grouping()`, `grouping_id()`, `hour()`, `last_day()`, `minute()`, `next_day()`, `previous_day()`, `second()`, `month()`, `monthname()`, `quarter()`, `year()`, `current_database()`, `current_role()`, `current_schema()`, `current_schemas()`, `current_region()`, `current_avaliable_roles()`, `add_months()`, `any_value()`, `bitnot()`, `bitshiftleft()`, `bitshiftright()`, `convert_timezone()`, `uniform()`, `strtok_to_array()`, `sysdate()`, `time_from_parts()`,  `timestamp_from_parts()`, `timestamp_ltz_from_parts()`, `timestamp_ntz_from_parts()`, `timestamp_tz_from_parts()`, `weekofyear()`, `percentile_cont()` to `snowflake.snowflake.functions`.

### Breaking Changes:

- Expired deprecations:
  - Removed the following APIs that were deprecated in 0.4.0: `DataFrame.groupByGroupingSets()`, `DataFrame.naturalJoin()`, `DataFrame.joinTableFunction`, `DataFrame.withColumns()`, `Session.getImports()`, `Session.addImport()`, `Session.removeImport()`, `Session.clearImports()`, `Session.getSessionStage()`, `Session.getDefaultDatabase()`, `Session.getDefaultSchema()`, `Session.getCurrentDatabase()`, `Session.getCurrentSchema()`, `Session.getFullyQualifiedCurrentSchema()`.

### Improvements:

- Added support for creating an empty `DataFrame` with a specific schema using the `Session.create_dataframe()` method.
- Changed the logging level from `INFO` to `DEBUG` for several logs (e.g., the executed query) when evaluating a dataframe.
- Improved the error message when failing to create a UDF due to pickle errors.

### Bug Fixes:

- Removed pandas hard dependencies in the `Session.create_dataframe()` method.

### Dependency Updates:

- Added `typing-extension` as a new dependency with the version >= `4.1.0`.

## 0.5.0 (2022-03-22)

### New Features

- Added stored procedures API.
  - Added `Session.sproc` property and `sproc()` to `snowflake.snowpark.functions`, so you can register stored procedures.
  - Added `Session.call` to call stored procedures by name.
- Added `UDFRegistration.register_from_file()` to allow registering UDFs from Python source files or zip files directly.
- Added `UDFRegistration.describe()` to describe a UDF.
- Added `DataFrame.random_split()` to provide a way to randomly split a dataframe.
- Added functions `md5()`, `sha1()`, `sha2()`, `ascii()`, `initcap()`, `length()`, `lower()`, `lpad()`, `ltrim()`, `rpad()`, `rtrim()`, `repeat()`, `soundex()`, `regexp_count()`, `replace()`, `charindex()`, `collate()`, `collation()`, `insert()`, `left()`, `right()`, `endswith()` to `snowflake.snowpark.functions`.
- Allowed `call_udf()` to accept literal values.
- Provided a `distinct` keyword in `array_agg()`.

### Bug Fixes:

- Fixed an issue that caused `DataFrame.to_pandas()` to have a string column if `Column.cast(IntegerType())` was used.
- Fixed a bug in `DataFrame.describe()` when there is more than one string column.

## 0.4.0 (2022-02-15)

### New Features

- You can now specify which Anaconda packages to use when defining UDFs.
  - Added `add_packages()`, `get_packages()`, `clear_packages()`, and `remove_package()`, to class `Session`.
  - Added `add_requirements()` to `Session` so you can use a requirements file to specify which packages this session will use.
  - Added parameter `packages` to function `snowflake.snowpark.functions.udf()` and method `UserDefinedFunction.register()` to indicate UDF-level Anaconda package dependencies when creating a UDF.
  - Added parameter `imports` to `snowflake.snowpark.functions.udf()` and `UserDefinedFunction.register()` to specify UDF-level code imports.
- Added a parameter `session` to function `udf()` and `UserDefinedFunction.register()` so you can specify which session to use to create a UDF if you have multiple sessions.
- Added types `Geography` and `Variant` to `snowflake.snowpark.types` to be used as type hints for Geography and Variant data when defining a UDF.
- Added support for Geography geoJSON data.
- Added `Table`, a subclass of `DataFrame` for table operations:
  - Methods `update` and `delete` update and delete rows of a table in Snowflake.
  - Method `merge` merges data from a `DataFrame` to a `Table`.
  - Override method `DataFrame.sample()` with an additional parameter `seed`, which works on tables but not on view and sub-queries.
- Added `DataFrame.to_local_iterator()` and `DataFrame.to_pandas_batches()` to allow getting results from an iterator when the result set returned from the Snowflake database is too large.
- Added `DataFrame.cache_result()` for caching the operations performed on a `DataFrame` in a temporary table.
  Subsequent operations on the original `DataFrame` have no effect on the cached result `DataFrame`.
- Added property `DataFrame.queries` to get SQL queries that will be executed to evaluate the `DataFrame`.
- Added `Session.query_history()` as a context manager to track SQL queries executed on a session, including all SQL queries to evaluate `DataFrame`s created from a session. Both query ID and query text are recorded.
- You can now create a `Session` instance from an existing established `snowflake.connector.SnowflakeConnection`. Use parameter `connection` in `Session.builder.configs()`.
- Added `use_database()`, `use_schema()`, `use_warehouse()`, and `use_role()` to class `Session` to switch database/schema/warehouse/role after a session is created.
- Added `DataFrameWriter.copy_into_table()` to unload a `DataFrame` to stage files.
- Added `DataFrame.unpivot()`.
- Added `Column.within_group()` for sorting the rows by columns with some aggregation functions.
- Added functions `listagg()`, `mode()`, `div0()`, `acos()`, `asin()`, `atan()`, `atan2()`, `cos()`, `cosh()`, `sin()`, `sinh()`, `tan()`, `tanh()`, `degrees()`, `radians()`, `round()`, `trunc()`, and `factorial()` to `snowflake.snowflake.functions`.
- Added an optional argument `ignore_nulls` in function `lead()` and `lag()`.
- The `condition` parameter of function `when()` and `iff()` now accepts SQL expressions.

### Improvements

- All function and method names have been renamed to use the snake case naming style, which is more Pythonic. For convenience, some camel case names are kept as aliases to the snake case APIs. It is recommended to use the snake case APIs.
  - Deprecated these methods on class `Session` and replaced them with their snake case equivalents: `getImports()`, `addImports()`, `removeImport()`, `clearImports()`, `getSessionStage()`, `getDefaultSchema()`, `getDefaultSchema()`, `getCurrentDatabase()`, `getFullyQualifiedCurrentSchema()`.
  - Deprecated these methods on class `DataFrame` and replaced them with their snake case equivalents: `groupingByGroupingSets()`, `naturalJoin()`, `withColumns()`, `joinTableFunction()`.
- Property `DataFrame.columns` is now consistent with `DataFrame.schema.names` and the Snowflake database `Identifier Requirements`.
- `Column.__bool__()` now raises a `TypeError`. This will ban the use of logical operators `and`, `or`, `not` on `Column` object, for instance `col("a") > 1 and col("b") > 2` will raise the `TypeError`. Use `(col("a") > 1) & (col("b") > 2)` instead.
- Changed `PutResult` and `GetResult` to subclass `NamedTuple`.
- Fixed a bug which raised an error when the local path or stage location has a space or other special characters.
- Changed `DataFrame.describe()` so that non-numeric and non-string columns are ignored instead of raising an exception.

### Dependency updates

- Updated ``snowflake-connector-python`` to 2.7.4.

## 0.3.0 (2022-01-09)

### New Features

- Added `Column.isin()`, with an alias `Column.in_()`.
- Added `Column.try_cast()`, which is a special version of `cast()`. It tries to cast a string expression to other types and returns `null` if the cast is not possible.
- Added `Column.startswith()` and `Column.substr()` to process string columns.
- `Column.cast()` now also accepts a `str` value to indicate the cast type in addition to a `DataType` instance.
- Added `DataFrame.describe()` to summarize stats of a `DataFrame`.
- Added `DataFrame.explain()` to print the query plan of a `DataFrame`.
- `DataFrame.filter()` and `DataFrame.select_expr()` now accepts a sql expression.
- Added a new `bool` parameter `create_temp_table` to methods `DataFrame.saveAsTable()` and `Session.write_pandas()` to optionally create a temp table.
- Added `DataFrame.minus()` and `DataFrame.subtract()` as aliases to `DataFrame.except_()`.
- Added `regexp_replace()`, `concat()`, `concat_ws()`, `to_char()`, `current_timestamp()`, `current_date()`, `current_time()`, `months_between()`, `cast()`, `try_cast()`, `greatest()`, `least()`, and `hash()` to module `snowflake.snowpark.functions`.

### Bug Fixes

- Fixed an issue where `Session.createDataFrame(pandas_df)` and `Session.write_pandas(pandas_df)` raise an exception when the `pandas DataFrame` has spaces in the column name.
- `DataFrame.copy_into_table()` sometimes prints an `error` level log entry while it actually works. It's fixed now.
- Fixed an API docs issue where some `DataFrame` APIs are missing from the docs.

### Dependency updates

- Update ``snowflake-connector-python`` to 2.7.2, which upgrades ``pyarrow`` dependency to 6.0.x. Refer to the [python connector 2.7.2 release notes](https://pypi.org/project/snowflake-connector-python/2.7.2/) for more details.

## 0.2.0 (2021-12-02)

### New Features

- Updated the `Session.createDataFrame()` method for creating a `DataFrame` from a pandas DataFrame.
- Added the `Session.write_pandas()` method for writing a `pandas DataFrame` to a table in Snowflake and getting a `Snowpark DataFrame` object back.
- Added new classes and methods for calling window functions.
- Added the new functions `cume_dist()`, to find the cumulative distribution of a value with regard to other values within a window partition,
  and `row_number()`, which returns a unique row number for each row within a window partition.
- Added functions for computing statistics for DataFrames in the `DataFrameStatFunctions` class.
- Added functions for handling missing values in a DataFrame in the `DataFrameNaFunctions` class.
- Added new methods `rollup()`, `cube()`, and `pivot()` to the `DataFrame` class.
- Added the `GroupingSets` class, which you can use with the DataFrame groupByGroupingSets method to perform a SQL GROUP BY GROUPING SETS.
- Added the new `FileOperation(session)`
  class that you can use to upload and download files to and from a stage.
- Added the `DataFrame.copy_into_table()`
  method for loading data from files in a stage into a table.
- In CASE expressions, the functions `when()` and `otherwise()`
  now accept Python types in addition to `Column` objects.
- When you register a UDF you can now optionally set the `replace` parameter to `True` to overwrite an existing UDF with the same name.

### Improvements

- UDFs are now compressed before they are uploaded to the server. This makes them about 10 times smaller, which can help
  when you are using large ML model files.
- When the size of a UDF is less than 8196 bytes, it will be uploaded as in-line code instead of uploaded to a stage.

### Bug Fixes

- Fixed an issue where the statement `df.select(when(col("a") == 1, 4).otherwise(col("a"))), [Row(4), Row(2), Row(3)]` raised an exception.
- Fixed an issue where `df.toPandas()` raised an exception when a DataFrame was created from large local data.

## 0.1.0 (2021-10-26)

Start of Private Preview<|MERGE_RESOLUTION|>--- conflicted
+++ resolved
@@ -64,9 +64,6 @@
 - Added support for lazy `DatetimeIndex`.
 - Added support for `Series.argmax` and `Series.argmin`.
 - Added support for `Series.dt.is_leap_year`.
-<<<<<<< HEAD
-- Added support for `Index.argmax` and `Index.argmin`.
-=======
 - Added support for `DataFrame.items`.
 - Added support for `Series.dt.floor` and `Series.dt.ceil`.
 - Added support for `Index.reindex`.
@@ -76,7 +73,7 @@
     and `is_leap_year`.
 - Added support for `Resampler.fillna` and `Resampler.bfill`.
 - Added limited support for the `Timedelta` type, including creating `Timedelta` columns and `to_pandas`.
->>>>>>> f082ba8f
+- Added support for `Index.argmax` and `Index.argmin`.
 
 #### Improvements
 - Removed the public preview warning message upon importing Snowpark pandas.

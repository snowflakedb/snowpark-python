--- conflicted
+++ resolved
@@ -1,19 +1,14 @@
-<<<<<<< HEAD
 #!/usr/bin/env python3
-=======
->>>>>>> bce97c0a
 #
 # Copyright (c) 2012-2024 Snowflake Computing Inc. All rights reserved.
 #
 
-<<<<<<< HEAD
 import logging
 
-=======
->>>>>>> bce97c0a
+from parameters import CONNECTION_PARAMETERS
+
 from snowflake.snowpark import Session
 
-<<<<<<< HEAD
 logger = logging.getLogger(__name__)
 logging.basicConfig(
     level=logging.DEBUG,
@@ -38,7 +33,6 @@
 #     "database": "TESTDB_SNOWPANDAS",
 #     "schema": "public",
 # }
-from parameters import CONNECTION_PARAMETERS
 
 # SQL setup steps:
 # CREATE OR REPLACE WAREHOUSE TESTWH_SNOWPANDAS;
@@ -59,9 +53,4 @@
 # a VARCHAR column as well.
 
 df = session.table("test_table")
-=======
-session = Session.builder.create()
-df = session.table("test_table")
-df = df.filter("STR LIKE '%e%'")
->>>>>>> bce97c0a
 df.show()
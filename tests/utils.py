--- conflicted
+++ resolved
@@ -218,15 +218,7 @@
 
     @classmethod
     def lower_case_data(cls, session: "Session") -> DataFrame:
-<<<<<<< HEAD
-        return session.create_data_frame([[1, "a"], [2, "b"], [3, "c"], [4, "d"]])
-
-    @classmethod
-    def upper_case_data(cls, session: "Session") -> DataFrame:
-        return session.create_data_frame(
-            [[1, "A"], [2, "B"], [3, "C"], [4, "D"], [5, "E"], [6, "F"]]
-=======
-        return session.createDataFrame(
+        return session.create_data_frame(
             [
                 cls.LowerCaseData(1, "a"),
                 cls.LowerCaseData(2, "b"),
@@ -237,7 +229,7 @@
 
     @classmethod
     def upper_case_data(cls, session: "Session") -> DataFrame:
-        return session.createDataFrame(
+        return session.create_data_frame(
             [
                 cls.UpperCaseData(1, "A"),
                 cls.UpperCaseData(2, "B"),
@@ -246,7 +238,6 @@
                 cls.UpperCaseData(5, "E"),
                 cls.UpperCaseData(6, "F"),
             ]
->>>>>>> b03ffebb
         )
 
     @classmethod

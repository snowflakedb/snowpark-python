#!/usr/bin/env python3
#
# Copyright (c) 2012-2024 Snowflake Computing Inc. All rights reserved.
#

import functools
import math
import os
import platform
import random
import string
from datetime import date, datetime, time
from decimal import Decimal
from typing import List, NamedTuple, Optional, Union

import pytest
import pytz

from snowflake.connector.constants import FIELD_ID_TO_NAME
from snowflake.snowpark import DataFrame, Row, Session
from snowflake.snowpark._internal import utils
from snowflake.snowpark._internal.analyzer.analyzer_utils import (
    quote_name_without_upper_casing,
)
from snowflake.snowpark._internal.type_utils import convert_sf_to_sp_type
from snowflake.snowpark._internal.utils import (
    TempObjectType,
    is_in_stored_procedure,
    quote_name,
)
from snowflake.snowpark.functions import (
    col,
    lit,
    object_construct,
    parse_json,
    to_array,
    to_binary,
    to_date,
    to_decimal,
    to_double,
    to_object,
    to_time,
    to_timestamp_ltz,
    to_timestamp_ntz,
    to_timestamp_tz,
    to_variant,
)
from snowflake.snowpark.mock._connection import MockServerConnection
from snowflake.snowpark.types import (
    ArrayType,
    BinaryType,
    BooleanType,
    DataType,
    DateType,
    DecimalType,
    DoubleType,
    GeographyType,
    GeometryType,
    IntegerType,
    LongType,
    MapType,
    StringType,
    StructField,
    StructType,
    TimestampTimeZone,
    TimestampType,
    TimeType,
    VariantType,
)

IS_WINDOWS = platform.system() == "Windows"
IS_MACOS = platform.system() == "Darwin"
IS_LINUX = platform.system() == "Linux"
IS_UNIX = IS_LINUX or IS_MACOS
IS_IN_STORED_PROC = is_in_stored_procedure()
IS_NOT_ON_GITHUB = os.getenv("GITHUB_ACTIONS") != "true"
# this env variable is set in regression test
IS_IN_STORED_PROC_LOCALFS = IS_IN_STORED_PROC and os.getenv("IS_LOCAL_FS")


class Utils:
    @staticmethod
    def escape_path(path):
        if IS_WINDOWS:
            return path.replace("\\", "\\\\")
        else:
            return path

    @staticmethod
    def random_name_for_temp_object(object_type: TempObjectType) -> str:
        return utils.random_name_for_temp_object(object_type)

    @staticmethod
    def random_alphanumeric_str(n: int):
        return "".join(
            random.choice(
                string.ascii_uppercase + string.ascii_lowercase + string.digits
            )
            for _ in range(n)
        )

    @staticmethod
    def random_stage_name() -> str:
        return Utils.random_name_for_temp_object(TempObjectType.STAGE)

    @staticmethod
    def random_function_name():
        return Utils.random_name_for_temp_object(TempObjectType.FUNCTION)

    @staticmethod
    def random_view_name():
        return Utils.random_name_for_temp_object(TempObjectType.VIEW)

    @staticmethod
    def random_table_name() -> str:
        return Utils.random_name_for_temp_object(TempObjectType.TABLE)

    @staticmethod
    def create_table(
        session: "Session", name: str, schema: str, is_temporary: bool = False
    ):
        session._run_query(
            f"create or replace {'temporary' if is_temporary else ''} table {name} ({schema})"
        )

    @staticmethod
    def create_schema(session: "Session", name: str, is_temporary: bool = False):
        session._run_query(
            f"create or replace {'temporary' if is_temporary else ''} schema {name}"
        )

    @staticmethod
    def create_stage(session: "Session", name: str, is_temporary: bool = True):
        session._run_query(
            f"create or replace {'temporary' if is_temporary else ''} stage {quote_name(name)}"
        )

    @staticmethod
    def drop_stage(session: "Session", name: str):
        session._run_query(f"drop stage if exists {quote_name(name)}")

    @staticmethod
    def drop_table(session: "Session", name: str):
        if isinstance(session._conn, MockServerConnection):
            session.table(name).drop_table()
        else:
            session._run_query(f"drop table if exists {quote_name(name)}")

    @staticmethod
    def drop_dynamic_table(session: "Session", name: str):
        session._run_query(f"drop dynamic table if exists {quote_name(name)}")

    @staticmethod
    def drop_view(session: "Session", name: str):
        session._run_query(f"drop view if exists {quote_name(name)}")

    @staticmethod
    def drop_function(session: "Session", name: str):
        session._run_query(f"drop function if exists {name}")

    @staticmethod
    def drop_procedure(session: "Session", name: str):
        session._run_query(f"drop procedure if exists {name}")

    @staticmethod
    def drop_schema(session: "Session", name: str):
        session._run_query(f"drop schema if exists {name}")

    @staticmethod
    def unset_query_tag(session: "Session"):
        session.query_tag = None

    @staticmethod
    def upload_to_stage(
        session: "Session", stage_name: str, filename: str, compress: bool
    ):
        session.file.put(
            local_file_name=filename, stage_location=stage_name, auto_compress=compress
        )

    @staticmethod
    def is_schema_same(
        schema_a: StructType, schema_b: StructType, case_sensitive=True
    ) -> None:
        if case_sensitive:
            assert str(schema_a) == str(schema_b), "str(schema) mismatch"

        if len(schema_a.fields) != len(schema_b.fields):
            raise AssertionError("field length mismatch")

        for field_a, field_b in zip(schema_a, schema_b):
            if field_a.name.lower() != field_b.name.lower():
                raise AssertionError(f"name mismatch {field_a.name} != {field_b.name}")
            if repr(field_a.datatype) != repr(field_b.datatype):
                raise AssertionError(
                    f"datatype mismatch {field_a.datatype} != {field_b.datatype} for {field_a.name}"
                )
            if field_a.nullable != field_b.nullable:
                raise AssertionError(
                    f"nullable mismatch {field_a.nullable} != {field_b.nullable} for {field_a.name}"
                )

    @staticmethod
    def equals_ignore_case(a: str, b: str) -> bool:
        return a.lower() == b.lower()

    @classmethod
    def random_temp_schema(cls):
        return f"SCHEMA_{cls.random_alphanumeric_str(10)}"

    @classmethod
    def random_temp_database(cls):
        return f"DATABASE_{cls.random_alphanumeric_str(10)}"

    @classmethod
    def get_fully_qualified_temp_schema(cls, session: Session):
        return f"{session.get_current_database()}.{cls.random_temp_schema()}"

    @staticmethod
    def assert_rows(actual_rows, expected_rows, float_equality_threshold=0.0):
        assert len(actual_rows) == len(
            expected_rows
        ), f"row count is different. Expected {len(expected_rows)}. Actual {len(actual_rows)}"
        for row_index in range(0, len(expected_rows)):
            expected_row = expected_rows[row_index]
            actual_row = actual_rows[row_index]
            assert len(actual_row) == len(
                expected_row
            ), f"column count for row {row_index + 1} is different. Expected {len(expected_row)}. Actual {len(actual_row)}"
            for column_index in range(0, len(expected_row)):
                expected_value = expected_row[column_index]
                actual_value = actual_row[column_index]
                if isinstance(expected_value, float):
                    if math.isnan(expected_value):
                        assert math.isnan(
                            actual_value
                        ), f"Expected NaN. Actual {actual_value}"
                    elif float_equality_threshold > 0:
                        assert actual_value == pytest.approx(
                            expected_value, abs=float_equality_threshold
                        )
                    else:
                        assert math.isclose(
                            actual_value, expected_value
                        ), f"Expected {expected_value}. Actual {actual_value}"
                elif isinstance(expected_value, list):
                    if len(expected_value) > 0 and any(
                        [isinstance(v, float) for v in expected_value]
                    ):
                        assert actual_value == pytest.approx(
                            expected_value
                        ), f"Mismatch on row {row_index} at column {column_index}. Expected {expected_value}. Actual {actual_value}"
                    else:
                        assert (
                            actual_value == expected_value
                        ), f"Mismatch on row {row_index} at column {column_index}. Expected {expected_value}. Actual {actual_value}"
                else:
                    assert (
                        actual_value == expected_value
                    ), f"Mismatch on row {row_index} at column {column_index}. Expected {expected_value}. Actual {actual_value}"

    @staticmethod
    def get_sorted_rows(rows: List[Row]) -> List[Row]:
        def compare_rows(row1, row2):
            assert len(row1) == len(
                row2
            ), "rows1 and row2 have different length so they're not comparable."
            for value1, value2 in zip(row1, row2):
                if value1 == value2:
                    continue
                if value1 is None:
                    return -1
                elif value2 is None:
                    return 1
                elif value1 > value2:
                    return 1
                elif value1 < value2:
                    return -1
            return 0

        sort_key = functools.cmp_to_key(compare_rows)
        return sorted(rows, key=sort_key)

    @staticmethod
    def check_answer(
        actual: Union[Row, List[Row], DataFrame],
        expected: Union[Row, List[Row], DataFrame],
        sort=True,
        statement_params=None,
        float_equality_threshold=0.0,
    ) -> None:
        def get_rows(input_data: Union[Row, List[Row], DataFrame]):
            if isinstance(input_data, list):
                rows = input_data
            elif isinstance(input_data, DataFrame):
                rows = input_data.collect(statement_params=statement_params)
            elif isinstance(input_data, Row):
                rows = [input_data]
            else:
                raise TypeError(
                    "input_data must be a DataFrame, a list of Row objects or a Row object"
                )
            return rows

        actual_rows = get_rows(actual)
        expected_rows = get_rows(expected)
        if sort:
            sorted_expected_rows = Utils.get_sorted_rows(expected_rows)
            sorted_actual_rows = Utils.get_sorted_rows(actual_rows)
            Utils.assert_rows(
                sorted_actual_rows, sorted_expected_rows, float_equality_threshold
            )
        else:
            Utils.assert_rows(actual_rows, expected_rows, float_equality_threshold)

    @staticmethod
    def verify_schema(sql: str, expected_schema: StructType, session: Session) -> None:
        session._run_query(sql)
        result_meta = session._conn._cursor.description

        assert len(result_meta) == len(expected_schema.fields)
        for meta, field in zip(result_meta, expected_schema.fields):
            assert (
                quote_name_without_upper_casing(meta.name)
                == field.column_identifier.quoted_name
            )
            assert meta.is_nullable == field.nullable
            assert (
                convert_sf_to_sp_type(
                    FIELD_ID_TO_NAME[meta.type_code],
                    meta.precision,
                    meta.scale,
                    meta.internal_size,
                )
                == field.datatype
            )

    @staticmethod
    def is_active_transaction(session: Session) -> bool:
        # `SELECT CURRENT_TRANSACTION()` returns a valid txn ID if there is active txn or NULL otherwise
        return session.sql("SELECT CURRENT_TRANSACTION()").collect()[0][0] is not None

    @staticmethod
    def assert_table_type(session: Session, table_name: str, table_type: str) -> None:
        table_info = session.sql(f"show tables like '{table_name}'").collect()
        if not table_type:
            expected_table_kind = "TABLE"
        elif table_type == "temp":
            expected_table_kind = "TEMPORARY"
        else:
            expected_table_kind = table_type.upper()
        assert table_info[0]["kind"] == expected_table_kind

    @staticmethod
    def assert_rows_count(data: DataFrame, row_number: int):
        row_counter = len(data.collect())

        assert (
            row_counter == row_number
        ), f"Expect {row_number} rows, Got {row_counter} instead"

    @staticmethod
    def assert_executed_with_query_tag(
        session: Session, query_tag: str, local_testing_mode: bool = False
    ) -> None:
        if local_testing_mode:
            return
        query_details = session.sql(
            f"select * from table(information_schema.query_history_by_session()) where QUERY_TAG='{query_tag}'"
        )
        assert (
            len(query_details.collect()) > 0
        ), f"query tag '{query_tag}' not present in query history for given session"


class TestData:
    __test__ = (
        False  # silence pytest warnings for trying to collect this class as a test
    )

    class Data(NamedTuple):
        num: int
        bool: bool
        str: str

    class Data2(NamedTuple):
        a: int
        b: int

    class Data3(NamedTuple):
        a: int
        b: Optional[int]

    class Data4(NamedTuple):
        key: int
        value: str

    class LowerCaseData(NamedTuple):
        n: int
        l: str

    class UpperCaseData(NamedTuple):
        N: int
        L: str

    NullInt = NamedTuple("NullInts", [("a", Optional[int])])

    class Number1(NamedTuple):
        K: int
        v1: float
        v2: float

    class Number2(NamedTuple):
        x: int
        y: int
        z: int

    class MonthlySales(NamedTuple):
        empid: int
        amount: int
        month: str

    @classmethod
    def test_data1(cls, session: "Session") -> DataFrame:
        return session.create_dataframe(
            [cls.Data(1, True, "a"), cls.Data(2, False, "b")]
        )

    @classmethod
    def test_data2(cls, session: "Session") -> DataFrame:
        return session.create_dataframe(
            [
                cls.Data2(1, 1),
                cls.Data2(1, 2),
                cls.Data2(2, 1),
                cls.Data2(2, 2),
                cls.Data2(3, 1),
                cls.Data2(3, 2),
            ]
        )

    @classmethod
    def test_data3(cls, session: "Session") -> DataFrame:
        return session.create_dataframe([cls.Data3(1, None), cls.Data3(2, 2)])

    @classmethod
    def test_data4(cls, session: "Session") -> DataFrame:
        return session.create_dataframe([cls.Data4(i, str(i)) for i in range(1, 101)])

    @classmethod
    def lower_case_data(cls, session: "Session") -> DataFrame:
        return session.create_dataframe(
            [
                cls.LowerCaseData(1, "a"),
                cls.LowerCaseData(2, "b"),
                cls.LowerCaseData(3, "c"),
                cls.LowerCaseData(4, "d"),
            ]
        )

    @classmethod
    def upper_case_data(cls, session: "Session") -> DataFrame:
        return session.create_dataframe(
            [
                cls.UpperCaseData(1, "A"),
                cls.UpperCaseData(2, "B"),
                cls.UpperCaseData(3, "C"),
                cls.UpperCaseData(4, "D"),
                cls.UpperCaseData(5, "E"),
                cls.UpperCaseData(6, "F"),
            ]
        )

    @classmethod
    def null_ints(cls, session: "Session") -> DataFrame:
        return session.create_dataframe(
            [cls.NullInt(1), cls.NullInt(2), cls.NullInt(3), cls.NullInt(None)]
        )

    @classmethod
    def all_nulls(cls, session: "Session") -> DataFrame:
        return session.create_dataframe(
            [cls.NullInt(None), cls.NullInt(None), cls.NullInt(None), cls.NullInt(None)]
        )

    @classmethod
    def null_data1(cls, session: "Session") -> DataFrame:
        return session.create_dataframe([[None], [2], [1], [3], [None]], schema=["a"])

    @classmethod
    def null_data2(cls, session: "Session") -> DataFrame:
        return session.create_dataframe(
            [
                [1, 2, 3],
                [None, 2, 3],
                [None, None, 3],
                [None, None, None],
                [1, None, 3],
                [1, None, None],
                [1, 2, None],
            ],
            schema=["a", "b", "c"],
        )

    @classmethod
    def null_data3(cls, session: "Session", local_testing_mode=False) -> DataFrame:
        return (
            session.sql(
                "select * from values(1.0, 1, true, 'a'),('NaN'::Double, 2, null, 'b'),"
                "(null, 3, false, null), (4.0, null, null, 'd'), (null, null, null, null),"
                "('NaN'::Double, null, null, null) as T(flo, int, boo, str)"
            )
            if not local_testing_mode
            else session.create_dataframe(
                [
                    [1.0, 1, True, "a"],
                    [math.nan, 2, None, "b"],
                    [None, 3, False, None],
                    [4.0, None, None, "d"],
                    [None, None, None, None],
                    [math.nan, None, None, None],
                ],
                schema=["flo", "int", "boo", "str"],
            )
        )

    @classmethod
    def integer1(cls, session: "Session") -> DataFrame:
        return session.create_dataframe([[1], [2], [3]]).to_df(["a"])

    @classmethod
    def double1(cls, session: "Session") -> DataFrame:
        return session.create_dataframe(
            [[1.111], [2.222], [3.333]],
            schema=StructType([StructField("a", DecimalType(scale=3))]),
        )

    @classmethod
    def double2(cls, session: "Session") -> DataFrame:
        return session.create_dataframe(
            [[0.1, 0.5], [0.2, 0.6], [0.3, 0.7]], schema=["a", "b"]
        )

    @classmethod
    def double3(cls, session: "Session", local_testing_mode=False) -> DataFrame:
        return (
            session.sql(
                "select * from values(1.0, 1),('NaN'::Double, 2),(null, 3),"
                "(4.0, null), (null, null), ('NaN'::Double, null) as T(a, b)"
            )
            if not local_testing_mode
            else session.create_dataframe(
                [
                    [1.0, 1],
                    [math.nan, 2],
                    [None, 3],
                    [4.0, None],
                    [None, None],
                    [math.nan, None],
                ],
                schema=["a", "b"],
            )
        )

    @classmethod
    def nan_data1(cls, session: "Session") -> DataFrame:
        return session.sql(
            "select * from values(1.2),('NaN'::Double),(null),(2.3) as T(a)"
        )

    @classmethod
    def double4(cls, session: "Session") -> DataFrame:
        return session.sql("select * from values(1.0, 1) as T(a, b)")

    @classmethod
    def duplicated_numbers(cls, session: "Session") -> DataFrame:
        return session.sql("select * from values(3),(2),(1),(3),(2) as T(a)")

    @classmethod
    def approx_numbers(cls, session: "Session") -> DataFrame:
        return session.create_dataframe(
            [[1], [2], [3], [4], [5], [6], [7], [8], [9], [0]], schema=["a"]
        )

    @classmethod
    def approx_numbers2(cls, session: "Session") -> DataFrame:
        return session.sql(
            "select * from values(1, 1),(2, 1),(3, 3),(4, 3),(5, 3),(6, 3),(7, 3),"
            + "(8, 5),(9, 5),(0, 5) as T(a, T)"
        )

    @classmethod
    def string1(cls, session: "Session") -> DataFrame:
        return session.create_dataframe(
            [["test1", "a"], ["test2", "b"], ["test3", "c"]],
            schema=StructType(
                [StructField("a", StringType(5)), StructField("b", StringType(1))]
            ),
        )

    @classmethod
    def string2(cls, session: "Session") -> DataFrame:
        return session.create_dataframe([["asdFg"], ["qqq"], ["Qw"]], schema=["a"])

    @classmethod
    def string3(cls, session: "Session") -> DataFrame:
        return session.create_dataframe([["  abcba  "], [" a12321a   "]], schema=["a"])

    @classmethod
    def string4(cls, session: "Session") -> DataFrame:
        return session.create_dataframe(
            [["apple"], ["banana"], ["peach"]], schema=["a"]
        )

    @classmethod
    def string5(cls, session: "Session") -> DataFrame:
        return session.create_dataframe([["1,2,3,4,5"]], schema=["a"])

    @classmethod
    def string6(cls, session: "Session") -> DataFrame:
        return session.create_dataframe(
            [["1,2,3,4,5", ","], ["1 2 3 4 5", " "]], schema=["a", "b"]
        )

    @classmethod
    def string7(cls, session: "Session") -> DataFrame:
        return session.create_dataframe([["str", 1], [None, 2]], schema=["a", "b"])

    @classmethod
    def string8(cls, session: "Session") -> DataFrame:
        return session.create_dataframe(
            [
                (
                    "foo-bar;baz",
                    "qwer,dvor>azer",
                    "lower",
                    "UPPER",
                    "Chief Variable Officer",
                    "Lorem ipsum dolor sit amet",
                )
            ],
            schema=["delim1", "delim2", "lower", "upper", "title", "sentence"],
        )

    @classmethod
    def array1(cls, session: "Session") -> DataFrame:
        return session.sql(
            "select array_construct(a,b,c) as arr1, array_construct(d,e,f) as arr2 "
            "from values(1,2,3,3,4,5),(6,7,8,9,0,1) as T(a,b,c,d,e,f)"
        )

    @classmethod
    def array2(cls, session: "Session") -> DataFrame:
        return session.sql(
            "select array_construct(a,b,c) as arr1, d, e, f from"
            " values(1,2,3,2,'e1','[{a:1}]'),(6,7,8,1,'e2','[{a:1},{b:2}]') as T(a,b,c,d,e,f)"
        )

    @classmethod
    def array3(cls, session: "Session") -> DataFrame:
        return session.sql(
            "select array_construct(a,b,c) as arr1, d, e, f "
            "from values(1,2,3,1,2,','),(4,5,6,1,-1,', '),(6,7,8,0,2,';') as T(a,b,c,d,e,f)"
        )

    @classmethod
    def object1(cls, session: "Session") -> DataFrame:
        return (
            session.create_dataframe(
                [
                    ("age", 21),
                    ("zip", 94401),
                ]
            )
            .to_df(["key", "value"])
            .select("key", to_variant("value").alias("value"))
        )

    @classmethod
    def object2(cls, session: "Session") -> DataFrame:
        return (
            session.create_dataframe(
                [
                    ("age", 21, "zip", 21021, "name", "Joe", "age", 0, True),
                    ("age", 26, "zip", 94021, "name", "Jay", "key", 0, False),
                ]
            )
            .to_df(["a", "b", "c", "d", "e", "f", "k", "v", "flag"])
            .select(
                object_construct("a", "b", "c", "d", "e", "f").alias("obj"),
                "k",
                "v",
                "flag",
            )
        )

    @classmethod
    def object3(cls, session: "Session") -> DataFrame:
        return (
            session.create_dataframe(
                [
                    (None, 21),
                    ("zip", None),
                ]
            )
            .to_df(["key", "value"])
            .select("key", to_variant("value").alias("value"))
        )

    @classmethod
    def null_array1(cls, session: "Session") -> DataFrame:
        return session.sql(
            "select array_construct(a,b,c) as arr1, array_construct(d,e,f) as arr2 "
            "from values(1,null,3,3,null,5),(6,null,8,9,null,1) as T(a,b,c,d,e,f)"
        )

    @classmethod
    def zero1(cls, session: "Session") -> DataFrame:
        return session.sql("select * from values(0) as T(a)")

    @classmethod
    def variant1(cls, session: "Session") -> DataFrame:
        df = session.create_dataframe([1]).select(
            to_variant(to_array(lit("Example"))).alias("arr1"),
            to_variant(to_object(parse_json(lit('{"Tree": "Pine"}')))).alias("obj1"),
            to_variant(to_binary(lit("snow"), "utf-8")).alias("bin1"),
            to_variant(lit(True)).alias("bool1"),
            to_variant(lit("X")).alias("str1"),
            to_variant(to_date(lit("2017-02-24"))).alias("date1"),
            to_variant(
                to_time(lit("20:57:01.123456+0700"), "HH24:MI:SS.FFTZHTZM")
            ).alias("time1"),
            to_variant(to_timestamp_ntz(lit("2017-02-24 12:00:00.456"))).alias(
                "timestamp_ntz1"
            ),
            to_variant(to_timestamp_ltz(lit("2017-02-24 13:00:00.123 +01:00"))).alias(
                "timestamp_ltz1"
            ),
            to_variant(to_timestamp_tz(lit("2017-02-24 13:00:00.123 +01:00"))).alias(
                "timestamp_tz1"
            ),
            to_variant(to_decimal(lit(1.23), 6, 3)).alias("decimal1"),
            to_variant(to_double(lit(3.21))).alias("double1"),
            to_variant(lit(15)).alias("num1"),
        )
        return df

    @classmethod
    def variant2(cls, session: "Session") -> DataFrame:
        df = session.create_dataframe(
            data=[
                """\
{
    "date with ' and .": "2017-04-28",
    "salesperson": {
        "id": "55",
        "name": "Frank Beasley"
    },
    "customer": [
        {"name": "Joyce Ridgely", "phone": "16504378889", "address": "San Francisco, CA"}
    ],
    "vehicle": [
        {"make": "Honda", "extras": ["ext warranty", "paint protection"]}
    ]
}\
"""
            ],
            schema=["values"],
        )
        return df.select(parse_json("values").as_("src"))

    @classmethod
    def datetime_primitives1(cls, session: "Session") -> DataFrame:
        data = [
            (
                1706774400.987654321,
                1706774400,
                "2024-02-01 00:00:00.000000",
                "Thu, 01 Feb 2024 00:00:00 -0600",
                date(2024, 2, 1),
                datetime(2024, 2, 1, 12, 0, 0),
                datetime(2017, 2, 24, 12, 0, 0, 456000),
                datetime(
                    2017, 2, 24, 13, 0, 0, 123000, tzinfo=pytz.timezone("Etc/GMT-1")
                ),
                datetime(
                    2017, 2, 24, 14, 0, 0, 789000, tzinfo=pytz.timezone("Etc/GMT-1")
                ),
            )
        ]
        schema = StructType(
            [
                StructField("dec", DecimalType()),
                StructField("int", IntegerType()),
                StructField("str", StringType()),
                StructField("str_w_tz", StringType()),
                StructField("date", DateType()),
                StructField("timestamp", TimestampType(TimestampTimeZone.DEFAULT)),
                StructField("timestamp_ntz", TimestampType(TimestampTimeZone.NTZ)),
                StructField("timestamp_ltz", TimestampType(TimestampTimeZone.LTZ)),
                StructField("timestamp_tz", TimestampType(TimestampTimeZone.TZ)),
            ]
        )
        return session.create_dataframe(data, schema)

    @classmethod
<<<<<<< HEAD
    def datetime_primitives2(cls, session: "Session") -> DataFrame:
        data = [
            "9999-12-31 00:00:00.123456",
            "1583-01-01 23:59:59.56789",
        ]
        schema = StructType(
            [
                StructField("timestamp", TimestampType(TimestampTimeZone.NTZ)),
=======
    def time_primitives1(cls, session: "Session") -> DataFrame:
        # simple string data
        data = [("01:02:03",), ("22:33:44",)]
        schema = StructType([StructField("a", StringType())])
        return session.create_dataframe(data, schema)

    @classmethod
    def time_primitives2(cls, session: "Session") -> DataFrame:
        # string data needs format
        data = [
            ("01.02-03 PM",),
            ("10.33-44 PM",),
            ("12.55-19 PM",),
        ]
        schema = StructType([StructField("a", StringType())])
        return session.create_dataframe(data, schema)

    @classmethod
    def time_primitives3(cls, session: "Session") -> DataFrame:
        # timestamp data
        data = [
            (datetime(2024, 2, 1, 12, 13, 14),),
            (datetime(2017, 2, 24, 20, 21, 22),),
            ("1712265619",),
            ("1712265619000",),
            ("1712265619000000",),
            ("1712265619000000000",),
        ]
        schema = StructType(
            [
                StructField("a", TimestampType(TimestampTimeZone.NTZ)),
            ]
        )
        return session.create_dataframe(data, schema)

    @classmethod
    def time_primitives4(cls, session: "Session") -> DataFrame:
        # variant data
        data = [
            ("01:02:03",),
            ("1712265619",),
            (None,),
            (time(1, 2, 3),),
        ]
        schema = StructType(
            [
                StructField("a", VariantType()),
>>>>>>> 38b27df2
            ]
        )
        return session.create_dataframe(data, schema)

    @classmethod
    def variant_datetimes1(cls, session: "Session") -> DataFrame:
        primitives_df = cls.datetime_primitives1(session)
        variant_cols = [
            to_variant(col).alias(f"var_{col}") for col in primitives_df.columns
        ]
        return primitives_df.select(variant_cols)

    @classmethod
    def geography(cls, session: "Session") -> DataFrame:
        return session.sql(
            """
            select *
            from values
            ('{
                "coordinates": [
                  30,
                  10
                ],
                "type": "Point"
            }') as T(a)
            """
        )

    @classmethod
    def geography_type(cls, session: "Session") -> DataFrame:
        return session.sql(
            """
            select to_geography(a) as geo
            from values
            ('{
                "coordinates": [
                  30,
                  10
                ],
                "type": "Point"
            }') as T(a)
            """
        )

    @classmethod
    def geometry(cls, session: "Session") -> DataFrame:
        return session.sql(
            """
            select *
            from values
            ('{
                "coordinates": [
                  30,
                  10
                ],
                "type": "Point"
            }') as T(a)
            """
        )

    @classmethod
    def geometry_type(cls, session: "Session") -> DataFrame:
        return session.sql(
            """
            select to_geometry(a) as geo
            from values
            ('{
                "coordinates": [
                  20,
                  81
                ],
                "type": "Point"
            }') as T(a)
            """
        )

    @classmethod
    def null_json1(cls, session: "Session") -> DataFrame:
        res = session.create_dataframe([['{"a": null}'], ['{"a": "foo"}'], [None]])
        return res.select(parse_json(col("_1")).as_("v"))

    @classmethod
    def valid_json1(cls, session: "Session") -> DataFrame:
        return session.sql(
            "select parse_json(column1) as v, column2 as k from values ('{\"a\": null}','a'), "
            "('{\"a\": \"foo\"}','a'), ('{\"a\": \"foo\"}','b'), (null,'a')"
        )

    @classmethod
    def invalid_json1(cls, session: "Session") -> DataFrame:
        return session.sql(
            "select (column1) as v from values ('{\"a\": null'), ('{\"a: \"foo\"}'), ('{\"a:')"
        )

    @classmethod
    def null_xml1(cls, session: "Session") -> DataFrame:
        return session.sql(
            "select (column1) as v from values ('<t1>foo<t2>bar</t2><t3></t3></t1>'), "
            "('<t1></t1>'), (null), ('')"
        )

    @classmethod
    def valid_xml1(cls, session: "Session") -> DataFrame:
        return session.sql(
            "select parse_xml(a) as v, b as t2, c as t3, d as instance from values"
            + "('<t1>foo<t2>bar</t2><t3></t3></t1>','t2','t3',0),('<t1></t1>','t2','t3',0),"
            + "('<t1><t2>foo</t2><t2>bar</t2></t1>','t2','t3',1) as T(a,b,c,d)"
        )

    @classmethod
    def invalid_xml1(cls, session: "Session") -> DataFrame:
        return session.sql(
            "select (column1) as v from values ('<t1></t>'), ('<t1><t1>'), ('<t1</t1>')"
        )

    @classmethod
    def date1(cls, session: "Session") -> DataFrame:
        return session.create_dataframe(
            [(date(2020, 8, 1), 1), (date(2010, 12, 1), 2)]
        ).to_df(["a", "b"])

    @classmethod
    def decimal_data(cls, session: "Session") -> DataFrame:
        return session.create_dataframe(
            [
                [Decimal(1), Decimal(1)],
                [Decimal(1), Decimal(2)],
                [Decimal(2), Decimal(1)],
                [Decimal(2), Decimal(2)],
                [Decimal(3), Decimal(1)],
                [Decimal(3), Decimal(2)],
            ]
        ).to_df(["a", "b"])

    @classmethod
    def number1(cls, session) -> DataFrame:
        return session.create_dataframe(
            [
                cls.Number1(1, 10.0, 0.0),
                cls.Number1(2, 10.0, 11.0),
                cls.Number1(2, 20.0, 22.0),
                cls.Number1(2, 25.0, 0.0),
                cls.Number1(2, 30.0, 35.0),
            ]
        )

    @classmethod
    def number2(cls, session):
        return session.create_dataframe(
            [cls.Number2(1, 2, 3), cls.Number2(0, -1, 4), cls.Number2(-5, 0, -9)]
        )

    @classmethod
    def timestamp1(cls, session: "Session") -> DataFrame:
        return session.sql(
            "select * from values('2020-05-01 13:11:20.000' :: timestamp),"
            "('2020-08-21 01:30:05.000' :: timestamp) as T(a)"
        )

    @classmethod
    def xyz(cls, session: "Session") -> DataFrame:
        return session.create_dataframe(
            [
                cls.Number2(1, 2, 1),
                cls.Number2(1, 2, 3),
                cls.Number2(2, 1, 10),
                cls.Number2(2, 2, 1),
                cls.Number2(2, 2, 3),
            ]
        )

    @classmethod
    def long1(cls, session: "Session") -> DataFrame:
        data = [
            (1561479557),
            (1565479557),
            (1161479557),
        ]
        schema = StructType(
            [
                StructField("a", LongType()),
            ]
        )
        return session.create_dataframe(data, schema)

    @classmethod
    def monthly_sales(cls, session: "Session") -> DataFrame:
        return session.create_dataframe(
            [
                cls.MonthlySales(1, 10000, "JAN"),
                cls.MonthlySales(1, 400, "JAN"),
                cls.MonthlySales(2, 4500, "JAN"),
                cls.MonthlySales(2, 35000, "JAN"),
                cls.MonthlySales(1, 5000, "FEB"),
                cls.MonthlySales(1, 3000, "FEB"),
                cls.MonthlySales(2, 200, "FEB"),
                cls.MonthlySales(2, 90500, "FEB"),
                cls.MonthlySales(1, 6000, "MAR"),
                cls.MonthlySales(1, 5000, "MAR"),
                cls.MonthlySales(2, 2500, "MAR"),
                cls.MonthlySales(2, 9500, "MAR"),
                cls.MonthlySales(1, 8000, "APR"),
                cls.MonthlySales(1, 10000, "APR"),
                cls.MonthlySales(2, 800, "APR"),
                cls.MonthlySales(2, 4500, "APR"),
            ]
        )

    @classmethod
    def monthly_sales_with_team(cls, session: "Session") -> DataFrame:
        return session.create_dataframe(
            [
                (1, "A", 10000, "JAN"),
                (1, "A", 400, "JAN"),
                (2, "A", 4500, "JAN"),
                (2, "B", 35000, "JAN"),
                (1, "B", 5000, "FEB"),
                (1, "B", 3000, "FEB"),
                (2, "A", 200, "FEB"),
                (2, "A", 90500, "FEB"),
                (1, "B", 6000, "MAR"),
                (1, "A", 5000, "MAR"),
                (2, "B", 2500, "MAR"),
                (2, "B", 9500, "MAR"),
                (1, "B", 8000, "APR"),
                (1, "A", 10000, "APR"),
                (2, "A", 800, "APR"),
                (2, "A", 4500, "APR"),
            ],
            schema=("empid", "team", "amount", "month"),
        )

    @classmethod
    def monthly_sales_flat(cls, session: "Session"):
        return session.create_dataframe(
            [
                (1, "electronics", 100, 200, 300, 100),
                (2, "clothes", 100, 300, 150, 200),
                (3, "cars", 200, 400, 100, 50),
            ],
            schema=["empid", "dept", "jan", "feb", "mar", "apr"],
        )

    @classmethod
    def column_has_special_char(cls, session: "Session") -> DataFrame:
        return session.create_dataframe([[1, 2], [3, 4]]).to_df(['"col %"', '"col *"'])

    @classmethod
    def sql_using_with_select_statement(cls, session: "Session") -> DataFrame:
        return session.sql(
            "with t1 as (select 1 as a), t2 as (select 2 as b) select a, b from t1, t2"
        )

    @classmethod
    def nurse(cls, session: "Session") -> DataFrame:
        return session.create_dataframe(
            [
                [201, "Thomas Leonard Vicente", "LVN", "Technician"],
                [202, "Tamara Lolita VanZant", "LVN", "Technician"],
                [341, "Georgeann Linda Vente", "LVN", "General"],
                [471, "Andrea Renee Nouveau", "RN", "Amateur Extra"],
                [101, "Lily Vine", "LVN", None],
                [102, "Larry Vancouver", "LVN", None],
                [172, "Rhonda Nova", "RN", None],
            ]
        ).to_df(["id", "full_name", "medical_license", "radio_license"])


class TestFiles:
    __test__ = (
        False  # silence pytest warnings for trying to collect this class as a test
    )

    def __init__(self, resources_path) -> None:
        self.resources_path = resources_path

    @property
    def test_file_csv(self):
        return os.path.join(self.resources_path, "testCSV.csv")

    @property
    def test_file_csv_various_data(self):
        return os.path.join(self.resources_path, "testCSVvariousData.csv")

    @property
    def test_file2_csv(self):
        return os.path.join(self.resources_path, "test2CSV.csv")

    @property
    def test_file_csv_colon(self):
        return os.path.join(self.resources_path, "testCSVcolon.csv")

    @property
    def test_file_csv_header(self):
        return os.path.join(self.resources_path, "testCSVheader.csv")

    @property
    def test_file_csv_quotes(self):
        return os.path.join(self.resources_path, "testCSVquotes.csv")

    @functools.cached_property
    def test_file_csv_special_format(self):
        return os.path.join(self.resources_path, "testCSVspecialFormat.csv")

    @functools.cached_property
    def test_file_json_special_format(self):
        return os.path.join(self.resources_path, "testJSONspecialFormat.json.gz")

    @property
    def test_file_json(self):
        return os.path.join(self.resources_path, "testJson.json")

    @property
    def test_file_json_same_schema(self):
        return os.path.join(self.resources_path, "testJsonSameSchema.json")

    @property
    def test_file_json_new_schema(self):
        return os.path.join(self.resources_path, "testJsonNewSchema.json")

    @property
    def test_file_avro(self):
        return os.path.join(self.resources_path, "test.avro")

    @property
    def test_file_parquet(self):
        return os.path.join(self.resources_path, "test.parquet")

    @property
    def test_file_all_data_types_parquet(self):
        return os.path.join(self.resources_path, "test_all_data_types.parquet")

    @property
    def test_file_with_special_characters_parquet(self):
        return os.path.join(
            self.resources_path, "test_file_with_special_characters.parquet"
        )

    @property
    def test_file_orc(self):
        return os.path.join(self.resources_path, "test.orc")

    @property
    def test_file_xml(self):
        return os.path.join(self.resources_path, "test.xml")

    @property
    def test_broken_csv(self):
        return os.path.join(self.resources_path, "broken.csv")

    @property
    def test_udf_directory(self):
        return os.path.join(self.resources_path, "test_udf_dir")

    @property
    def test_udf_py_file(self):
        return os.path.join(self.test_udf_directory, "test_udf_file.py")

    @property
    def test_another_udf_py_file(self):
        return os.path.join(self.test_udf_directory, "test_another_udf_file.py")

    @property
    def test_udtf_directory(self):
        return os.path.join(self.resources_path, "test_udtf_dir")

    @property
    def test_udtf_py_file(self):
        return os.path.join(self.test_udtf_directory, "test_udtf_file.py")

    @property
    def test_udaf_directory(self):
        return os.path.join(self.resources_path, "test_udaf_dir")

    @property
    def test_udaf_py_file(self):
        return os.path.join(self.test_udaf_directory, "test_udaf_file.py")

    @property
    def test_vectorized_udtf_py_file(self):
        return os.path.join(self.test_udtf_directory, "test_vectorized_udtf.py")

    @property
    def test_sp_directory(self):
        return os.path.join(self.resources_path, "test_sp_dir")

    @property
    def test_sp_py_file(self):
        return os.path.join(self.test_sp_directory, "test_sp_file.py")

    @property
    def test_sp_mod3_py_file(self):
        return os.path.join(self.test_sp_directory, "test_sp_mod3_file.py")

    @property
    def test_table_sp_py_file(self):
        return os.path.join(self.test_sp_directory, "test_table_sp_file.py")

    @property
    def test_pandas_udf_py_file(self):
        return os.path.join(self.test_udf_directory, "test_pandas_udf_file.py")

    @property
    def test_requirements_file(self):
        return os.path.join(self.resources_path, "test_requirements.txt")

    @property
    def test_unsupported_requirements_file(self):
        return os.path.join(self.resources_path, "test_requirements_unsupported.txt")

    @property
    def test_conda_environment_file(self):
        return os.path.join(self.resources_path, "test_environment.yml")


class TypeMap(NamedTuple):
    col_name: str
    sf_type: str
    snowpark_type: DataType


TYPE_MAP = [
    TypeMap("number", "number(10,2)", DecimalType(10, 2)),
    TypeMap("decimal", "decimal(38,0)", LongType()),
    TypeMap("numeric", "numeric(0,0)", LongType()),
    TypeMap("int", "int", LongType()),
    TypeMap("integer", "integer", LongType()),
    TypeMap("bigint", "bigint", LongType()),
    TypeMap("smallint", "smallint", LongType()),
    TypeMap("tinyint", "tinyint", LongType()),
    TypeMap("byteint", "byteint", LongType()),
    TypeMap("float", "float", DoubleType()),
    TypeMap("float4", "float4", DoubleType()),
    TypeMap("float8", "float8", DoubleType()),
    TypeMap("double", "double", DoubleType()),
    TypeMap("doubleprecision", "double precision", DoubleType()),
    TypeMap("real", "real", DoubleType()),
    TypeMap("varchar", "varchar", StringType()),
    TypeMap("char", "char", StringType()),
    TypeMap("character", "character", StringType()),
    TypeMap("string", "string", StringType()),
    TypeMap("text", "text", StringType()),
    TypeMap("binary", "binary", BinaryType()),
    TypeMap("varbinary", "varbinary", BinaryType()),
    TypeMap("boolean", "boolean", BooleanType()),
    TypeMap("date", "date", DateType()),
    TypeMap("datetime", "datetime", TimestampType()),
    TypeMap("time", "time", TimeType()),
    TypeMap("timestamp", "timestamp", TimestampType()),
    TypeMap("timestamp_ltz", "timestamp_ltz", TimestampType()),
    TypeMap("timestamp_ntz", "timestamp_ntz", TimestampType()),
    TypeMap("timestamp_tz", "timestamp_tz", TimestampType()),
    TypeMap("variant", "variant", VariantType()),
    TypeMap("object", "object", MapType(StringType(), StringType())),
    TypeMap("array", "array", ArrayType(StringType())),
    TypeMap("geography", "geography", GeographyType()),
    TypeMap("geometry", "geometry", GeometryType()),
]<|MERGE_RESOLUTION|>--- conflicted
+++ resolved
@@ -804,7 +804,6 @@
         return session.create_dataframe(data, schema)
 
     @classmethod
-<<<<<<< HEAD
     def datetime_primitives2(cls, session: "Session") -> DataFrame:
         data = [
             "9999-12-31 00:00:00.123456",
@@ -813,7 +812,10 @@
         schema = StructType(
             [
                 StructField("timestamp", TimestampType(TimestampTimeZone.NTZ)),
-=======
+            ]
+        )
+        return session.create_dataframe(data, schema)
+
     def time_primitives1(cls, session: "Session") -> DataFrame:
         # simple string data
         data = [("01:02:03",), ("22:33:44",)]
@@ -861,7 +863,6 @@
         schema = StructType(
             [
                 StructField("a", VariantType()),
->>>>>>> 38b27df2
             ]
         )
         return session.create_dataframe(data, schema)

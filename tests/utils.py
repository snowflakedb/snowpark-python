#!/usr/bin/env python3
#
# Copyright (c) 2012-2024 Snowflake Computing Inc. All rights reserved.
<<<<<<< HEAD
#

#
# Copyright (c) 2012-2023 Snowflake Computing Inc. All rights reserved.
=======
>>>>>>> bf4a409f
#

import functools
import math
import os
import platform
import random
import string
from datetime import date, datetime
from decimal import Decimal
from typing import List, NamedTuple, Optional, Union

import pytest
import pytz

from snowflake.connector.constants import FIELD_ID_TO_NAME
from snowflake.snowpark import DataFrame, Row, Session
from snowflake.snowpark._internal import utils
from snowflake.snowpark._internal.analyzer.analyzer_utils import (
    quote_name_without_upper_casing,
)
from snowflake.snowpark._internal.type_utils import convert_sf_to_sp_type
from snowflake.snowpark._internal.utils import (
    TempObjectType,
    is_in_stored_procedure,
    quote_name,
)
from snowflake.snowpark.functions import (
    col,
    lit,
    object_construct,
    parse_json,
    to_array,
    to_binary,
    to_date,
    to_decimal,
    to_double,
    to_object,
    to_time,
    to_timestamp_ltz,
    to_timestamp_ntz,
    to_timestamp_tz,
    to_variant,
)
from snowflake.snowpark.mock._connection import MockServerConnection
from snowflake.snowpark.types import (
    ArrayType,
    BinaryType,
    BooleanType,
    DataType,
    DateType,
    DecimalType,
    DoubleType,
    GeographyType,
    GeometryType,
    IntegerType,
    LongType,
    MapType,
    StringType,
    StructField,
    StructType,
    TimestampTimeZone,
    TimestampType,
    TimeType,
    VariantType,
)

IS_WINDOWS = platform.system() == "Windows"
IS_MACOS = platform.system() == "Darwin"
IS_LINUX = platform.system() == "Linux"
IS_UNIX = IS_LINUX or IS_MACOS
IS_IN_STORED_PROC = is_in_stored_procedure()
IS_NOT_ON_GITHUB = os.getenv("GITHUB_ACTIONS") != "true"
# this env variable is set in regression test
IS_IN_STORED_PROC_LOCALFS = IS_IN_STORED_PROC and os.getenv("IS_LOCAL_FS")


class Utils:
    @staticmethod
    def escape_path(path):
        if IS_WINDOWS:
            return path.replace("\\", "\\\\")
        else:
            return path

    @staticmethod
    def random_name_for_temp_object(object_type: TempObjectType) -> str:
        return utils.random_name_for_temp_object(object_type)

    @staticmethod
    def random_alphanumeric_str(n: int):
        return "".join(
            random.choice(
                string.ascii_uppercase + string.ascii_lowercase + string.digits
            )
            for _ in range(n)
        )

    @staticmethod
    def random_stage_name() -> str:
        return Utils.random_name_for_temp_object(TempObjectType.STAGE)

    @staticmethod
    def random_function_name():
        return Utils.random_name_for_temp_object(TempObjectType.FUNCTION)

    @staticmethod
    def random_view_name():
        return Utils.random_name_for_temp_object(TempObjectType.VIEW)

    @staticmethod
    def random_table_name() -> str:
        return Utils.random_name_for_temp_object(TempObjectType.TABLE)

    @staticmethod
    def create_table(
        session: "Session", name: str, schema: str, is_temporary: bool = False
    ):
        session._run_query(
            f"create or replace {'temporary' if is_temporary else ''} table {name} ({schema})"
        )

    @staticmethod
    def create_schema(session: "Session", name: str, is_temporary: bool = False):
        session._run_query(
            f"create or replace {'temporary' if is_temporary else ''} schema {name}"
        )

    @staticmethod
    def create_stage(session: "Session", name: str, is_temporary: bool = True):
        session._run_query(
            f"create or replace {'temporary' if is_temporary else ''} stage {quote_name(name)}"
        )

    @staticmethod
    def drop_stage(session: "Session", name: str):
        session._run_query(f"drop stage if exists {quote_name(name)}")

    @staticmethod
    def drop_table(session: "Session", name: str):
        if isinstance(session._conn, MockServerConnection):
            session.table(name).drop_table()
        else:
            session._run_query(f"drop table if exists {quote_name(name)}")

    @staticmethod
    def drop_dynamic_table(session: "Session", name: str):
        session._run_query(f"drop dynamic table if exists {quote_name(name)}")

    @staticmethod
    def drop_view(session: "Session", name: str):
        session._run_query(f"drop view if exists {quote_name(name)}")

    @staticmethod
    def drop_function(session: "Session", name: str):
        session._run_query(f"drop function if exists {name}")

    @staticmethod
    def drop_procedure(session: "Session", name: str):
        session._run_query(f"drop procedure if exists {name}")

    @staticmethod
    def drop_schema(session: "Session", name: str):
        session._run_query(f"drop schema if exists {name}")

    @staticmethod
    def unset_query_tag(session: "Session"):
        session.query_tag = None

    @staticmethod
    def upload_to_stage(
        session: "Session", stage_name: str, filename: str, compress: bool
    ):
        session.file.put(
            local_file_name=filename, stage_location=stage_name, auto_compress=compress
        )

    @staticmethod
    def is_schema_same(
        schema_a: StructType, schema_b: StructType, case_sensitive=True
    ) -> None:
        if case_sensitive:
            assert str(schema_a) == str(schema_b), "str(schema) mismatch"

        if len(schema_a.fields) != len(schema_b.fields):
            raise AssertionError("field length mismatch")

        for field_a, field_b in zip(schema_a, schema_b):
            if field_a.name.lower() != field_b.name.lower():
                raise AssertionError(f"name mismatch {field_a.name} != {field_b.name}")
            if repr(field_a.datatype) != repr(field_b.datatype):
                raise AssertionError(
                    f"datatype mismatch {field_a.datatype} != {field_b.datatype} for {field_a.name}"
                )
            if field_a.nullable != field_b.nullable:
                raise AssertionError(
                    f"nullable mismatch {field_a.nullable} != {field_b.nullable} for {field_a.name}"
                )

    @staticmethod
    def equals_ignore_case(a: str, b: str) -> bool:
        return a.lower() == b.lower()

    @classmethod
    def random_temp_schema(cls):
        return f"SCHEMA_{cls.random_alphanumeric_str(10)}"

    @classmethod
    def random_temp_database(cls):
        return f"DATABASE_{cls.random_alphanumeric_str(10)}"

    @classmethod
    def get_fully_qualified_temp_schema(cls, session: Session):
        return f"{session.get_current_database()}.{cls.random_temp_schema()}"

    @staticmethod
    def assert_rows(actual_rows, expected_rows, float_equality_threshold=0.0):
        assert len(actual_rows) == len(
            expected_rows
        ), f"row count is different. Expected {len(expected_rows)}. Actual {len(actual_rows)}"
        for row_index in range(0, len(expected_rows)):
            expected_row = expected_rows[row_index]
            actual_row = actual_rows[row_index]
            assert len(actual_row) == len(
                expected_row
            ), f"column count for row {row_index + 1} is different. Expected {len(expected_row)}. Actual {len(actual_row)}"
            for column_index in range(0, len(expected_row)):
                expected_value = expected_row[column_index]
                actual_value = actual_row[column_index]
                if isinstance(expected_value, float):
                    if math.isnan(expected_value):
                        assert math.isnan(
                            actual_value
                        ), f"Expected NaN. Actual {actual_value}"
                    elif float_equality_threshold > 0:
                        assert actual_value == pytest.approx(
                            expected_value, abs=float_equality_threshold
                        )
                    else:
                        assert math.isclose(
                            actual_value, expected_value
                        ), f"Expected {expected_value}. Actual {actual_value}"
                elif isinstance(expected_value, list):
                    if len(expected_value) > 0 and any(
                        [isinstance(v, float) for v in expected_value]
                    ):
                        assert actual_value == pytest.approx(
                            expected_value
                        ), f"Mismatch on row {row_index} at column {column_index}. Expected {expected_value}. Actual {actual_value}"
                    else:
                        assert (
                            actual_value == expected_value
                        ), f"Mismatch on row {row_index} at column {column_index}. Expected {expected_value}. Actual {actual_value}"
                else:
                    assert (
                        actual_value == expected_value
                    ), f"Mismatch on row {row_index} at column {column_index}. Expected {expected_value}. Actual {actual_value}"

    @staticmethod
    def get_sorted_rows(rows: List[Row]) -> List[Row]:
        def compare_rows(row1, row2):
            assert len(row1) == len(
                row2
            ), "rows1 and row2 have different length so they're not comparable."
            for value1, value2 in zip(row1, row2):
                if value1 == value2:
                    continue
                if value1 is None:
                    return -1
                elif value2 is None:
                    return 1
                elif value1 > value2:
                    return 1
                elif value1 < value2:
                    return -1
            return 0

        sort_key = functools.cmp_to_key(compare_rows)
        return sorted(rows, key=sort_key)

    @staticmethod
    def check_answer(
        actual: Union[Row, List[Row], DataFrame],
        expected: Union[Row, List[Row], DataFrame],
        sort=True,
        statement_params=None,
        float_equality_threshold=0.0,
    ) -> None:
        def get_rows(input_data: Union[Row, List[Row], DataFrame]):
            if isinstance(input_data, list):
                rows = input_data
            elif isinstance(input_data, DataFrame):
                rows = input_data.collect(statement_params=statement_params)
            elif isinstance(input_data, Row):
                rows = [input_data]
            else:
                raise TypeError(
                    "input_data must be a DataFrame, a list of Row objects or a Row object"
                )
            return rows

        actual_rows = get_rows(actual)
        expected_rows = get_rows(expected)
        if sort:
            sorted_expected_rows = Utils.get_sorted_rows(expected_rows)
            sorted_actual_rows = Utils.get_sorted_rows(actual_rows)
            Utils.assert_rows(
                sorted_actual_rows, sorted_expected_rows, float_equality_threshold
            )
        else:
            Utils.assert_rows(actual_rows, expected_rows, float_equality_threshold)

    @staticmethod
    def verify_schema(sql: str, expected_schema: StructType, session: Session) -> None:
        session._run_query(sql)
        result_meta = session._conn._cursor.description

        assert len(result_meta) == len(expected_schema.fields)
        for meta, field in zip(result_meta, expected_schema.fields):
            assert (
                quote_name_without_upper_casing(meta.name)
                == field.column_identifier.quoted_name
            )
            assert meta.is_nullable == field.nullable
            assert (
                convert_sf_to_sp_type(
                    FIELD_ID_TO_NAME[meta.type_code],
                    meta.precision,
                    meta.scale,
                    meta.internal_size,
                )
                == field.datatype
            )

    @staticmethod
    def is_active_transaction(session: Session) -> bool:
        # `SELECT CURRENT_TRANSACTION()` returns a valid txn ID if there is active txn or NULL otherwise
        return session.sql("SELECT CURRENT_TRANSACTION()").collect()[0][0] is not None

    @staticmethod
    def assert_table_type(session: Session, table_name: str, table_type: str) -> None:
        table_info = session.sql(f"show tables like '{table_name}'").collect()
        if not table_type:
            expected_table_kind = "TABLE"
        elif table_type == "temp":
            expected_table_kind = "TEMPORARY"
        else:
            expected_table_kind = table_type.upper()
        assert table_info[0]["kind"] == expected_table_kind

    @staticmethod
    def assert_rows_count(data: DataFrame, row_number: int):
        row_counter = len(data.collect())

        assert (
            row_counter == row_number
        ), f"Expect {row_number} rows, Got {row_counter} instead"


class TestData:
    __test__ = (
        False  # silence pytest warnings for trying to collect this class as a test
    )

    class Data(NamedTuple):
        num: int
        bool: bool
        str: str

    class Data2(NamedTuple):
        a: int
        b: int

    class Data3(NamedTuple):
        a: int
        b: Optional[int]

    class Data4(NamedTuple):
        key: int
        value: str

    class LowerCaseData(NamedTuple):
        n: int
        l: str

    class UpperCaseData(NamedTuple):
        N: int
        L: str

    NullInt = NamedTuple("NullInts", [("a", Optional[int])])

    class Number1(NamedTuple):
        K: int
        v1: float
        v2: float

    class Number2(NamedTuple):
        x: int
        y: int
        z: int

    class MonthlySales(NamedTuple):
        empid: int
        amount: int
        month: str

    @classmethod
    def test_data1(cls, session: "Session") -> DataFrame:
        return session.create_dataframe(
            [cls.Data(1, True, "a"), cls.Data(2, False, "b")]
        )

    @classmethod
    def test_data2(cls, session: "Session") -> DataFrame:
        return session.create_dataframe(
            [
                cls.Data2(1, 1),
                cls.Data2(1, 2),
                cls.Data2(2, 1),
                cls.Data2(2, 2),
                cls.Data2(3, 1),
                cls.Data2(3, 2),
            ]
        )

    @classmethod
    def test_data3(cls, session: "Session") -> DataFrame:
        return session.create_dataframe([cls.Data3(1, None), cls.Data3(2, 2)])

    @classmethod
    def test_data4(cls, session: "Session") -> DataFrame:
        return session.create_dataframe([cls.Data4(i, str(i)) for i in range(1, 101)])

    @classmethod
    def lower_case_data(cls, session: "Session") -> DataFrame:
        return session.create_dataframe(
            [
                cls.LowerCaseData(1, "a"),
                cls.LowerCaseData(2, "b"),
                cls.LowerCaseData(3, "c"),
                cls.LowerCaseData(4, "d"),
            ]
        )

    @classmethod
    def upper_case_data(cls, session: "Session") -> DataFrame:
        return session.create_dataframe(
            [
                cls.UpperCaseData(1, "A"),
                cls.UpperCaseData(2, "B"),
                cls.UpperCaseData(3, "C"),
                cls.UpperCaseData(4, "D"),
                cls.UpperCaseData(5, "E"),
                cls.UpperCaseData(6, "F"),
            ]
        )

    @classmethod
    def null_ints(cls, session: "Session") -> DataFrame:
        return session.create_dataframe(
            [cls.NullInt(1), cls.NullInt(2), cls.NullInt(3), cls.NullInt(None)]
        )

    @classmethod
    def all_nulls(cls, session: "Session") -> DataFrame:
        return session.create_dataframe(
            [cls.NullInt(None), cls.NullInt(None), cls.NullInt(None), cls.NullInt(None)]
        )

    @classmethod
    def null_data1(cls, session: "Session") -> DataFrame:
        return session.create_dataframe([[None], [2], [1], [3], [None]], schema=["a"])

    @classmethod
    def null_data2(cls, session: "Session") -> DataFrame:
        return session.create_dataframe(
            [
                [1, 2, 3],
                [None, 2, 3],
                [None, None, 3],
                [None, None, None],
                [1, None, 3],
                [1, None, None],
                [1, 2, None],
            ],
            schema=["a", "b", "c"],
        )

    @classmethod
    def null_data3(cls, session: "Session", local_testing_mode=False) -> DataFrame:
        return (
            session.sql(
                "select * from values(1.0, 1, true, 'a'),('NaN'::Double, 2, null, 'b'),"
                "(null, 3, false, null), (4.0, null, null, 'd'), (null, null, null, null),"
                "('NaN'::Double, null, null, null) as T(flo, int, boo, str)"
            )
            if not local_testing_mode
            else session.create_dataframe(
                [
                    [1.0, 1, True, "a"],
                    [math.nan, 2, None, "b"],
                    [None, 3, False, None],
                    [4.0, None, None, "d"],
                    [None, None, None, None],
                    [math.nan, None, None, None],
                ],
                schema=["flo", "int", "boo", "str"],
            )
        )

    @classmethod
    def integer1(cls, session: "Session") -> DataFrame:
        return session.create_dataframe([[1], [2], [3]]).to_df(["a"])

    @classmethod
    def double1(cls, session: "Session") -> DataFrame:
        return session.create_dataframe(
            [[1.111], [2.222], [3.333]],
            schema=StructType([StructField("a", DecimalType(scale=3))]),
        )

    @classmethod
    def double2(cls, session: "Session") -> DataFrame:
        return session.create_dataframe(
            [[0.1, 0.5], [0.2, 0.6], [0.3, 0.7]], schema=["a", "b"]
        )

    @classmethod
    def double3(cls, session: "Session", local_testing_mode=False) -> DataFrame:
        return (
            session.sql(
                "select * from values(1.0, 1),('NaN'::Double, 2),(null, 3),"
                "(4.0, null), (null, null), ('NaN'::Double, null) as T(a, b)"
            )
            if not local_testing_mode
            else session.create_dataframe(
                [
                    [1.0, 1],
                    [math.nan, 2],
                    [None, 3],
                    [4.0, None],
                    [None, None],
                    [math.nan, None],
                ],
                schema=["a", "b"],
            )
        )

    @classmethod
    def nan_data1(cls, session: "Session") -> DataFrame:
        return session.sql(
            "select * from values(1.2),('NaN'::Double),(null),(2.3) as T(a)"
        )

    @classmethod
    def double4(cls, session: "Session") -> DataFrame:
        return session.sql("select * from values(1.0, 1) as T(a, b)")

    @classmethod
    def duplicated_numbers(cls, session: "Session") -> DataFrame:
        return session.sql("select * from values(3),(2),(1),(3),(2) as T(a)")

    @classmethod
    def approx_numbers(cls, session: "Session") -> DataFrame:
        return session.create_dataframe(
            [[1], [2], [3], [4], [5], [6], [7], [8], [9], [0]], schema=["a"]
        )

    @classmethod
    def approx_numbers2(cls, session: "Session") -> DataFrame:
        return session.sql(
            "select * from values(1, 1),(2, 1),(3, 3),(4, 3),(5, 3),(6, 3),(7, 3),"
            + "(8, 5),(9, 5),(0, 5) as T(a, T)"
        )

    @classmethod
    def string1(cls, session: "Session") -> DataFrame:
        return session.create_dataframe(
            [["test1", "a"], ["test2", "b"], ["test3", "c"]],
            schema=StructType(
                [StructField("a", StringType(5)), StructField("b", StringType(1))]
            ),
        )

    @classmethod
    def string2(cls, session: "Session") -> DataFrame:
        return session.create_dataframe([["asdFg"], ["qqq"], ["Qw"]], schema=["a"])

    @classmethod
    def string3(cls, session: "Session") -> DataFrame:
        return session.create_dataframe([["  abcba  "], [" a12321a   "]], schema=["a"])

    @classmethod
    def string4(cls, session: "Session") -> DataFrame:
        return session.create_dataframe(
            [["apple"], ["banana"], ["peach"]], schema=["a"]
        )

    @classmethod
    def string5(cls, session: "Session") -> DataFrame:
        return session.create_dataframe([["1,2,3,4,5"]], schema=["a"])

    @classmethod
    def string6(cls, session: "Session") -> DataFrame:
        return session.create_dataframe(
            [["1,2,3,4,5", ","], ["1 2 3 4 5", " "]], schema=["a", "b"]
        )

    @classmethod
    def string7(cls, session: "Session") -> DataFrame:
        return session.create_dataframe([["str", 1], [None, 2]], schema=["a", "b"])

    @classmethod
    def string8(cls, session: "Session") -> DataFrame:
        return session.create_dataframe(
            [
                (
                    "foo-bar;baz",
                    "qwer,dvor>azer",
                    "lower",
                    "UPPER",
                    "Chief Variable Officer",
                    "Lorem ipsum dolor sit amet",
                )
            ],
            schema=["delim1", "delim2", "lower", "upper", "title", "sentence"],
        )

    @classmethod
    def array1(cls, session: "Session") -> DataFrame:
        return session.sql(
            "select array_construct(a,b,c) as arr1, array_construct(d,e,f) as arr2 "
            "from values(1,2,3,3,4,5),(6,7,8,9,0,1) as T(a,b,c,d,e,f)"
        )

    @classmethod
    def array2(cls, session: "Session") -> DataFrame:
        return session.sql(
            "select array_construct(a,b,c) as arr1, d, e, f from"
            " values(1,2,3,2,'e1','[{a:1}]'),(6,7,8,1,'e2','[{a:1},{b:2}]') as T(a,b,c,d,e,f)"
        )

    @classmethod
    def array3(cls, session: "Session") -> DataFrame:
        return session.sql(
            "select array_construct(a,b,c) as arr1, d, e, f "
            "from values(1,2,3,1,2,','),(4,5,6,1,-1,', '),(6,7,8,0,2,';') as T(a,b,c,d,e,f)"
        )

    @classmethod
    def object1(cls, session: "Session") -> DataFrame:
        return (
            session.create_dataframe(
                [
                    ("age", 21),
                    ("zip", 94401),
                ]
            )
            .to_df(["key", "value"])
            .select("key", to_variant("value").alias("value"))
        )

    @classmethod
    def object2(cls, session: "Session") -> DataFrame:
        return (
            session.create_dataframe(
                [
                    ("age", 21, "zip", 21021, "name", "Joe", "age", 0, True),
                    ("age", 26, "zip", 94021, "name", "Jay", "key", 0, False),
                ]
            )
            .to_df(["a", "b", "c", "d", "e", "f", "k", "v", "flag"])
            .select(
                object_construct("a", "b", "c", "d", "e", "f").alias("obj"),
                "k",
                "v",
                "flag",
            )
        )

    @classmethod
    def object3(cls, session: "Session") -> DataFrame:
        return (
            session.create_dataframe(
                [
                    (None, 21),
                    ("zip", None),
                ]
            )
            .to_df(["key", "value"])
            .select("key", to_variant("value").alias("value"))
        )

    @classmethod
    def null_array1(cls, session: "Session") -> DataFrame:
        return session.sql(
            "select array_construct(a,b,c) as arr1, array_construct(d,e,f) as arr2 "
            "from values(1,null,3,3,null,5),(6,null,8,9,null,1) as T(a,b,c,d,e,f)"
        )

    @classmethod
    def zero1(cls, session: "Session") -> DataFrame:
        return session.sql("select * from values(0) as T(a)")

    @classmethod
    def variant1(cls, session: "Session") -> DataFrame:
        df = session.create_dataframe([1]).select(
            to_variant(to_array(lit("Example"))).alias("arr1"),
            to_variant(to_object(parse_json(lit('{"Tree": "Pine"}')))).alias("obj1"),
            to_variant(to_binary(lit("snow"), "utf-8")).alias("bin1"),
            to_variant(lit(True)).alias("bool1"),
            to_variant(lit("X")).alias("str1"),
            to_variant(to_date(lit("2017-02-24"))).alias("date1"),
            to_variant(
                to_time(lit("20:57:01.123456+0700"), "HH24:MI:SS.FFTZHTZM")
            ).alias("time1"),
            to_variant(to_timestamp_ntz(lit("2017-02-24 12:00:00.456"))).alias(
                "timestamp_ntz1"
            ),
            to_variant(to_timestamp_ltz(lit("2017-02-24 13:00:00.123 +01:00"))).alias(
                "timestamp_ltz1"
            ),
            to_variant(to_timestamp_tz(lit("2017-02-24 13:00:00.123 +01:00"))).alias(
                "timestamp_tz1"
            ),
            to_variant(to_decimal(lit(1.23), 6, 3)).alias("decimal1"),
            to_variant(to_double(lit(3.21))).alias("double1"),
            to_variant(lit(15)).alias("num1"),
        )
        return df

    @classmethod
    def variant2(cls, session: "Session") -> DataFrame:
        df = session.create_dataframe(
            data=[
                """\
{
    "date with ' and .": "2017-04-28",
    "salesperson": {
        "id": "55",
        "name": "Frank Beasley"
    },
    "customer": [
        {"name": "Joyce Ridgely", "phone": "16504378889", "address": "San Francisco, CA"}
    ],
    "vehicle": [
        {"make": "Honda", "extras": ["ext warranty", "paint protection"]}
    ]
}\
"""
            ],
            schema=["values"],
        )
        return df.select(parse_json("values").as_("src"))

    @classmethod
    def datetime_primitives1(cls, session: "Session") -> DataFrame:
        data = [
            (
                1706774400.987654321,
                1706774400,
                "2024-02-01 00:00:00.000000",
                "Thu, 01 Feb 2024 00:00:00 -0600",
                date(2024, 2, 1),
                datetime(2024, 2, 1, 12, 0, 0),
                datetime(2017, 2, 24, 12, 0, 0, 456000),
                datetime(
                    2017, 2, 24, 13, 0, 0, 123000, tzinfo=pytz.timezone("Etc/GMT-1")
                ),
                datetime(
                    2017, 2, 24, 14, 0, 0, 789000, tzinfo=pytz.timezone("Etc/GMT-1")
                ),
            )
        ]
        schema = StructType(
            [
                StructField("dec", DecimalType()),
                StructField("int", IntegerType()),
                StructField("str", StringType()),
                StructField("str_w_tz", StringType()),
                StructField("date", DateType()),
                StructField("timestamp", TimestampType(TimestampTimeZone.DEFAULT)),
                StructField("timestamp_ntz", TimestampType(TimestampTimeZone.NTZ)),
                StructField("timestamp_ltz", TimestampType(TimestampTimeZone.LTZ)),
                StructField("timestamp_tz", TimestampType(TimestampTimeZone.TZ)),
            ]
        )
        return session.create_dataframe(data, schema)

    @classmethod
    def time_primitives1(cls, session: "Session") -> DataFrame:
        # simple string data
        data = [("01:02:03",), ("22:33:44",)]
        schema = StructType([StructField("a", StringType())])
        return session.create_dataframe(data, schema)

    @classmethod
    def time_primitives2(cls, session: "Session") -> DataFrame:
        # string data needs format
        data = [
            ("01.02-03 PM",),
            ("10.33-44 PM",),
            ("12.55-19 PM",),
        ]
        schema = StructType([StructField("a", StringType())])
        return session.create_dataframe(data, schema)

    @classmethod
    def time_primitives3(cls, session: "Session") -> DataFrame:
        # timestamp data
        data = [
            (datetime(2024, 2, 1, 12, 13, 14),),
            (datetime(2017, 2, 24, 20, 21, 22),),
            ("1712265619",),
        ]
        schema = StructType(
            [
                StructField("a", TimestampType(TimestampTimeZone.NTZ)),
            ]
        )
        return session.create_dataframe(data, schema)

    @classmethod
    def time_primitives4(cls, session: "Session") -> DataFrame:
        # variant data
        data = [
            ("01:02:03",),
            ("1712265619",),
            (None,),
        ]
        schema = StructType(
            [
                StructField("a", VariantType()),
            ]
        )
        return session.create_dataframe(data, schema)

    @classmethod
    def variant_datetimes1(cls, session: "Session") -> DataFrame:
        primitives_df = cls.datetime_primitives1(session)
        variant_cols = [
            to_variant(col).alias(f"var_{col}") for col in primitives_df.columns
        ]
        return primitives_df.select(variant_cols)

    @classmethod
    def geography(cls, session: "Session") -> DataFrame:
        return session.sql(
            """
            select *
            from values
            ('{
                "coordinates": [
                  30,
                  10
                ],
                "type": "Point"
            }') as T(a)
            """
        )

    @classmethod
    def geography_type(cls, session: "Session") -> DataFrame:
        return session.sql(
            """
            select to_geography(a) as geo
            from values
            ('{
                "coordinates": [
                  30,
                  10
                ],
                "type": "Point"
            }') as T(a)
            """
        )

    @classmethod
    def geometry(cls, session: "Session") -> DataFrame:
        return session.sql(
            """
            select *
            from values
            ('{
                "coordinates": [
                  30,
                  10
                ],
                "type": "Point"
            }') as T(a)
            """
        )

    @classmethod
    def geometry_type(cls, session: "Session") -> DataFrame:
        return session.sql(
            """
            select to_geometry(a) as geo
            from values
            ('{
                "coordinates": [
                  20,
                  81
                ],
                "type": "Point"
            }') as T(a)
            """
        )

    @classmethod
    def null_json1(cls, session: "Session") -> DataFrame:
        res = session.create_dataframe([['{"a": null}'], ['{"a": "foo"}'], [None]])
        return res.select(parse_json(col("_1")).as_("v"))

    @classmethod
    def valid_json1(cls, session: "Session") -> DataFrame:
        return session.sql(
            "select parse_json(column1) as v, column2 as k from values ('{\"a\": null}','a'), "
            "('{\"a\": \"foo\"}','a'), ('{\"a\": \"foo\"}','b'), (null,'a')"
        )

    @classmethod
    def invalid_json1(cls, session: "Session") -> DataFrame:
        return session.sql(
            "select (column1) as v from values ('{\"a\": null'), ('{\"a: \"foo\"}'), ('{\"a:')"
        )

    @classmethod
    def null_xml1(cls, session: "Session") -> DataFrame:
        return session.sql(
            "select (column1) as v from values ('<t1>foo<t2>bar</t2><t3></t3></t1>'), "
            "('<t1></t1>'), (null), ('')"
        )

    @classmethod
    def valid_xml1(cls, session: "Session") -> DataFrame:
        return session.sql(
            "select parse_xml(a) as v, b as t2, c as t3, d as instance from values"
            + "('<t1>foo<t2>bar</t2><t3></t3></t1>','t2','t3',0),('<t1></t1>','t2','t3',0),"
            + "('<t1><t2>foo</t2><t2>bar</t2></t1>','t2','t3',1) as T(a,b,c,d)"
        )

    @classmethod
    def invalid_xml1(cls, session: "Session") -> DataFrame:
        return session.sql(
            "select (column1) as v from values ('<t1></t>'), ('<t1><t1>'), ('<t1</t1>')"
        )

    @classmethod
    def date1(cls, session: "Session") -> DataFrame:
        return session.create_dataframe(
            [(date(2020, 8, 1), 1), (date(2010, 12, 1), 2)]
        ).to_df(["a", "b"])

    @classmethod
    def decimal_data(cls, session: "Session") -> DataFrame:
        return session.create_dataframe(
            [
                [Decimal(1), Decimal(1)],
                [Decimal(1), Decimal(2)],
                [Decimal(2), Decimal(1)],
                [Decimal(2), Decimal(2)],
                [Decimal(3), Decimal(1)],
                [Decimal(3), Decimal(2)],
            ]
        ).to_df(["a", "b"])

    @classmethod
    def number1(cls, session) -> DataFrame:
        return session.create_dataframe(
            [
                cls.Number1(1, 10.0, 0.0),
                cls.Number1(2, 10.0, 11.0),
                cls.Number1(2, 20.0, 22.0),
                cls.Number1(2, 25.0, 0.0),
                cls.Number1(2, 30.0, 35.0),
            ]
        )

    @classmethod
    def number2(cls, session):
        return session.create_dataframe(
            [cls.Number2(1, 2, 3), cls.Number2(0, -1, 4), cls.Number2(-5, 0, -9)]
        )

    @classmethod
    def timestamp1(cls, session: "Session") -> DataFrame:
        return session.sql(
            "select * from values('2020-05-01 13:11:20.000' :: timestamp),"
            "('2020-08-21 01:30:05.000' :: timestamp) as T(a)"
        )

    @classmethod
    def xyz(cls, session: "Session") -> DataFrame:
        return session.create_dataframe(
            [
                cls.Number2(1, 2, 1),
                cls.Number2(1, 2, 3),
                cls.Number2(2, 1, 10),
                cls.Number2(2, 2, 1),
                cls.Number2(2, 2, 3),
            ]
        )

    @classmethod
    def long1(cls, session: "Session") -> DataFrame:
        data = [
            (1561479557),
            (1565479557),
            (1161479557),
        ]
        schema = StructType(
            [
                StructField("a", LongType()),
            ]
        )
        return session.create_dataframe(data, schema)

    @classmethod
    def monthly_sales(cls, session: "Session") -> DataFrame:
        return session.create_dataframe(
            [
                cls.MonthlySales(1, 10000, "JAN"),
                cls.MonthlySales(1, 400, "JAN"),
                cls.MonthlySales(2, 4500, "JAN"),
                cls.MonthlySales(2, 35000, "JAN"),
                cls.MonthlySales(1, 5000, "FEB"),
                cls.MonthlySales(1, 3000, "FEB"),
                cls.MonthlySales(2, 200, "FEB"),
                cls.MonthlySales(2, 90500, "FEB"),
                cls.MonthlySales(1, 6000, "MAR"),
                cls.MonthlySales(1, 5000, "MAR"),
                cls.MonthlySales(2, 2500, "MAR"),
                cls.MonthlySales(2, 9500, "MAR"),
                cls.MonthlySales(1, 8000, "APR"),
                cls.MonthlySales(1, 10000, "APR"),
                cls.MonthlySales(2, 800, "APR"),
                cls.MonthlySales(2, 4500, "APR"),
            ]
        )

    @classmethod
    def monthly_sales_with_team(cls, session: "Session") -> DataFrame:
        return session.create_dataframe(
            [
                (1, "A", 10000, "JAN"),
                (1, "A", 400, "JAN"),
                (2, "A", 4500, "JAN"),
                (2, "B", 35000, "JAN"),
                (1, "B", 5000, "FEB"),
                (1, "B", 3000, "FEB"),
                (2, "A", 200, "FEB"),
                (2, "A", 90500, "FEB"),
                (1, "B", 6000, "MAR"),
                (1, "A", 5000, "MAR"),
                (2, "B", 2500, "MAR"),
                (2, "B", 9500, "MAR"),
                (1, "B", 8000, "APR"),
                (1, "A", 10000, "APR"),
                (2, "A", 800, "APR"),
                (2, "A", 4500, "APR"),
            ],
            schema=("empid", "team", "amount", "month"),
        )

    @classmethod
    def monthly_sales_flat(cls, session: "Session"):
        return session.create_dataframe(
            [
                (1, "electronics", 100, 200, 300, 100),
                (2, "clothes", 100, 300, 150, 200),
                (3, "cars", 200, 400, 100, 50),
            ],
            schema=["empid", "dept", "jan", "feb", "mar", "apr"],
        )

    @classmethod
    def column_has_special_char(cls, session: "Session") -> DataFrame:
        return session.create_dataframe([[1, 2], [3, 4]]).to_df(['"col %"', '"col *"'])

    @classmethod
    def sql_using_with_select_statement(cls, session: "Session") -> DataFrame:
        return session.sql(
            "with t1 as (select 1 as a), t2 as (select 2 as b) select a, b from t1, t2"
        )

    @classmethod
    def nurse(cls, session: "Session") -> DataFrame:
        return session.create_dataframe(
            [
                [201, "Thomas Leonard Vicente", "LVN", "Technician"],
                [202, "Tamara Lolita VanZant", "LVN", "Technician"],
                [341, "Georgeann Linda Vente", "LVN", "General"],
                [471, "Andrea Renee Nouveau", "RN", "Amateur Extra"],
                [101, "Lily Vine", "LVN", None],
                [102, "Larry Vancouver", "LVN", None],
                [172, "Rhonda Nova", "RN", None],
            ]
        ).to_df(["id", "full_name", "medical_license", "radio_license"])


class TestFiles:
    __test__ = (
        False  # silence pytest warnings for trying to collect this class as a test
    )

    def __init__(self, resources_path) -> None:
        self.resources_path = resources_path

    @property
    def test_file_csv(self):
        return os.path.join(self.resources_path, "testCSV.csv")

    @property
    def test_file_csv_various_data(self):
        return os.path.join(self.resources_path, "testCSVvariousData.csv")

    @property
    def test_file2_csv(self):
        return os.path.join(self.resources_path, "test2CSV.csv")

    @property
    def test_file_csv_colon(self):
        return os.path.join(self.resources_path, "testCSVcolon.csv")

    @property
    def test_file_csv_header(self):
        return os.path.join(self.resources_path, "testCSVheader.csv")

    @property
    def test_file_csv_quotes(self):
        return os.path.join(self.resources_path, "testCSVquotes.csv")

    @functools.cached_property
    def test_file_csv_special_format(self):
        return os.path.join(self.resources_path, "testCSVspecialFormat.csv")

    @functools.cached_property
    def test_file_json_special_format(self):
        return os.path.join(self.resources_path, "testJSONspecialFormat.json.gz")

    @property
    def test_file_json(self):
        return os.path.join(self.resources_path, "testJson.json")

    @property
    def test_file_avro(self):
        return os.path.join(self.resources_path, "test.avro")

    @property
    def test_file_parquet(self):
        return os.path.join(self.resources_path, "test.parquet")

    @property
    def test_file_all_data_types_parquet(self):
        return os.path.join(self.resources_path, "test_all_data_types.parquet")

    @property
    def test_file_with_special_characters_parquet(self):
        return os.path.join(
            self.resources_path, "test_file_with_special_characters.parquet"
        )

    @property
    def test_file_orc(self):
        return os.path.join(self.resources_path, "test.orc")

    @property
    def test_file_xml(self):
        return os.path.join(self.resources_path, "test.xml")

    @property
    def test_broken_csv(self):
        return os.path.join(self.resources_path, "broken.csv")

    @property
    def test_udf_directory(self):
        return os.path.join(self.resources_path, "test_udf_dir")

    @property
    def test_udf_py_file(self):
        return os.path.join(self.test_udf_directory, "test_udf_file.py")

    @property
    def test_another_udf_py_file(self):
        return os.path.join(self.test_udf_directory, "test_another_udf_file.py")

    @property
    def test_udtf_directory(self):
        return os.path.join(self.resources_path, "test_udtf_dir")

    @property
    def test_udtf_py_file(self):
        return os.path.join(self.test_udtf_directory, "test_udtf_file.py")

    @property
    def test_udaf_directory(self):
        return os.path.join(self.resources_path, "test_udaf_dir")

    @property
    def test_udaf_py_file(self):
        return os.path.join(self.test_udaf_directory, "test_udaf_file.py")

    @property
    def test_vectorized_udtf_py_file(self):
        return os.path.join(self.test_udtf_directory, "test_vectorized_udtf.py")

    @property
    def test_sp_directory(self):
        return os.path.join(self.resources_path, "test_sp_dir")

    @property
    def test_sp_py_file(self):
        return os.path.join(self.test_sp_directory, "test_sp_file.py")

    @property
    def test_sp_mod3_py_file(self):
        return os.path.join(self.test_sp_directory, "test_sp_mod3_file.py")

    @property
    def test_table_sp_py_file(self):
        return os.path.join(self.test_sp_directory, "test_table_sp_file.py")

    @property
    def test_pandas_udf_py_file(self):
        return os.path.join(self.test_udf_directory, "test_pandas_udf_file.py")

    @property
    def test_requirements_file(self):
        return os.path.join(self.resources_path, "test_requirements.txt")

    @property
    def test_unsupported_requirements_file(self):
        return os.path.join(self.resources_path, "test_requirements_unsupported.txt")

    @property
    def test_conda_environment_file(self):
        return os.path.join(self.resources_path, "test_environment.yml")


class TypeMap(NamedTuple):
    col_name: str
    sf_type: str
    snowpark_type: DataType


TYPE_MAP = [
    TypeMap("number", "number(10,2)", DecimalType(10, 2)),
    TypeMap("decimal", "decimal(38,0)", LongType()),
    TypeMap("numeric", "numeric(0,0)", LongType()),
    TypeMap("int", "int", LongType()),
    TypeMap("integer", "integer", LongType()),
    TypeMap("bigint", "bigint", LongType()),
    TypeMap("smallint", "smallint", LongType()),
    TypeMap("tinyint", "tinyint", LongType()),
    TypeMap("byteint", "byteint", LongType()),
    TypeMap("float", "float", DoubleType()),
    TypeMap("float4", "float4", DoubleType()),
    TypeMap("float8", "float8", DoubleType()),
    TypeMap("double", "double", DoubleType()),
    TypeMap("doubleprecision", "double precision", DoubleType()),
    TypeMap("real", "real", DoubleType()),
    TypeMap("varchar", "varchar", StringType()),
    TypeMap("char", "char", StringType()),
    TypeMap("character", "character", StringType()),
    TypeMap("string", "string", StringType()),
    TypeMap("text", "text", StringType()),
    TypeMap("binary", "binary", BinaryType()),
    TypeMap("varbinary", "varbinary", BinaryType()),
    TypeMap("boolean", "boolean", BooleanType()),
    TypeMap("date", "date", DateType()),
    TypeMap("datetime", "datetime", TimestampType()),
    TypeMap("time", "time", TimeType()),
    TypeMap("timestamp", "timestamp", TimestampType()),
    TypeMap("timestamp_ltz", "timestamp_ltz", TimestampType()),
    TypeMap("timestamp_ntz", "timestamp_ntz", TimestampType()),
    TypeMap("timestamp_tz", "timestamp_tz", TimestampType()),
    TypeMap("variant", "variant", VariantType()),
    TypeMap("object", "object", MapType(StringType(), StringType())),
    TypeMap("array", "array", ArrayType(StringType())),
    TypeMap("geography", "geography", GeographyType()),
    TypeMap("geometry", "geometry", GeometryType()),
]<|MERGE_RESOLUTION|>--- conflicted
+++ resolved
@@ -1,13 +1,6 @@
 #!/usr/bin/env python3
 #
 # Copyright (c) 2012-2024 Snowflake Computing Inc. All rights reserved.
-<<<<<<< HEAD
-#
-
-#
-# Copyright (c) 2012-2023 Snowflake Computing Inc. All rights reserved.
-=======
->>>>>>> bf4a409f
 #
 
 import functools

#!/usr/bin/env python3
#
# Copyright (c) 2012-2023 Snowflake Computing Inc. All rights reserved.
#

import functools
import math
import os
import platform
import random
import string
from datetime import date, datetime
from decimal import Decimal
from typing import List, NamedTuple, Optional, Union

import pytest
import pytz

from snowflake.connector.constants import FIELD_ID_TO_NAME
from snowflake.snowpark import DataFrame, Row, Session
from snowflake.snowpark._internal import utils
from snowflake.snowpark._internal.analyzer.analyzer_utils import (
    quote_name_without_upper_casing,
)
from snowflake.snowpark._internal.type_utils import convert_sf_to_sp_type
from snowflake.snowpark._internal.utils import (
    TempObjectType,
    is_in_stored_procedure,
    quote_name,
)
from snowflake.snowpark.functions import col, parse_json, to_variant
from snowflake.snowpark.mock._connection import MockServerConnection
from snowflake.snowpark.types import (
    ArrayType,
    BinaryType,
    BooleanType,
    DataType,
    DateType,
    DecimalType,
    DoubleType,
    GeographyType,
    GeometryType,
    IntegerType,
    LongType,
    MapType,
    StringType,
    StructField,
    StructType,
    TimestampTimeZone,
    TimestampType,
    TimeType,
    VariantType,
)

IS_WINDOWS = platform.system() == "Windows"
IS_MACOS = platform.system() == "Darwin"
IS_LINUX = platform.system() == "Linux"
IS_UNIX = IS_LINUX or IS_MACOS
IS_IN_STORED_PROC = is_in_stored_procedure()
IS_NOT_ON_GITHUB = os.getenv("GITHUB_ACTIONS") != "true"
# this env variable is set in regression test
IS_IN_STORED_PROC_LOCALFS = IS_IN_STORED_PROC and os.getenv("IS_LOCAL_FS")


class Utils:
    @staticmethod
    def escape_path(path):
        if IS_WINDOWS:
            return path.replace("\\", "\\\\")
        else:
            return path

    @staticmethod
    def random_name_for_temp_object(object_type: TempObjectType) -> str:
        return utils.random_name_for_temp_object(object_type)

    @staticmethod
    def random_alphanumeric_str(n: int):
        return "".join(
            random.choice(
                string.ascii_uppercase + string.ascii_lowercase + string.digits
            )
            for _ in range(n)
        )

    @staticmethod
    def random_stage_name() -> str:
        return Utils.random_name_for_temp_object(TempObjectType.STAGE)

    @staticmethod
    def random_function_name():
        return Utils.random_name_for_temp_object(TempObjectType.FUNCTION)

    @staticmethod
    def random_view_name():
        return Utils.random_name_for_temp_object(TempObjectType.VIEW)

    @staticmethod
    def random_table_name() -> str:
        return Utils.random_name_for_temp_object(TempObjectType.TABLE)

    @staticmethod
    def create_table(
        session: "Session", name: str, schema: str, is_temporary: bool = False
    ):
        session._run_query(
            f"create or replace {'temporary' if is_temporary else ''} table {name} ({schema})"
        )

    @staticmethod
    def create_schema(session: "Session", name: str, is_temporary: bool = False):
        session._run_query(
            f"create or replace {'temporary' if is_temporary else ''} schema {name}"
        )

    @staticmethod
    def create_stage(session: "Session", name: str, is_temporary: bool = True):
        session._run_query(
            f"create or replace {'temporary' if is_temporary else ''} stage {quote_name(name)}"
        )

    @staticmethod
    def drop_stage(session: "Session", name: str):
        session._run_query(f"drop stage if exists {quote_name(name)}")

    @staticmethod
    def drop_table(session: "Session", name: str):
        if isinstance(session._conn, MockServerConnection):
            session.table(name).drop_table()
        else:
            session._run_query(f"drop table if exists {quote_name(name)}")

    @staticmethod
    def drop_dynamic_table(session: "Session", name: str):
        session._run_query(f"drop dynamic table if exists {quote_name(name)}")

    @staticmethod
    def drop_view(session: "Session", name: str):
        session._run_query(f"drop view if exists {quote_name(name)}")

    @staticmethod
    def drop_function(session: "Session", name: str):
        session._run_query(f"drop function if exists {name}")

    @staticmethod
    def drop_procedure(session: "Session", name: str):
        session._run_query(f"drop procedure if exists {name}")

    @staticmethod
    def drop_schema(session: "Session", name: str):
        session._run_query(f"drop schema if exists {name}")

    @staticmethod
    def unset_query_tag(session: "Session"):
        session.query_tag = None

    @staticmethod
    def upload_to_stage(
        session: "Session", stage_name: str, filename: str, compress: bool
    ):
        session.file.put(
            local_file_name=filename, stage_location=stage_name, auto_compress=compress
        )

    @staticmethod
    def is_schema_same(
        schema_a: StructType, schema_b: StructType, case_sensitive=True
    ) -> None:
        if case_sensitive:
            assert str(schema_a) == str(schema_b), "str(schema) mismatch"

        if len(schema_a.fields) != len(schema_b.fields):
            raise AssertionError("field length mismatch")

        for field_a, field_b in zip(schema_a, schema_b):
            if field_a.name.lower() != field_b.name.lower():
                raise AssertionError(f"name mismatch {field_a.name} != {field_b.name}")
            if repr(field_a.datatype) != repr(field_b.datatype):
                raise AssertionError(
                    f"datatype mismatch {field_a.datatype} != {field_b.datatype} for {field_a.name}"
                )
            if field_a.nullable != field_b.nullable:
                raise AssertionError(
                    f"nullable mismatch {field_a.nullable} != {field_b.nullable} for {field_a.name}"
                )

    @staticmethod
    def equals_ignore_case(a: str, b: str) -> bool:
        return a.lower() == b.lower()

    @classmethod
    def random_temp_schema(cls):
        return f"SCHEMA_{cls.random_alphanumeric_str(10)}"

    @classmethod
    def random_temp_database(cls):
        return f"DATABASE_{cls.random_alphanumeric_str(10)}"

    @classmethod
    def get_fully_qualified_temp_schema(cls, session: Session):
        return f"{session.get_current_database()}.{cls.random_temp_schema()}"

    @staticmethod
    def assert_rows(actual_rows, expected_rows, float_equality_threshold=0.0):
        assert len(actual_rows) == len(
            expected_rows
        ), f"row count is different. Expected {len(expected_rows)}. Actual {len(actual_rows)}"
        for row_index in range(0, len(expected_rows)):
            expected_row = expected_rows[row_index]
            actual_row = actual_rows[row_index]
            assert len(actual_row) == len(
                expected_row
            ), f"column count for row {row_index + 1} is different. Expected {len(expected_row)}. Actual {len(actual_row)}"
            for column_index in range(0, len(expected_row)):
                expected_value = expected_row[column_index]
                actual_value = actual_row[column_index]
                if isinstance(expected_value, float):
                    if math.isnan(expected_value):
                        assert math.isnan(
                            actual_value
                        ), f"Expected NaN. Actual {actual_value}"
                    elif float_equality_threshold > 0:
                        assert actual_value == pytest.approx(
                            expected_value, abs=float_equality_threshold
                        )
                    else:
                        assert math.isclose(
                            actual_value, expected_value
                        ), f"Expected {expected_value}. Actual {actual_value}"
                elif isinstance(expected_value, list):
                    if len(expected_value) > 0 and any(
                        [isinstance(v, float) for v in expected_value]
                    ):
                        assert actual_value == pytest.approx(
                            expected_value
                        ), f"Mismatch on row {row_index} at column {column_index}. Expected {expected_value}. Actual {actual_value}"
                    else:
                        assert (
                            actual_value == expected_value
                        ), f"Mismatch on row {row_index} at column {column_index}. Expected {expected_value}. Actual {actual_value}"
                else:
                    assert (
                        actual_value == expected_value
                    ), f"Mismatch on row {row_index} at column {column_index}. Expected {expected_value}. Actual {actual_value}"

    @staticmethod
    def get_sorted_rows(rows: List[Row]) -> List[Row]:
        def compare_rows(row1, row2):
            assert len(row1) == len(
                row2
            ), "rows1 and row2 have different length so they're not comparable."
            for value1, value2 in zip(row1, row2):
                if value1 == value2:
                    continue
                if value1 is None:
                    return -1
                elif value2 is None:
                    return 1
                elif value1 > value2:
                    return 1
                elif value1 < value2:
                    return -1
            return 0

        sort_key = functools.cmp_to_key(compare_rows)
        return sorted(rows, key=sort_key)

    @staticmethod
    def check_answer(
        actual: Union[Row, List[Row], DataFrame],
        expected: Union[Row, List[Row], DataFrame],
        sort=True,
        statement_params=None,
        float_equality_threshold=0.0,
    ) -> None:
        def get_rows(input_data: Union[Row, List[Row], DataFrame]):
            if isinstance(input_data, list):
                rows = input_data
            elif isinstance(input_data, DataFrame):
                rows = input_data.collect(statement_params=statement_params)
            elif isinstance(input_data, Row):
                rows = [input_data]
            else:
                raise TypeError(
                    "input_data must be a DataFrame, a list of Row objects or a Row object"
                )
            return rows

        actual_rows = get_rows(actual)
        expected_rows = get_rows(expected)
        if sort:
            sorted_expected_rows = Utils.get_sorted_rows(expected_rows)
            sorted_actual_rows = Utils.get_sorted_rows(actual_rows)
            Utils.assert_rows(
                sorted_actual_rows, sorted_expected_rows, float_equality_threshold
            )
        else:
            Utils.assert_rows(actual_rows, expected_rows, float_equality_threshold)

    @staticmethod
    def verify_schema(sql: str, expected_schema: StructType, session: Session) -> None:
        session._run_query(sql)
        result_meta = session._conn._cursor.description

        assert len(result_meta) == len(expected_schema.fields)
        for meta, field in zip(result_meta, expected_schema.fields):
            assert (
                quote_name_without_upper_casing(meta.name)
                == field.column_identifier.quoted_name
            )
            assert meta.is_nullable == field.nullable
            assert (
                convert_sf_to_sp_type(
                    FIELD_ID_TO_NAME[meta.type_code],
                    meta.precision,
                    meta.scale,
                    meta.internal_size,
                )
                == field.datatype
            )

    @staticmethod
    def is_active_transaction(session: Session) -> bool:
        # `SELECT CURRENT_TRANSACTION()` returns a valid txn ID if there is active txn or NULL otherwise
        return session.sql("SELECT CURRENT_TRANSACTION()").collect()[0][0] is not None

    @staticmethod
    def assert_table_type(session: Session, table_name: str, table_type: str) -> None:
        table_info = session.sql(f"show tables like '{table_name}'").collect()
        if not table_type:
            expected_table_kind = "TABLE"
        elif table_type == "temp":
            expected_table_kind = "TEMPORARY"
        else:
            expected_table_kind = table_type.upper()
        assert table_info[0]["kind"] == expected_table_kind


class TestData:
    __test__ = (
        False  # silence pytest warnings for trying to collect this class as a test
    )

    class Data(NamedTuple):
        num: int
        bool: bool
        str: str

    class Data2(NamedTuple):
        a: int
        b: int

    class Data3(NamedTuple):
        a: int
        b: Optional[int]

    class Data4(NamedTuple):
        key: int
        value: str

    class LowerCaseData(NamedTuple):
        n: int
        l: str

    class UpperCaseData(NamedTuple):
        N: int
        L: str

    NullInt = NamedTuple("NullInts", [("a", Optional[int])])

    class Number1(NamedTuple):
        K: int
        v1: float
        v2: float

    class Number2(NamedTuple):
        x: int
        y: int
        z: int

    class MonthlySales(NamedTuple):
        empid: int
        amount: int
        month: str

    @classmethod
    def test_data1(cls, session: "Session") -> DataFrame:
        return session.create_dataframe(
            [cls.Data(1, True, "a"), cls.Data(2, False, "b")]
        )

    @classmethod
    def test_data2(cls, session: "Session") -> DataFrame:
        return session.create_dataframe(
            [
                cls.Data2(1, 1),
                cls.Data2(1, 2),
                cls.Data2(2, 1),
                cls.Data2(2, 2),
                cls.Data2(3, 1),
                cls.Data2(3, 2),
            ]
        )

    @classmethod
    def test_data3(cls, session: "Session") -> DataFrame:
        return session.create_dataframe([cls.Data3(1, None), cls.Data3(2, 2)])

    @classmethod
    def test_data4(cls, session: "Session") -> DataFrame:
        return session.create_dataframe([cls.Data4(i, str(i)) for i in range(1, 101)])

    @classmethod
    def lower_case_data(cls, session: "Session") -> DataFrame:
        return session.create_dataframe(
            [
                cls.LowerCaseData(1, "a"),
                cls.LowerCaseData(2, "b"),
                cls.LowerCaseData(3, "c"),
                cls.LowerCaseData(4, "d"),
            ]
        )

    @classmethod
    def upper_case_data(cls, session: "Session") -> DataFrame:
        return session.create_dataframe(
            [
                cls.UpperCaseData(1, "A"),
                cls.UpperCaseData(2, "B"),
                cls.UpperCaseData(3, "C"),
                cls.UpperCaseData(4, "D"),
                cls.UpperCaseData(5, "E"),
                cls.UpperCaseData(6, "F"),
            ]
        )

    @classmethod
    def null_ints(cls, session: "Session") -> DataFrame:
        return session.create_dataframe(
            [cls.NullInt(1), cls.NullInt(2), cls.NullInt(3), cls.NullInt(None)]
        )

    @classmethod
    def all_nulls(cls, session: "Session") -> DataFrame:
        return session.create_dataframe(
            [cls.NullInt(None), cls.NullInt(None), cls.NullInt(None), cls.NullInt(None)]
        )

    @classmethod
    def null_data1(cls, session: "Session") -> DataFrame:
        return session.create_dataframe([[None], [2], [1], [3], [None]], schema=["a"])

    @classmethod
    def null_data2(cls, session: "Session") -> DataFrame:
        return session.create_dataframe(
            [
                [1, 2, 3],
                [None, 2, 3],
                [None, None, 3],
                [None, None, None],
                [1, None, 3],
                [1, None, None],
                [1, 2, None],
            ],
            schema=["a", "b", "c"],
        )

    @classmethod
    def null_data3(cls, session: "Session", local_testing_mode=False) -> DataFrame:
        return (
            session.sql(
                "select * from values(1.0, 1, true, 'a'),('NaN'::Double, 2, null, 'b'),"
                "(null, 3, false, null), (4.0, null, null, 'd'), (null, null, null, null),"
                "('NaN'::Double, null, null, null) as T(flo, int, boo, str)"
            )
            if not local_testing_mode
            else session.create_dataframe(
                [
                    [1.0, 1, True, "a"],
                    [math.nan, 2, None, "b"],
                    [None, 3, False, None],
                    [4.0, None, None, "d"],
                    [None, None, None, None],
                    [math.nan, None, None, None],
                ],
                schema=["flo", "int", "boo", "str"],
            )
        )

    @classmethod
    def integer1(cls, session: "Session") -> DataFrame:
        return session.create_dataframe([[1], [2], [3]]).to_df(["a"])

    @classmethod
    def double1(cls, session: "Session") -> DataFrame:
        return session.create_dataframe(
            [[1.111], [2.222], [3.333]],
            schema=StructType([StructField("a", DecimalType(scale=3))]),
        )

    @classmethod
    def double2(cls, session: "Session") -> DataFrame:
        return session.create_dataframe(
            [[0.1, 0.5], [0.2, 0.6], [0.3, 0.7]], schema=["a", "b"]
        )

    @classmethod
    def double3(cls, session: "Session", local_testing_mode=False) -> DataFrame:
        return (
            session.sql(
                "select * from values(1.0, 1),('NaN'::Double, 2),(null, 3),"
                "(4.0, null), (null, null), ('NaN'::Double, null) as T(a, b)"
            )
            if not local_testing_mode
            else session.create_dataframe(
                [
                    [1.0, 1],
                    [math.nan, 2],
                    [None, 3],
                    [4.0, None],
                    [None, None],
                    [math.nan, None],
                ],
                schema=["a", "b"],
            )
        )

    @classmethod
    def nan_data1(cls, session: "Session") -> DataFrame:
        return session.sql(
            "select * from values(1.2),('NaN'::Double),(null),(2.3) as T(a)"
        )

    @classmethod
    def double4(cls, session: "Session") -> DataFrame:
        return session.sql("select * from values(1.0, 1) as T(a, b)")

    @classmethod
    def duplicated_numbers(cls, session: "Session") -> DataFrame:
        return session.sql("select * from values(3),(2),(1),(3),(2) as T(a)")

    @classmethod
    def approx_numbers(cls, session: "Session") -> DataFrame:
        return session.create_dataframe(
            [[1], [2], [3], [4], [5], [6], [7], [8], [9], [0]], schema=["a"]
        )

    @classmethod
    def approx_numbers2(cls, session: "Session") -> DataFrame:
        return session.sql(
            "select * from values(1, 1),(2, 1),(3, 3),(4, 3),(5, 3),(6, 3),(7, 3),"
            + "(8, 5),(9, 5),(0, 5) as T(a, T)"
        )

    @classmethod
    def string1(cls, session: "Session") -> DataFrame:
        return session.create_dataframe(
            [["test1", "a"], ["test2", "b"], ["test3", "c"]],
            schema=StructType(
                [StructField("a", StringType(5)), StructField("b", StringType(1))]
            ),
        )

    @classmethod
    def string2(cls, session: "Session") -> DataFrame:
        return session.create_dataframe([["asdFg"], ["qqq"], ["Qw"]], schema=["a"])

    @classmethod
    def string3(cls, session: "Session") -> DataFrame:
        return session.create_dataframe([["  abcba  "], [" a12321a   "]], schema=["a"])

    @classmethod
    def string4(cls, session: "Session") -> DataFrame:
        return session.create_dataframe(
            [["apple"], ["banana"], ["peach"]], schema=["a"]
        )

    @classmethod
    def string5(cls, session: "Session") -> DataFrame:
        return session.create_dataframe([["1,2,3,4,5"]], schema=["a"])

    @classmethod
    def string6(cls, session: "Session") -> DataFrame:
        return session.create_dataframe(
            [["1,2,3,4,5", ","], ["1 2 3 4 5", " "]], schema=["a", "b"]
        )

    @classmethod
    def string7(cls, session: "Session") -> DataFrame:
        return session.create_dataframe([["str", 1], [None, 2]], schema=["a", "b"])

    @classmethod
    def string8(cls, session: "Session") -> DataFrame:
        return session.create_dataframe(
            [
                (
                    "foo-bar;baz",
                    "qwer,dvor>azer",
                    "lower",
                    "UPPER",
                    "Chief Variable Officer",
                    "Lorem ipsum dolor sit amet",
                )
            ],
            schema=["delim1", "delim2", "lower", "upper", "title", "sentence"],
        )

    @classmethod
    def array1(cls, session: "Session") -> DataFrame:
        return session.sql(
            "select array_construct(a,b,c) as arr1, array_construct(d,e,f) as arr2 "
            "from values(1,2,3,3,4,5),(6,7,8,9,0,1) as T(a,b,c,d,e,f)"
        )

    @classmethod
    def array2(cls, session: "Session") -> DataFrame:
        return session.sql(
            "select array_construct(a,b,c) as arr1, d, e, f from"
            " values(1,2,3,2,'e1','[{a:1}]'),(6,7,8,1,'e2','[{a:1},{b:2}]') as T(a,b,c,d,e,f)"
        )

    @classmethod
    def array3(cls, session: "Session") -> DataFrame:
        return session.sql(
            "select array_construct(a,b,c) as arr1, d, e, f "
            "from values(1,2,3,1,2,','),(4,5,6,1,-1,', '),(6,7,8,0,2,';') as T(a,b,c,d,e,f)"
        )

    @classmethod
    def object1(cls, session: "Session") -> DataFrame:
        return session.sql(
            "select key, to_variant(value) as value from "
            "values('age', 21),('zip', 94401) as T(key,value)"
        )

    @classmethod
    def object2(cls, session: "Session") -> DataFrame:
        return session.sql(
            "select object_construct(a,b,c,d,e,f) as obj, k, v, flag from "
            "values('age', 21, 'zip', 21021, 'name', 'Joe', 'age', 0, true),"
            "('age', 26, 'zip', 94021, 'name', 'Jay', 'key', 0, false) as T(a,b,c,d,e,f,k,v,flag)"
        )

    @classmethod
    def object3(cls, session: "Session") -> DataFrame:
        return session.sql(
            "select key, to_variant(value) as value from "
            "values(null, 21),('zip', null) as T(key,value)"
        )

    @classmethod
    def null_array1(cls, session: "Session") -> DataFrame:
        return session.sql(
            "select array_construct(a,b,c) as arr1, array_construct(d,e,f) as arr2 "
            "from values(1,null,3,3,null,5),(6,null,8,9,null,1) as T(a,b,c,d,e,f)"
        )

    @classmethod
    def zero1(cls, session: "Session") -> DataFrame:
        return session.sql("select * from values(0) as T(a)")

    @classmethod
    def variant1(cls, session: "Session") -> DataFrame:
        return session.sql(
            "select to_variant(to_array('Example')) as arr1,"
            + ' to_variant(to_object(parse_json(\'{"Tree": "Pine"}\'))) as obj1, '
            + " to_variant(to_binary('snow', 'utf-8')) as bin1,"
            + " to_variant(true) as bool1,"
            + " to_variant('X') as str1, "
            + " to_variant(to_date('2017-02-24')) as date1, "
            + " to_variant(to_time('20:57:01.123456789+07:00')) as time1, "
            + " to_variant(to_timestamp_ntz('2017-02-24 12:00:00.456')) as timestamp_ntz1, "
            + " to_variant(to_timestamp_ltz('2017-02-24 13:00:00.123 +01:00')) as timestamp_ltz1, "
            + " to_variant(to_timestamp_tz('2017-02-24 13:00:00.123 +01:00')) as timestamp_tz1, "
            + " to_variant(1.23::decimal(6, 3)) as decimal1, "
            + " to_variant(3.21::double) as double1, "
            + " to_variant(15) as num1 "
        )

    @classmethod
    def variant2(cls, session: "Session") -> DataFrame:
        df = session.create_dataframe(
            data=[
                """\
{
    "date with ' and .": "2017-04-28",
    "salesperson": {
        "id": "55",
        "name": "Frank Beasley"
    },
    "customer": [
        {"name": "Joyce Ridgely", "phone": "16504378889", "address": "San Francisco, CA"}
    ],
    "vehicle": [
        {"make": "Honda", "extras": ["ext warranty", "paint protection"]}
    ]
}\
"""
            ],
            schema=["values"],
        )
        return df.select(parse_json("values").as_("src"))

    @classmethod
    def datetime_primitives1(cls, session: "Session") -> DataFrame:
        data = [
            (
                1706774400.987654321,
                1706774400,
                "2024-02-01 00:00:00.000000",
<<<<<<< HEAD
=======
                "Thu, 01 Feb 2024 00:00:00 -0600",
>>>>>>> d7727b62
                date(2024, 2, 1),
                datetime(2024, 2, 1, 12, 0, 0),
                datetime(2017, 2, 24, 12, 0, 0, 456000),
                datetime(
                    2017, 2, 24, 13, 0, 0, 123000, tzinfo=pytz.timezone("Etc/GMT-1")
                ),
                datetime(
                    2017, 2, 24, 14, 0, 0, 789000, tzinfo=pytz.timezone("Etc/GMT-1")
                ),
            )
        ]
        schema = StructType(
            [
                StructField("dec", DecimalType()),
                StructField("int", IntegerType()),
                StructField("str", StringType()),
<<<<<<< HEAD
=======
                StructField("str_w_tz", StringType()),
>>>>>>> d7727b62
                StructField("date", DateType()),
                StructField("timestamp", TimestampType(TimestampTimeZone.DEFAULT)),
                StructField("timestamp_ntz", TimestampType(TimestampTimeZone.NTZ)),
                StructField("timestamp_ltz", TimestampType(TimestampTimeZone.LTZ)),
                StructField("timestamp_tz", TimestampType(TimestampTimeZone.TZ)),
            ]
        )
        return session.create_dataframe(data, schema)

    @classmethod
    def variant_datetimes1(cls, session: "Session") -> DataFrame:
        primitives_df = cls.datetime_primitives1(session)
        variant_cols = [
            to_variant(col).alias(f"var_{col}") for col in primitives_df.columns
        ]
        return primitives_df.select(variant_cols)

    @classmethod
    def geography(cls, session: "Session") -> DataFrame:
        return session.sql(
            """
            select *
            from values
            ('{
                "coordinates": [
                  30,
                  10
                ],
                "type": "Point"
            }') as T(a)
            """
        )

    @classmethod
    def geography_type(cls, session: "Session") -> DataFrame:
        return session.sql(
            """
            select to_geography(a) as geo
            from values
            ('{
                "coordinates": [
                  30,
                  10
                ],
                "type": "Point"
            }') as T(a)
            """
        )

    @classmethod
    def geometry(cls, session: "Session") -> DataFrame:
        return session.sql(
            """
            select *
            from values
            ('{
                "coordinates": [
                  30,
                  10
                ],
                "type": "Point"
            }') as T(a)
            """
        )

    @classmethod
    def geometry_type(cls, session: "Session") -> DataFrame:
        return session.sql(
            """
            select to_geometry(a) as geo
            from values
            ('{
                "coordinates": [
                  20,
                  81
                ],
                "type": "Point"
            }') as T(a)
            """
        )

    @classmethod
    def null_json1(cls, session: "Session") -> DataFrame:
        res = session.create_dataframe([['{"a": null}'], ['{"a": "foo"}'], [None]])
        return res.select(parse_json(col("_1")).as_("v"))

    @classmethod
    def valid_json1(cls, session: "Session") -> DataFrame:
        return session.sql(
            "select parse_json(column1) as v, column2 as k from values ('{\"a\": null}','a'), "
            "('{\"a\": \"foo\"}','a'), ('{\"a\": \"foo\"}','b'), (null,'a')"
        )

    @classmethod
    def invalid_json1(cls, session: "Session") -> DataFrame:
        return session.sql(
            "select (column1) as v from values ('{\"a\": null'), ('{\"a: \"foo\"}'), ('{\"a:')"
        )

    @classmethod
    def null_xml1(cls, session: "Session") -> DataFrame:
        return session.sql(
            "select (column1) as v from values ('<t1>foo<t2>bar</t2><t3></t3></t1>'), "
            "('<t1></t1>'), (null), ('')"
        )

    @classmethod
    def valid_xml1(cls, session: "Session") -> DataFrame:
        return session.sql(
            "select parse_xml(a) as v, b as t2, c as t3, d as instance from values"
            + "('<t1>foo<t2>bar</t2><t3></t3></t1>','t2','t3',0),('<t1></t1>','t2','t3',0),"
            + "('<t1><t2>foo</t2><t2>bar</t2></t1>','t2','t3',1) as T(a,b,c,d)"
        )

    @classmethod
    def invalid_xml1(cls, session: "Session") -> DataFrame:
        return session.sql(
            "select (column1) as v from values ('<t1></t>'), ('<t1><t1>'), ('<t1</t1>')"
        )

    @classmethod
    def date1(cls, session: "Session") -> DataFrame:
        return session.create_dataframe(
            [(date(2020, 8, 1), 1), (date(2010, 12, 1), 2)]
        ).to_df(["a", "b"])

    @classmethod
    def decimal_data(cls, session: "Session") -> DataFrame:
        return session.create_dataframe(
            [
                [Decimal(1), Decimal(1)],
                [Decimal(1), Decimal(2)],
                [Decimal(2), Decimal(1)],
                [Decimal(2), Decimal(2)],
                [Decimal(3), Decimal(1)],
                [Decimal(3), Decimal(2)],
            ]
        ).to_df(["a", "b"])

    @classmethod
    def number1(cls, session) -> DataFrame:
        return session.create_dataframe(
            [
                cls.Number1(1, 10.0, 0.0),
                cls.Number1(2, 10.0, 11.0),
                cls.Number1(2, 20.0, 22.0),
                cls.Number1(2, 25.0, 0.0),
                cls.Number1(2, 30.0, 35.0),
            ]
        )

    @classmethod
    def number2(cls, session):
        return session.create_dataframe(
            [cls.Number2(1, 2, 3), cls.Number2(0, -1, 4), cls.Number2(-5, 0, -9)]
        )

    @classmethod
    def timestamp1(cls, session: "Session") -> DataFrame:
        return session.sql(
            "select * from values('2020-05-01 13:11:20.000' :: timestamp),"
            "('2020-08-21 01:30:05.000' :: timestamp) as T(a)"
        )

    @classmethod
    def xyz(cls, session: "Session") -> DataFrame:
        return session.create_dataframe(
            [
                cls.Number2(1, 2, 1),
                cls.Number2(1, 2, 3),
                cls.Number2(2, 1, 10),
                cls.Number2(2, 2, 1),
                cls.Number2(2, 2, 3),
            ]
        )

    @classmethod
    def long1(cls, session: "Session") -> DataFrame:
        data = [
            (1561479557),
            (1565479557),
            (1161479557),
        ]
        schema = StructType(
            [
                StructField("a", LongType()),
            ]
        )
        return session.create_dataframe(data, schema)

    @classmethod
    def monthly_sales(cls, session: "Session") -> DataFrame:
        return session.create_dataframe(
            [
                cls.MonthlySales(1, 10000, "JAN"),
                cls.MonthlySales(1, 400, "JAN"),
                cls.MonthlySales(2, 4500, "JAN"),
                cls.MonthlySales(2, 35000, "JAN"),
                cls.MonthlySales(1, 5000, "FEB"),
                cls.MonthlySales(1, 3000, "FEB"),
                cls.MonthlySales(2, 200, "FEB"),
                cls.MonthlySales(2, 90500, "FEB"),
                cls.MonthlySales(1, 6000, "MAR"),
                cls.MonthlySales(1, 5000, "MAR"),
                cls.MonthlySales(2, 2500, "MAR"),
                cls.MonthlySales(2, 9500, "MAR"),
                cls.MonthlySales(1, 8000, "APR"),
                cls.MonthlySales(1, 10000, "APR"),
                cls.MonthlySales(2, 800, "APR"),
                cls.MonthlySales(2, 4500, "APR"),
            ]
        )

    @classmethod
    def monthly_sales_with_team(cls, session: "Session") -> DataFrame:
        return session.create_dataframe(
            [
                (1, "A", 10000, "JAN"),
                (1, "A", 400, "JAN"),
                (2, "A", 4500, "JAN"),
                (2, "B", 35000, "JAN"),
                (1, "B", 5000, "FEB"),
                (1, "B", 3000, "FEB"),
                (2, "A", 200, "FEB"),
                (2, "A", 90500, "FEB"),
                (1, "B", 6000, "MAR"),
                (1, "A", 5000, "MAR"),
                (2, "B", 2500, "MAR"),
                (2, "B", 9500, "MAR"),
                (1, "B", 8000, "APR"),
                (1, "A", 10000, "APR"),
                (2, "A", 800, "APR"),
                (2, "A", 4500, "APR"),
            ],
            schema=("empid", "team", "amount", "month"),
        )

    @classmethod
    def monthly_sales_flat(cls, session: "Session"):
        return session.create_dataframe(
            [
                (1, "electronics", 100, 200, 300, 100),
                (2, "clothes", 100, 300, 150, 200),
                (3, "cars", 200, 400, 100, 50),
            ],
            schema=["empid", "dept", "jan", "feb", "mar", "apr"],
        )

    @classmethod
    def column_has_special_char(cls, session: "Session") -> DataFrame:
        return session.create_dataframe([[1, 2], [3, 4]]).to_df(['"col %"', '"col *"'])

    @classmethod
    def sql_using_with_select_statement(cls, session: "Session") -> DataFrame:
        return session.sql(
            "with t1 as (select 1 as a), t2 as (select 2 as b) select a, b from t1, t2"
        )

    @classmethod
    def nurse(cls, session: "Session") -> DataFrame:
        return session.create_dataframe(
            [
                [201, "Thomas Leonard Vicente", "LVN", "Technician"],
                [202, "Tamara Lolita VanZant", "LVN", "Technician"],
                [341, "Georgeann Linda Vente", "LVN", "General"],
                [471, "Andrea Renee Nouveau", "RN", "Amateur Extra"],
                [101, "Lily Vine", "LVN", None],
                [102, "Larry Vancouver", "LVN", None],
                [172, "Rhonda Nova", "RN", None],
            ]
        ).to_df(["id", "full_name", "medical_license", "radio_license"])


class TestFiles:
    __test__ = (
        False  # silence pytest warnings for trying to collect this class as a test
    )

    def __init__(self, resources_path) -> None:
        self.resources_path = resources_path

    @property
    def test_file_csv(self):
        return os.path.join(self.resources_path, "testCSV.csv")

    @property
    def test_file_csv_various_data(self):
        return os.path.join(self.resources_path, "testCSVvariousData.csv")

    @property
    def test_file2_csv(self):
        return os.path.join(self.resources_path, "test2CSV.csv")

    @property
    def test_file_csv_colon(self):
        return os.path.join(self.resources_path, "testCSVcolon.csv")

    @property
    def test_file_csv_header(self):
        return os.path.join(self.resources_path, "testCSVheader.csv")

    @property
    def test_file_csv_quotes(self):
        return os.path.join(self.resources_path, "testCSVquotes.csv")

    @functools.cached_property
    def test_file_csv_special_format(self):
        return os.path.join(self.resources_path, "testCSVspecialFormat.csv")

    @functools.cached_property
    def test_file_json_special_format(self):
        return os.path.join(self.resources_path, "testJSONspecialFormat.json.gz")

    @property
    def test_file_json(self):
        return os.path.join(self.resources_path, "testJson.json")

    @property
    def test_file_avro(self):
        return os.path.join(self.resources_path, "test.avro")

    @property
    def test_file_parquet(self):
        return os.path.join(self.resources_path, "test.parquet")

    @property
    def test_file_all_data_types_parquet(self):
        return os.path.join(self.resources_path, "test_all_data_types.parquet")

    @property
    def test_file_with_special_characters_parquet(self):
        return os.path.join(
            self.resources_path, "test_file_with_special_characters.parquet"
        )

    @property
    def test_file_orc(self):
        return os.path.join(self.resources_path, "test.orc")

    @property
    def test_file_xml(self):
        return os.path.join(self.resources_path, "test.xml")

    @property
    def test_broken_csv(self):
        return os.path.join(self.resources_path, "broken.csv")

    @property
    def test_udf_directory(self):
        return os.path.join(self.resources_path, "test_udf_dir")

    @property
    def test_udf_py_file(self):
        return os.path.join(self.test_udf_directory, "test_udf_file.py")

    @property
    def test_udtf_directory(self):
        return os.path.join(self.resources_path, "test_udtf_dir")

    @property
    def test_udtf_py_file(self):
        return os.path.join(self.test_udtf_directory, "test_udtf_file.py")

    @property
    def test_udaf_directory(self):
        return os.path.join(self.resources_path, "test_udaf_dir")

    @property
    def test_udaf_py_file(self):
        return os.path.join(self.test_udaf_directory, "test_udaf_file.py")

    @property
    def test_vectorized_udtf_py_file(self):
        return os.path.join(self.test_udtf_directory, "test_vectorized_udtf.py")

    @property
    def test_sp_directory(self):
        return os.path.join(self.resources_path, "test_sp_dir")

    @property
    def test_sp_py_file(self):
        return os.path.join(self.test_sp_directory, "test_sp_file.py")

    @property
    def test_sp_mod3_py_file(self):
        return os.path.join(self.test_sp_directory, "test_sp_mod3_file.py")

    @property
    def test_table_sp_py_file(self):
        return os.path.join(self.test_sp_directory, "test_table_sp_file.py")

    @property
    def test_pandas_udf_py_file(self):
        return os.path.join(self.test_udf_directory, "test_pandas_udf_file.py")

    @property
    def test_requirements_file(self):
        return os.path.join(self.resources_path, "test_requirements.txt")

    @property
    def test_unsupported_requirements_file(self):
        return os.path.join(self.resources_path, "test_requirements_unsupported.txt")

    @property
    def test_conda_environment_file(self):
        return os.path.join(self.resources_path, "test_environment.yml")


class TypeMap(NamedTuple):
    col_name: str
    sf_type: str
    snowpark_type: DataType


TYPE_MAP = [
    TypeMap("number", "number(10,2)", DecimalType(10, 2)),
    TypeMap("decimal", "decimal(38,0)", LongType()),
    TypeMap("numeric", "numeric(0,0)", LongType()),
    TypeMap("int", "int", LongType()),
    TypeMap("integer", "integer", LongType()),
    TypeMap("bigint", "bigint", LongType()),
    TypeMap("smallint", "smallint", LongType()),
    TypeMap("tinyint", "tinyint", LongType()),
    TypeMap("byteint", "byteint", LongType()),
    TypeMap("float", "float", DoubleType()),
    TypeMap("float4", "float4", DoubleType()),
    TypeMap("float8", "float8", DoubleType()),
    TypeMap("double", "double", DoubleType()),
    TypeMap("doubleprecision", "double precision", DoubleType()),
    TypeMap("real", "real", DoubleType()),
    TypeMap("varchar", "varchar", StringType()),
    TypeMap("char", "char", StringType()),
    TypeMap("character", "character", StringType()),
    TypeMap("string", "string", StringType()),
    TypeMap("text", "text", StringType()),
    TypeMap("binary", "binary", BinaryType()),
    TypeMap("varbinary", "varbinary", BinaryType()),
    TypeMap("boolean", "boolean", BooleanType()),
    TypeMap("date", "date", DateType()),
    TypeMap("datetime", "datetime", TimestampType()),
    TypeMap("time", "time", TimeType()),
    TypeMap("timestamp", "timestamp", TimestampType()),
    TypeMap("timestamp_ltz", "timestamp_ltz", TimestampType()),
    TypeMap("timestamp_ntz", "timestamp_ntz", TimestampType()),
    TypeMap("timestamp_tz", "timestamp_tz", TimestampType()),
    TypeMap("variant", "variant", VariantType()),
    TypeMap("object", "object", MapType(StringType(), StringType())),
    TypeMap("array", "array", ArrayType(StringType())),
    TypeMap("geography", "geography", GeographyType()),
    TypeMap("geometry", "geometry", GeometryType()),
]<|MERGE_RESOLUTION|>--- conflicted
+++ resolved
@@ -708,10 +708,7 @@
                 1706774400.987654321,
                 1706774400,
                 "2024-02-01 00:00:00.000000",
-<<<<<<< HEAD
-=======
                 "Thu, 01 Feb 2024 00:00:00 -0600",
->>>>>>> d7727b62
                 date(2024, 2, 1),
                 datetime(2024, 2, 1, 12, 0, 0),
                 datetime(2017, 2, 24, 12, 0, 0, 456000),
@@ -728,10 +725,7 @@
                 StructField("dec", DecimalType()),
                 StructField("int", IntegerType()),
                 StructField("str", StringType()),
-<<<<<<< HEAD
-=======
                 StructField("str_w_tz", StringType()),
->>>>>>> d7727b62
                 StructField("date", DateType()),
                 StructField("timestamp", TimestampType(TimestampTimeZone.DEFAULT)),
                 StructField("timestamp_ntz", TimestampType(TimestampTimeZone.NTZ)),

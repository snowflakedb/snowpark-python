#!/usr/bin/env python3
#
# Copyright (c) 2012-2024 Snowflake Computing Inc. All rights reserved.
#

import datetime
import decimal  # noqa: F401
import json
import logging
import math
import os
from typing import Callable

import pytest

try:
    import dateutil

    # six is the dependency of dateutil
    import six
    from dateutil.relativedelta import relativedelta

    is_dateutil_available = True
except ImportError:
    is_dateutil_available = False


try:
    import numpy
    import pandas

    from snowflake.snowpark.types import (
        PandasDataFrame,
        PandasDataFrameType,
        PandasSeries,
        PandasSeriesType,
    )

    is_pandas_available = True
    numpy_funcs = [numpy.min, numpy.sqrt, numpy.tan, numpy.sum, numpy.median]
except ImportError:
    is_pandas_available = False
    numpy_funcs = []

from typing import Dict, List, Optional, Union

from snowflake.connector.version import VERSION as SNOWFLAKE_CONNECTOR_VERSION
from snowflake.snowpark import Row, Session
from snowflake.snowpark._internal.utils import unwrap_stage_location_single_quote
from snowflake.snowpark.exceptions import (
    SnowparkInvalidObjectNameException,
    SnowparkSQLException,
)
from snowflake.snowpark.functions import call_udf, col, lit, pandas_udf, parse_json, udf
from snowflake.snowpark.types import (
    LTZ,
    NTZ,
    TZ,
    ArrayType,
    BinaryType,
    BooleanType,
    DateType,
    DoubleType,
    FloatType,
    Geography,
    GeographyType,
    Geometry,
    GeometryType,
    IntegerType,
    LongType,
    MapType,
    StringType,
    StructField,
    StructType,
    Timestamp,
    TimestampTimeZone,
    TimestampType,
    TimeType,
    Variant,
    VariantType,
)
from tests.utils import (
    IS_IN_STORED_PROC,
    IS_NOT_ON_GITHUB,
    TempObjectType,
    TestData,
    TestFiles,
    Utils,
)

pytestmark = [
    pytest.mark.udf,
]

tmp_stage_name = Utils.random_stage_name()


@pytest.fixture(scope="module", autouse=True)
def setup(session, resources_path, local_testing_mode):
    test_files = TestFiles(resources_path)
    if not local_testing_mode:
        Utils.create_stage(session, tmp_stage_name, is_temporary=True)
    Utils.upload_to_stage(
        session, tmp_stage_name, test_files.test_udf_py_file, compress=False
    )


@pytest.fixture(autouse=True)
def clean_up(session):
    session.clear_packages()
    session.clear_imports()
    session._runtime_version_from_requirement = None
    yield


def test_basic_udf(session):
    def return1():
        return "1"

    def plus1(x):
        return x + 1

    def add(x, y):
        return x + y

    def int2str(x):
        return str(x)

    return1_udf = udf(return1, return_type=StringType())
    plus1_udf = udf(
        plus1, return_type=IntegerType(), input_types=[IntegerType()], immutable=True
    )
    add_udf = udf(
        add,
        return_type=IntegerType(),
        input_types=[IntegerType(), IntegerType()],
        immutable=True,
    )
    int2str_udf = udf(int2str, return_type=StringType(), input_types=[IntegerType()])
    pow_udf = udf(
        lambda x, y: x**y,
        return_type=DoubleType(),
        input_types=[IntegerType(), IntegerType()],
    )

    df = session.create_dataframe([[1, 2], [3, 4]]).to_df("a", "b")
    Utils.check_answer(df.select(return1_udf()).collect(), [Row("1"), Row("1")])
    Utils.check_answer(
        df.select(plus1_udf(col("a")), "a").collect(),
        [
            Row(2, 1),
            Row(4, 3),
        ],
    )
    Utils.check_answer(df.select(add_udf("a", "b")).collect(), [Row(3), Row(7)])
    Utils.check_answer(df.select(int2str_udf("a")).collect(), [Row("1"), Row("3")])
    Utils.check_answer(
        df.select(pow_udf(col("a"), "b"), "b"),
        [
            Row(1.0, 2),
            Row(81.0, 4),
        ],
    )


@pytest.mark.skipif(
    IS_IN_STORED_PROC, reason="Named temporary udf is not supported in stored proc"
)
def test_call_named_udf(session, temp_schema, db_parameters, local_testing_mode):
    mult_udf_name = Utils.random_name_for_temp_object(TempObjectType.FUNCTION)
    if not local_testing_mode:
        session._run_query("drop function if exists test_mul(int, int)")
    udf(
        lambda x, y: x * y,
        return_type=IntegerType(),
        input_types=[IntegerType(), IntegerType()],
        name=mult_udf_name,
    )
    if not local_testing_mode:
        Utils.check_answer(
            session.sql(f"select {mult_udf_name}(13, 19)").collect(), [Row(13 * 19)]
        )

    df = session.create_dataframe([[1, 2], [3, 4]]).to_df("a", "b")
    Utils.check_answer(
        df.select(call_udf(mult_udf_name, col("a"), col("b"))).collect(),
        [
            Row(2),
            Row(12),
        ],
    )
    Utils.check_answer(
        df.select(
            call_udf(
                session.get_fully_qualified_name_if_possible(mult_udf_name),
                6,
                7,
            )
        ).collect(),
        [Row(42), Row(42)],
    )

    if not local_testing_mode:  # this test case does not apply to Local Testing
        # create a UDF when the session doesn't have a schema
        new_session = (
            Session.builder.configs(db_parameters)._remove_config("schema").create()
        )
        new_session.sql_simplifier_enabled = session.sql_simplifier_enabled
        try:
            assert not new_session.get_current_schema()
            add_udf_name = Utils.random_name_for_temp_object(TempObjectType.FUNCTION)
            tmp_stage_name_in_temp_schema = f"{temp_schema}.{Utils.random_name_for_temp_object(TempObjectType.STAGE)}"
            new_session._run_query(f"create temp stage {tmp_stage_name_in_temp_schema}")
            full_udf_name = f"{temp_schema}.{add_udf_name}"
            new_session._run_query(f"drop function if exists {full_udf_name}(int, int)")
            new_session.udf.register(
                lambda x, y: x + y,
                return_type=IntegerType(),
                input_types=[IntegerType(), IntegerType()],
                name=[*temp_schema.split("."), add_udf_name],
                stage_location=unwrap_stage_location_single_quote(
                    tmp_stage_name_in_temp_schema
                ),
                is_permanent=True,
            )
            Utils.check_answer(
                new_session.sql(f"select {full_udf_name}(13, 19)").collect(),
                [Row(13 + 19)],
            )
            # oen result in the temp schema
            assert (
                len(
                    new_session.sql(
                        f"show functions like '%{add_udf_name}%' in schema {temp_schema}"
                    ).collect()
                )
                == 1
            )
        finally:
            new_session.close()
            # restore active session


def test_recursive_udf(session):
    def factorial(n):
        return 1 if n == 1 or n == 0 else n * factorial(n - 1)

    factorial_udf = udf(
        factorial, return_type=IntegerType(), input_types=[IntegerType()]
    )
    df = session.range(10).to_df("a")
    Utils.check_answer(
        df.select(factorial_udf("a")).collect(), [Row(factorial(i)) for i in range(10)]
    )


def test_nested_udf(session):
    def outer_func():
        def inner_func():
            return "snow"

        return f"{inner_func()}-{inner_func()}"

    def square(x):
        return x**2

    def cube(x):
        return square(x) * x

    df = session.create_dataframe([1, 2]).to_df("a")
    outer_func_udf = udf(outer_func, return_type=StringType())
    Utils.check_answer(
        df.select(outer_func_udf()).collect(),
        [
            Row("snow-snow"),
            Row("snow-snow"),
        ],
    )

    # we don't need to register function square()
    cube_udf = udf(cube, return_type=IntegerType(), input_types=[IntegerType()])
    Utils.check_answer(df.select(cube_udf("a")).collect(), [Row(1), Row(8)])

    # but we can still register function square()
    square_udf = udf(square, return_type=IntegerType(), input_types=[IntegerType()])
    Utils.check_answer(
        df.select(cube_udf("a"), square_udf("a")).collect(),
        [
            Row(1, 1),
            Row(8, 4),
        ],
    )


def test_python_builtin_udf(session):
    def my_sqrt(x):
        return math.sqrt(x)

    abs_udf = udf(abs, return_type=IntegerType(), input_types=[IntegerType()])
    sqrt_udf = udf(math.sqrt, return_type=DoubleType(), input_types=[DoubleType()])
    my_sqrt_udf = udf(my_sqrt, return_type=DoubleType(), input_types=[DoubleType()])

    df = session.range(-5, 5).to_df("a")
    Utils.check_answer(
        df.select(abs_udf("a")).collect(), [Row(abs(i)) for i in range(-5, 5)]
    )
    Utils.check_answer(
        df.select(sqrt_udf(abs_udf("a"))).collect(),
        [Row(math.sqrt(abs(i))) for i in range(-5, 5)],
    )
    Utils.check_answer(
        df.select(my_sqrt_udf(abs_udf("a"))).collect(),
        [Row(my_sqrt(abs(i))) for i in range(-5, 5)],
    )


def test_decorator_udf(session):
    def decorator_do_twice(func):
        def wrapper(*args, **kwargs):
            l1 = func(*args, **kwargs)
            l2 = func(*args, **kwargs)
            return l1 + l2

        return wrapper

    @decorator_do_twice
    def duplicate_list_elements(x):
        y = x.copy()
        return x + y

    duplicate_list_elements_udf = udf(
        duplicate_list_elements,
        return_type=ArrayType(IntegerType()),
        input_types=[ArrayType(IntegerType())],
    )
    df = session.create_dataframe([[[1, 2], [2, 3]], [[3, 4], [4, 5]]]).to_df("a", "b")
    res = df.select(
        duplicate_list_elements_udf("a"), duplicate_list_elements_udf("b")
    ).collect()
    Utils.check_answer(
        res,
        [
            Row(
                "[\n  1,\n  2,\n  1,\n  2,\n  1,\n  2,\n  1,\n  2\n]",
                "[\n  2,\n  3,\n  2,\n  3,\n  2,\n  3,\n  2,\n  3\n]",
            ),
            Row(
                "[\n  3,\n  4,\n  3,\n  4,\n  3,\n  4,\n  3,\n  4\n]",
                "[\n  4,\n  5,\n  4,\n  5,\n  4,\n  5,\n  4,\n  5\n]",
            ),
        ],
    )


def test_annotation_syntax_udf(session):
    @udf(return_type=IntegerType(), input_types=[IntegerType(), IntegerType()])
    def add_udf(x, y):
        return x + y

    @udf(return_type=StringType())
    def snow():
        return "snow"

    df = session.create_dataframe([[1, 2], [3, 4]]).to_df("a", "b")
    Utils.check_answer(
        df.select(add_udf("a", "b"), snow()).collect(),
        [
            Row(3, "snow"),
            Row(7, "snow"),
        ],
    )

    # add_udf is a UDF instead of a normal python function,
    # so it can't be simply called
    with pytest.raises(TypeError) as ex_info:
        add_udf(1, 2)
    assert "must be Column, column name, or a list of them" in str(ex_info)


def test_session_register_udf(session, local_testing_mode):
    df = session.create_dataframe([[1, 2], [3, 4]]).to_df("a", "b")
    add_udf = session.udf.register(
        lambda x, y: x + y,
        return_type=IntegerType(),
        input_types=[IntegerType(), IntegerType()],
    )
    assert isinstance(add_udf.func, Callable)
    Utils.check_answer(
        df.select(add_udf("a", "b")).collect(),
        [
            Row(3),
            Row(7),
        ],
    )
    # Query tags not supported in local testing.
    if not local_testing_mode:
        query_tag = f"QUERY_TAG_{Utils.random_alphanumeric_str(10)}"
        add_udf_with_statement_params = session.udf.register(
            lambda x, y: x + y,
            return_type=IntegerType(),
            input_types=[IntegerType(), IntegerType()],
            statement_params={"QUERY_TAG": query_tag},
        )
        assert isinstance(add_udf_with_statement_params.func, Callable)
        Utils.check_answer(
            df.select(add_udf_with_statement_params("a", "b")).collect(),
            [
                Row(3),
                Row(7),
            ],
        )
        Utils.assert_executed_with_query_tag(session, query_tag)


def test_register_udf_from_file(session, resources_path):
    test_files = TestFiles(resources_path)
    df = session.create_dataframe([[3, 4], [5, 6]]).to_df("a", "b")

    mod5_udf = session.udf.register_from_file(
        test_files.test_udf_py_file,
        "mod5",
        return_type=IntegerType(),
        input_types=[IntegerType()],
        immutable=True,
    )
    assert isinstance(mod5_udf.func, tuple)
    Utils.check_answer(
        df.select(mod5_udf("a"), mod5_udf("b")).collect(),
        [
            Row(3, 4),
            Row(0, 1),
        ],
    )


@pytest.mark.skipif(
    "config.getoption('local_testing_mode', default=False)",
    reason="Vectorized UDF is not supported in Local Testing",
)
@pytest.mark.skipif(
    not is_pandas_available, reason="pandas is required to register vectorized UDFs"
)
def test_register_vectorized_udf_from_file(session, resources_path):
    test_files = TestFiles(resources_path)
    df = session.create_dataframe([[3, 4], [5, 6]]).to_df("a", "b")

    mod5_pandas_udf = session.udf.register_from_file(
        test_files.test_pandas_udf_py_file,
        "pandas_apply_mod5",
        return_type=IntegerType(),
        input_types=[IntegerType()],
    )
    Utils.check_answer(
        df.select(mod5_pandas_udf("a"), mod5_pandas_udf("b")).collect(),
        [
            Row(3, 4),
            Row(0, 1),
        ],
    )


def test_register_udf_from_zip_file(session, resources_path, tmpdir):
    test_files = TestFiles(resources_path)
    df = session.create_dataframe([[3, 4], [5, 6]]).to_df("a", "b")

    # test zip file
    from zipfile import ZipFile

    zip_path = f"{tmpdir.join(os.path.basename(test_files.test_udf_py_file))}.zip"
    with ZipFile(zip_path, "w") as zf:
        zf.write(
            test_files.test_udf_py_file, os.path.basename(test_files.test_udf_py_file)
        )
    mod5_udf2 = session.udf.register_from_file(
        zip_path, "mod5", return_type=IntegerType(), input_types=[IntegerType()]
    )
    Utils.check_answer(
        df.select(mod5_udf2("a"), mod5_udf2("b")).collect(),
        [
            Row(3, 4),
            Row(0, 1),
        ],
    )


def test_register_udf_from_remote_file(session, resources_path):
    test_files = TestFiles(resources_path)
    df = session.create_dataframe([[3, 4], [5, 6]]).to_df("a", "b")

    # test a remote python file
    stage_file = f"@{tmp_stage_name}/{os.path.basename(test_files.test_udf_py_file)}"
    mod5_udf3 = session.udf.register_from_file(
        stage_file, "mod5", return_type=IntegerType(), input_types=[IntegerType()]
    )
    Utils.check_answer(
        df.select(mod5_udf3("a"), mod5_udf3("b")).collect(),
        [
            Row(3, 4),
            Row(0, 1),
        ],
    )


def test_register_udf_from_remote_file_with_statement_params(
    session, resources_path, local_testing_mode
):
    test_files = TestFiles(resources_path)
    query_tag = f"QUERY_TAG_{Utils.random_alphanumeric_str(10)}"
    df = session.create_dataframe([[3, 4], [5, 6]]).to_df("a", "b")

    stage_file = f"@{tmp_stage_name}/{os.path.basename(test_files.test_udf_py_file)}"
    mod5_udf3_with_statement_params = session.udf.register_from_file(
        stage_file,
        "mod5",
        return_type=IntegerType(),
        input_types=[IntegerType()],
        statement_params={"QUERY_TAG": query_tag},
    )
    Utils.check_answer(
        df.select(
            mod5_udf3_with_statement_params("a"), mod5_udf3_with_statement_params("b")
        ).collect(),
        [
            Row(3, 4),
            Row(0, 1),
        ],
    )
    Utils.assert_executed_with_query_tag(session, query_tag, local_testing_mode)


@pytest.mark.xfail(reason="SNOW-799761 flaky test", strict=False)
@pytest.mark.skipif(
    SNOWFLAKE_CONNECTOR_VERSION < (3, 0, 3, None),
    reason="skip_upload_on_content_match is ignored by connector if connector version is older than 3.0.3",
)
def test_register_from_file_with_skip_upload(session, resources_path, caplog):
    test_files = TestFiles(resources_path)
    stage_name = Utils.random_stage_name()
    udf_name = Utils.random_name_for_temp_object(TempObjectType.FUNCTION)
    try:
        Utils.create_stage(session, stage_name, is_temporary=False)
        # register first time
        session.udf.register_from_file(
            test_files.test_udf_py_file,
            "mod5",
            name=udf_name,
            return_type=IntegerType(),
            input_types=[IntegerType()],
            stage_location=stage_name,
            is_permanent=True,
            replace=True,
            skip_upload_on_content_match=False,
        )

        # test skip_upload_on_content_match
        with caplog.at_level(
            logging.DEBUG, logger="snowflake.connector.storage_client"
        ):
            session.udf.register_from_file(
                test_files.test_udf_py_file,
                "mod5",
                name=udf_name,
                return_type=IntegerType(),
                input_types=[IntegerType()],
                stage_location=stage_name,
                is_permanent=True,
                replace=True,
                skip_upload_on_content_match=True,
            )
        assert "skipping upload" in caplog.text
    finally:
        session._run_query(f"drop function if exists {udf_name}(int)")
        Utils.drop_stage(session, stage_name)


<<<<<<< HEAD
=======
@pytest.mark.skipif(
    "config.getoption('local_testing_mode', default=False)",
    reason="SNOW-1625599: Modulo on coerced integers does not return correct result.",
)
>>>>>>> 695cd140
def test_add_import_local_file(session, resources_path):
    test_files = TestFiles(resources_path)

    def plus4_then_mod5_with_1_level_import(x):
        from test_udf_dir.test_udf_file import mod5

        return mod5(x + 4)

    def plus4_then_mod5_with_2_level_import(x):
        from test_udf_file import mod5

        return mod5(x + 4)

    df = session.range(-5, 5).to_df("a")

    session.add_import(
        test_files.test_udf_py_file, import_path="test_udf_dir.test_udf_file"
    )
    plus4_then_mod5_udf = udf(
        plus4_then_mod5_with_1_level_import,
        return_type=IntegerType(),
        input_types=[IntegerType()],
    )
    Utils.check_answer(
        df.select(plus4_then_mod5_udf("a")).collect(),
        [Row((i + 4) % 5) for i in range(-5, 5)],
    )

    # if import_as argument changes, the checksum of the file will also change
    # and we will overwrite the file in the stage
    session.add_import(test_files.test_udf_py_file)

    plus4_then_mod5_direct_import_udf = udf(
        plus4_then_mod5_with_2_level_import,
        return_type=IntegerType(),
        input_types=[IntegerType()],
    )
    Utils.check_answer(
        df.select(plus4_then_mod5_direct_import_udf("a")).collect(),
        [Row((i + 4) % 5) for i in range(-5, 5)],
    )

    # clean
    session.clear_imports()


<<<<<<< HEAD
=======
@pytest.mark.skipif(
    "config.getoption('local_testing_mode', default=False)",
    reason="SNOW-1625599: Modulo on coerced integers does not return correct result.",
)
>>>>>>> 695cd140
def test_add_import_local_directory(session, resources_path):
    test_files = TestFiles(resources_path)

    def plus4_then_mod5_with_3_level_import(x):
        from resources.test_udf_dir.test_udf_file import mod5

        return mod5(x + 4)

    def plus4_then_mod5_with_2_level_import(x):
        from test_udf_dir.test_udf_file import mod5

        return mod5(x + 4)

    df = session.range(-5, 5).to_df("a")

    session.add_import(
        test_files.test_udf_directory, import_path="resources.test_udf_dir"
    )
    plus4_then_mod5_udf = udf(
        plus4_then_mod5_with_3_level_import,
        return_type=IntegerType(),
        input_types=[IntegerType()],
    )
    Utils.check_answer(
        df.select(plus4_then_mod5_udf("a")).collect(),
        [Row((i + 4) % 5) for i in range(-5, 5)],
    )

    session.add_import(test_files.test_udf_directory)
    plus4_then_mod5_udf = udf(
        plus4_then_mod5_with_2_level_import,
        return_type=IntegerType(),
        input_types=[IntegerType()],
    )
    Utils.check_answer(
        df.select(plus4_then_mod5_udf("a")).collect(),
        [Row((i + 4) % 5) for i in range(-5, 5)],
    )

    # clean
    session.clear_imports()


<<<<<<< HEAD
=======
@pytest.mark.skipif(
    "config.getoption('local_testing_mode', default=False)",
    reason="SNOW-1625599: Modulo on coerced integers does not return correct result.",
)
>>>>>>> 695cd140
def test_add_import_stage_file(session, resources_path):
    test_files = TestFiles(resources_path)

    def plus4_then_mod5_with_import(x):
        from test_udf_file import mod5

        return mod5(x + 4)

    stage_file = f"@{tmp_stage_name}/{os.path.basename(test_files.test_udf_py_file)}"
    session.add_import(stage_file)
    plus4_then_mod5_udf = udf(
        plus4_then_mod5_with_import,
        return_type=IntegerType(),
        input_types=[IntegerType()],
    )

    df = session.range(-5, 5).to_df("a")
    Utils.check_answer(
        df.select(plus4_then_mod5_udf("a")).collect(),
        [Row((i + 4) % 5) for i in range(-5, 5)],
    )

    # clean
    session.clear_imports()


@pytest.mark.skipif(not is_dateutil_available, reason="dateutil is required")
def test_add_import_package(session):
    def plus_one_month(x):
        return x + relativedelta(month=1)

    d = datetime.date.today()
    session.add_import(os.path.dirname(dateutil.__file__))
    session.add_import(six.__file__)
    df = session.create_dataframe([d]).to_df("a")
    plus_one_month_udf = udf(
        plus_one_month, return_type=DateType(), input_types=[DateType()]
    )
    Utils.check_answer(
        df.select(plus_one_month_udf("a")).collect(), [Row(plus_one_month(d))]
    )

    # clean
    session.clear_imports()


@pytest.mark.skipif(
    IS_IN_STORED_PROC, reason="SNOW-609328: support caplog in SP regression test"
)
def test_add_import_duplicate(session, resources_path, caplog, local_testing_mode):
    test_files = TestFiles(resources_path)
    abs_path = test_files.test_udf_directory
    rel_path = os.path.relpath(abs_path)

    session.add_import(abs_path)
    session.add_import(f"{abs_path}/")
    session.add_import(rel_path)
    assert session.get_imports() == [test_files.test_udf_directory]

    if not local_testing_mode:
        # skip upload the file because the calculated checksum is same
        session_stage = session.get_session_stage()
        session._resolve_imports(session_stage, session_stage)
        session.add_import(abs_path)
        session._resolve_imports(session_stage, session_stage)
        assert (
            f"{os.path.basename(abs_path)}.zip exists on {session_stage}, skipped"
            in caplog.text
        )

    session.remove_import(rel_path)
    assert len(session.get_imports()) == 0


<<<<<<< HEAD
=======
@pytest.mark.skipif(
    "config.getoption('local_testing_mode', default=False)",
    reason="SNOW-1625599: Modulo on coerced integers does not return correct result.",
)
>>>>>>> 695cd140
def test_udf_level_import(session, resources_path, local_testing_mode):
    test_files = TestFiles(resources_path)

    def plus4_then_mod5_with_import(x):
        from test_udf_dir.test_udf_file import mod5

        return mod5(x + 4)

    df = session.range(-5, 5).to_df("a")

    # with udf-level imports
    plus4_then_mod5_udf = udf(
        plus4_then_mod5_with_import,
        return_type=IntegerType(),
        input_types=[IntegerType()],
        imports=[(test_files.test_udf_py_file, "test_udf_dir.test_udf_file")],
    )
    Utils.check_answer(
        df.select(plus4_then_mod5_udf("a")).collect(),
        [Row((i + 4) % 5) for i in range(-5, 5)],
    )

    # without udf-level imports
    plus4_then_mod5_udf = udf(
        plus4_then_mod5_with_import,
        return_type=IntegerType(),
        input_types=[IntegerType()],
    )

    with pytest.raises(SnowparkSQLException) as ex_info:
        df.select(plus4_then_mod5_udf("a")).collect(),

    assert "No module named" in ex_info.value.message

    session.add_import(test_files.test_udf_py_file, "test_udf_dir.test_udf_file")

    # with an empty list of udf-level imports
    # it will still fail even if we have session-level imports
    plus4_then_mod5_udf = udf(
        plus4_then_mod5_with_import,
        return_type=IntegerType(),
        input_types=[IntegerType()],
        imports=[],
    )
    with pytest.raises(SnowparkSQLException) as ex_info:
        df.select(plus4_then_mod5_udf("a")).collect(),

    assert "No module named" in ex_info.value.message

    # clean
    session.clear_imports()


<<<<<<< HEAD
=======
@pytest.mark.skipif(
    "config.getoption('local_testing_mode', default=False)",
    reason="SNOW-1625599: Modulo on coerced integers does not return correct result.",
)
>>>>>>> 695cd140
def test_add_import_namespace_collision(session, resources_path):
    test_files = TestFiles(resources_path)

    def plus4_then_mod5(x):
        from test_udf_dir.test_another_udf_file import mod17  # noqa: F401
        from test_udf_dir.test_udf_file import mod5

        return mod5(x + 4)

    session.add_import(
        test_files.test_udf_py_file, import_path="test_udf_dir.test_udf_file"
    )
    session.add_import(
        test_files.test_another_udf_py_file,
        import_path="test_udf_dir.test_another_udf_file",
    )

    df = session.range(-5, 5).to_df("a")

    plus4_then_mod5_udf = udf(
        plus4_then_mod5,
        return_type=IntegerType(),
        input_types=[IntegerType()],
        packages=["pandas"],
    )

    Utils.check_answer(
        df.select(plus4_then_mod5_udf("a")).collect(),
        [Row((i + 4) % 5) for i in range(-5, 5)],
    )

    # clean
    session.clear_imports()


def test_add_import_namespace_collision_snowflake_package(session, tmp_path):
    fake_snowflake_dir = tmp_path / "snowflake" / "task"
    fake_snowflake_dir.mkdir(parents=True)
    py_file = fake_snowflake_dir / "test_udf_file.py"
    py_file.write_text("def f(x): return x+1")

    def test(x):
        from snowflake.task.test_udf_file import f  # noqa: F401

        from snowflake.snowpark.functions import udf  # noqa: F401

        return f(x)

    session.add_import(str(py_file), import_path="snowflake.task.test_udf_file")

    df = session.range(-5, 5).to_df("a")

    test_udf = udf(
        test,
        return_type=IntegerType(),
        input_types=[IntegerType()],
        packages=["snowflake-snowpark-python"],
    )
    Utils.check_answer(
        df.select(test_udf("a")).collect(),
        [Row(i + 1) for i in range(-5, 5)],
    )

    # clean
    session.clear_imports()


def test_type_hints(session, local_testing_mode):
    @udf
    def add_udf(x: int, y: int) -> int:
        return x + y

    @udf
    def snow_udf(x: int) -> Optional[str]:
        return "snow" if x % 2 else None

    @udf
    def double_str_list_udf(x: str) -> List[str]:
        return [x, x]

    dt = datetime.datetime.strptime("2017-02-24 12:00:05.456", "%Y-%m-%d %H:%M:%S.%f")

    @udf
    def return_datetime_udf() -> datetime.datetime:
        return dt

    @udf
    def return_variant_dict_udf(v: Variant) -> Dict[str, str]:
        return {str(k): f"{str(k)} {str(v)}" for k, v in v.items()}

    @udf
    def return_geography_dict_udf(g: Geography) -> Dict[str, str]:
        return g

    @udf
    def return_geometry_dict_udf(g: Geometry) -> Dict[str, str]:
        return g

    df = session.create_dataframe([[1, 4], [2, 3]]).to_df("a", "b")
    Utils.check_answer(
        df.select(
            add_udf("a", "b"),
            snow_udf("a"),
            double_str_list_udf(snow_udf("b")),
            return_datetime_udf(),
        ).collect(),
        [
            Row(5, "snow", "[\n  null,\n  null\n]", dt),
            Row(5, None, '[\n  "snow",\n  "snow"\n]', dt),
        ],
    )

    Utils.check_answer(
        TestData.variant1(session).select(return_variant_dict_udf("obj1")).collect(),
        [Row('{\n  "Tree": "Tree Pine"\n}')],
    )

    if not local_testing_mode:
        # TODO: SNOW-946829 support Geometry and Geography datatypes
        Utils.check_answer(
            TestData.geography_type(session).select(return_geography_dict_udf("geo")),
            [Row('{\n  "coordinates": [\n    30,\n    10\n  ],\n  "type": "Point"\n}')],
        )

        Utils.check_answer(
            TestData.geometry_type(session).select(return_geometry_dict_udf("geo")),
            [Row('{\n  "coordinates": [\n    20,\n    81\n  ],\n  "type": "Point"\n}')],
        )


def test_type_hint_no_change_after_registration(session):
    def add(x: int, y: int) -> int:
        return x + y

    annotations = add.__annotations__
    session.udf.register(add)
    assert annotations == add.__annotations__


def test_register_udf_from_file_type_hints(session, tmpdir):
    source = """
import datetime
from typing import Dict, List, Optional

def add(x: int, y: int) -> int:
        return x + y

def snow(x: int) -> Optional[str]:
    return "snow" if x % 2 else None

def double_str_list(x: str) -> List[str]:
    return [x, x]

dt = datetime.datetime.strptime("2017-02-24 12:00:05.456", "%Y-%m-%d %H:%M:%S.%f")

def return_datetime() -> datetime.datetime:
    return dt

def return_dict(v: dict) -> Dict[str, str]:
    return {str(k): f"{str(k)} {str(v)}" for k, v in v.items()}
"""
    file_path = os.path.join(tmpdir, "register_from_file_type_hints.py")
    with open(file_path, "w") as f:
        f.write(source)

    add_udf = session.udf.register_from_file(file_path, "add")
    snow_udf = session.udf.register_from_file(file_path, "snow")
    double_str_list_udf = session.udf.register_from_file(file_path, "double_str_list")
    return_datetime_udf = session.udf.register_from_file(file_path, "return_datetime")
    return_variant_dict_udf = session.udf.register_from_file(file_path, "return_dict")

    df = session.create_dataframe([[1, 4], [2, 3]]).to_df("a", "b")
    dt = datetime.datetime.strptime("2017-02-24 12:00:05.456", "%Y-%m-%d %H:%M:%S.%f")
    Utils.check_answer(
        df.select(
            add_udf("a", "b"),
            snow_udf("a"),
            double_str_list_udf(snow_udf("b")),
            return_datetime_udf(),
        ).collect(),
        [
            Row(5, "snow", "[\n  null,\n  null\n]", dt),
            Row(5, None, '[\n  "snow",\n  "snow"\n]', dt),
        ],
    )

    Utils.check_answer(
        TestData.variant1(session).select(return_variant_dict_udf("obj1")).collect(),
        [Row('{\n  "Tree": "Tree Pine"\n}')],
    )


@pytest.mark.xfail(
    "config.getoption('local_testing_mode', default=False)",
    reason="SNOW-1412530 to fix bug",
    run=False,
)
@pytest.mark.parametrize("register_from_file", [True, False])
def test_register_udf_with_optional_args(session: Session, tmpdir, register_from_file):
    import_body = """
import datetime
import decimal
from snowflake.snowpark.types import Variant, Geometry, Geography
from typing import Dict, List, Optional
"""
    func_body = """
def add(x: int = 0, y: int = 0) -> int:
    return x + y

def snow(x: int = 1) -> Optional[str]:
    return "snow" if x % 2 == 0 else None

def double_str_list(x: str = "a") -> List[str]:
    return [x, x]

def return_date(
    dt: datetime.date = datetime.date(2017, 1, 1)
) -> datetime.date:
    return dt

def return_arr(
    base_arr: List[int], extra_arr: List[int] = [4]
) -> List[int]:
    base_arr.extend(extra_arr)
    return base_arr

def return_all_datatypes(
    a: int = 1,
    b: float = 1.0,
    c: str = "one",
    d: List[int] = [],
    e: Dict[str, int] = {"s": 1},
    f: Variant = {"key": "val"},
    g: Geometry = "POINT(-122.35 37.55)",
    h: Geography = "POINT(-122.35 37.55)",
    i: datetime.datetime = datetime.datetime(2021, 1, 1, 0, 0, 0),
    j: datetime.date = datetime.date(2021, 1, 1),
    k: datetime.time = datetime.time(0, 0, 0),
    l: bytes = b"123",
    m: bool = True,
    n: decimal.Decimal = decimal.Decimal(1.0),
) -> str:
    final_str = f"{a}, {b}, {c}, {d}, {e}, {f}, {g}, {h}, {i}, {j}, {k}, {l}, {m}, {n}"
    return final_str
"""
    session.add_packages("snowflake-snowpark-python")
    if register_from_file:
        file_path = os.path.join(tmpdir, "register_from_file_optional_args.py")
        with open(file_path, "w") as f:
            source = f"{import_body}\n{func_body}"
            f.write(source)

        add_udf = session.udf.register_from_file(file_path, "add")
        snow_udf = session.udf.register_from_file(file_path, "snow")
        double_str_list_udf = session.udf.register_from_file(
            file_path, "double_str_list"
        )
        return_date_udf = session.udf.register_from_file(file_path, "return_date")
        return_arr_udf = session.udf.register_from_file(file_path, "return_arr")
        return_all_datatypes_udf = session.udf.register_from_file(
            file_path, "return_all_datatypes"
        )
    else:
        d = {}
        exec(func_body, {**globals(), **locals()}, d)

        add_udf = session.udf.register(d["add"])
        snow_udf = session.udf.register(d["snow"])
        double_str_list_udf = session.udf.register(d["double_str_list"])
        return_date_udf = session.udf.register(d["return_date"])
        return_arr_udf = session.udf.register(d["return_arr"])
        return_all_datatypes_udf = session.udf.register(d["return_all_datatypes"])

    df = session.create_dataframe([[1, 4], [2, 3]]).to_df("a", "b")
    Utils.check_answer(
        df.select(
            add_udf("a", "b"),
            add_udf("a"),
            add_udf(),
        ),
        [
            Row(5, 1, 0),
            Row(5, 2, 0),
        ],
    )
    Utils.check_answer(
        df.select(
            snow_udf("a"),
            snow_udf(),
        ),
        [
            Row(None, None),
            Row("snow", None),
        ],
    )
    Utils.check_answer(
        df.select(
            double_str_list_udf("a"),
            double_str_list_udf(),
        ),
        [
            Row('[\n  "1",\n  "1"\n]', '[\n  "a",\n  "a"\n]'),
            Row('[\n  "2",\n  "2"\n]', '[\n  "a",\n  "a"\n]'),
        ],
    )
    Utils.check_answer(
        df.select(
            return_date_udf(lit(datetime.date(2024, 4, 4))),
            return_date_udf(),
        ),
        [
            Row(datetime.date(2024, 4, 4), datetime.date(2017, 1, 1)),
            Row(datetime.date(2024, 4, 4), datetime.date(2017, 1, 1)),
        ],
    )
    Utils.check_answer(
        df.select(
            return_arr_udf(lit([1, 2, 3]), lit(list([4, 5]))),
            return_arr_udf(lit([1, 2, 3])),
        ),
        [
            Row("[\n  1,\n  2,\n  3,\n  4,\n  5\n]", "[\n  1,\n  2,\n  3,\n  4\n]"),
            Row("[\n  1,\n  2,\n  3,\n  4,\n  5\n]", "[\n  1,\n  2,\n  3,\n  4\n]"),
        ],
    )

    default_row = "1, 1.0, one, [], {'s': 1}, {'key': 'val'}, {'coordinates': [-122.35, 37.55], 'type': 'Point'}, {'coordinates': [-122.35, 37.55], 'type': 'Point'}, 2021-01-01 00:00:00, 2021-01-01, 00:00:00, b'123', True, 1.000000000000000000"
    custom_row = "2, 2.0, two, [], {'s': 1}, {'key': 'val'}, {'coordinates': [-122.35, 37.55], 'type': 'Point'}, {'coordinates': [-122.35, 37.55], 'type': 'Point'}, 2021-01-01 00:00:00, 2021-01-01, 00:00:00, b'123', True, 1.000000000000000000"
    Utils.check_answer(
        df.select(
            return_all_datatypes_udf(),
            return_all_datatypes_udf(lit(2), lit(2.0), lit("two")),
        ),
        [
            Row(default_row, custom_row),
            Row(default_row, custom_row),
        ],
    )


@pytest.mark.xfail(
    "config.getoption('local_testing_mode', default=False)",
    reason="Database objects are session scoped in Local Testing",
    run=False,
)
@pytest.mark.skipif(IS_IN_STORED_PROC, reason="Cannot create session in SP")
def test_permanent_udf(session, db_parameters):
    stage_name = Utils.random_stage_name()
    udf_name = Utils.random_name_for_temp_object(TempObjectType.FUNCTION)
    with Session.builder.configs(db_parameters).create() as new_session:
        new_session.sql_simplifier_enabled = session.sql_simplifier_enabled
        try:
            Utils.create_stage(session, stage_name, is_temporary=False)
            udf(
                lambda x, y: x + y,
                return_type=IntegerType(),
                input_types=[IntegerType(), IntegerType()],
                name=udf_name,
                is_permanent=True,
                stage_location=stage_name,
                session=new_session,
            )
            Utils.check_answer(
                session.sql(f"select {udf_name}(8, 9)").collect(), [Row(17)]
            )
            Utils.check_answer(
                new_session.sql(f"select {udf_name}(8, 9)").collect(), [Row(17)]
            )
        finally:
            session._run_query(f"drop function if exists {udf_name}(int, int)")
            Utils.drop_stage(session, stage_name)


@pytest.mark.xfail(
    "config.getoption('local_testing_mode', default=False)",
    reason="Database objects are session scoped in Local Testing",
    run=False,
)
@pytest.mark.skipif(IS_IN_STORED_PROC, reason="Cannot create session in SP")
def test_permanent_udf_negative(session, db_parameters):
    stage_name = Utils.random_stage_name()
    udf_name = Utils.random_name_for_temp_object(TempObjectType.FUNCTION)
    with Session.builder.configs(db_parameters).create() as new_session:
        new_session.sql_simplifier_enabled = session.sql_simplifier_enabled
        try:
            Utils.create_stage(session, stage_name, is_temporary=False)
            udf(
                lambda x, y: x + y,
                return_type=IntegerType(),
                input_types=[IntegerType(), IntegerType()],
                name=udf_name,
                is_permanent=False,
                stage_location=stage_name,
                session=new_session,
            )

            with pytest.raises(
                SnowparkSQLException, match=f"Unknown function {udf_name}"
            ):
                session.sql(f"select {udf_name}(8, 9)").collect()

            Utils.check_answer(
                new_session.sql(f"select {udf_name}(8, 9)").collect(), [Row(17)]
            )
        finally:
            new_session._run_query(f"drop function if exists {udf_name}(int, int)")
            Utils.drop_stage(session, stage_name)


def test_udf_negative(session, local_testing_mode):
    def f(x):
        return x

    df1 = session.create_dataframe(["a", "b"]).to_df("x")

    udf0 = udf()
    with pytest.raises(TypeError) as ex_info:
        df1.select(udf0("x")).collect()
    assert "Invalid function: not a function or callable" in str(ex_info)

    with pytest.raises(TypeError) as ex_info:
        udf(1, return_type=IntegerType())
    assert "Invalid function: not a function or callable" in str(ex_info)

    # if return_type is specified, it must be passed passed with keyword argument
    with pytest.raises(TypeError) as ex_info:
        udf(f, IntegerType())
    assert "udf() takes from 0 to 1 positional arguments but 2 were given" in str(
        ex_info
    )

    udf1 = udf(f, return_type=IntegerType(), input_types=[IntegerType()])
    with pytest.raises(ValueError) as ex_info:
        udf1("a", "")
    assert (
        "Incorrect number of arguments passed to the UDF: Expected: <=1, Found: 2"
        in str(ex_info)
    )

    if not local_testing_mode:
        with pytest.raises(SnowparkSQLException) as ex_info:
            session.sql("select f(1)").collect()
        assert "Unknown function" in str(ex_info)

    with pytest.raises(SnowparkSQLException) as ex_info:
        df1.select(call_udf("f", "x")).collect()
    assert "Unknown function" in str(ex_info)

    with pytest.raises(SnowparkInvalidObjectNameException) as ex_info:
        udf(
            f,
            return_type=IntegerType(),
            input_types=[IntegerType()],
            name="invalid name",
        )
    assert "The object name 'invalid name' is invalid" in str(ex_info)

    # incorrect data type
    udf2 = udf(lambda x: int(x), return_type=IntegerType(), input_types=[IntegerType()])
    with pytest.raises(SnowparkSQLException) as ex_info:
        df1.select(udf2("x")).collect()
    assert (
        local_testing_mode
        or "Numeric value" in str(ex_info)
        and "is not recognized" in str(ex_info)
    )
    df2 = session.create_dataframe([1, None]).to_df("x")
    with pytest.raises(SnowparkSQLException) as ex_info:
        df2.select(udf2("x")).collect()
    assert "Python Interpreter Error" in str(ex_info)

    with pytest.raises(TypeError) as ex_info:

        @udf(IntegerType())
        def g(x):
            return x

    assert "Invalid function: not a function or callable" in str(ex_info)

    with pytest.raises(TypeError) as ex_info:

        @udf
        def _(x: int, y: int):
            return x + y

    assert "The return type must be specified" in str(ex_info)

    with pytest.raises(TypeError) as ex_info:

        @udf
        def _(x, y: int) -> int:
            return x + y

    assert (
        "the number of arguments (2) is different from "
        "the number of argument type hints (1)" in str(ex_info)
    )

    with pytest.raises(TypeError) as ex_info:

        @udf
        def _(x: int, y: Union[int, float]) -> Union[int, float]:
            return x + y

    assert "invalid type typing.Union[int, float]" in str(ex_info)

    with pytest.raises(ValueError) as ex_info:

        @udf(is_permanent=True)
        def _(x: int, y: int) -> int:
            return x + y

    assert "name must be specified for permanent udf" in str(ex_info)

    with pytest.raises(ValueError) as ex_info:

        @udf(is_permanent=True, name="udf")
        def _(x: int, y: int) -> int:
            return x + y

    assert "stage_location must be specified for permanent udf" in str(ex_info)


@pytest.mark.skipif(
    "config.getoption('local_testing_mode', default=False)",
    reason="SNOW-1374204: Align error behavior when UDF/Sproc registration receives bad import",
)
def test_add_import_negative(session, resources_path):
    test_files = TestFiles(resources_path)

    with pytest.raises(FileNotFoundError) as ex_info:
        session.add_import("file_not_found.py")
    assert "is not found" in str(ex_info)

    with pytest.raises(KeyError) as ex_info:
        session.remove_import("file_not_found.py")
    assert "is not found in the existing imports" in str(ex_info)

    with pytest.raises(ValueError) as ex_info:
        session.add_import(
            test_files.test_udf_py_file, import_path="test_udf_dir.test_udf_file.py"
        )
    assert "import_path test_udf_dir.test_udf_file.py is invalid" in str(ex_info)

    def plus4_then_mod5(x):
        from test.resources.test_udf_dir.test_udf_file import mod5

        return mod5(x + 4)

    df = session.range(-5, 5).to_df("a")
    for import_path in [
        None,
        "resources.test_udf_dir.test_udf_file",
        "test_udf_dir.test_udf_file",
        "test_udf_file",
    ]:
        session.add_import(test_files.test_udf_py_file, import_path)
        plus4_then_mod5_udf = udf(
            plus4_then_mod5, return_type=IntegerType(), input_types=[IntegerType()]
        )
        with pytest.raises(SnowparkSQLException) as ex_info:
            df.select(plus4_then_mod5_udf("a")).collect()
        assert "No module named 'test.resources'" in ex_info.value.message
    session.clear_imports()

    with pytest.raises(TypeError) as ex_info:
        udf(
            plus4_then_mod5,
            return_type=IntegerType(),
            input_types=[IntegerType()],
            imports=[1],
        )
    assert (
        "udf-level import can only be a file path (str) "
        "or a tuple of the file path (str) and the import path (str)" in str(ex_info)
    )


def test_udf_coercion(session):
    def get_data_type(value):
        return str(type(value))

    udf_name = Utils.random_name_for_temp_object(TempObjectType.FUNCTION)

    str_udf = udf(
        get_data_type,
        return_type=StringType(),
        input_types=[StringType()],
        name=f"{udf_name}str",
        session=session,
    )
    float_udf = udf(
        get_data_type,
        return_type=StringType(),
        input_types=[FloatType()],
        name=f"{udf_name}float",
        session=session,
    )
    int_udf = udf(
        get_data_type,
        return_type=StringType(),
        input_types=[LongType()],
        name=f"{udf_name}int",
        session=session,
    )

    df = session.create_dataframe([[1]], schema=["a"])

    # Check that int input type can be coerced to expected inputs
    Utils.check_answer(df.select(str_udf("a")), [Row("<class 'str'>")])
    Utils.check_answer(df.select(float_udf("a")), [Row("<class 'float'>")])
    Utils.check_answer(df.select(int_udf("a")), [Row("<class 'int'>")])


def test_udf_variant_type(session, local_testing_mode):
    def variant_get_data_type(v):
        return str(type(v))

    variant_udf = udf(
        variant_get_data_type, return_type=StringType(), input_types=[VariantType()]
    )

    Utils.check_answer(
        TestData.variant1(session).select(variant_udf("bin1")).collect(),
        [Row("<class 'str'>")],
    )

    Utils.check_answer(
        TestData.variant1(session).select(variant_udf("bool1")).collect(),
        [Row("<class 'bool'>")],
    )

    Utils.check_answer(
        TestData.variant1(session).select(variant_udf("str1")).collect(),
        [Row("<class 'str'>")],
    )

    Utils.check_answer(
        TestData.variant1(session).select(variant_udf("num1")).collect(),
        [Row("<class 'int'>")],
    )

    Utils.check_answer(
        TestData.variant1(session).select(variant_udf("double1")).collect(),
        [Row("<class 'float'>")],
    )

    Utils.check_answer(
        TestData.variant1(session).select(variant_udf("decimal1")).collect(),
        [Row("<class 'float'>")],
    )

    Utils.check_answer(
        TestData.variant1(session).select(variant_udf("date1")).collect(),
        [Row("<class 'str'>")],
    )

    Utils.check_answer(
        TestData.variant1(session).select(variant_udf("time1")).collect(),
        [Row("<class 'str'>")],
    )

    Utils.check_answer(
        TestData.variant1(session).select(variant_udf("timestamp_ntz1")).collect(),
        [Row("<class 'str'>")],
    )

    Utils.check_answer(
        TestData.variant1(session).select(variant_udf("timestamp_ltz1")).collect(),
        [Row("<class 'str'>")],
    )

    Utils.check_answer(
        TestData.variant1(session).select(variant_udf("timestamp_tz1")).collect(),
        [Row("<class 'str'>")],
    )

    Utils.check_answer(
        TestData.variant1(session).select(variant_udf("arr1")).collect(),
        [Row("<class 'list'>")],
    )

    Utils.check_answer(
        TestData.variant1(session).select(variant_udf("obj1")).collect(),
        [Row("<class 'dict'>")],
    )

    # dynamic typing on one single column
    df = (
        session.create_dataframe(
            [("1"), ("1.1"), ('"2"'), ("true"), ("[1, 2, 3]"), ('{"a": "foo"}')]
        )
        .to_df(["a"])
        .select(parse_json("a").alias("a"))
    )
    Utils.check_answer(
        df.select(variant_udf("a")).collect(),
        [
            Row("<class 'int'>"),
            Row("<class 'float'>"),
            Row("<class 'str'>"),
            Row("<class 'bool'>"),
            Row("<class 'list'>"),
            Row("<class 'dict'>"),
        ],
    )


@pytest.mark.skipif(
    "config.getoption('local_testing_mode', default=False)",
    reason="SNOW-946829 Support Geography datatype in Local Testing",
)
def test_udf_geography_type(session):
    def get_type(g):
        return str(type(g))

    geography_udf = udf(
        get_type, return_type=StringType(), input_types=[GeographyType()]
    )

    Utils.check_answer(
        TestData.geography_type(session).select(geography_udf(col("geo"))).collect(),
        [Row("<class 'dict'>")],
    )


@pytest.mark.skipif(
    "config.getoption('local_testing_mode', default=False)",
    reason="SNOW-946829 Support Geometry datatype in Local Testing",
)
def test_udf_geometry_type(session):
    def get_type(g):
        return str(type(g))

    geometry_udf = udf(get_type, return_type=StringType(), input_types=[GeometryType()])

    Utils.check_answer(
        TestData.geometry_type(session).select(geometry_udf(col("geo"))).collect(),
        [Row("<class 'dict'>")],
    )


@pytest.mark.skipif(
    IS_IN_STORED_PROC, reason="Named temporary udf is not supported in stored proc"
)
def test_udf_replace(session):
    df = session.create_dataframe([[1, 2], [3, 4]]).to_df("a", "b")

    # Register named UDF and expect that it works.
    add_udf = session.udf.register(
        lambda x, y: x + y,
        name="test_udf_replace_add",
        return_type=IntegerType(),
        input_types=[IntegerType(), IntegerType()],
        replace=True,
    )
    Utils.check_answer(
        df.select(add_udf("a", "b")).collect(),
        [
            Row(3),
            Row(7),
        ],
    )

    # Replace named UDF with different one and expect that data is changed.
    add_udf = session.udf.register(
        lambda x, y: x + y + 1,
        name="test_udf_replace_add",
        return_type=IntegerType(),
        input_types=[IntegerType(), IntegerType()],
        replace=True,
    )
    Utils.check_answer(
        df.select(add_udf("a", "b")).collect(),
        [
            Row(4),
            Row(8),
        ],
    )

    # Try to register UDF without replacing and expect failure.
    with pytest.raises(SnowparkSQLException) as ex_info:
        add_udf = session.udf.register(
            lambda x, y: x + y,
            name="test_udf_replace_add",
            return_type=IntegerType(),
            input_types=[IntegerType(), IntegerType()],
            replace=False,
        )
    assert "SQL compilation error" in str(ex_info)

    # Expect second UDF version to still be there.
    Utils.check_answer(
        df.select(add_udf("a", "b")).collect(),
        [
            Row(4),
            Row(8),
        ],
    )

    # Register via udf() in functions.py and expect that it works.
    add_udf = udf(
        lambda x, y: x + y,
        name="test_udf_replace_add",
        return_type=IntegerType(),
        input_types=[IntegerType(), IntegerType()],
        replace=True,
    )
    Utils.check_answer(
        df.select(add_udf("a", "b")).collect(),
        [
            Row(3),
            Row(7),
        ],
    )


@pytest.mark.skipif(
    IS_IN_STORED_PROC, reason="Named temporary udf is not supported in stored proc"
)
def test_udf_if_not_exists(session):
    df = session.create_dataframe([[1, 2], [3, 4]]).to_df("a", "b")

    # Register named UDF and expect that it works.
    add_udf = session.udf.register(
        lambda x, y: x + y,
        name="test_udf_if_not_exist_add",
        return_type=IntegerType(),
        input_types=[IntegerType(), IntegerType()],
        if_not_exists=True,
    )
    Utils.check_answer(
        df.select(add_udf("a", "b")).collect(),
        [
            Row(3),
            Row(7),
        ],
    )

    # Replace named UDF with different one and expect that data is not changed.
    add_udf = session.udf.register(
        lambda x, y: x + y + 1,
        name="test_udf_if_not_exist_add",
        return_type=IntegerType(),
        input_types=[IntegerType(), IntegerType()],
        if_not_exists=True,
    )
    Utils.check_answer(
        df.select(add_udf("a", "b")).collect(),
        [
            Row(3),
            Row(7),
        ],
    )

    # Try to register UDF without if-exists check and expect failure.
    with pytest.raises(SnowparkSQLException, match="already exists"):
        add_udf = session.udf.register(
            lambda x, y: x + y,
            name="test_udf_if_not_exist_add",
            return_type=IntegerType(),
            input_types=[IntegerType(), IntegerType()],
            if_not_exists=False,
        )

    # Try to register UDF with replace and if-exists check and expect failure.
    with pytest.raises(
        ValueError,
        match="options replace and if_not_exists are incompatible",
    ):
        add_udf = session.udf.register(
            lambda x, y: x + y,
            name="test_udf_if_not_exist_add",
            return_type=IntegerType(),
            input_types=[IntegerType(), IntegerType()],
            replace=True,
            if_not_exists=True,
        )

    # Expect first UDF version to still be there.
    Utils.check_answer(
        df.select(add_udf("a", "b")).collect(),
        [
            Row(3),
            Row(7),
        ],
    )


def test_udf_parallel(session):
    for i in [1, 50, 99]:
        udf(
            lambda x, y: x + y,
            return_type=IntegerType(),
            input_types=[IntegerType(), IntegerType()],
            parallel=i,
        )

    with pytest.raises(ValueError) as ex_info:
        udf(
            lambda x, y: x + y,
            return_type=IntegerType(),
            input_types=[IntegerType(), IntegerType()],
            parallel=0,
        )
    assert "Supported values of parallel are from 1 to 99" in str(ex_info)

    with pytest.raises(ValueError) as ex_info:
        udf(
            lambda x, y: x + y,
            return_type=IntegerType(),
            input_types=[IntegerType(), IntegerType()],
            parallel=100,
        )
    assert "Supported values of parallel are from 1 to 99" in str(ex_info)


@pytest.mark.xfail(
    "config.getoption('local_testing_mode', default=False)",
    reason="Comment is a SQL feature",
    run=False,
)
def test_udf_comment(session):
    comment = f"COMMENT_{Utils.random_alphanumeric_str(6)}"

    def plus1(x: int) -> int:
        return x + 1

    plus1_udf = session.udf.register(plus1, comment=comment)

    ddl_sql = f"select get_ddl('FUNCTION', '{plus1_udf.name}(number)')"
    assert comment in session.sql(ddl_sql).collect()[0][0]


@pytest.mark.skipif(
    "config.getoption('local_testing_mode', default=False)",
    reason="Describe UDF is not supported in Local Testing",
)
@pytest.mark.skipif(
    (not is_pandas_available) or IS_IN_STORED_PROC,
    reason="numpy and pandas are required",
)
def test_udf_describe(session):
    def get_numpy_pandas_version(s: str) -> str:
        return f"{s}{numpy.__version__}/{pandas.__version__}"

    get_numpy_pandas_version_udf = session.udf.register(
        get_numpy_pandas_version, packages=["numpy", "pandas"]
    )
    describe_res = session.udf.describe(get_numpy_pandas_version_udf).collect()
    actual_fields = [row[0] for row in describe_res]
    expected_fields = [
        "signature",
        "returns",
        "language",
        "null handling",
        "volatility",
        "body",
        "imports",
        "handler",
        "runtime_version",
        "packages",
        "installed_packages",
        "is_aggregate",
    ]
    # We use zip such that it is compatible regardless of UDAF is enabled or not on the merge gate accounts
    for actual_field, expected_field in zip(actual_fields, expected_fields):
        assert (
            actual_field == expected_field
        ), f"Actual: {actual_fields}, Expected: {expected_fields}"

    for row in describe_res:
        if row[0] == "packages":
            assert "numpy" in row[1] and "pandas" in row[1]
            break


@pytest.mark.skipif(
    "config.getoption('local_testing_mode', default=False)",
    reason="Vectorized UDF is not supported in Local Testing",
)
@pytest.mark.skipif(not is_pandas_available, reason="pandas is required")
def test_basic_pandas_udf(session):
    def return1():
        return pandas.Series(["1"])

    @pandas_udf(
        return_type=PandasSeriesType(IntegerType()),
        input_types=[PandasDataFrameType([IntegerType(), IntegerType()])],
    )
    def add_one_df_pandas_udf(df):
        return df[0] + df[1] + 1

    def get_type_str(x):
        return pandas.Series([str(type(x))])

    return1_pandas_udf = udf(return1, return_type=PandasSeriesType(StringType()))
    add_series_pandas_udf = udf(
        lambda x, y: x + y,
        return_type=PandasSeriesType(IntegerType()),
        input_types=[PandasSeriesType(IntegerType()), PandasSeriesType(IntegerType())],
    )
    get_type_str_series_udf = udf(
        get_type_str,
        return_type=PandasSeriesType(StringType()),
        input_types=[PandasSeriesType(IntegerType())],
    )
    get_type_str_df_udf = pandas_udf(
        get_type_str,
        return_type=PandasSeriesType(StringType()),
        input_types=[PandasDataFrameType([IntegerType()])],
    )

    df = session.create_dataframe([[1, 2], [3, 4]]).to_df("a", "b")
    Utils.check_answer(df.select(return1_pandas_udf()), [Row("1"), Row("1")])
    Utils.check_answer(df.select(add_series_pandas_udf("a", "b")), [Row(3), Row(7)])
    Utils.check_answer(df.select(add_one_df_pandas_udf("a", "b")), [Row(4), Row(8)])
    Utils.check_answer(
        df.select(get_type_str_series_udf("a")),
        [
            Row("<class 'pandas.core.series.Series'>"),
            Row("<class 'pandas.core.series.Series'>"),
        ],
    )
    Utils.check_answer(
        df.select(get_type_str_df_udf("a")),
        [
            Row("<class 'pandas.core.frame.DataFrame'>"),
            Row("<class 'pandas.core.frame.DataFrame'>"),
        ],
    )


@pytest.mark.skipif(
    "config.getoption('local_testing_mode', default=False)",
    reason="Vectorized UDF is not supported in Local Testing",
)
@pytest.mark.skipif(not is_pandas_available, reason="pandas is required")
def test_pandas_udf_type_hints(session):
    def return1() -> PandasSeries[str]:
        return pandas.Series(["1"])

    def return1_pandas_annotation() -> pandas.Series:
        return pandas.Series(["1"])

    def add_series(x: PandasSeries[int], y: PandasSeries[int]) -> PandasSeries[int]:
        return x + y

    def add_series_pandas_annotation(
        x: pandas.Series, y: pandas.Series
    ) -> pandas.Series:
        return x + y

    def add_one_df(df: PandasDataFrame[int, int]) -> PandasSeries[int]:
        return df[0] + df[1] + 1

    def add_one_df_pandas_annotation(df: pandas.DataFrame) -> pandas.Series:
        return df[0] + df[1] + 1

    return1_pandas_udf = udf(return1)
    return1_pandas_annotation_pandas_udf = udf(
        return1_pandas_annotation, return_type=StringType()
    )
    add_series_pandas_udf = udf(add_series)
    add_series_pandas_annotation_pandas_udf = udf(
        add_series_pandas_annotation,
        return_type=IntegerType(),
        input_types=[IntegerType(), IntegerType()],
    )
    add_one_df_pandas_udf = udf(add_one_df)
    add_one_df_pandas_annotation_pandas_udf = udf(
        add_one_df_pandas_annotation,
        return_type=IntegerType(),
        input_types=[IntegerType(), IntegerType()],
    )

    df = session.create_dataframe([[1, 2], [3, 4]]).to_df("a", "b")
    Utils.check_answer(df.select(return1_pandas_udf()), [Row("1"), Row("1")])
    Utils.check_answer(
        df.select(return1_pandas_annotation_pandas_udf()), [Row("1"), Row("1")]
    )
    Utils.check_answer(df.select(add_series_pandas_udf("a", "b")), [Row(3), Row(7)])
    Utils.check_answer(
        df.select(add_series_pandas_annotation_pandas_udf("a", "b")), [Row(3), Row(7)]
    )
    Utils.check_answer(df.select(add_one_df_pandas_udf("a", "b")), [Row(4), Row(8)])
    Utils.check_answer(
        df.select(add_one_df_pandas_annotation_pandas_udf("a", "b")), [Row(4), Row(8)]
    )


@pytest.mark.skipif(
    "config.getoption('local_testing_mode', default=False)",
    reason="Vectorized UDF is not supported in Local Testing",
)
@pytest.mark.skipif(not is_pandas_available, reason="pandas is required")
@pytest.mark.parametrize(
    "_type, data, expected_types, expected_dtypes",
    [
        (
            IntegerType,
            [[4096]],
            ("<class 'numpy.int16'>", "<class 'int'>"),
            ("int16", "object"),
        ),
        (
            IntegerType,
            [[1048576]],
            ("<class 'numpy.int32'>", "<class 'int'>"),
            ("int32", "object"),
        ),
        (
            IntegerType,
            [[8589934592]],
            ("<class 'numpy.int64'>", "<class 'int'>"),
            ("int64", "object"),
        ),
        (
            FloatType,
            [[1.0]],
            ("<class 'numpy.float64'>", "<class 'float'>"),
            ("float64",),
        ),
        (StringType, [["1"]], ("<class 'str'>",), ("string", "object")),
        (
            BooleanType,
            [[True]],
            (
                "<class 'bool'>",
                "<class 'numpy.bool_'>",
            ),
            ("boolean",),
        ),
        (
            BinaryType,
            [[(1).to_bytes(1, byteorder="big")]],
            ("<class 'bytes'>",),
            ("object",),
        ),
        (GeographyType, [["POINT(30 10)"]], ("<class 'dict'>",), ("object",)),
        (GeometryType, [["POINT(30 10)"]], ("<class 'dict'>",), ("object",)),
        (MapType, [[{1: 2}]], ("<class 'dict'>",), ("object",)),
        (ArrayType, [[[1]]], ("<class 'list'>",), ("object",)),
        (
            DateType,
            [[datetime.date(2021, 12, 20)]],
            ("<class 'pandas._libs.tslibs.timestamps.Timestamp'>",),
            ("datetime64[s]", "datetime64[ns]", "datetime64[us]"),
        ),
        (ArrayType, [[[1]]], ("<class 'list'>",), ("object",)),
        (
            TimeType,
            [[datetime.time(1, 1, 1)]],
            ("<class 'pandas._libs.tslibs.timedeltas.Timedelta'>",),
            ("timedelta64[s]", "timedelta64[ns]", "timedelta64[us]"),
        ),
        (
            TimestampType,
            [[datetime.datetime(2016, 3, 13, 5, tzinfo=datetime.timezone.utc)]],
            ("<class 'pandas._libs.tslibs.timestamps.Timestamp'>",),
            ("datetime64[s]", "datetime64[ns]", "datetime64[us]"),
        ),
    ],
)
def test_pandas_udf_input_types(session, _type, data, expected_types, expected_dtypes):
    schema = StructType([StructField("a", _type())])
    df = session.create_dataframe(data, schema=schema)

    def return_type_in_series(x):
        return x.apply(lambda val: f"{type(val)}/{x.dtype}")

    series_udf = udf(
        return_type_in_series,
        return_type=PandasSeriesType(StringType()),
        input_types=[PandasSeriesType(_type())],
    )
    returned_type, returned_dtype = (
        df.select(series_udf("a")).to_df("col1").collect()[0][0].split("/")
    )
    assert (
        returned_type in expected_types
    ), f"returned type is {returned_type} instead of {expected_types}"
    assert (
        returned_dtype in expected_dtypes
    ), f"returned dtype is {returned_dtype} instead of {expected_dtypes}"

    def return_type_in_dataframe(x):
        return x[0].apply(lambda val: f"{type(val)}/{x.dtypes[0]}")

    dataframe_udf = udf(
        return_type_in_dataframe,
        return_type=PandasSeriesType(StringType()),
        input_types=[PandasDataFrameType([_type()])],
    )
    returned_type, returned_dtype = (
        df.select(dataframe_udf("a")).to_df("col2").collect()[0][0].split("/")
    )
    assert (
        returned_type in expected_types
    ), f"returned type is {returned_type} instead of {expected_types}"
    assert (
        returned_dtype in expected_dtypes
    ), f"returned dtype is {returned_dtype} instead of {expected_dtypes}"


@pytest.mark.skipif(
    "config.getoption('local_testing_mode', default=False)",
    reason="Vectorized UDF is not supported in Local Testing",
)
@pytest.mark.skipif(not is_pandas_available, reason="pandas is required")
def test_pandas_udf_input_variant(session):
    data = [
        [4096],
        [1.234],
        ["abc"],
        [True],
        [(1).to_bytes(1, byteorder="big")],
        [datetime.date(2021, 12, 20)],
        [[1]],
        [datetime.time(1, 1, 1)],
        [datetime.datetime(2016, 3, 13, 5, tzinfo=datetime.timezone.utc)],
        ["POINT(30 10)"],
        [{1: 2}],
    ]
    expected_types = [int, float, str, bool, str, str, list, str, str, str, dict]
    expected_results = [Row(f"{_type}/object") for _type in expected_types]
    schema = StructType([StructField("a", VariantType())])
    df = session.create_dataframe(data, schema=schema)

    def return_type_in_series(x):
        return x.apply(lambda val: f"{type(val)}/{x.dtype}")

    series_udf = udf(
        return_type_in_series,
        return_type=PandasSeriesType(StringType()),
        input_types=[PandasSeriesType(VariantType())],
    )
    rows = df.select(series_udf("a")).to_df("a").collect()
    Utils.check_answer(rows, expected_results)

    def return_type_in_dataframe(x):
        return x[0].apply(lambda val: f"{type(val)}/{x.dtypes[0]}")

    dataframe_udf = udf(
        return_type_in_dataframe,
        return_type=PandasSeriesType(StringType()),
        input_types=[PandasDataFrameType([VariantType()])],
    )

    rows = df.select(dataframe_udf("a")).to_df("a").collect()
    Utils.check_answer(rows, expected_results)


@pytest.mark.skipif(
    "config.getoption('local_testing_mode', default=False)",
    reason="Vectorized UDF is not supported in Local Testing",
)
@pytest.mark.skipif(not is_pandas_available, reason="pandas is required")
@pytest.mark.parametrize(
    "_type, data, expected_types, expected_dtypes",
    [
        (
            IntegerType,
            [[4096]],
            ("<class 'numpy.int16'>", "<class 'numpy.int64'>", "<class 'int'>"),
            ("int16", "int64", "object"),
        ),
        (
            IntegerType,
            [[1048576]],
            (
                "<class 'numpy.int32'>",
                "<class 'numpy.int64'>",
                "<class 'int'>",
                "<class 'numpy.intc'>",
            ),
            ("int32", "int64", "object"),
        ),
        (
            IntegerType,
            [[8589934592]],
            ("<class 'numpy.int64'>", "<class 'int'>"),
            ("int64", "object"),
        ),
        (
            FloatType,
            [[1.0]],
            ("<class 'numpy.float64'>", "<class 'float'>"),
            ("float64",),
        ),
        (StringType, [["1"]], ("<class 'str'>",), ("object",)),
        (
            BooleanType,
            [[True]],
            (
                "<class 'bool'>",
                "<class 'numpy.bool'>",
                "<class 'numpy.bool_'>",
            ),
            ("bool",),
        ),
        (
            BinaryType,
            [[(1).to_bytes(1, byteorder="big")]],
            ("<class 'bytes'>",),
            ("object",),
        ),
        (
            DateType,
            [[datetime.date(2021, 12, 20)]],
            ("<class 'datetime.date'>",),
            ("object",),
        ),
        (ArrayType, [[[1]]], ("<class 'list'>",), ("object",)),
        (
            TimeType,
            [[datetime.time(1, 1, 1)]],
            ("<class 'datetime.time'>",),
            ("object",),  # TODO: should be timedelta64[ns]
        ),
        (
            TimestampType,
            [[datetime.datetime(2016, 3, 13, 5, tzinfo=datetime.timezone.utc)]],
            ("<class 'pandas._libs.tslibs.timestamps.Timestamp'>",),
            ("datetime64[ns]",),
        ),
        (GeographyType, [["POINT(30 10)"]], ("<class 'dict'>",), ("object",)),
        (GeometryType, [["POINT(30 10)"]], ("<class 'dict'>",), ("object",)),
        (MapType, [[{1: 2}]], ("<class 'dict'>",), ("object",)),
    ],
)
def test_pandas_udf_return_types(session, _type, data, expected_types, expected_dtypes):
    """
    Note: See https://docs.snowflake.com/en/user-guide/python-connector-pandas.html#snowflake-to-pandas-data-mapping for
    some special cases, e.g. `Date` is mapped to `object`, `Variant` is mapped to `str`.
    """
    schema = StructType([StructField("a", _type())])
    df = session.create_dataframe(data, schema=schema)
    series_udf = udf(
        lambda x: x,
        return_type=PandasSeriesType(_type()),
        input_types=[PandasSeriesType(_type())],
        immutable=True,
    )
    result_df = df.select(series_udf("a")).to_pandas()
    result_val = result_df.iloc[0][0]
    if _type in (ArrayType, MapType, GeographyType, GeometryType):  # TODO: SNOW-573478
        result_val = json.loads(result_val)

    assert (
        str(type(result_val)) in expected_types
    ), f"returned type is {type(result_val)} instead of {expected_types}"
    assert (
        result_df.dtypes[0] in expected_dtypes
    ), f"returned dtype is {result_df.dtypes[0]} instead of {expected_dtypes}"


@pytest.mark.skipif(
    "config.getoption('local_testing_mode', default=False)",
    reason="Vectorized UDF is not supported in Local Testing",
)
@pytest.mark.skipif(not is_pandas_available, reason="pandas is required")
def test_pandas_udf_return_variant(session):
    schema = StructType([StructField("a", VariantType())])
    data = [
        [4096],
        [1.234],
        ["abc"],
        [True],
        [(1).to_bytes(1, byteorder="big")],
        [datetime.date(2021, 12, 20)],
        [[1]],
        [datetime.time(1, 1, 1)],
        [datetime.datetime(2016, 3, 13, 5, tzinfo=datetime.timezone.utc)],
        ["POINT(30 10)"],
        [{1: 2}],
    ]
    expected_types = [
        str,
        str,
        str,
        str,
        str,
        str,
        str,
        str,
        str,
        str,
        str,
    ]  # TODO: SNOW-573478
    df = session.create_dataframe(data, schema=schema)
    series_udf = udf(
        lambda x: x,
        return_type=PandasSeriesType(VariantType()),
        input_types=[PandasSeriesType(VariantType())],
    )
    temp = df.select(series_udf("a")).to_pandas()
    assert (
        temp.dtypes[0] == object
    ), f"returned dtype is {temp.dtypes[0]} instead of object"
    for i, row in temp.iterrows():
        assert isinstance(
            row[0], expected_types[i]
        ), f"returned type is {type(row[0])} instead of {expected_types[i]}"


@pytest.mark.skipif(
    "config.getoption('local_testing_mode', default=False)",
    reason="Vectorized UDF is not supported in Local Testing",
)
@pytest.mark.skipif(not is_pandas_available, reason="pandas is required")
def test_pandas_udf_max_batch_size(session):
    def check_len(s):
        length = s[0].size if isinstance(s, pandas.DataFrame) else s.size
        return pandas.Series([1 if 0 < length <= 100 else -1] * length)

    max_batch_size = 100
    add_len_series_pandas_udf = udf(
        check_len,
        return_type=PandasSeriesType(IntegerType()),
        input_types=[PandasSeriesType(IntegerType())],
        max_batch_size=max_batch_size,
    )
    add_len_df_pandas_udf = udf(
        check_len,
        return_type=PandasSeriesType(IntegerType()),
        input_types=[PandasDataFrameType([IntegerType()])],
        max_batch_size=max_batch_size,
    )

    df = session.range(1000).to_df("a")
    Utils.check_answer(
        df.select(add_len_series_pandas_udf("a")), [Row(1) for _ in range(1000)]
    )
    Utils.check_answer(
        df.select(add_len_df_pandas_udf("a")), [Row(1) for _ in range(1000)]
    )


@pytest.mark.skipif(
    "config.getoption('local_testing_mode', default=False)",
    reason="Vectorized UDF is not supported in Local Testing",
)
@pytest.mark.skipif(not is_pandas_available, reason="pandas is required")
def test_pandas_udf_negative(session):

    with pytest.raises(ValueError) as ex_info:
        pandas_udf(
            lambda x: x + 1, return_type=IntegerType(), input_types=[IntegerType()]
        )
    assert "You cannot create a non-vectorized UDF using pandas_udf()" in str(ex_info)

    with pytest.raises(TypeError) as ex_info:
        pandas_udf(
            lambda df: df,
            return_type=IntegerType(),
            input_types=[PandasDataFrameType([IntegerType()])],
        )
    assert "Invalid return type or input types" in str(ex_info)

    with pytest.raises(TypeError) as ex_info:
        pandas_udf(
            lambda x, y: x + y,
            return_type=PandasSeriesType(IntegerType()),
            input_types=[IntegerType(), PandasSeriesType(IntegerType())],
        )
    assert "Invalid return type or input types" in str(ex_info)

    def add(x: pandas.Series, y: pandas.Series) -> pandas.Series:
        return x + y

    with pytest.raises(TypeError) as ex_info:
        pandas_udf(add)
    assert "The return type must be specified" in str(ex_info)


@pytest.mark.xfail(
    "config.getoption('local_testing_mode', default=False)",
    reason="This is testing SQL feature",
    run=False,
)
def test_register_udf_no_commit(session):
    def plus1(x: int) -> int:
        return x + 1

    temp_func_name = Utils.random_name_for_temp_object(TempObjectType.FUNCTION)
    perm_func_name = Utils.random_name_for_temp_object(TempObjectType.FUNCTION)

    try:
        # Test function registration
        session.sql("begin").collect()
        session.udf.register(func=plus1, name=temp_func_name)
        assert Utils.is_active_transaction(session)
        session.udf.register(
            func=plus1, name=perm_func_name, stage_location=tmp_stage_name
        )
        assert Utils.is_active_transaction(session)

        # Test UDF call
        df = session.create_dataframe([1]).to_df(["a"])
        Utils.check_answer(df.select(call_udf(temp_func_name, col("a"))), [Row(2)])
        Utils.check_answer(df.select(call_udf(perm_func_name, col("a"))), [Row(2)])
        assert Utils.is_active_transaction(session)

        session.sql("commit").collect()
        assert not Utils.is_active_transaction(session)
    finally:
        session._run_query(f"drop function if exists {temp_func_name}(int)")
        session._run_query(f"drop function if exists {perm_func_name}(int)")


def test_udf_class_method(session):
    # Note that we never mention in the doc that we support registering UDF from a class method.
    # However, some users might still be interested in doing that.
    class UDFTest:
        a = 1

        def __init__(self, b) -> None:
            self.b = b

        @staticmethod
        def plus1(x: int) -> int:
            return x + 1

        @classmethod
        def plus_a(cls, x):
            return x + cls.a

        def plus_b(self, x):
            return x + self.b

        @property
        def double_b(self):
            return self.b * 2

    # test staticmethod
    plus1_udf = session.udf.register(UDFTest.plus1)
    Utils.check_answer(
        session.range(5).select(plus1_udf("id")),
        [Row(1), Row(2), Row(3), Row(4), Row(5)],
    )

    # test classmethod (type hint does not work here because it has an extra argument cls)
    plus_a_udf = session.udf.register(
        UDFTest.plus_a, return_type=IntegerType(), input_types=[IntegerType()]
    )
    Utils.check_answer(
        session.range(5).select(plus_a_udf("id")),
        [Row(1), Row(2), Row(3), Row(4), Row(5)],
    )

    # test the general method
    udf_test = UDFTest(b=-1)
    plus_b_udf = session.udf.register(
        udf_test.plus_b, return_type=IntegerType(), input_types=[IntegerType()]
    )
    Utils.check_answer(
        session.range(5).select(plus_b_udf("id")),
        [Row(-1), Row(0), Row(1), Row(2), Row(3)],
    )

    # test property
    with pytest.raises(TypeError) as ex_info:
        session.udf.register(udf_test.double_b, return_type=IntegerType())
    assert (
        "Invalid function: not a function or callable (__call__ is not defined)"
        in str(ex_info)
    )


@pytest.mark.xfail(
    "config.getoption('local_testing_mode', default=False)",
    reason="Local Testing doesn't pickle",
    run=False,
)
def test_udf_pickle_failure(session):
    from weakref import WeakValueDictionary

    d = WeakValueDictionary()

    with pytest.raises(TypeError) as ex_info:
        session.udf.register(lambda: len(d), return_type=IntegerType())
    assert (
        "you might have to save the unpicklable object in the "
        "local environment first, add it to the UDF with session.add_import(), and read it from "
        "the UDF." in str(ex_info)
    )


@pytest.mark.xfail(
    "config.getoption('local_testing_mode', default=False)",
    reason="Comment is a SQL feature",
    run=False,
)
def test_comment_in_udf_description(session):
    def return1():
        return "1"

    return1_udf = udf(return1, return_type=StringType())

    for row in session.udf.describe(return1_udf).collect():
        if row[0] == "body":
            assert (
                """\
# The following comment contains the source code generated by snowpark-python for explanatory purposes.
# def return1():
#     return "1"
#
# func = return1\
"""
                in row[1]
            )
            break

    return1_udf = udf(return1, return_type=StringType(), source_code_display=False)

    for row in session.udf.describe(return1_udf).collect():
        if row[0] == "body":
            assert (
                """\
# The following comment contains the source code generated by snowpark-python for explanatory purposes.
# def return1():
#     return "1"
#
# func = return1\
"""
                not in row[1]
            )
            break


@pytest.mark.skipif(
    IS_IN_STORED_PROC, reason="SNOW-609328: support caplog in SP regression test"
)
def test_deprecate_call_udf_with_list(session, caplog):
    add_udf = session.udf.register(
        lambda x, y: x + y,
        return_type=IntegerType(),
        input_types=[IntegerType(), IntegerType()],
    )
    with caplog.at_level(logging.WARNING):
        add_udf(["a", "b"])
    assert (
        "Passing arguments to a UDF with a list or tuple is deprecated" in caplog.text
    )


def test_strict_udf(session):
    @udf(strict=True)
    def echo(num: int) -> int:
        if num is None:
            raise ValueError("num should not be None")
        return num

    Utils.check_answer(
        TestData.all_nulls(session).to_df(["a"]).select(echo("a")),
        [Row(None), Row(None), Row(None), Row(None)],
    )


@pytest.mark.xfail(
    "config.getoption('local_testing_mode', default=False)",
    reason="Secure UDF is a SQL feature",
    run=False,
)
def test_secure_udf(session):
    @udf(secure=True)
    def echo(num: int) -> int:
        return num

    Utils.check_answer(
        session.create_dataframe([[1, 2], [3, 4]]).to_df("a", "b").select(echo("a")),
        [Row(1), Row(3)],
    )
    ddl_sql = f"select get_ddl('function', '{echo.name}(int)')"
    assert "SECURE" in session.sql(ddl_sql).collect()[0][0]


@pytest.mark.skipif(
    (not is_pandas_available) or IS_IN_STORED_PROC,
    reason="numpy and pandas are required",
)
@pytest.mark.parametrize("func", numpy_funcs)
def test_numpy_udf(session, func):
    numpy_udf = udf(
        func, return_type=DoubleType(), input_types=[DoubleType()], packages=["numpy"]
    )
    df = session.range(-5, 5).to_df("a")
    Utils.check_answer(
        df.select(numpy_udf("a")).collect(), [Row(func(i)) for i in range(-5, 5)]
    )


@pytest.mark.skipif(
    not is_pandas_available, reason="pandas required for vectorized UDF"
)
def test_udf_timestamp_type_hint(session):
    data = [
        [
            datetime.datetime(2023, 1, 1, 1, 1, 1),
            datetime.datetime(2023, 1, 1),
            datetime.datetime.now(datetime.timezone.utc),
            datetime.datetime.now().astimezone(),
        ],
        [
            datetime.datetime(2022, 12, 30, 12, 12, 12),
            datetime.datetime(2022, 12, 30),
            datetime.datetime(2023, 1, 1, 1, 1, 1).astimezone(datetime.timezone.utc),
            datetime.datetime(2023, 1, 1, 1, 1, 1, tzinfo=datetime.timezone.utc),
        ],
        [None, None, None, None],
    ]
    schema = StructType(
        [
            StructField('"tz_default"', TimestampType()),
            StructField('"ntz"', TimestampType(TimestampTimeZone.NTZ)),
            StructField('"ltz"', TimestampType(TimestampTimeZone.LTZ)),
            StructField('"tz"', TimestampType(TimestampTimeZone.TZ)),
        ]
    )
    df = session.create_dataframe(data, schema=schema)

    def f(x):
        return x + datetime.timedelta(days=1, hours=2) if x is not None else None

    @udf
    def func_tz_default_udf(x: Timestamp) -> Timestamp:
        return f(x)

    @udf
    def func_ntz_udf(x: Timestamp[NTZ]) -> Timestamp[NTZ]:
        return f(x)

    @udf
    def func_ltz_udf(x: Timestamp[LTZ]) -> Timestamp[LTZ]:
        return f(x)

    @udf
    def func_tz_udf(x: Timestamp[TZ]) -> Timestamp[TZ]:
        return f(x)

    expected_res = [Row(*[f(e) for e in row]) for row in data]
    Utils.check_answer(
        df.select(
            func_tz_default_udf('"tz_default"'),
            func_ntz_udf('"ntz"'),
            func_ltz_udf('"ltz"'),
            func_tz_udf('"tz"'),
        ),
        expected_res,
    )


@pytest.mark.skipif(
    not is_pandas_available, reason="pandas required for vectorized UDF"
)
def test_udf_return_none(session):
    data = [
        [
            1,
            "a",
            "a",
        ],
        [
            2,
            "b",
            "b",
        ],
        [None, None, None],
    ]
    schema = StructType(
        [
            StructField('"int"', IntegerType()),
            StructField('"str"', StringType()),
            StructField('"var"', VariantType()),
        ]
    )
    df = session.create_dataframe(data, schema=schema)

    def f(x):
        return x if x is not None else None

    @udf
    def func_int_udf(x: int) -> int:
        return f(x)

    @udf
    def func_str_udf(x: str) -> str:
        return f(x)

    @udf
    def func_var_udf(x: Variant) -> Variant:
        return f(x)

    Utils.check_answer(
        df.select(
            func_int_udf('"int"'),
            func_str_udf('"str"'),
            func_var_udf('"var"'),
        ),
        [Row(1, "a", '"a"'), Row(2, "b", '"b"'), Row(None, None, None)],
    )


@pytest.mark.skipif(
    "config.getoption('local_testing_mode', default=False)",
    reason="Vectorized UDTF is not supported in Local Testing",
)
@pytest.mark.skipif(
    not is_pandas_available, reason="pandas is required to register vectorized UDFs"
)
def test_vectorized_udf_timestamp_type_hint(session):
    data = [
        [
            datetime.datetime(2023, 1, 1, 1, 1, 1),
            datetime.datetime(2023, 1, 1),
            datetime.datetime.now(datetime.timezone.utc),
            datetime.datetime.now().astimezone(),
        ],
        [
            datetime.datetime(2022, 12, 30, 12, 12, 12),
            datetime.datetime(2022, 12, 30),
            datetime.datetime(2023, 1, 1, 1, 1, 1).astimezone(datetime.timezone.utc),
            datetime.datetime(2023, 1, 1, 1, 1, 1, tzinfo=datetime.timezone.utc),
        ],
        [None, None, None, None],
    ]
    schema = StructType(
        [
            StructField('"tz_default"', TimestampType()),
            StructField('"ntz"', TimestampType(TimestampTimeZone.NTZ)),
            StructField('"ltz"', TimestampType(TimestampTimeZone.LTZ)),
            StructField('"tz"', TimestampType(TimestampTimeZone.TZ)),
        ]
    )
    df = session.create_dataframe(data, schema=schema)

    def f(x):
        return x + datetime.timedelta(days=1, hours=2) if x is not None else None

    @udf
    def func_tz_default_vectorized_udf(
        x: PandasSeries[Timestamp],
    ) -> PandasSeries[Timestamp]:
        return f(x)

    @udf
    def func_ntz_vectorized_udf(
        x: PandasSeries[Timestamp[NTZ]],
    ) -> PandasSeries[Timestamp[NTZ]]:
        return f(x)

    @udf
    def func_ltz_vectorized_udf(
        x: PandasSeries[Timestamp[LTZ]],
    ) -> PandasSeries[Timestamp[LTZ]]:
        return f(x)

    @udf
    def func_tz_vectorized_udf(
        x: PandasSeries[Timestamp[TZ]],
    ) -> PandasSeries[Timestamp[TZ]]:
        return f(x)

    expected_res = [Row(*[f(e) for e in row]) for row in data]

    Utils.check_answer(
        df.select(
            func_tz_default_vectorized_udf('"tz_default"'),
            func_ntz_vectorized_udf('"ntz"'),
            func_ltz_vectorized_udf('"ltz"'),
            func_tz_vectorized_udf('"tz"'),
        ),
        expected_res,
    )


def test_udf_timestamp_type_hint_negative(session):

    with pytest.raises(
        TypeError,
        match=r"Only Timestamp, Timestamp\[NTZ\], Timestamp\[LTZ\] and Timestamp\[TZ\] are allowed",
    ):

        @udf
        def f(x: Timestamp) -> Timestamp[int]:
            return x


@pytest.mark.skipif(IS_NOT_ON_GITHUB, reason="need resources")
def test_udf_external_access_integration(session, db_parameters):
    def return_success():
        import _snowflake
        import requests

        if (
            _snowflake.get_generic_secret_string("cred") == "replace-with-your-api-key"
            and requests.get("https://www.google.com").status_code == 200
        ):
            return "success"
        return "failure"

    try:
        return_success_udf = session.udf.register(
            return_success,
            return_type=StringType(),
            packages=["requests", "snowflake-snowpark-python"],
            external_access_integrations=[
                db_parameters["external_access_integration1"]
            ],
            secrets={
                "cred": f"{db_parameters['external_access_key1']}",
            },
        )
        df = session.create_dataframe([[1, 2], [3, 4]]).to_df("a", "b")
        Utils.check_answer(
            df.select(return_success_udf()).collect(), [Row("success"), Row("success")]
        )
    except KeyError:
        pytest.skip("External Access Integration is not supported on the deployment.")


def test_access_snowflake_import_directory(session, resources_path):
    test_files = TestFiles(resources_path)

    def handler():
        import json
        import sys

        with open(
            os.path.join(sys._xoptions["snowflake_import_directory"], "testJson.json")
        ) as f:
            res = json.load(f)
        return res["fruit"]

    df = session.create_dataframe([[1]])

    session.add_import(test_files.test_file_json)

    import_udf = udf(
        handler,
        return_type=StringType(),
        input_types=[],
    )

    Utils.check_answer(
        df.select(import_udf()).collect(),
        [Row("Apple")],
    )

    # clean
    session.clear_imports()<|MERGE_RESOLUTION|>--- conflicted
+++ resolved
@@ -573,13 +573,10 @@
         Utils.drop_stage(session, stage_name)
 
 
-<<<<<<< HEAD
-=======
 @pytest.mark.skipif(
     "config.getoption('local_testing_mode', default=False)",
     reason="SNOW-1625599: Modulo on coerced integers does not return correct result.",
 )
->>>>>>> 695cd140
 def test_add_import_local_file(session, resources_path):
     test_files = TestFiles(resources_path)
 
@@ -626,13 +623,10 @@
     session.clear_imports()
 
 
-<<<<<<< HEAD
-=======
 @pytest.mark.skipif(
     "config.getoption('local_testing_mode', default=False)",
     reason="SNOW-1625599: Modulo on coerced integers does not return correct result.",
 )
->>>>>>> 695cd140
 def test_add_import_local_directory(session, resources_path):
     test_files = TestFiles(resources_path)
 
@@ -676,13 +670,10 @@
     session.clear_imports()
 
 
-<<<<<<< HEAD
-=======
 @pytest.mark.skipif(
     "config.getoption('local_testing_mode', default=False)",
     reason="SNOW-1625599: Modulo on coerced integers does not return correct result.",
 )
->>>>>>> 695cd140
 def test_add_import_stage_file(session, resources_path):
     test_files = TestFiles(resources_path)
 
@@ -757,13 +748,10 @@
     assert len(session.get_imports()) == 0
 
 
-<<<<<<< HEAD
-=======
 @pytest.mark.skipif(
     "config.getoption('local_testing_mode', default=False)",
     reason="SNOW-1625599: Modulo on coerced integers does not return correct result.",
 )
->>>>>>> 695cd140
 def test_udf_level_import(session, resources_path, local_testing_mode):
     test_files = TestFiles(resources_path)
 
@@ -817,13 +805,10 @@
     session.clear_imports()
 
 
-<<<<<<< HEAD
-=======
 @pytest.mark.skipif(
     "config.getoption('local_testing_mode', default=False)",
     reason="SNOW-1625599: Modulo on coerced integers does not return correct result.",
 )
->>>>>>> 695cd140
 def test_add_import_namespace_collision(session, resources_path):
     test_files = TestFiles(resources_path)
 

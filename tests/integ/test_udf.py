--- conflicted
+++ resolved
@@ -1003,7 +1003,6 @@
     )
 
 
-<<<<<<< HEAD
 @pytest.mark.parametrize("register_from_file", [True, False])
 def test_register_udf_with_optional_args(session: Session, tmpdir, register_from_file):
     source = """
@@ -1123,13 +1122,11 @@
     )
 
 
-=======
 @pytest.mark.xfail(
     "config.getvalue('local_testing_mode')",
     reason="Database objects are session scoped in Local Testing",
     run=False,
 )
->>>>>>> 3f0e17d6
 @pytest.mark.skipif(IS_IN_STORED_PROC, reason="Cannot create session in SP")
 def test_permanent_udf(session, db_parameters):
     stage_name = Utils.random_stage_name()

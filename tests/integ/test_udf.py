--- conflicted
+++ resolved
@@ -13,6 +13,18 @@
 from unittest.mock import patch
 
 import pytest
+
+try:
+    import dateutil
+
+    # six is the dependency of dateutil
+    import six
+    from dateutil.relativedelta import relativedelta
+
+    is_dateutil_available = True
+except ImportError:
+    is_dateutil_available = False
+
 
 try:
     import numpy
@@ -622,6 +634,26 @@
         session.clear_imports()
 
 
+@pytest.mark.skipif(not is_dateutil_available, reason="dateutil is required")
+def test_add_import_package(session):
+    def plus_one_month(x):
+        return x + relativedelta(month=1)
+
+    d = datetime.date.today()
+    session.add_import(os.path.dirname(dateutil.__file__))
+    session.add_import(six.__file__)
+    df = session.create_dataframe([d]).to_df("a")
+    plus_one_month_udf = udf(
+        plus_one_month, return_type=DateType(), input_types=[DateType()]
+    )
+    Utils.check_answer(
+        df.select(plus_one_month_udf("a")).collect(), [Row(plus_one_month(d))]
+    )
+
+    # clean
+    session.clear_imports()
+
+
 @pytest.mark.skipif(
     IS_IN_STORED_PROC, reason="SNOW-609328: support caplog in SP regression test"
 )
@@ -1379,306 +1411,6 @@
     (not is_pandas_and_numpy_available) or IS_IN_STORED_PROC,
     reason="numpy and pandas are required",
 )
-<<<<<<< HEAD
-=======
-def test_add_packages(session):
-    session.add_packages(
-        [
-            "numpy==1.23.5",
-            "pandas==1.5.3",
-            "matplotlib",
-            "pyyaml",
-        ]
-    )
-    assert session.get_packages() == {
-        "numpy": "numpy==1.23.5",
-        "pandas": "pandas==1.5.3",
-        "matplotlib": "matplotlib",
-        "pyyaml": "pyyaml",
-    }
-
-    # dateutil is a dependency of pandas
-    def get_numpy_pandas_dateutil_version() -> str:
-        return f"{numpy.__version__}/{pandas.__version__}/{dateutil.__version__}"
-
-    udf_name = Utils.random_name_for_temp_object(TempObjectType.FUNCTION)
-    session.udf.register(get_numpy_pandas_dateutil_version, name=udf_name)
-    # don't need to check the version of dateutil, as it can be changed on the server side
-    assert (
-        session.sql(f"select {udf_name}()").collect()[0][0].startswith("1.23.5/1.5.3")
-    )
-
-    # only add pyyaml, which will overwrite the previously added packages
-    # so matplotlib will not be available on the server side
-    def is_matplotlib_available() -> bool:
-        try:
-            import matplotlib.pyplot as plt  # noqa: F401
-        except ModuleNotFoundError:
-            return False
-        return True
-
-    session.udf.register(
-        is_matplotlib_available, name=udf_name, replace=True, packages=["pyyaml"]
-    )
-    Utils.check_answer(session.sql(f"select {udf_name}()"), [Row(False)])
-
-    # with an empty list of udf-level packages
-    # it will still fail even if we have session-level packages
-    def is_yaml_available() -> bool:
-        try:
-            import yaml  # noqa: F401
-        except ModuleNotFoundError:
-            return False
-        return True
-
-    session.udf.register(is_yaml_available, name=udf_name, replace=True, packages=[])
-    Utils.check_answer(session.sql(f"select {udf_name}()"), [Row(False)])
-
-    session.clear_packages()
-
-    session.udf.register(
-        is_yaml_available, name=udf_name, replace=True, packages=["pyyaml"]
-    )
-    Utils.check_answer(session.sql(f"select {udf_name}()"), [Row(True)])
-
-    session.clear_packages()
-
-    # add module objects
-    # but we can't register a udf with these versions
-    # because the server might not have them
-    resolved_packages = session._resolve_packages(
-        [numpy, pandas, dateutil], validate_package=False
-    )
-    assert f"numpy=={numpy.__version__}" in resolved_packages
-    assert f"pandas=={pandas.__version__}" in resolved_packages
-    assert f"python-dateutil=={dateutil.__version__}" in resolved_packages
-
-    session.clear_packages()
-
-
-def test_add_packages_with_underscore(session):
-    packages = ["spacy-model-en_core_web_sm", "typing_extensions"]
-    count = (
-        session.table("information_schema.packages")
-        .where(col("package_name").in_(packages))
-        .select(count_distinct("package_name"))
-        .collect()[0][0]
-    )
-    if count != len(packages):
-        pytest.skip("These packages with underscores are not available")
-
-    udf_name = Utils.random_name_for_temp_object(TempObjectType.FUNCTION)
-
-    @udf(name=udf_name, packages=packages)
-    def check_if_package_installed() -> bool:
-        try:
-            import spacy
-            import typing_extensions  # noqa: F401
-
-            spacy.load("en_core_web_sm")
-            return True
-        except Exception:
-            return False
-
-    Utils.check_answer(session.sql(f"select {udf_name}()").collect(), [Row(True)])
-
-
-@pytest.mark.skipif(
-    IS_IN_STORED_PROC, reason="Need certain version of datautil/pandas/numpy"
-)
-def test_add_packages_negative(session, caplog):
-    with pytest.raises(ValueError) as ex_info:
-        session.add_packages("python-dateutil****")
-    assert "InvalidRequirement" in str(ex_info)
-
-    with patch.object(session, "_is_anaconda_terms_acknowledged", lambda: True):
-        with pytest.raises(RuntimeError) as ex_info:
-            session.add_packages("dateutil")
-
-        # dateutil is not a valid name, the library name is python-dateutil
-        assert "Pip failed with return code 1" in str(ex_info)
-
-    with patch.object(session, "_is_anaconda_terms_acknowledged", lambda: False):
-        with pytest.raises(RuntimeError) as ex_info:
-            session.add_packages("dateutil")
-
-        assert "Cannot add package dateutil" in str(ex_info)
-
-    with pytest.raises(ValueError) as ex_info:
-        with caplog.at_level(logging.WARNING):
-            # using numpy version 1.16.6 here because using any other version raises a
-            # ValueError for "non-existent python version in Snowflake" instead of
-            # "package is already added".
-            # In case this test fails in the future, choose a version of numpy which
-            # is supportezd by Snowflake using query:
-            #     select package_name, array_agg(version)
-            #     from information_schema.packages
-            #     where language='python' and package_name like 'numpy'
-            #     group by package_name;
-            session.add_packages("numpy", "numpy==1.16.6")
-    assert "is already added" in str(ex_info)
-
-    with pytest.raises(ValueError) as ex_info:
-        session.remove_package("python-dateutil")
-    assert "is not in the package list" in str(ex_info)
-
-
-@pytest.mark.skipif(
-    (not is_pandas_and_numpy_available) or IS_IN_STORED_PROC,
-    reason="numpy and pandas are required",
-)
-def test_add_requirements(session, resources_path):
-    test_files = TestFiles(resources_path)
-
-    session.add_requirements(test_files.test_requirements_file)
-    assert session.get_packages() == {
-        "numpy": "numpy==1.23.5",
-        "pandas": "pandas==1.5.3",
-    }
-
-    udf_name = Utils.random_name_for_temp_object(TempObjectType.FUNCTION)
-
-    @udf(name=udf_name)
-    def get_numpy_pandas_version() -> str:
-        return f"{numpy.__version__}/{pandas.__version__}"
-
-    Utils.check_answer(session.sql(f"select {udf_name}()"), [Row("1.23.5/1.5.3")])
-
-
-def test_add_requirements_twice_should_fail_if_packages_are_different(
-    session, resources_path
-):
-    test_files = TestFiles(resources_path)
-
-    session.add_requirements(test_files.test_requirements_file)
-    assert session.get_packages() == {
-        "numpy": "numpy==1.23.5",
-        "pandas": "pandas==1.5.3",
-    }
-
-    with pytest.raises(ValueError) as ex_info:
-        session.add_packages(["numpy==1.23.4"])
-    assert "Cannot add package" in str(ex_info)
-
-
-@pytest.mark.skipif(
-    IS_IN_STORED_PROC,
-    reason="Subprocess calls are not allowed within stored procedures",
-)
-def test_add_unsupported_requirements_twice_should_not_fail_for_same_requirements_file(
-    session, resources_path
-):
-    test_files = TestFiles(resources_path)
-
-    with patch.object(session, "_is_anaconda_terms_acknowledged", lambda: True):
-        session.add_requirements(test_files.test_unsupported_requirements_file)
-        assert set(session.get_packages().keys()) == {
-            "scipy",
-            "numpy",
-            "matplotlib",
-            "pyyaml",
-        }
-
-        session.add_requirements(test_files.test_unsupported_requirements_file)
-        assert set(session.get_packages().keys()) == {
-            "scipy",
-            "numpy",
-            "matplotlib",
-            "pyyaml",
-        }
-
-
-@pytest.mark.skipif(
-    IS_IN_STORED_PROC,
-    reason="Subprocess calls are not allowed within stored procedures",
-)
-def test_add_packages_should_fail_if_dependency_package_already_added(session):
-    with patch.object(session, "_is_anaconda_terms_acknowledged", lambda: True):
-        session.add_packages(["scikit-learn==1.2.0"])
-        with pytest.raises(ValueError) as ex_info:
-            session.add_packages("sktime")
-        assert "Cannot add dependency package" in str(ex_info)
-
-
-@pytest.mark.skipif(
-    IS_IN_STORED_PROC,
-    reason="Subprocess calls are not allowed within stored procedures",
-)
-def test_add_requirements_unsupported(session, resources_path):
-    test_files = TestFiles(resources_path)
-
-    with patch.object(session, "_is_anaconda_terms_acknowledged", lambda: True):
-        session.add_requirements(test_files.test_unsupported_requirements_file)
-        # Once scikit-fuzzy is supported, this test will break; change the test to a different unsupported module
-        assert set(session.get_packages().keys()) == {
-            "matplotlib",
-            "pyyaml",
-            "scipy",
-            "numpy",
-        }
-
-    udf_name = Utils.random_name_for_temp_object(TempObjectType.FUNCTION)
-
-    @udf(name=udf_name)
-    def run_scikit_fuzzy() -> str:
-        import skfuzzy as fuzz
-
-        return f"{fuzz.__version__}"
-
-    Utils.check_answer(session.sql(f"select {udf_name}()"), [Row("0.4.2")])
-
-
-@pytest.mark.skipif(
-    IS_IN_STORED_PROC,
-    reason="Subprocess calls are not allowed within stored procedures",
-)
-@pytest.mark.skipif(
-    os.getenv("OPENSSL_FIPS") == "1" or IS_WINDOWS,
-    reason="Fasttext will not build on this environment",
-)  # Note that if packages specified are native dependent + unsupported by our Anaconda channel,
-# and users do not have the right gcc setup to locally install them, then they will run into Pip failures.
-def test_add_requirements_with_native_dependency_force_push(session):
-    with patch.object(session, "_is_anaconda_terms_acknowledged", lambda: True):
-        session.add_packages(["fasttext"])
-    udf_name = Utils.random_name_for_temp_object(TempObjectType.FUNCTION)
-
-    @udf(name=udf_name)
-    def check_if_package_works() -> str:
-        try:
-            import fasttext
-
-            return ",".join(fasttext.tokenize("I love banana"))
-        except Exception:
-            return "does not work"
-
-    # Unsupported native dependency, the code doesn't run
-    Utils.check_answer(
-        session.sql(f"select {udf_name}()").collect(),
-        [Row("does not work")],
-    )
-
-
-@pytest.mark.skipif(
-    IS_IN_STORED_PROC,
-    reason="Subprocess calls are not allowed within stored procedures",
-)
-@pytest.mark.skipif(
-    os.getenv("OPENSSL_FIPS") == "1" or IS_WINDOWS,
-    reason="Fasttext will not build on this environment",
-)  # Note that if packages specified are native dependent + unsupported by our Anaconda channel,
-# and users do not have the right gcc setup to locally install them, then they will run into Pip failures.
-def test_add_requirements_with_native_dependency_without_force_push(session):
-    with patch.object(session, "_is_anaconda_terms_acknowledged", lambda: True):
-        with pytest.raises(RuntimeError) as ex_info:
-            session.add_packages(["fasttext"], force_push=False)
-        assert "Your code depends on native dependencies" in str(ex_info)
-
-
-@pytest.mark.skipif(
-    (not is_pandas_and_numpy_available) or IS_IN_STORED_PROC,
-    reason="numpy and pandas are required",
-)
->>>>>>> 47ae73f8
 def test_udf_describe(session):
     def get_numpy_pandas_version(s: str) -> str:
         return f"{s}{numpy.__version__}/{pandas.__version__}"

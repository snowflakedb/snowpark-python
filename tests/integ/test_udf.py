#!/usr/bin/env python3
#
# Copyright (c) 2012-2023 Snowflake Computing Inc. All rights reserved.
#

import datetime
import json
import logging
import math
import os
import sys
from typing import Callable
from unittest.mock import patch

import pytest

try:
    import dateutil

    # six is the dependency of dateutil
    import six
    from dateutil.relativedelta import relativedelta

    is_dateutil_available = True
except ImportError:
    is_dateutil_available = False


try:
    import numpy
    import pandas

    is_pandas_and_numpy_available = True
except ImportError:
    is_pandas_and_numpy_available = False

from typing import Dict, List, Optional, Union

from snowflake.connector.version import VERSION as SNOWFLAKE_CONNECTOR_VERSION
from snowflake.snowpark import Row, Session
from snowflake.snowpark._internal.utils import (
    unwrap_stage_location_single_quote,
    warning_dict,
)
from snowflake.snowpark.exceptions import (
    SnowparkInvalidObjectNameException,
    SnowparkSQLException,
)
from snowflake.snowpark.functions import call_udf, col, count_distinct, pandas_udf, udf
from snowflake.snowpark.types import (
    ArrayType,
    BinaryType,
    BooleanType,
    DateType,
    DoubleType,
    FloatType,
    Geography,
    GeographyType,
    IntegerType,
    MapType,
    PandasDataFrame,
    PandasDataFrameType,
    PandasSeries,
    PandasSeriesType,
    StringType,
    StructField,
    StructType,
    TimestampType,
    TimeType,
    Variant,
    VariantType,
)
from tests.utils import (
    IS_IN_STORED_PROC,
    IS_WINDOWS,
    TempObjectType,
    TestData,
    TestFiles,
    Utils,
)

pytestmark = pytest.mark.udf

tmp_stage_name = Utils.random_stage_name()


@pytest.fixture(scope="module", autouse=True)
def setup(session, resources_path):
    test_files = TestFiles(resources_path)
    Utils.create_stage(session, tmp_stage_name, is_temporary=True)
    Utils.upload_to_stage(
        session, tmp_stage_name, test_files.test_udf_py_file, compress=False
    )


@pytest.fixture(autouse=True)
<<<<<<< HEAD
def clean_up_session(session):
    session.clear_packages()
    session.clear_imports()
    yield


@pytest.fixture(scope="function")
def bad_yaml_file():
    # Generate a bad YAML string
    bad_yaml = """
    some_key: some_value:
        - list_item1
        - list_item2
    """

    # Write the bad YAML to a temporary file
    with tempfile.NamedTemporaryFile(mode="w", delete=False, suffix=".yaml") as file:
        file.write(bad_yaml)
        file_path = file.name

    yield file_path

    # Clean up the temporary file after the test completes
    if file_path:
        os.remove(file_path)
=======
def clean_up(session):
    session.clear_packages()
    session.clear_imports()
    yield
    session.clear_packages()
    session.clear_imports()
>>>>>>> 738d21ef


def test_basic_udf(session):
    def return1():
        return "1"

    def plus1(x):
        return x + 1

    def add(x, y):
        return x + y

    def int2str(x):
        return str(x)

    return1_udf = udf(return1, return_type=StringType())
    plus1_udf = udf(plus1, return_type=IntegerType(), input_types=[IntegerType()])
    add_udf = udf(
        add, return_type=IntegerType(), input_types=[IntegerType(), IntegerType()]
    )
    int2str_udf = udf(int2str, return_type=StringType(), input_types=[IntegerType()])
    pow_udf = udf(
        lambda x, y: x**y,
        return_type=DoubleType(),
        input_types=[IntegerType(), IntegerType()],
    )

    df = session.create_dataframe([[1, 2], [3, 4]]).to_df("a", "b")
    Utils.check_answer(df.select(return1_udf()).collect(), [Row("1"), Row("1")])
    Utils.check_answer(
        df.select(plus1_udf(col("a")), "a").collect(),
        [
            Row(2, 1),
            Row(4, 3),
        ],
    )
    Utils.check_answer(df.select(add_udf("a", "b")).collect(), [Row(3), Row(7)])
    Utils.check_answer(df.select(int2str_udf("a")).collect(), [Row("1"), Row("3")])
    Utils.check_answer(
        df.select(pow_udf(col("a"), "b"), "b"),
        [
            Row(1.0, 2),
            Row(81.0, 4),
        ],
    )


@pytest.mark.skipif(
    IS_IN_STORED_PROC, reason="Named temporary udf is not supported in stored proc"
)
def test_call_named_udf(session, temp_schema, db_parameters):
    mult_udf_name = Utils.random_name_for_temp_object(TempObjectType.FUNCTION)
    session._run_query("drop function if exists test_mul(int, int)")
    udf(
        lambda x, y: x * y,
        return_type=IntegerType(),
        input_types=[IntegerType(), IntegerType()],
        name=mult_udf_name,
    )
    Utils.check_answer(
        session.sql(f"select {mult_udf_name}(13, 19)").collect(), [Row(13 * 19)]
    )

    df = session.create_dataframe([[1, 2], [3, 4]]).to_df("a", "b")
    Utils.check_answer(
        df.select(call_udf(mult_udf_name, col("a"), col("b"))).collect(),
        [
            Row(2),
            Row(12),
        ],
    )
    Utils.check_answer(
        df.select(
            call_udf(
                f"{session.get_fully_qualified_current_schema()}.{mult_udf_name}",
                6,
                7,
            )
        ).collect(),
        [Row(42), Row(42)],
    )

    # create a UDF when the session doesn't have a schema
    new_session = (
        Session.builder.configs(db_parameters)._remove_config("schema").create()
    )
    new_session.sql_simplifier_enabled = session.sql_simplifier_enabled
    try:
        assert not new_session.get_current_schema()
        add_udf_name = Utils.random_name_for_temp_object(TempObjectType.FUNCTION)
        tmp_stage_name_in_temp_schema = (
            f"{temp_schema}.{Utils.random_name_for_temp_object(TempObjectType.STAGE)}"
        )
        new_session._run_query(f"create temp stage {tmp_stage_name_in_temp_schema}")
        full_udf_name = f"{temp_schema}.{add_udf_name}"
        new_session._run_query(f"drop function if exists {full_udf_name}(int, int)")
        new_session.udf.register(
            lambda x, y: x + y,
            return_type=IntegerType(),
            input_types=[IntegerType(), IntegerType()],
            name=[*temp_schema.split("."), add_udf_name],
            stage_location=unwrap_stage_location_single_quote(
                tmp_stage_name_in_temp_schema
            ),
        )
        Utils.check_answer(
            new_session.sql(f"select {full_udf_name}(13, 19)").collect(), [Row(13 + 19)]
        )
        # oen result in the temp schema
        assert (
            len(
                new_session.sql(
                    f"show functions like '%{add_udf_name}%' in schema {temp_schema}"
                ).collect()
            )
            == 1
        )
    finally:
        new_session.close()
        # restore active session


def test_recursive_udf(session):
    def factorial(n):
        return 1 if n == 1 or n == 0 else n * factorial(n - 1)

    factorial_udf = udf(
        factorial, return_type=IntegerType(), input_types=[IntegerType()]
    )
    df = session.range(10).to_df("a")
    Utils.check_answer(
        df.select(factorial_udf("a")).collect(), [Row(factorial(i)) for i in range(10)]
    )


def test_nested_udf(session):
    def outer_func():
        def inner_func():
            return "snow"

        return f"{inner_func()}-{inner_func()}"

    def square(x):
        return x**2

    def cube(x):
        return square(x) * x

    df = session.create_dataframe([1, 2]).to_df("a")
    outer_func_udf = udf(outer_func, return_type=StringType())
    Utils.check_answer(
        df.select(outer_func_udf()).collect(),
        [
            Row("snow-snow"),
            Row("snow-snow"),
        ],
    )

    # we don't need to register function square()
    cube_udf = udf(cube, return_type=IntegerType(), input_types=[IntegerType()])
    Utils.check_answer(df.select(cube_udf("a")).collect(), [Row(1), Row(8)])

    # but we can still register function square()
    square_udf = udf(square, return_type=IntegerType(), input_types=[IntegerType()])
    Utils.check_answer(
        df.select(cube_udf("a"), square_udf("a")).collect(),
        [
            Row(1, 1),
            Row(8, 4),
        ],
    )


def test_python_builtin_udf(session):
    def my_sqrt(x):
        return math.sqrt(x)

    abs_udf = udf(abs, return_type=IntegerType(), input_types=[IntegerType()])
    sqrt_udf = udf(math.sqrt, return_type=DoubleType(), input_types=[DoubleType()])
    my_sqrt_udf = udf(my_sqrt, return_type=DoubleType(), input_types=[DoubleType()])

    df = session.range(-5, 5).to_df("a")
    Utils.check_answer(
        df.select(abs_udf("a")).collect(), [Row(abs(i)) for i in range(-5, 5)]
    )
    Utils.check_answer(
        df.select(sqrt_udf(abs_udf("a"))).collect(),
        [Row(math.sqrt(abs(i))) for i in range(-5, 5)],
    )
    Utils.check_answer(
        df.select(my_sqrt_udf(abs_udf("a"))).collect(),
        [Row(my_sqrt(abs(i))) for i in range(-5, 5)],
    )


def test_decorator_udf(session):
    def decorator_do_twice(func):
        def wrapper(*args, **kwargs):
            l1 = func(*args, **kwargs)
            l2 = func(*args, **kwargs)
            return l1 + l2

        return wrapper

    @decorator_do_twice
    def duplicate_list_elements(x):
        y = x.copy()
        return x + y

    duplicate_list_elements_udf = udf(
        duplicate_list_elements,
        return_type=ArrayType(IntegerType()),
        input_types=[ArrayType(IntegerType())],
    )
    df = session.create_dataframe([[[1, 2], [2, 3]], [[3, 4], [4, 5]]]).to_df("a", "b")
    res = df.select(
        duplicate_list_elements_udf("a"), duplicate_list_elements_udf("b")
    ).collect()
    Utils.check_answer(
        res,
        [
            Row(
                "[\n  1,\n  2,\n  1,\n  2,\n  1,\n  2,\n  1,\n  2\n]",
                "[\n  2,\n  3,\n  2,\n  3,\n  2,\n  3,\n  2,\n  3\n]",
            ),
            Row(
                "[\n  3,\n  4,\n  3,\n  4,\n  3,\n  4,\n  3,\n  4\n]",
                "[\n  4,\n  5,\n  4,\n  5,\n  4,\n  5,\n  4,\n  5\n]",
            ),
        ],
    )


def test_annotation_syntax_udf(session):
    @udf(return_type=IntegerType(), input_types=[IntegerType(), IntegerType()])
    def add_udf(x, y):
        return x + y

    @udf(return_type=StringType())
    def snow():
        return "snow"

    df = session.create_dataframe([[1, 2], [3, 4]]).to_df("a", "b")
    Utils.check_answer(
        df.select(add_udf("a", "b"), snow()).collect(),
        [
            Row(3, "snow"),
            Row(7, "snow"),
        ],
    )

    # add_udf is a UDF instead of a normal python function,
    # so it can't be simply called
    with pytest.raises(TypeError) as ex_info:
        add_udf(1, 2)
    assert "must be Column, column name, or a list of them" in str(ex_info)


def test_session_register_udf(session):
    df = session.create_dataframe([[1, 2], [3, 4]]).to_df("a", "b")
    add_udf = session.udf.register(
        lambda x, y: x + y,
        return_type=IntegerType(),
        input_types=[IntegerType(), IntegerType()],
    )
    assert isinstance(add_udf.func, Callable)
    Utils.check_answer(
        df.select(add_udf("a", "b")).collect(),
        [
            Row(3),
            Row(7),
        ],
    )

    add_udf_with_statement_params = session.udf.register(
        lambda x, y: x + y,
        return_type=IntegerType(),
        input_types=[IntegerType(), IntegerType()],
        statement_params={"SF_PARTNER": "FAKE_PARTNER"},
    )
    assert isinstance(add_udf_with_statement_params.func, Callable)
    Utils.check_answer(
        df.select(add_udf_with_statement_params("a", "b")).collect(),
        [
            Row(3),
            Row(7),
        ],
    )


def test_register_udf_from_file(session, resources_path, tmpdir):
    test_files = TestFiles(resources_path)
    df = session.create_dataframe([[3, 4], [5, 6]]).to_df("a", "b")

    mod5_udf = session.udf.register_from_file(
        test_files.test_udf_py_file,
        "mod5",
        return_type=IntegerType(),
        input_types=[IntegerType()],
    )
    assert isinstance(mod5_udf.func, tuple)
    Utils.check_answer(
        df.select(mod5_udf("a"), mod5_udf("b")).collect(),
        [
            Row(3, 4),
            Row(0, 1),
        ],
    )

    mod5_pandas_udf = session.udf.register_from_file(
        test_files.test_pandas_udf_py_file,
        "pandas_apply_mod5",
        return_type=IntegerType(),
        input_types=[IntegerType()],
    )
    Utils.check_answer(
        df.select(mod5_pandas_udf("a"), mod5_pandas_udf("b")).collect(),
        [
            Row(3, 4),
            Row(0, 1),
        ],
    )

    # test zip file
    from zipfile import ZipFile

    zip_path = f"{tmpdir.join(os.path.basename(test_files.test_udf_py_file))}.zip"
    with ZipFile(zip_path, "w") as zf:
        zf.write(
            test_files.test_udf_py_file, os.path.basename(test_files.test_udf_py_file)
        )

    mod5_udf2 = session.udf.register_from_file(
        zip_path, "mod5", return_type=IntegerType(), input_types=[IntegerType()]
    )

    Utils.check_answer(
        df.select(mod5_udf2("a"), mod5_udf2("b")).collect(),
        [
            Row(3, 4),
            Row(0, 1),
        ],
    )

    # test a remote python file
    stage_file = f"@{tmp_stage_name}/{os.path.basename(test_files.test_udf_py_file)}"
    mod5_udf3 = session.udf.register_from_file(
        stage_file, "mod5", return_type=IntegerType(), input_types=[IntegerType()]
    )
    Utils.check_answer(
        df.select(mod5_udf3("a"), mod5_udf3("b")).collect(),
        [
            Row(3, 4),
            Row(0, 1),
        ],
    )

    mod5_udf3_with_statement_params = session.udf.register_from_file(
        stage_file,
        "mod5",
        return_type=IntegerType(),
        input_types=[IntegerType()],
        statement_params={"SF_PARTNER": "FAKE_PARTNER"},
    )
    Utils.check_answer(
        df.select(
            mod5_udf3_with_statement_params("a"), mod5_udf3_with_statement_params("b")
        ).collect(),
        [
            Row(3, 4),
            Row(0, 1),
        ],
    )


@pytest.mark.xfail(reason="SNOW-799761 flaky test", strict=False)
@pytest.mark.skipif(
    SNOWFLAKE_CONNECTOR_VERSION < (3, 0, 3, None),
    reason="skip_upload_on_content_match is ignored by connector if connector version is older than 3.0.3",
)
def test_register_from_file_with_skip_upload(session, resources_path, caplog):
    test_files = TestFiles(resources_path)
    stage_name = Utils.random_stage_name()
    udf_name = Utils.random_name_for_temp_object(TempObjectType.FUNCTION)
    try:
        Utils.create_stage(session, stage_name, is_temporary=False)
        # register first time
        session.udf.register_from_file(
            test_files.test_udf_py_file,
            "mod5",
            name=udf_name,
            return_type=IntegerType(),
            input_types=[IntegerType()],
            stage_location=stage_name,
            is_permanent=True,
            replace=True,
            skip_upload_on_content_match=False,
        )

        # test skip_upload_on_content_match
        with caplog.at_level(
            logging.DEBUG, logger="snowflake.connector.storage_client"
        ):
            session.udf.register_from_file(
                test_files.test_udf_py_file,
                "mod5",
                name=udf_name,
                return_type=IntegerType(),
                input_types=[IntegerType()],
                stage_location=stage_name,
                is_permanent=True,
                replace=True,
                skip_upload_on_content_match=True,
            )
        assert "skipping upload" in caplog.text
    finally:
        session._run_query(f"drop function if exists {udf_name}(int)")
        Utils.drop_stage(session, stage_name)


def test_add_import_local_file(session, resources_path):
    test_files = TestFiles(resources_path)
    # This is a hack in the test such that we can just use `from test_udf import mod5`,
    # instead of `from test.resources.test_udf.test_udf import mod5`. Then we can test
    # `import_as` argument.
    with patch.object(
        sys, "path", [*sys.path, resources_path, test_files.test_udf_directory]
    ):

        def plus4_then_mod5(x):
            from test_udf_dir.test_udf_file import mod5

            return mod5(x + 4)

        def plus4_then_mod5_direct_import(x):
            from test_udf_file import mod5

            return mod5(x + 4)

        df = session.range(-5, 5).to_df("a")

        session.add_import(
            test_files.test_udf_py_file, import_path="test_udf_dir.test_udf_file"
        )
        plus4_then_mod5_udf = udf(
            plus4_then_mod5, return_type=IntegerType(), input_types=[IntegerType()]
        )
        Utils.check_answer(
            df.select(plus4_then_mod5_udf("a")).collect(),
            [Row(plus4_then_mod5(i)) for i in range(-5, 5)],
        )

        # if import_as argument changes, the checksum of the file will also change
        # and we will overwrite the file in the stage
        session.add_import(test_files.test_udf_py_file)
        plus4_then_mod5_direct_import_udf = udf(
            plus4_then_mod5_direct_import,
            return_type=IntegerType(),
            input_types=[IntegerType()],
        )
        Utils.check_answer(
            df.select(plus4_then_mod5_direct_import_udf("a")).collect(),
            [Row(plus4_then_mod5_direct_import(i)) for i in range(-5, 5)],
        )

        # clean
        session.clear_imports()


def test_add_import_local_directory(session, resources_path):
    test_files = TestFiles(resources_path)
    with patch.object(
        sys, "path", [*sys.path, resources_path, os.path.dirname(resources_path)]
    ):

        def plus4_then_mod5(x):
            from resources.test_udf_dir.test_udf_file import mod5

            return mod5(x + 4)

        def plus4_then_mod5_direct_import(x):
            from test_udf_dir.test_udf_file import mod5

            return mod5(x + 4)

        df = session.range(-5, 5).to_df("a")

        session.add_import(
            test_files.test_udf_directory, import_path="resources.test_udf_dir"
        )
        plus4_then_mod5_udf = udf(
            plus4_then_mod5, return_type=IntegerType(), input_types=[IntegerType()]
        )
        Utils.check_answer(
            df.select(plus4_then_mod5_udf("a")).collect(),
            [Row(plus4_then_mod5(i)) for i in range(-5, 5)],
        )

        session.add_import(test_files.test_udf_directory)
        plus4_then_mod5_direct_import_udf = udf(
            plus4_then_mod5_direct_import,
            return_type=IntegerType(),
            input_types=[IntegerType()],
        )
        Utils.check_answer(
            df.select(plus4_then_mod5_direct_import_udf("a")).collect(),
            [Row(plus4_then_mod5_direct_import(i)) for i in range(-5, 5)],
        )

        # clean
        session.clear_imports()


def test_add_import_stage_file(session, resources_path):
    test_files = TestFiles(resources_path)
    with patch.object(sys, "path", [*sys.path, test_files.test_udf_directory]):

        def plus4_then_mod5(x):
            from test_udf_file import mod5

            return mod5(x + 4)

        stage_file = (
            f"@{tmp_stage_name}/{os.path.basename(test_files.test_udf_py_file)}"
        )
        session.add_import(stage_file)
        plus4_then_mod5_udf = udf(
            plus4_then_mod5, return_type=IntegerType(), input_types=[IntegerType()]
        )

        df = session.range(-5, 5).to_df("a")
        Utils.check_answer(
            df.select(plus4_then_mod5_udf("a")).collect(),
            [Row(plus4_then_mod5(i)) for i in range(-5, 5)],
        )

        # clean
        session.clear_imports()


@pytest.mark.skipif(not is_dateutil_available, reason="dateutil is required")
def test_add_import_package(session):
    def plus_one_month(x):
        return x + relativedelta(month=1)

    d = datetime.date.today()
    session.add_import(os.path.dirname(dateutil.__file__))
    session.add_import(six.__file__)
    df = session.create_dataframe([d]).to_df("a")
    plus_one_month_udf = udf(
        plus_one_month, return_type=DateType(), input_types=[DateType()]
    )
    Utils.check_answer(
        df.select(plus_one_month_udf("a")).collect(), [Row(plus_one_month(d))]
    )

    # clean
    session.clear_imports()


@pytest.mark.skipif(
    IS_IN_STORED_PROC, reason="SNOW-609328: support caplog in SP regression test"
)
def test_add_import_duplicate(session, resources_path, caplog):
    test_files = TestFiles(resources_path)
    abs_path = test_files.test_udf_directory
    rel_path = os.path.relpath(abs_path)

    session.add_import(abs_path)
    session.add_import(f"{abs_path}/")
    session.add_import(rel_path)
    assert session.get_imports() == [test_files.test_udf_directory]

    # skip upload the file because the calculated checksum is same
    session_stage = session.get_session_stage()
    session._resolve_imports(session_stage)
    session.add_import(abs_path)
    session._resolve_imports(session_stage)
    assert (
        f"{os.path.basename(abs_path)}.zip exists on {session_stage}, skipped"
        in caplog.text
    )

    session.remove_import(rel_path)
    assert len(session.get_imports()) == 0


def test_udf_level_import(session, resources_path):
    test_files = TestFiles(resources_path)
    with patch.object(sys, "path", [*sys.path, resources_path]):

        def plus4_then_mod5(x):
            from test_udf_dir.test_udf_file import mod5

            return mod5(x + 4)

        df = session.range(-5, 5).to_df("a")

        # with udf-level imports
        plus4_then_mod5_udf = udf(
            plus4_then_mod5,
            return_type=IntegerType(),
            input_types=[IntegerType()],
            imports=[(test_files.test_udf_py_file, "test_udf_dir.test_udf_file")],
        )
        Utils.check_answer(
            df.select(plus4_then_mod5_udf("a")).collect(),
            [Row(plus4_then_mod5(i)) for i in range(-5, 5)],
        )

        # without udf-level imports
        plus4_then_mod5_udf = udf(
            plus4_then_mod5,
            return_type=IntegerType(),
            input_types=[IntegerType()],
        )
        with pytest.raises(SnowparkSQLException) as ex_info:
            df.select(plus4_then_mod5_udf("a")).collect(),
        assert "No module named" in ex_info.value.message

        session.add_import(test_files.test_udf_py_file, "test_udf_dir.test_udf_file")
        # with an empty list of udf-level imports
        # it will still fail even if we have session-level imports
        plus4_then_mod5_udf = udf(
            plus4_then_mod5,
            return_type=IntegerType(),
            input_types=[IntegerType()],
            imports=[],
        )
        with pytest.raises(SnowparkSQLException) as ex_info:
            df.select(plus4_then_mod5_udf("a")).collect(),
        assert "No module named" in ex_info.value.message

        # clean
        session.clear_imports()


def test_add_import_namespace_collision(session, resources_path):
    test_files = TestFiles(resources_path)
    with patch.object(sys, "path", [*sys.path, resources_path]):

        def plus4_then_mod5(x):
            from test_udf_dir.test_pandas_udf_file import (  # noqa: F401
                pandas_apply_mod5,
            )
            from test_udf_dir.test_udf_file import mod5

            return mod5(x + 4)

        session.add_import(
            test_files.test_udf_py_file, import_path="test_udf_dir.test_udf_file"
        )
        session.add_import(
            test_files.test_pandas_udf_py_file,
            import_path="test_udf_dir.test_pandas_udf_file",
        )

        df = session.range(-5, 5).to_df("a")

        plus4_then_mod5_udf = udf(
            plus4_then_mod5,
            return_type=IntegerType(),
            input_types=[IntegerType()],
            packages=["pandas"],
        )
        Utils.check_answer(
            df.select(plus4_then_mod5_udf("a")).collect(),
            [Row(plus4_then_mod5(i)) for i in range(-5, 5)],
        )

        # clean
        session.clear_imports()


def test_add_import_namespace_collision_snowflake_package(session, tmp_path):
    fake_snowflake_dir = tmp_path / "snowflake" / "task"
    fake_snowflake_dir.mkdir(parents=True)
    py_file = fake_snowflake_dir / "test_udf_file.py"
    py_file.write_text("def f(x): return x+1")

    with patch.object(sys, "path", [*sys.path, tmp_path]):

        def test(x):
            from snowflake.task.test_udf_file import f  # noqa: F401

            from snowflake.snowpark.functions import udf  # noqa: F401

            return f(x)

        session.add_import(str(py_file), import_path="snowflake.task.test_udf_file")

        df = session.range(-5, 5).to_df("a")

        test_udf = udf(
            test,
            return_type=IntegerType(),
            input_types=[IntegerType()],
            packages=["snowflake-snowpark-python"],
        )
        Utils.check_answer(
            df.select(test_udf("a")).collect(),
            [Row(i + 1) for i in range(-5, 5)],
        )

        # clean
        session.clear_imports()


def test_type_hints(session):
    @udf
    def add_udf(x: int, y: int) -> int:
        return x + y

    @udf
    def snow_udf(x: int) -> Optional[str]:
        return "snow" if x % 2 else None

    @udf
    def double_str_list_udf(x: str) -> List[str]:
        return [x, x]

    dt = datetime.datetime.strptime("2017-02-24 12:00:05.456", "%Y-%m-%d %H:%M:%S.%f")

    @udf
    def return_datetime_udf() -> datetime.datetime:
        return dt

    @udf
    def return_variant_dict_udf(v: Variant) -> Dict[str, str]:
        return {str(k): f"{str(k)} {str(v)}" for k, v in v.items()}

    @udf
    def return_geography_dict_udf(g: Geography) -> Dict[str, str]:
        return g

    df = session.create_dataframe([[1, 4], [2, 3]]).to_df("a", "b")
    Utils.check_answer(
        df.select(
            add_udf("a", "b"),
            snow_udf("a"),
            double_str_list_udf(snow_udf("b")),
            return_datetime_udf(),
        ).collect(),
        [
            Row(5, "snow", "[\n  null,\n  null\n]", dt),
            Row(5, None, '[\n  "snow",\n  "snow"\n]', dt),
        ],
    )

    Utils.check_answer(
        TestData.variant1(session).select(return_variant_dict_udf("obj1")).collect(),
        [Row('{\n  "Tree": "Tree Pine"\n}')],
    )

    Utils.check_answer(
        TestData.geography_type(session).select(return_geography_dict_udf("geo")),
        [Row('{\n  "coordinates": [\n    30,\n    10\n  ],\n  "type": "Point"\n}')],
    )


def test_type_hint_no_change_after_registration(session):
    def add(x: int, y: int) -> int:
        return x + y

    annotations = add.__annotations__
    session.udf.register(add)
    assert annotations == add.__annotations__


def test_register_udf_from_file_type_hints(session, tmpdir):
    source = """
import datetime
from typing import Dict, List, Optional

def add(x: int, y: int) -> int:
        return x + y

def snow(x: int) -> Optional[str]:
    return "snow" if x % 2 else None

def double_str_list(x: str) -> List[str]:
    return [x, x]

dt = datetime.datetime.strptime("2017-02-24 12:00:05.456", "%Y-%m-%d %H:%M:%S.%f")

def return_datetime() -> datetime.datetime:
    return dt

def return_dict(v: dict) -> Dict[str, str]:
    return {str(k): f"{str(k)} {str(v)}" for k, v in v.items()}
"""
    file_path = os.path.join(tmpdir, "register_from_file_type_hints.py")
    with open(file_path, "w") as f:
        f.write(source)

    add_udf = session.udf.register_from_file(file_path, "add")
    snow_udf = session.udf.register_from_file(file_path, "snow")
    double_str_list_udf = session.udf.register_from_file(file_path, "double_str_list")
    return_datetime_udf = session.udf.register_from_file(file_path, "return_datetime")
    return_variant_dict_udf = session.udf.register_from_file(file_path, "return_dict")

    df = session.create_dataframe([[1, 4], [2, 3]]).to_df("a", "b")
    dt = datetime.datetime.strptime("2017-02-24 12:00:05.456", "%Y-%m-%d %H:%M:%S.%f")
    Utils.check_answer(
        df.select(
            add_udf("a", "b"),
            snow_udf("a"),
            double_str_list_udf(snow_udf("b")),
            return_datetime_udf(),
        ).collect(),
        [
            Row(5, "snow", "[\n  null,\n  null\n]", dt),
            Row(5, None, '[\n  "snow",\n  "snow"\n]', dt),
        ],
    )

    Utils.check_answer(
        TestData.variant1(session).select(return_variant_dict_udf("obj1")).collect(),
        [Row('{\n  "Tree": "Tree Pine"\n}')],
    )


@pytest.mark.skipif(IS_IN_STORED_PROC, reason="Cannot create session in SP")
def test_permanent_udf(session, db_parameters):
    stage_name = Utils.random_stage_name()
    udf_name = Utils.random_name_for_temp_object(TempObjectType.FUNCTION)
    with Session.builder.configs(db_parameters).create() as new_session:
        new_session.sql_simplifier_enabled = session.sql_simplifier_enabled
        try:
            Utils.create_stage(session, stage_name, is_temporary=False)
            udf(
                lambda x, y: x + y,
                return_type=IntegerType(),
                input_types=[IntegerType(), IntegerType()],
                name=udf_name,
                is_permanent=True,
                stage_location=stage_name,
                session=new_session,
            )
            Utils.check_answer(
                session.sql(f"select {udf_name}(8, 9)").collect(), [Row(17)]
            )
            Utils.check_answer(
                new_session.sql(f"select {udf_name}(8, 9)").collect(), [Row(17)]
            )
        finally:
            session._run_query(f"drop function if exists {udf_name}(int, int)")
            Utils.drop_stage(session, stage_name)


def test_udf_negative(session):
    def f(x):
        return x

    df1 = session.create_dataframe(["a", "b"]).to_df("x")

    udf0 = udf()
    with pytest.raises(TypeError) as ex_info:
        df1.select(udf0("x")).collect()
    assert "Invalid function: not a function or callable" in str(ex_info)

    with pytest.raises(TypeError) as ex_info:
        udf(1, return_type=IntegerType())
    assert "Invalid function: not a function or callable" in str(ex_info)

    # if return_type is specified, it must be passed passed with keyword argument
    with pytest.raises(TypeError) as ex_info:
        udf(f, IntegerType())
    assert "udf() takes from 0 to 1 positional arguments but 2 were given" in str(
        ex_info
    )

    udf1 = udf(f, return_type=IntegerType(), input_types=[IntegerType()])
    with pytest.raises(ValueError) as ex_info:
        udf1("a", "")
    assert (
        "Incorrect number of arguments passed to the UDF: Expected: 1, Found: 2"
        in str(ex_info)
    )

    with pytest.raises(SnowparkSQLException) as ex_info:
        session.sql("select f(1)").collect()
    assert "Unknown function" in str(ex_info)

    with pytest.raises(SnowparkSQLException) as ex_info:
        df1.select(call_udf("f", "x")).collect()
    assert "Unknown function" in str(ex_info)

    with pytest.raises(SnowparkInvalidObjectNameException) as ex_info:
        udf(
            f,
            return_type=IntegerType(),
            input_types=[IntegerType()],
            name="invalid name",
        )
    assert "The object name 'invalid name' is invalid" in str(ex_info)

    # incorrect data type
    udf2 = udf(lambda x: int(x), return_type=IntegerType(), input_types=[IntegerType()])
    with pytest.raises(SnowparkSQLException) as ex_info:
        df1.select(udf2("x")).collect()
    assert "Numeric value" in str(ex_info) and "is not recognized" in str(ex_info)
    df2 = session.create_dataframe([1, None]).to_df("x")
    with pytest.raises(SnowparkSQLException) as ex_info:
        df2.select(udf2("x")).collect()
    assert "Python Interpreter Error" in str(ex_info)

    with pytest.raises(TypeError) as ex_info:

        @udf(IntegerType())
        def g(x):
            return x

    assert "Invalid function: not a function or callable" in str(ex_info)

    with pytest.raises(TypeError) as ex_info:

        @udf
        def _(x: int, y: int):
            return x + y

    assert "The return type must be specified" in str(ex_info)

    with pytest.raises(TypeError) as ex_info:

        @udf
        def _(x, y: int) -> int:
            return x + y

    assert (
        "the number of arguments (2) is different from "
        "the number of argument type hints (1)" in str(ex_info)
    )

    with pytest.raises(TypeError) as ex_info:

        @udf
        def _(x: int, y: Union[int, float]) -> Union[int, float]:
            return x + y

    assert "invalid type typing.Union[int, float]" in str(ex_info)

    with pytest.raises(ValueError) as ex_info:

        @udf(is_permanent=True)
        def _(x: int, y: int) -> int:
            return x + y

    assert "name must be specified for permanent udf" in str(ex_info)

    with pytest.raises(ValueError) as ex_info:

        @udf(is_permanent=True, name="udf")
        def _(x: int, y: int) -> int:
            return x + y

    assert "stage_location must be specified for permanent udf" in str(ex_info)


def test_add_import_negative(session, resources_path):
    test_files = TestFiles(resources_path)

    with pytest.raises(FileNotFoundError) as ex_info:
        session.add_import("file_not_found.py")
    assert "is not found" in str(ex_info)

    with pytest.raises(KeyError) as ex_info:
        session.remove_import("file_not_found.py")
    assert "is not found in the existing imports" in str(ex_info)

    with pytest.raises(ValueError) as ex_info:
        session.add_import(
            test_files.test_udf_py_file, import_path="test_udf_dir.test_udf_file.py"
        )
    assert "import_path test_udf_dir.test_udf_file.py is invalid" in str(ex_info)

    def plus4_then_mod5(x):
        from test.resources.test_udf_dir.test_udf_file import mod5

        return mod5(x + 4)

    df = session.range(-5, 5).to_df("a")
    for import_path in [
        None,
        "resources.test_udf_dir.test_udf_file",
        "test_udf_dir.test_udf_file",
        "test_udf_file",
    ]:
        session.add_import(test_files.test_udf_py_file, import_path)
        plus4_then_mod5_udf = udf(
            plus4_then_mod5, return_type=IntegerType(), input_types=[IntegerType()]
        )
        with pytest.raises(SnowparkSQLException) as ex_info:
            df.select(plus4_then_mod5_udf("a")).collect()
        assert "No module named 'test.resources'" in ex_info.value.message
    session.clear_imports()

    with pytest.raises(TypeError) as ex_info:
        udf(
            plus4_then_mod5,
            return_type=IntegerType(),
            input_types=[IntegerType()],
            imports=[1],
        )
    assert (
        "udf-level import can only be a file path (str) "
        "or a tuple of the file path (str) and the import path (str)" in str(ex_info)
    )


def test_udf_variant_type(session):
    def variant_get_data_type(v):
        return str(type(v))

    variant_udf = udf(
        variant_get_data_type, return_type=StringType(), input_types=[VariantType()]
    )

    Utils.check_answer(
        TestData.variant1(session).select(variant_udf("bin1")).collect(),
        [Row("<class 'str'>")],
    )

    Utils.check_answer(
        TestData.variant1(session).select(variant_udf("bool1")).collect(),
        [Row("<class 'bool'>")],
    )

    Utils.check_answer(
        TestData.variant1(session).select(variant_udf("str1")).collect(),
        [Row("<class 'str'>")],
    )

    Utils.check_answer(
        TestData.variant1(session).select(variant_udf("num1")).collect(),
        [Row("<class 'int'>")],
    )

    Utils.check_answer(
        TestData.variant1(session).select(variant_udf("double1")).collect(),
        [Row("<class 'float'>")],
    )

    Utils.check_answer(
        TestData.variant1(session).select(variant_udf("decimal1")).collect(),
        [Row("<class 'float'>")],
    )

    Utils.check_answer(
        TestData.variant1(session).select(variant_udf("date1")).collect(),
        [Row("<class 'str'>")],
    )

    Utils.check_answer(
        TestData.variant1(session).select(variant_udf("time1")).collect(),
        [Row("<class 'str'>")],
    )

    Utils.check_answer(
        TestData.variant1(session).select(variant_udf("timestamp_ntz1")).collect(),
        [Row("<class 'str'>")],
    )

    Utils.check_answer(
        TestData.variant1(session).select(variant_udf("timestamp_ltz1")).collect(),
        [Row("<class 'str'>")],
    )

    Utils.check_answer(
        TestData.variant1(session).select(variant_udf("timestamp_tz1")).collect(),
        [Row("<class 'str'>")],
    )

    Utils.check_answer(
        TestData.variant1(session).select(variant_udf("arr1")).collect(),
        [Row("<class 'list'>")],
    )

    Utils.check_answer(
        TestData.variant1(session).select(variant_udf("obj1")).collect(),
        [Row("<class 'dict'>")],
    )

    # dynamic typing on one single column
    df = session.sql(
        "select parse_json(column1) as a from values"
        "('1'), ('1.1'), ('\"2\"'), ('true'), ('[1, 2, 3]'),"
        ' (\'{"a": "foo"}\')'
    )
    Utils.check_answer(
        df.select(variant_udf("a")).collect(),
        [
            Row("<class 'int'>"),
            Row("<class 'float'>"),
            Row("<class 'str'>"),
            Row("<class 'bool'>"),
            Row("<class 'list'>"),
            Row("<class 'dict'>"),
        ],
    )


def test_udf_geography_type(session):
    def get_type(g):
        return str(type(g))

    geography_udf = udf(
        get_type, return_type=StringType(), input_types=[GeographyType()]
    )

    Utils.check_answer(
        TestData.geography_type(session).select(geography_udf(col("geo"))).collect(),
        [Row("<class 'dict'>")],
    )


@pytest.mark.skipif(
    IS_IN_STORED_PROC, reason="Named temporary udf is not supported in stored proc"
)
def test_udf_replace(session):
    df = session.create_dataframe([[1, 2], [3, 4]]).to_df("a", "b")

    # Register named UDF and expect that it works.
    add_udf = session.udf.register(
        lambda x, y: x + y,
        name="test_udf_replace_add",
        return_type=IntegerType(),
        input_types=[IntegerType(), IntegerType()],
        replace=True,
    )
    Utils.check_answer(
        df.select(add_udf("a", "b")).collect(),
        [
            Row(3),
            Row(7),
        ],
    )

    # Replace named UDF with different one and expect that data is changed.
    add_udf = session.udf.register(
        lambda x, y: x + y + 1,
        name="test_udf_replace_add",
        return_type=IntegerType(),
        input_types=[IntegerType(), IntegerType()],
        replace=True,
    )
    Utils.check_answer(
        df.select(add_udf("a", "b")).collect(),
        [
            Row(4),
            Row(8),
        ],
    )

    # Try to register UDF without replacing and expect failure.
    with pytest.raises(SnowparkSQLException) as ex_info:
        add_udf = session.udf.register(
            lambda x, y: x + y,
            name="test_udf_replace_add",
            return_type=IntegerType(),
            input_types=[IntegerType(), IntegerType()],
            replace=False,
        )
    assert "SQL compilation error" in str(ex_info)

    # Expect second UDF version to still be there.
    Utils.check_answer(
        df.select(add_udf("a", "b")).collect(),
        [
            Row(4),
            Row(8),
        ],
    )

    # Register via udf() in functions.py and expect that it works.
    add_udf = udf(
        lambda x, y: x + y,
        name="test_udf_replace_add",
        return_type=IntegerType(),
        input_types=[IntegerType(), IntegerType()],
        replace=True,
    )
    Utils.check_answer(
        df.select(add_udf("a", "b")).collect(),
        [
            Row(3),
            Row(7),
        ],
    )


@pytest.mark.xfail(reason="SNOW-757054 flaky test", strict=False)
@pytest.mark.skipif(
    IS_IN_STORED_PROC, reason="Named temporary udf is not supported in stored proc"
)
def test_udf_if_not_exists(session):
    df = session.create_dataframe([[1, 2], [3, 4]]).to_df("a", "b")

    # Register named UDF and expect that it works.
    add_udf = session.udf.register(
        lambda x, y: x + y,
        name="test_udf_if_not_exist_add",
        return_type=IntegerType(),
        input_types=[IntegerType(), IntegerType()],
        if_not_exists=True,
    )
    Utils.check_answer(
        df.select(add_udf("a", "b")).collect(),
        [
            Row(3),
            Row(7),
        ],
    )

    # Replace named UDF with different one and expect that data is not changed.
    add_udf = session.udf.register(
        lambda x, y: x + y + 1,
        name="test_udf_if_not_exist_add",
        return_type=IntegerType(),
        input_types=[IntegerType(), IntegerType()],
        if_not_exists=True,
    )
    Utils.check_answer(
        df.select(add_udf("a", "b")).collect(),
        [
            Row(3),
            Row(7),
        ],
    )

    # Try to register UDF without if-exists check and expect failure.
    with pytest.raises(SnowparkSQLException, match="already exists"):
        add_udf = session.udf.register(
            lambda x, y: x + y,
            name="test_udf_if_not_exist_add",
            return_type=IntegerType(),
            input_types=[IntegerType(), IntegerType()],
            if_not_exists=False,
        )

    # Try to register UDF with replace and if-exists check and expect failure.
    with pytest.raises(
        ValueError,
        match="options replace and if_not_exists are incompatible",
    ):
        add_udf = session.udf.register(
            lambda x, y: x + y,
            name="test_udf_if_not_exist_add",
            return_type=IntegerType(),
            input_types=[IntegerType(), IntegerType()],
            replace=True,
            if_not_exists=True,
        )

    # Expect first UDF version to still be there.
    Utils.check_answer(
        df.select(add_udf("a", "b")).collect(),
        [
            Row(3),
            Row(7),
        ],
    )


def test_udf_parallel(session):
    for i in [1, 50, 99]:
        udf(
            lambda x, y: x + y,
            return_type=IntegerType(),
            input_types=[IntegerType(), IntegerType()],
            parallel=i,
        )

    with pytest.raises(ValueError) as ex_info:
        udf(
            lambda x, y: x + y,
            return_type=IntegerType(),
            input_types=[IntegerType(), IntegerType()],
            parallel=0,
        )
    assert "Supported values of parallel are from 1 to 99" in str(ex_info)

    with pytest.raises(ValueError) as ex_info:
        udf(
            lambda x, y: x + y,
            return_type=IntegerType(),
            input_types=[IntegerType(), IntegerType()],
            parallel=100,
        )
    assert "Supported values of parallel are from 1 to 99" in str(ex_info)


@pytest.mark.skipif(
    (not is_pandas_and_numpy_available) or IS_IN_STORED_PROC,
    reason="numpy and pandas are required",
)
def test_add_packages(session):
    session.add_packages(
        [
            "numpy==1.23.5",
            "pandas==1.5.3",
            "matplotlib",
            "pyyaml",
            "snowflake-snowpark-python==1.4.0",
        ]
    )
    assert session.get_packages() == {
        "numpy": "numpy==1.23.5",
        "pandas": "pandas==1.5.3",
        "matplotlib": "matplotlib",
        "pyyaml": "pyyaml",
        "snowflake-snowpark-python": "snowflake-snowpark-python==1.4.0",
    }

    # dateutil is a dependency of pandas
    def get_numpy_pandas_dateutil_version() -> str:
        return f"{numpy.__version__}/{pandas.__version__}/{dateutil.__version__}"

    udf_name = Utils.random_name_for_temp_object(TempObjectType.FUNCTION)
    session.udf.register(get_numpy_pandas_dateutil_version, name=udf_name)
    # don't need to check the version of dateutil, as it can be changed on the server side
    assert (
        session.sql(f"select {udf_name}()").collect()[0][0].startswith("1.23.5/1.5.3")
    )

    # only add pyyaml, which will overwrite the previously added packages
    # so matplotlib will not be available on the server side
    def is_matplotlib_available() -> bool:
        try:
            import matplotlib.pyplot as plt  # noqa: F401
        except ModuleNotFoundError:
            return False
        return True

    session.udf.register(
        is_matplotlib_available, name=udf_name, replace=True, packages=["pyyaml"]
    )
    Utils.check_answer(session.sql(f"select {udf_name}()"), [Row(False)])

    # with an empty list of udf-level packages
    # it will still fail even if we have session-level packages
    def is_yaml_available() -> bool:
        try:
            import yaml  # noqa: F401
        except ModuleNotFoundError:
            return False
        return True

    session.udf.register(is_yaml_available, name=udf_name, replace=True, packages=[])
    Utils.check_answer(session.sql(f"select {udf_name}()"), [Row(False)])

    session.clear_packages()

    session.udf.register(
        is_yaml_available, name=udf_name, replace=True, packages=["pyyaml"]
    )
    Utils.check_answer(session.sql(f"select {udf_name}()"), [Row(True)])

    session.clear_packages()

    # add module objects
    # but we can't register a udf with these versions
    # because the server might not have them
    resolved_packages = session._resolve_packages(
        [numpy, pandas, dateutil], validate_package=False
    )
    assert f"numpy=={numpy.__version__}" in resolved_packages
    assert f"pandas=={pandas.__version__}" in resolved_packages
    assert f"python-dateutil=={dateutil.__version__}" in resolved_packages


def test_add_packages_with_underscore(session):
    packages = ["spacy-model-en_core_web_sm", "typing_extensions"]
    count = (
        session.table("information_schema.packages")
        .where(col("package_name").in_(packages))
        .select(count_distinct("package_name"))
        .collect()[0][0]
    )
    if count != len(packages):
        pytest.skip("These packages with underscores are not available")

    udf_name = Utils.random_name_for_temp_object(TempObjectType.FUNCTION)

    @udf(name=udf_name, packages=packages)
    def check_if_package_installed() -> bool:
        try:
            import spacy
            import typing_extensions  # noqa: F401

            spacy.load("en_core_web_sm")
            return True
        except Exception:
            return False

    Utils.check_answer(session.sql(f"select {udf_name}()").collect(), [Row(True)])


<<<<<<< HEAD
def test_add_packages_unsupported(session):
    session._is_anaconda_terms_acknowledged = lambda: True
    packages = ["sktime", "pyyaml"]
    udf_name = Utils.random_name_for_temp_object(TempObjectType.FUNCTION)

    @udf(name=udf_name, packages=packages)
    def check_if_package_works() -> str:
        try:
            from sktime.classification.interval_based import TimeSeriesForestClassifier

            clf = TimeSeriesForestClassifier(n_estimators=5)
            return str(clf)
        except Exception as e:
            return f"Import statement does not work: {e.__repr__()}"

    Utils.check_answer(
        session.sql(f"select {udf_name}()").collect(),
        [Row("TimeSeriesForestClassifier(n_estimators=5)")],
    )


=======
>>>>>>> 738d21ef
@pytest.mark.skipif(
    IS_IN_STORED_PROC, reason="Need certain version of datautil/pandas/numpy"
)
def test_add_packages_negative(session, caplog):
    with pytest.raises(ValueError) as ex_info:
        session.add_packages("python-dateutil****")
    assert "InvalidRequirement" in str(ex_info)

<<<<<<< HEAD
    session._is_anaconda_terms_acknowledged = lambda: True
    with pytest.raises(ValueError) as ex_info:
        session.add_packages("dateutil")

    # dateutil is not a valid name, the library name is python-dateutil
    assert "Pip failed with return code 1" in str(ex_info)

    session._is_anaconda_terms_acknowledged = lambda: False
    with pytest.raises(ValueError) as ex_info:
        session.add_packages("dateutil")

    assert "Cannot add package dateutil" in str(ex_info)
=======
    with patch.object(session, "_is_anaconda_terms_acknowledged", lambda: True):
        with pytest.raises(RuntimeError) as ex_info:
            session.add_packages("dateutil")

        # dateutil is not a valid name, the library name is python-dateutil
        assert "Pip failed with return code 1" in str(ex_info)

    with patch.object(session, "_is_anaconda_terms_acknowledged", lambda: False):
        with pytest.raises(RuntimeError) as ex_info:
            session.add_packages("dateutil")

        assert "Cannot add package dateutil" in str(ex_info)
>>>>>>> 738d21ef

    with pytest.raises(ValueError) as ex_info:
        with caplog.at_level(logging.WARNING):
            # using numpy version 1.16.6 here because using any other version raises a
            # ValueError for "non-existent python version in Snowflake" instead of
            # "package is already added".
            # In case this test fails in the future, choose a version of numpy which
            # is supportezd by Snowflake using query:
            #     select package_name, array_agg(version)
            #     from information_schema.packages
            #     where language='python' and package_name like 'numpy'
            #     group by package_name;
            session.add_packages("numpy", "numpy==1.16.6")
    assert "is already added" in str(ex_info)

    with pytest.raises(ValueError) as ex_info:
        session.remove_package("python-dateutil")
    assert "is not in the package list" in str(ex_info)


@pytest.mark.skipif(
    (not is_pandas_and_numpy_available) or IS_IN_STORED_PROC,
    reason="numpy and pandas are required",
)
def test_add_requirements(session, resources_path):
    test_files = TestFiles(resources_path)
<<<<<<< HEAD
=======

>>>>>>> 738d21ef
    session.add_requirements(test_files.test_requirements_file)
    assert session.get_packages() == {
        "numpy": "numpy==1.23.5",
        "pandas": "pandas==1.5.3",
        "snowflake-snowpark-python": "snowflake-snowpark-python",
    }

    udf_name = Utils.random_name_for_temp_object(TempObjectType.FUNCTION)

    @udf(name=udf_name)
    def get_numpy_pandas_version() -> str:
        return f"{numpy.__version__}/{pandas.__version__}"

    Utils.check_answer(session.sql(f"select {udf_name}()"), [Row("1.23.5/1.5.3")])

<<<<<<< HEAD
=======

def test_add_requirements_and_override_snowpark_package(session, resources_path):
    test_files = TestFiles(resources_path)
    session.add_requirements(test_files.test_requirements_file)
    assert session.get_packages() == {
        "numpy": "numpy==1.23.5",
        "pandas": "pandas==1.5.3",
        "snowflake-snowpark-python": "snowflake-snowpark-python",
    }

    session.add_packages("snowflake-snowpark-python==1.4.0")
    assert session.get_packages() == {
        "numpy": "numpy==1.23.5",
        "pandas": "pandas==1.5.3",
        "snowflake-snowpark-python": "snowflake-snowpark-python==1.4.0",
    }

    udf_name = Utils.random_name_for_temp_object(TempObjectType.FUNCTION)

    @udf(name=udf_name, packages=["snowflake-snowpark-python==1.3.0"])
    def get_numpy_pandas_version() -> str:
        import snowflake.snowpark as snowpark

        return f"{snowpark.__version__}"

    Utils.check_answer(session.sql(f"select {udf_name}()"), [Row("1.3.0")])

>>>>>>> 738d21ef

def test_add_requirements_twice_should_fail_if_packages_are_different(
    session, resources_path
):
    test_files = TestFiles(resources_path)
<<<<<<< HEAD
=======

>>>>>>> 738d21ef
    session.add_requirements(test_files.test_requirements_file)
    assert session.get_packages() == {
        "numpy": "numpy==1.23.5",
        "pandas": "pandas==1.5.3",
        "snowflake-snowpark-python": "snowflake-snowpark-python",
    }

    with pytest.raises(ValueError) as ex_info:
        session.add_packages(["numpy==1.23.4"])
    assert "Cannot add package" in str(ex_info)


@pytest.mark.skipif(
    IS_IN_STORED_PROC,
    reason="Subprocess calls are not allowed within stored procedures",
)
def test_add_unsupported_requirements_twice_should_not_fail_for_same_requirements_file(
    session, resources_path
):
    test_files = TestFiles(resources_path)
<<<<<<< HEAD
    ack_function = session._is_anaconda_terms_acknowledged
    session._is_anaconda_terms_acknowledged = lambda: True

    session.add_requirements(test_files.test_unsupported_requirements_file)
    assert set(session.get_packages().keys()) == {
        "matplotlib",
        "numpy",
        "pyyaml",
        "scipy",
        "snowflake-snowpark-python",
    }

    session.add_requirements(test_files.test_unsupported_requirements_file)
    assert set(session.get_packages().keys()) == {
        "matplotlib",
        "numpy",
        "pyyaml",
        "scipy",
        "snowflake-snowpark-python",
    }
    session._is_anaconda_terms_acknowledged = ack_function


def test_add_unsupported_requirements_should_fail_if_dependency_package_already_added(
    session, resources_path
):
    session._is_anaconda_terms_acknowledged = lambda: True

    test_files = TestFiles(resources_path)
    session.add_packages(["scipy==1.10.1"])
    with pytest.raises(ValueError) as ex_info:
=======

    with patch.object(session, "_is_anaconda_terms_acknowledged", lambda: True):
        session.add_requirements(test_files.test_unsupported_requirements_file)
        assert set(session.get_packages().keys()) == {
            "scipy",
            "numpy",
            "matplotlib",
            "pyyaml",
            "snowflake-snowpark-python",
        }

>>>>>>> 738d21ef
        session.add_requirements(test_files.test_unsupported_requirements_file)
        assert set(session.get_packages().keys()) == {
            "scipy",
            "numpy",
            "matplotlib",
            "pyyaml",
            "snowflake-snowpark-python",
        }

<<<<<<< HEAD
=======

@pytest.mark.skipif(
    IS_IN_STORED_PROC,
    reason="Subprocess calls are not allowed within stored procedures",
)
def test_add_packages_should_fail_if_dependency_package_already_added(session):
    with patch.object(session, "_is_anaconda_terms_acknowledged", lambda: True):
        session.add_packages(["scikit-learn==1.2.0"])
        with pytest.raises(ValueError) as ex_info:
            session.add_packages("sktime")
        assert "Cannot add dependency package" in str(ex_info)
>>>>>>> 738d21ef


@pytest.mark.skipif(
    IS_IN_STORED_PROC,
    reason="Subprocess calls are not allowed within stored procedures",
)
def test_add_requirements_unsupported(session, resources_path):
    test_files = TestFiles(resources_path)
<<<<<<< HEAD
    ack_function = session._is_anaconda_terms_acknowledged
    session._is_anaconda_terms_acknowledged = lambda: True

    session.add_requirements(test_files.test_unsupported_requirements_file)
    # Once scikit-fuzzy is supported, this test will break; change the test to a different unsupported module
    assert set(session.get_packages().keys()) == {
        "matplotlib",
        "numpy",
        "pyyaml",
        "scipy",
        "snowflake-snowpark-python",
    }
=======

    with patch.object(session, "_is_anaconda_terms_acknowledged", lambda: True):
        session.add_requirements(test_files.test_unsupported_requirements_file)
        # Once scikit-fuzzy is supported, this test will break; change the test to a different unsupported module
        assert set(session.get_packages().keys()) == {
            "matplotlib",
            "pyyaml",
            "snowflake-snowpark-python",
            "scipy",
            "numpy",
        }
>>>>>>> 738d21ef

    udf_name = Utils.random_name_for_temp_object(TempObjectType.FUNCTION)

    @udf(name=udf_name)
    def run_scikit_fuzzy() -> str:
        import numpy as np
        import skfuzzy as fuzz
        from skfuzzy import control as ctrl

        # Create fuzzy variables
        temperature = ctrl.Antecedent(np.arange(0, 101, 1), "temperature")
        humidity = ctrl.Antecedent(np.arange(0, 101, 1), "humidity")
        fan_speed = ctrl.Consequent(np.arange(0, 101, 1), "fan_speed")

        # Define fuzzy membership functions
        temperature["cold"] = fuzz.trimf(temperature.universe, [0, 0, 50])
        temperature["warm"] = fuzz.trimf(temperature.universe, [0, 50, 100])
        humidity["dry"] = fuzz.trimf(humidity.universe, [0, 0, 50])
        humidity["moist"] = fuzz.trimf(humidity.universe, [0, 50, 100])
        fan_speed["low"] = fuzz.trimf(fan_speed.universe, [0, 0, 50])
        fan_speed["high"] = fuzz.trimf(fan_speed.universe, [0, 50, 100])

        # Define fuzzy rules
        rule1 = ctrl.Rule(temperature["cold"] & humidity["dry"], fan_speed["low"])
        rule2 = ctrl.Rule(temperature["warm"] & humidity["moist"], fan_speed["high"])

        # Create fuzzy control system
        fan_ctrl = ctrl.ControlSystem([rule1, rule2])
        fan_speed_ctrl = ctrl.ControlSystemSimulation(fan_ctrl)

        # Set inputs
        fan_speed_ctrl.input["temperature"] = 30
        fan_speed_ctrl.input["humidity"] = 70

        # Evaluate the fuzzy control system
        fan_speed_ctrl.compute()

        # Get the output
        output_speed = fan_speed_ctrl.output["fan_speed"]
        return f"{fuzz.__version__}:{int(round(output_speed))}"

    Utils.check_answer(session.sql(f"select {udf_name}()"), [Row("0.4.2:50")])

<<<<<<< HEAD
    session._is_anaconda_terms_acknowledged = ack_function

=======
>>>>>>> 738d21ef

@pytest.mark.skipif(
    IS_IN_STORED_PROC,
    reason="Subprocess calls are not allowed within stored procedures",
)
@pytest.mark.skipif(
    IS_WINDOWS,
    reason="Fasttext does not build on Windows occasionally due to build tool issues",
)
def test_add_requirements_with_native_dependency_force_push(session):
<<<<<<< HEAD
    ack_function = session._is_anaconda_terms_acknowledged
    session._is_anaconda_terms_acknowledged = lambda: True

    session.add_packages(["sktime"])
=======
    with patch.object(session, "_is_anaconda_terms_acknowledged", lambda: True):
        session.add_packages(["fasttext"])
>>>>>>> 738d21ef
    udf_name = Utils.random_name_for_temp_object(TempObjectType.FUNCTION)

    @udf(name=udf_name)
    def check_if_package_works() -> str:
        try:
            import fasttext

            return ",".join(fasttext.tokenize("I love banana"))
        except Exception:
            return "does not work"

    # Unsupported native dependency, the code doesn't run
    Utils.check_answer(
        session.sql(f"select {udf_name}()").collect(),
        [Row("does not work")],
    )
<<<<<<< HEAD
    session._is_anaconda_terms_acknowledged = ack_function
=======
>>>>>>> 738d21ef


@pytest.mark.skipif(
    IS_IN_STORED_PROC,
    reason="Subprocess calls are not allowed within stored procedures",
)
@pytest.mark.skipif(
    IS_WINDOWS,
    reason="Fasttext does not build on Windows occasionally due to build tool issues",
)
def test_add_requirements_with_native_dependency_without_force_push(session):
<<<<<<< HEAD
    ack_function = session._is_anaconda_terms_acknowledged
    session._is_anaconda_terms_acknowledged = lambda: True

    with pytest.raises(ValueError) as ex_info:
        session.add_packages(["sktime"], force_push=False)
    assert "Your code depends on native dependencies" in str(ex_info)
    session._is_anaconda_terms_acknowledged = ack_function


def test_add_requirements_yaml(session, resources_path):
    test_files = TestFiles(resources_path)

    session.add_requirements(test_files.test_conda_environment_file)
    assert session.get_packages() == {
        "numpy": "numpy==1.23.5",
        "pandas": "pandas==1.5.3",
        "matplotlib": "matplotlib",
        "snowflake-snowpark-python": "snowflake-snowpark-python",
    }

    udf_name = Utils.random_name_for_temp_object(TempObjectType.FUNCTION)

    @udf(name=udf_name)
    def get_numpy_pandas_version() -> str:
        return f"{numpy.__version__}/{pandas.__version__}"

    Utils.check_answer(session.sql(f"select {udf_name}()"), [Row("1.23.5/1.5.3")])


def test_add_requirements_with_bad_yaml(session, bad_yaml_file):
    with pytest.raises(ValueError) as ex_info:
        session.add_requirements(bad_yaml_file)
    assert (
        "Error while parsing YAML file, it may not be a valid Conda environment file"
        in str(ex_info)
    )
=======
    with patch.object(session, "_is_anaconda_terms_acknowledged", lambda: True):
        with pytest.raises(RuntimeError) as ex_info:
            session.add_packages(["fasttext"], force_push=False)
        assert "Your code depends on native dependencies" in str(ex_info)
>>>>>>> 738d21ef


def test_add_requirements_bad_file(session):
    with pytest.raises(ValueError) as ex_info:
        session.add_requirements("./requirements.py")
    assert "file_path can only be a text file, cannot be " in str(ex_info)


@pytest.mark.skipif(
    (not is_pandas_and_numpy_available) or IS_IN_STORED_PROC,
    reason="numpy and pandas are required",
)
def test_udf_describe(session):
    def get_numpy_pandas_version(s: str) -> str:
        return f"{s}{numpy.__version__}/{pandas.__version__}"

    get_numpy_pandas_version_udf = session.udf.register(
        get_numpy_pandas_version, packages=["numpy", "pandas"]
    )
    describe_res = session.udf.describe(get_numpy_pandas_version_udf).collect()
    assert [row[0] for row in describe_res] == [
        "signature",
        "returns",
        "language",
        "null handling",
        "volatility",
        "body",
        "imports",
        "handler",
        "runtime_version",
        "packages",
        "installed_packages",
    ]
    for row in describe_res:
        if row[0] == "packages":
            assert "numpy" in row[1] and "pandas" in row[1]
            break


@pytest.mark.skipif(not is_pandas_and_numpy_available, reason="pandas is required")
def test_basic_pandas_udf(session):
    def return1():
        return pandas.Series(["1"])

    @pandas_udf(
        return_type=PandasSeriesType(IntegerType()),
        input_types=[PandasDataFrameType([IntegerType(), IntegerType()])],
    )
    def add_one_df_pandas_udf(df):
        return df[0] + df[1] + 1

    def get_type_str(x):
        return pandas.Series([str(type(x))])

    return1_pandas_udf = udf(return1, return_type=PandasSeriesType(StringType()))
    add_series_pandas_udf = udf(
        lambda x, y: x + y,
        return_type=PandasSeriesType(IntegerType()),
        input_types=[PandasSeriesType(IntegerType()), PandasSeriesType(IntegerType())],
    )
    get_type_str_series_udf = udf(
        get_type_str,
        return_type=PandasSeriesType(StringType()),
        input_types=[PandasSeriesType(IntegerType())],
    )
    get_type_str_df_udf = pandas_udf(
        get_type_str,
        return_type=PandasSeriesType(StringType()),
        input_types=[PandasDataFrameType([IntegerType()])],
    )

    df = session.create_dataframe([[1, 2], [3, 4]]).to_df("a", "b")
    Utils.check_answer(df.select(return1_pandas_udf()), [Row("1"), Row("1")])
    Utils.check_answer(df.select(add_series_pandas_udf("a", "b")), [Row(3), Row(7)])
    Utils.check_answer(df.select(add_one_df_pandas_udf("a", "b")), [Row(4), Row(8)])
    Utils.check_answer(
        df.select(get_type_str_series_udf("a")),
        [
            Row("<class 'pandas.core.series.Series'>"),
            Row("<class 'pandas.core.series.Series'>"),
        ],
    )
    Utils.check_answer(
        df.select(get_type_str_df_udf("a")),
        [
            Row("<class 'pandas.core.frame.DataFrame'>"),
            Row("<class 'pandas.core.frame.DataFrame'>"),
        ],
    )


@pytest.mark.skipif(not is_pandas_and_numpy_available, reason="pandas is required")
def test_pandas_udf_type_hints(session):
    def return1() -> PandasSeries[str]:
        return pandas.Series(["1"])

    def return1_pandas_annotation() -> pandas.Series:
        return pandas.Series(["1"])

    def add_series(x: PandasSeries[int], y: PandasSeries[int]) -> PandasSeries[int]:
        return x + y

    def add_series_pandas_annotation(
        x: pandas.Series, y: pandas.Series
    ) -> pandas.Series:
        return x + y

    def add_one_df(df: PandasDataFrame[int, int]) -> PandasSeries[int]:
        return df[0] + df[1] + 1

    def add_one_df_pandas_annotation(df: pandas.DataFrame) -> pandas.Series:
        return df[0] + df[1] + 1

    return1_pandas_udf = udf(return1)
    return1_pandas_annotation_pandas_udf = udf(
        return1_pandas_annotation, return_type=StringType()
    )
    add_series_pandas_udf = udf(add_series)
    add_series_pandas_annotation_pandas_udf = udf(
        add_series_pandas_annotation,
        return_type=IntegerType(),
        input_types=[IntegerType(), IntegerType()],
    )
    add_one_df_pandas_udf = udf(add_one_df)
    add_one_df_pandas_annotation_pandas_udf = udf(
        add_one_df_pandas_annotation,
        return_type=IntegerType(),
        input_types=[IntegerType(), IntegerType()],
    )

    df = session.create_dataframe([[1, 2], [3, 4]]).to_df("a", "b")
    Utils.check_answer(df.select(return1_pandas_udf()), [Row("1"), Row("1")])
    Utils.check_answer(
        df.select(return1_pandas_annotation_pandas_udf()), [Row("1"), Row("1")]
    )
    Utils.check_answer(df.select(add_series_pandas_udf("a", "b")), [Row(3), Row(7)])
    Utils.check_answer(
        df.select(add_series_pandas_annotation_pandas_udf("a", "b")), [Row(3), Row(7)]
    )
    Utils.check_answer(df.select(add_one_df_pandas_udf("a", "b")), [Row(4), Row(8)])
    Utils.check_answer(
        df.select(add_one_df_pandas_annotation_pandas_udf("a", "b")), [Row(4), Row(8)]
    )


@pytest.mark.skipif(not is_pandas_and_numpy_available, reason="pandas is required")
@pytest.mark.parametrize(
    "_type, data, expected_types, expected_dtypes",
    [
        (
            IntegerType,
            [[4096]],
            (numpy.int16, int, numpy.short),
            ("int16", "object"),
        ),
        (IntegerType, [[1048576]], (numpy.int32, int, numpy.intc), ("int32", "object")),
        (
            IntegerType,
            [[8589934592]],
            (numpy.int64, int, numpy.int_, numpy.intp),
            ("int64", "object"),
        ),
        (FloatType, [[1.0]], (numpy.float64, float), ("float64",)),
        (StringType, [["1"]], (str,), ("string", "object")),
        (BooleanType, [[True]], (numpy.bool_, bool), ("boolean",)),
        (BinaryType, [[(1).to_bytes(1, byteorder="big")]], (bytes,), ("object",)),
        (
            DateType,
            [[datetime.date(2021, 12, 20)]],
            (pandas._libs.tslibs.timestamps.Timestamp,),
            ("datetime64[ns]",),
        ),
        (ArrayType, [[[1]]], (list,), ("object",)),
        (
            TimeType,
            [[datetime.time(1, 1, 1)]],
            (pandas._libs.tslibs.timedeltas.Timedelta,),
            ("timedelta64[ns]",),
        ),
        (
            TimestampType,
            [[datetime.datetime(2016, 3, 13, 5, tzinfo=datetime.timezone.utc)]],
            (pandas._libs.tslibs.timestamps.Timestamp,),
            ("datetime64[ns]",),
        ),
        (GeographyType, [["POINT(30 10)"]], (dict,), ("object",)),
        (MapType, [[{1: 2}]], (dict,), ("object",)),
    ],
)
def test_pandas_udf_input_types(session, _type, data, expected_types, expected_dtypes):
    expected_types = [str(x) for x in expected_types]
    expected_dtypes = [str(x) for x in expected_dtypes]
    schema = StructType([StructField("a", _type())])
    df = session.create_dataframe(data, schema=schema)

    def return_type_in_series(x):
        return x.apply(lambda val: f"{type(val)}/{x.dtype}")

    series_udf = udf(
        return_type_in_series,
        return_type=PandasSeriesType(StringType()),
        input_types=[PandasSeriesType(_type())],
    )
    returned_type, returned_dtype = (
        df.select(series_udf("a")).to_df("col1").collect()[0][0].split("/")
    )
    assert (
        returned_type in expected_types
    ), f"returned type is {returned_type} instead of {expected_types}"
    assert (
        returned_dtype in expected_dtypes
    ), f"returned dtype is {returned_dtype} instead of {expected_dtypes}"

    def return_type_in_dataframe(x):
        return x[0].apply(lambda val: f"{type(val)}/{x.dtypes[0]}")

    dataframe_udf = udf(
        return_type_in_dataframe,
        return_type=PandasSeriesType(StringType()),
        input_types=[PandasDataFrameType([_type()])],
    )
    returned_type, returned_dtype = (
        df.select(dataframe_udf("a")).to_df("col2").collect()[0][0].split("/")
    )
    assert (
        returned_type in expected_types
    ), f"returned type is {returned_type} instead of {expected_types}"
    assert (
        returned_dtype in expected_dtypes
    ), f"returned dtype is {returned_dtype} instead of {expected_dtypes}"


@pytest.mark.skipif(not is_pandas_and_numpy_available, reason="pandas is required")
def test_pandas_udf_input_variant(session):
    data = [
        [4096],
        [1.234],
        ["abc"],
        [True],
        [(1).to_bytes(1, byteorder="big")],
        [datetime.date(2021, 12, 20)],
        [[1]],
        [datetime.time(1, 1, 1)],
        [datetime.datetime(2016, 3, 13, 5, tzinfo=datetime.timezone.utc)],
        ["POINT(30 10)"],
        [{1: 2}],
    ]
    expected_types = [int, float, str, bool, str, str, list, str, str, str, dict]
    expected_results = [Row(f"{_type}/object") for _type in expected_types]
    schema = StructType([StructField("a", VariantType())])
    df = session.create_dataframe(data, schema=schema)

    def return_type_in_series(x):
        return x.apply(lambda val: f"{type(val)}/{x.dtype}")

    series_udf = udf(
        return_type_in_series,
        return_type=PandasSeriesType(StringType()),
        input_types=[PandasSeriesType(VariantType())],
    )
    rows = df.select(series_udf("a")).to_df("a").collect()
    Utils.check_answer(rows, expected_results)

    def return_type_in_dataframe(x):
        return x[0].apply(lambda val: f"{type(val)}/{x.dtypes[0]}")

    dataframe_udf = udf(
        return_type_in_dataframe,
        return_type=PandasSeriesType(StringType()),
        input_types=[PandasDataFrameType([VariantType()])],
    )

    rows = df.select(dataframe_udf("a")).to_df("a").collect()
    Utils.check_answer(rows, expected_results)


@pytest.mark.skipif(not is_pandas_and_numpy_available, reason="pandas is required")
@pytest.mark.parametrize(
    "_type, data, expected_types, expected_dtypes",
    [
        (IntegerType, [[4096]], (numpy.int16, int, numpy.short), ("int16", "object")),
        (
            IntegerType,
            [[1048576]],
            (numpy.int32, int, numpy.intc),
            ("int32", "object"),
        ),
        (
            IntegerType,
            [[8589934592]],
            (numpy.int64, int, numpy.int_, numpy.intp),
            ("int64", "object"),
        ),
        (FloatType, [[1.0]], (numpy.float64, float), ("float64",)),
        (StringType, [["1"]], (str,), ("object",)),
        (BooleanType, [[True]], (numpy.bool_, bool), ("bool",)),
        (BinaryType, [[(1).to_bytes(1, byteorder="big")]], (bytes,), ("object",)),
        (
            DateType,
            [[datetime.date(2021, 12, 20)]],
            (datetime.date,),
            ("object",),
        ),
        (ArrayType, [[[1]]], (list,), ("object",)),
        (
            TimeType,
            [[datetime.time(1, 1, 1)]],
            (datetime.time,),
            ("object",),  # TODO: should be timedelta64[ns]
        ),
        (
            TimestampType,
            [[datetime.datetime(2016, 3, 13, 5, tzinfo=datetime.timezone.utc)]],
            (pandas._libs.tslibs.timestamps.Timestamp,),
            ("datetime64[ns]",),
        ),
        (GeographyType, [["POINT(30 10)"]], (dict,), ("object",)),
        (MapType, [[{1: 2}]], (dict,), ("object",)),
    ],
)
def test_pandas_udf_return_types(session, _type, data, expected_types, expected_dtypes):
    """
    Note: See https://docs.snowflake.com/en/user-guide/python-connector-pandas.html#snowflake-to-pandas-data-mapping for
    some special cases, e.g. `Date` is mapped to `object`, `Variant` is mapped to `str`.
    """
    schema = StructType([StructField("a", _type())])
    df = session.create_dataframe(data, schema=schema)
    series_udf = udf(
        lambda x: x,
        return_type=PandasSeriesType(_type()),
        input_types=[PandasSeriesType(_type())],
    )
    result_df = df.select(series_udf("a")).to_pandas()
    result_val = result_df.iloc[0][0]
    if _type in (ArrayType, MapType, GeographyType):  # TODO: SNOW-573478
        result_val = json.loads(result_val)
    assert isinstance(
        result_val, expected_types
    ), f"returned type is {type(result_val)} instead of {expected_types}"
    assert (
        result_df.dtypes[0] in expected_dtypes
    ), f"returned dtype is {result_df.dtypes[0]} instead of {expected_dtypes}"


def test_pandas_udf_return_variant(session):
    schema = StructType([StructField("a", VariantType())])
    data = [
        [4096],
        [1.234],
        ["abc"],
        [True],
        [(1).to_bytes(1, byteorder="big")],
        [datetime.date(2021, 12, 20)],
        [[1]],
        [datetime.time(1, 1, 1)],
        [datetime.datetime(2016, 3, 13, 5, tzinfo=datetime.timezone.utc)],
        ["POINT(30 10)"],
        [{1: 2}],
    ]
    expected_types = [
        str,
        str,
        str,
        str,
        str,
        str,
        str,
        str,
        str,
        str,
        str,
    ]  # TODO: SNOW-573478
    df = session.create_dataframe(data, schema=schema)
    series_udf = udf(
        lambda x: x,
        return_type=PandasSeriesType(VariantType()),
        input_types=[PandasSeriesType(VariantType())],
    )
    temp = df.select(series_udf("a")).to_pandas()
    assert (
        temp.dtypes[0] == object
    ), f"returned dtype is {temp.dtypes[0]} instead of object"
    for i, row in temp.iterrows():
        assert isinstance(
            row[0], expected_types[i]
        ), f"returned type is {type(row[0])} instead of {expected_types[i]}"


@pytest.mark.skipif(not is_pandas_and_numpy_available, reason="pandas is required")
def test_pandas_udf_max_batch_size(session):
    def check_len(s):
        length = s[0].size if isinstance(s, pandas.DataFrame) else s.size
        return pandas.Series([1 if 0 < length <= 100 else -1] * length)

    max_batch_size = 100
    add_len_series_pandas_udf = udf(
        check_len,
        return_type=PandasSeriesType(IntegerType()),
        input_types=[PandasSeriesType(IntegerType())],
        max_batch_size=max_batch_size,
    )
    add_len_df_pandas_udf = udf(
        check_len,
        return_type=PandasSeriesType(IntegerType()),
        input_types=[PandasDataFrameType([IntegerType()])],
        max_batch_size=max_batch_size,
    )

    df = session.range(1000).to_df("a")
    Utils.check_answer(
        df.select(add_len_series_pandas_udf("a")), [Row(1) for _ in range(1000)]
    )
    Utils.check_answer(
        df.select(add_len_df_pandas_udf("a")), [Row(1) for _ in range(1000)]
    )


@pytest.mark.skipif(not is_pandas_and_numpy_available, reason="pandas is required")
def test_pandas_udf_negative(session):
    with pytest.raises(ValueError) as ex_info:
        pandas_udf(
            lambda x: x + 1, return_type=IntegerType(), input_types=[IntegerType()]
        )
    assert "You cannot create a non-vectorized UDF using pandas_udf()" in str(ex_info)

    with pytest.raises(TypeError) as ex_info:
        pandas_udf(
            lambda df: df,
            return_type=PandasDataFrameType([IntegerType()]),
            input_types=[PandasDataFrameType([IntegerType()])],
        )
    assert "Invalid return type or input types for UDF" in str(ex_info)

    with pytest.raises(TypeError) as ex_info:
        pandas_udf(
            lambda df: df,
            return_type=IntegerType(),
            input_types=[PandasDataFrameType([IntegerType()])],
        )
    assert "Invalid return type or input types for UDF" in str(ex_info)

    with pytest.raises(TypeError) as ex_info:
        pandas_udf(
            lambda x, y: x + y,
            return_type=PandasSeriesType(IntegerType()),
            input_types=[IntegerType(), PandasSeriesType(IntegerType())],
        )
    assert "Invalid return type or input types for UDF" in str(ex_info)

    def add(x: pandas.Series, y: pandas.Series) -> pandas.Series:
        return x + y

    with pytest.raises(TypeError) as ex_info:
        pandas_udf(add)
    assert "The return type must be specified" in str(ex_info)


def test_register_udf_no_commit(session):
    def plus1(x: int) -> int:
        return x + 1

    temp_func_name = Utils.random_name_for_temp_object(TempObjectType.FUNCTION)
    perm_func_name = Utils.random_name_for_temp_object(TempObjectType.FUNCTION)

    try:
        # Test function registration
        session.sql("begin").collect()
        session.udf.register(func=plus1, name=temp_func_name)
        assert Utils.is_active_transaction(session)
        session.udf.register(
            func=plus1, name=perm_func_name, stage_location=tmp_stage_name
        )
        assert Utils.is_active_transaction(session)

        # Test UDF call
        df = session.create_dataframe([1]).to_df(["a"])
        Utils.check_answer(df.select(call_udf(temp_func_name, col("a"))), [Row(2)])
        Utils.check_answer(df.select(call_udf(perm_func_name, col("a"))), [Row(2)])
        assert Utils.is_active_transaction(session)

        session.sql("commit").collect()
        assert not Utils.is_active_transaction(session)
    finally:
        session._run_query(f"drop function if exists {temp_func_name}(int)")
        session._run_query(f"drop function if exists {perm_func_name}(int)")


def test_udf_class_method(session):
    # Note that we never mention in the doc that we support registering UDF from a class method.
    # However, some users might still be interested in doing that.
    class UDFTest:
        a = 1

        def __init__(self, b) -> None:
            self.b = b

        @staticmethod
        def plus1(x: int) -> int:
            return x + 1

        @classmethod
        def plus_a(cls, x):
            return x + cls.a

        def plus_b(self, x):
            return x + self.b

        @property
        def double_b(self):
            return self.b * 2

    # test staticmethod
    plus1_udf = session.udf.register(UDFTest.plus1)
    Utils.check_answer(
        session.range(5).select(plus1_udf("id")),
        [Row(1), Row(2), Row(3), Row(4), Row(5)],
    )

    # test classmethod (type hint does not work here because it has an extra argument cls)
    plus_a_udf = session.udf.register(
        UDFTest.plus_a, return_type=IntegerType(), input_types=[IntegerType()]
    )
    Utils.check_answer(
        session.range(5).select(plus_a_udf("id")),
        [Row(1), Row(2), Row(3), Row(4), Row(5)],
    )

    # test the general method
    udf_test = UDFTest(b=-1)
    plus_b_udf = session.udf.register(
        udf_test.plus_b, return_type=IntegerType(), input_types=[IntegerType()]
    )
    Utils.check_answer(
        session.range(5).select(plus_b_udf("id")),
        [Row(-1), Row(0), Row(1), Row(2), Row(3)],
    )

    # test property
    with pytest.raises(TypeError) as ex_info:
        session.udf.register(udf_test.double_b, return_type=IntegerType())
    assert (
        "Invalid function: not a function or callable (__call__ is not defined)"
        in str(ex_info)
    )


def test_udf_pickle_failure(session):
    from weakref import WeakValueDictionary

    d = WeakValueDictionary()

    with pytest.raises(TypeError) as ex_info:
        session.udf.register(lambda: len(d), return_type=IntegerType())
    assert (
        "you might have to save the unpicklable object in the "
        "local environment first, add it to the UDF with session.add_import(), and read it from "
        "the UDF." in str(ex_info)
    )


def test_comment_in_udf_description(session):
    def return1():
        return "1"

    return1_udf = udf(return1, return_type=StringType())

    for row in session.udf.describe(return1_udf).collect():
        if row[0] == "body":
            assert (
                """\
# The following comment contains the source code generated by snowpark-python for explanatory purposes.
# def return1():
#     return "1"
#
# func = return1\
"""
                in row[1]
            )
            break

    return1_udf = udf(return1, return_type=StringType(), source_code_display=False)

    for row in session.udf.describe(return1_udf).collect():
        if row[0] == "body":
            assert (
                """\
# The following comment contains the source code generated by snowpark-python for explanatory purposes.
# def return1():
#     return "1"
#
# func = return1\
"""
                not in row[1]
            )
            break


@pytest.mark.skipif(
    IS_IN_STORED_PROC, reason="SNOW-609328: support caplog in SP regression test"
)
def test_deprecate_call_udf_with_list(session, caplog):
    add_udf = session.udf.register(
        lambda x, y: x + y,
        return_type=IntegerType(),
        input_types=[IntegerType(), IntegerType()],
    )
    try:
        with caplog.at_level(logging.WARNING):
            add_udf(["a", "b"])
        assert (
            "Passing arguments to a UDF with a list or tuple is deprecated"
            in caplog.text
        )
    finally:
        warning_dict.clear()


def test_strict_udf(session):
    @udf(strict=True)
    def echo(num: int) -> int:
        if num is None:
            raise ValueError("num should not be None")
        return num

    Utils.check_answer(
        TestData.all_nulls(session).to_df(["a"]).select(echo("a")),
        [Row(None), Row(None), Row(None), Row(None)],
    )


def test_secure_udf(session):
    @udf(secure=True)
    def echo(num: int) -> int:
        return num

    Utils.check_answer(
        session.create_dataframe([[1, 2], [3, 4]]).to_df("a", "b").select(echo("a")),
        [Row(1), Row(3)],
    )
    ddl_sql = f"select get_ddl('function', '{echo.name}(int)')"
    assert "SECURE" in session.sql(ddl_sql).collect()[0][0]<|MERGE_RESOLUTION|>--- conflicted
+++ resolved
@@ -9,6 +9,7 @@
 import math
 import os
 import sys
+import tempfile
 from typing import Callable
 from unittest.mock import patch
 
@@ -94,11 +95,12 @@
 
 
 @pytest.fixture(autouse=True)
-<<<<<<< HEAD
-def clean_up_session(session):
+def clean_up(session):
     session.clear_packages()
     session.clear_imports()
     yield
+    session.clear_packages()
+    session.clear_imports()
 
 
 @pytest.fixture(scope="function")
@@ -120,14 +122,6 @@
     # Clean up the temporary file after the test completes
     if file_path:
         os.remove(file_path)
-=======
-def clean_up(session):
-    session.clear_packages()
-    session.clear_imports()
-    yield
-    session.clear_packages()
-    session.clear_imports()
->>>>>>> 738d21ef
 
 
 def test_basic_udf(session):
@@ -1526,7 +1520,6 @@
     Utils.check_answer(session.sql(f"select {udf_name}()").collect(), [Row(True)])
 
 
-<<<<<<< HEAD
 def test_add_packages_unsupported(session):
     session._is_anaconda_terms_acknowledged = lambda: True
     packages = ["sktime", "pyyaml"]
@@ -1548,8 +1541,6 @@
     )
 
 
-=======
->>>>>>> 738d21ef
 @pytest.mark.skipif(
     IS_IN_STORED_PROC, reason="Need certain version of datautil/pandas/numpy"
 )
@@ -1558,20 +1549,6 @@
         session.add_packages("python-dateutil****")
     assert "InvalidRequirement" in str(ex_info)
 
-<<<<<<< HEAD
-    session._is_anaconda_terms_acknowledged = lambda: True
-    with pytest.raises(ValueError) as ex_info:
-        session.add_packages("dateutil")
-
-    # dateutil is not a valid name, the library name is python-dateutil
-    assert "Pip failed with return code 1" in str(ex_info)
-
-    session._is_anaconda_terms_acknowledged = lambda: False
-    with pytest.raises(ValueError) as ex_info:
-        session.add_packages("dateutil")
-
-    assert "Cannot add package dateutil" in str(ex_info)
-=======
     with patch.object(session, "_is_anaconda_terms_acknowledged", lambda: True):
         with pytest.raises(RuntimeError) as ex_info:
             session.add_packages("dateutil")
@@ -1584,7 +1561,6 @@
             session.add_packages("dateutil")
 
         assert "Cannot add package dateutil" in str(ex_info)
->>>>>>> 738d21ef
 
     with pytest.raises(ValueError) as ex_info:
         with caplog.at_level(logging.WARNING):
@@ -1611,10 +1587,7 @@
 )
 def test_add_requirements(session, resources_path):
     test_files = TestFiles(resources_path)
-<<<<<<< HEAD
-=======
-
->>>>>>> 738d21ef
+
     session.add_requirements(test_files.test_requirements_file)
     assert session.get_packages() == {
         "numpy": "numpy==1.23.5",
@@ -1630,8 +1603,6 @@
 
     Utils.check_answer(session.sql(f"select {udf_name}()"), [Row("1.23.5/1.5.3")])
 
-<<<<<<< HEAD
-=======
 
 def test_add_requirements_and_override_snowpark_package(session, resources_path):
     test_files = TestFiles(resources_path)
@@ -1659,16 +1630,12 @@
 
     Utils.check_answer(session.sql(f"select {udf_name}()"), [Row("1.3.0")])
 
->>>>>>> 738d21ef
 
 def test_add_requirements_twice_should_fail_if_packages_are_different(
     session, resources_path
 ):
     test_files = TestFiles(resources_path)
-<<<<<<< HEAD
-=======
-
->>>>>>> 738d21ef
+
     session.add_requirements(test_files.test_requirements_file)
     assert session.get_packages() == {
         "numpy": "numpy==1.23.5",
@@ -1689,39 +1656,6 @@
     session, resources_path
 ):
     test_files = TestFiles(resources_path)
-<<<<<<< HEAD
-    ack_function = session._is_anaconda_terms_acknowledged
-    session._is_anaconda_terms_acknowledged = lambda: True
-
-    session.add_requirements(test_files.test_unsupported_requirements_file)
-    assert set(session.get_packages().keys()) == {
-        "matplotlib",
-        "numpy",
-        "pyyaml",
-        "scipy",
-        "snowflake-snowpark-python",
-    }
-
-    session.add_requirements(test_files.test_unsupported_requirements_file)
-    assert set(session.get_packages().keys()) == {
-        "matplotlib",
-        "numpy",
-        "pyyaml",
-        "scipy",
-        "snowflake-snowpark-python",
-    }
-    session._is_anaconda_terms_acknowledged = ack_function
-
-
-def test_add_unsupported_requirements_should_fail_if_dependency_package_already_added(
-    session, resources_path
-):
-    session._is_anaconda_terms_acknowledged = lambda: True
-
-    test_files = TestFiles(resources_path)
-    session.add_packages(["scipy==1.10.1"])
-    with pytest.raises(ValueError) as ex_info:
-=======
 
     with patch.object(session, "_is_anaconda_terms_acknowledged", lambda: True):
         session.add_requirements(test_files.test_unsupported_requirements_file)
@@ -1733,7 +1667,6 @@
             "snowflake-snowpark-python",
         }
 
->>>>>>> 738d21ef
         session.add_requirements(test_files.test_unsupported_requirements_file)
         assert set(session.get_packages().keys()) == {
             "scipy",
@@ -1743,8 +1676,6 @@
             "snowflake-snowpark-python",
         }
 
-<<<<<<< HEAD
-=======
 
 @pytest.mark.skipif(
     IS_IN_STORED_PROC,
@@ -1756,7 +1687,6 @@
         with pytest.raises(ValueError) as ex_info:
             session.add_packages("sktime")
         assert "Cannot add dependency package" in str(ex_info)
->>>>>>> 738d21ef
 
 
 @pytest.mark.skipif(
@@ -1765,20 +1695,6 @@
 )
 def test_add_requirements_unsupported(session, resources_path):
     test_files = TestFiles(resources_path)
-<<<<<<< HEAD
-    ack_function = session._is_anaconda_terms_acknowledged
-    session._is_anaconda_terms_acknowledged = lambda: True
-
-    session.add_requirements(test_files.test_unsupported_requirements_file)
-    # Once scikit-fuzzy is supported, this test will break; change the test to a different unsupported module
-    assert set(session.get_packages().keys()) == {
-        "matplotlib",
-        "numpy",
-        "pyyaml",
-        "scipy",
-        "snowflake-snowpark-python",
-    }
-=======
 
     with patch.object(session, "_is_anaconda_terms_acknowledged", lambda: True):
         session.add_requirements(test_files.test_unsupported_requirements_file)
@@ -1790,7 +1706,6 @@
             "scipy",
             "numpy",
         }
->>>>>>> 738d21ef
 
     udf_name = Utils.random_name_for_temp_object(TempObjectType.FUNCTION)
 
@@ -1834,11 +1749,6 @@
 
     Utils.check_answer(session.sql(f"select {udf_name}()"), [Row("0.4.2:50")])
 
-<<<<<<< HEAD
-    session._is_anaconda_terms_acknowledged = ack_function
-
-=======
->>>>>>> 738d21ef
 
 @pytest.mark.skipif(
     IS_IN_STORED_PROC,
@@ -1849,15 +1759,8 @@
     reason="Fasttext does not build on Windows occasionally due to build tool issues",
 )
 def test_add_requirements_with_native_dependency_force_push(session):
-<<<<<<< HEAD
-    ack_function = session._is_anaconda_terms_acknowledged
-    session._is_anaconda_terms_acknowledged = lambda: True
-
-    session.add_packages(["sktime"])
-=======
     with patch.object(session, "_is_anaconda_terms_acknowledged", lambda: True):
         session.add_packages(["fasttext"])
->>>>>>> 738d21ef
     udf_name = Utils.random_name_for_temp_object(TempObjectType.FUNCTION)
 
     @udf(name=udf_name)
@@ -1874,10 +1777,6 @@
         session.sql(f"select {udf_name}()").collect(),
         [Row("does not work")],
     )
-<<<<<<< HEAD
-    session._is_anaconda_terms_acknowledged = ack_function
-=======
->>>>>>> 738d21ef
 
 
 @pytest.mark.skipif(
@@ -1889,14 +1788,10 @@
     reason="Fasttext does not build on Windows occasionally due to build tool issues",
 )
 def test_add_requirements_with_native_dependency_without_force_push(session):
-<<<<<<< HEAD
-    ack_function = session._is_anaconda_terms_acknowledged
-    session._is_anaconda_terms_acknowledged = lambda: True
-
-    with pytest.raises(ValueError) as ex_info:
-        session.add_packages(["sktime"], force_push=False)
-    assert "Your code depends on native dependencies" in str(ex_info)
-    session._is_anaconda_terms_acknowledged = ack_function
+    with patch.object(session, "_is_anaconda_terms_acknowledged", lambda: True):
+        with pytest.raises(RuntimeError) as ex_info:
+            session.add_packages(["fasttext"], force_push=False)
+        assert "Your code depends on native dependencies" in str(ex_info)
 
 
 def test_add_requirements_yaml(session, resources_path):
@@ -1926,18 +1821,12 @@
         "Error while parsing YAML file, it may not be a valid Conda environment file"
         in str(ex_info)
     )
-=======
-    with patch.object(session, "_is_anaconda_terms_acknowledged", lambda: True):
-        with pytest.raises(RuntimeError) as ex_info:
-            session.add_packages(["fasttext"], force_push=False)
-        assert "Your code depends on native dependencies" in str(ex_info)
->>>>>>> 738d21ef
 
 
 def test_add_requirements_bad_file(session):
     with pytest.raises(ValueError) as ex_info:
         session.add_requirements("./requirements.py")
-    assert "file_path can only be a text file, cannot be " in str(ex_info)
+    assert "file_path can only be a text or yaml file, cannot be " in str(ex_info)
 
 
 @pytest.mark.skipif(

#!/usr/bin/env python3
# -*- coding: utf-8 -*-
#
# Copyright (c) 2012-2022 Snowflake Computing Inc. All rights reserved.
#
import pytest
from pandas import DataFrame as PandasDF, Series as PandasSeries

from snowflake.snowpark.exceptions import SnowparkFetchDataException
from snowflake.snowpark.functions import col
from tests.utils import Utils


def test_to_pandas_new_df_from_range(session):
    # Single column
    snowpark_df = session.range(3, 8)
    pandas_df = snowpark_df.to_pandas()

    assert isinstance(pandas_df, PandasDF)
    assert "ID" in pandas_df
    assert len(pandas_df.columns) == 1
    assert isinstance(pandas_df["ID"], PandasSeries)
    assert all(pandas_df["ID"][i] == i + 3 for i in range(5))

    # Two columns
    snowpark_df = session.range(3, 8).select([col("id"), col("id").alias("other")])
    pandas_df = snowpark_df.to_pandas()

    assert isinstance(pandas_df, PandasDF)
    assert "ID" in pandas_df
    assert "OTHER" in pandas_df
    assert len(pandas_df.columns) == 2
    assert isinstance(pandas_df["ID"], PandasSeries)
    assert all(pandas_df["ID"][i] == i + 3 for i in range(5))
    assert isinstance(pandas_df["OTHER"], PandasSeries)
    assert all(pandas_df["OTHER"][i] == i + 3 for i in range(5))


def test_to_pandas_non_select(session):
    # `with ... select ...` is also a SELECT statement
    isinstance(session.sql("select 1").to_pandas(), PandasDF)
    isinstance(
        session.sql("with mytable as (select 1) select * from mytable").to_pandas(),
        PandasDF,
    )

    # non SELECT statements will fail
    def check_fetch_data_exception(query: str) -> None:
        with pytest.raises(SnowparkFetchDataException) as ex_info:
            session.sql(query).to_pandas()
        assert "the input query can only be a SELECT statement" in str(ex_info.value)

    temp_table_name = Utils.random_name()
    check_fetch_data_exception("show tables")
    check_fetch_data_exception(f"create temporary table {temp_table_name}(a int)")
    check_fetch_data_exception(f"drop table if exists {temp_table_name}")

    # to_pandas should work for the large dataframe
    # batch insertion will run "create" and "insert" first
<<<<<<< HEAD
    df = session.create_data_frame([1] * 2000)
    assert len(df._DataFrame__plan.queries) > 1
    assert df._DataFrame__plan.queries[0].sql.strip().startswith("CREATE")
    assert df._DataFrame__plan.queries[1].sql.strip().startswith("INSERT")
    assert df._DataFrame__plan.queries[2].sql.strip().startswith("SELECT")
    isinstance(df.to_pandas(), PandasDF)
=======
    df = session.createDataFrame([1] * 2000)
    assert len(df._plan.queries) > 1
    assert df._plan.queries[0].sql.strip().startswith("CREATE")
    assert df._plan.queries[1].sql.strip().startswith("INSERT")
    assert df._plan.queries[2].sql.strip().startswith("SELECT")
    isinstance(df.toPandas(), PandasDF)
>>>>>>> b03ffebb
<|MERGE_RESOLUTION|>--- conflicted
+++ resolved
@@ -57,18 +57,9 @@
 
     # to_pandas should work for the large dataframe
     # batch insertion will run "create" and "insert" first
-<<<<<<< HEAD
     df = session.create_data_frame([1] * 2000)
-    assert len(df._DataFrame__plan.queries) > 1
-    assert df._DataFrame__plan.queries[0].sql.strip().startswith("CREATE")
-    assert df._DataFrame__plan.queries[1].sql.strip().startswith("INSERT")
-    assert df._DataFrame__plan.queries[2].sql.strip().startswith("SELECT")
-    isinstance(df.to_pandas(), PandasDF)
-=======
-    df = session.createDataFrame([1] * 2000)
     assert len(df._plan.queries) > 1
     assert df._plan.queries[0].sql.strip().startswith("CREATE")
     assert df._plan.queries[1].sql.strip().startswith("INSERT")
     assert df._plan.queries[2].sql.strip().startswith("SELECT")
-    isinstance(df.toPandas(), PandasDF)
->>>>>>> b03ffebb
+    isinstance(df.toPandas(), PandasDF)
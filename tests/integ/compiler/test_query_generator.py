--- conflicted
+++ resolved
@@ -22,10 +22,7 @@
     LogicalPlan,
     SaveMode,
     SnowflakeCreateTable,
-<<<<<<< HEAD
-=======
     SnowflakeTable,
->>>>>>> 96e08c13
     TableCreationSource,
 )
 from snowflake.snowpark._internal.analyzer.unary_plan_node import Project

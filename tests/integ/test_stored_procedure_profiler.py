--- conflicted
+++ resolved
@@ -255,7 +255,6 @@
         profiler_session.sql(f"use database {current_db}").collect()
 
 
-<<<<<<< HEAD
 def test_profiler_without_target_stage(profiler_session, caplog):
     pro = profiler_session.stored_procedure_profiler
     with caplog.at_level(logging.INFO):
@@ -264,10 +263,10 @@
             "Target stage for profiler not found, using default stage of current session."
             in str(caplog.text)
         )
-=======
+
+
 def test_when_sp_profiler_not_enabled(profiler_session):
     pro = profiler_session.stored_procedure_profiler
     # direct call get_output when profiler is not enabled
     res = pro.get_output()
-    assert res == ""
->>>>>>> 1892b8f3
+    assert res == ""
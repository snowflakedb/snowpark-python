--- conflicted
+++ resolved
@@ -262,7 +262,6 @@
     "config.getoption('local_testing_mode', default=False)",
     reason="session.sql is not supported in localtesting",
 )
-<<<<<<< HEAD
 def test_stored_proc_error(
     is_profiler_function_exist, profiler_session, db_parameters, tmp_stage_name
 ):
@@ -297,7 +296,12 @@
 
     assert res is not None
     assert "oom_sp" in res
-=======
+
+
+@pytest.mark.skipif(
+    "config.getoption('local_testing_mode', default=False)",
+    reason="session.sql is not supported in localtesting",
+)
 def test_profiler_without_target_stage(profiler_session, caplog):
     pro = profiler_session.stored_procedure_profiler
     with caplog.at_level(logging.INFO):
@@ -306,14 +310,12 @@
             "Target stage for profiler not found, using default stage of current session."
             in str(caplog.text)
         )
->>>>>>> 2a55ad03
-
-
-@pytest.mark.skipif(
-    "config.getoption('local_testing_mode', default=False)",
-    reason="session.sql is not supported in localtesting",
-)
-<<<<<<< HEAD
+
+
+@pytest.mark.skipif(
+    "config.getoption('local_testing_mode', default=False)",
+    reason="session.sql is not supported in localtesting",
+)
 def test_stored_proc_error_async(
     is_profiler_function_exist, profiler_session, db_parameters, tmp_stage_name
 ):
@@ -347,7 +349,12 @@
 
     assert res is not None
     assert "oom_sp" in res
-=======
+
+
+@pytest.mark.skipif(
+    "config.getoption('local_testing_mode', default=False)",
+    reason="session.sql is not supported in localtesting",
+)
 def test_set_active_profiler_failed(
     profiler_session, caplog, tmp_stage_name, db_parameters
 ):
@@ -362,7 +369,6 @@
         with caplog.at_level(logging.WARNING):
             pro.set_active_profiler("Line")
             assert "Set active profiler failed because of" in caplog.text
->>>>>>> 2a55ad03
 
 
 def test_when_sp_profiler_not_enabled(profiler_session):

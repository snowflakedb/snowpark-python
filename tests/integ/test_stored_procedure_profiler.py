#
# Copyright (c) 2012-2024 Snowflake Computing Inc. All rights reserved.
#
import logging
from concurrent.futures import ThreadPoolExecutor
from unittest import mock

import pytest

import snowflake.snowpark
from snowflake.snowpark import DataFrame
from snowflake.snowpark.functions import sproc
from snowflake.snowpark.stored_procedure_profiler import StoredProcedureProfiler
from tests.utils import Utils


def multi_thread_helper_function(pro: StoredProcedureProfiler):
    pro.set_active_profiler("LINE")
    pro.disable()


@pytest.fixture(scope="function")
def is_profiler_function_exist(profiler_session):
    functions = profiler_session.sql(
        "show functions like 'GET_PYTHON_PROFILER_OUTPUT' in snowflake.core"
    ).collect()
    if len(functions) == 0:
        pytest.skip("profiler function does not exist")


@pytest.fixture(scope="function")
def tmp_stage_name():
    tmp_stage_name = Utils.random_stage_name()
    yield tmp_stage_name


@pytest.fixture(scope="function", autouse=True)
def setup(profiler_session, resources_path, local_testing_mode):
    if not local_testing_mode:
        profiler_session.add_packages("snowflake-snowpark-python")


@pytest.mark.skipif(
    "config.getoption('local_testing_mode', default=False)",
    reason="session.sql is not supported in localtesting",
)
def test_profiler_function_exist(is_profiler_function_exist, profiler_session):
    res = profiler_session.sql(
        "show functions like 'GET_PYTHON_PROFILER_OUTPUT' in snowflake.core"
    ).collect()
    assert len(res) != 0


@pytest.mark.skipif(
    "config.getoption('local_testing_mode', default=False)",
    reason="session.sql is not supported in localtesting",
)
def test_profiler_with_profiler_class(
    is_profiler_function_exist, profiler_session, db_parameters, tmp_stage_name
):
    @sproc(name="table_sp", replace=True)
    def table_sp(session: snowflake.snowpark.Session) -> DataFrame:
        return session.sql("select 1")

    pro = profiler_session.stored_procedure_profiler
    pro.register_modules(["table_sp"])
    pro.set_target_stage(
        f"{db_parameters['database']}.{db_parameters['schema']}.{tmp_stage_name}"
    )

    pro.set_active_profiler("LINE")

    profiler_session.call("table_sp")
    res = pro.get_output()
    pro.disable()

    pro.register_modules([])
    assert res is not None
    assert "Modules Profiled" in res


@pytest.mark.skipif(
    "config.getoption('local_testing_mode', default=False)",
    reason="session.sql is not supported in localtesting",
)
def test_single_return_value_of_sp(
    is_profiler_function_exist, profiler_session, db_parameters, tmp_stage_name
):
    @sproc(name="single_value_sp", replace=True)
    def single_value_sp(session: snowflake.snowpark.Session) -> str:
        return "success"

    profiler_session.stored_procedure_profiler.register_modules(["single_value_sp"])
    profiler_session.stored_procedure_profiler.set_target_stage(
        f"{db_parameters['database']}.{db_parameters['schema']}.{tmp_stage_name}"
    )

    profiler_session.stored_procedure_profiler.set_active_profiler("LINE")

    profiler_session.call("single_value_sp")
    res = profiler_session.stored_procedure_profiler.get_output()

    profiler_session.stored_procedure_profiler.disable()

    profiler_session.stored_procedure_profiler.register_modules()
    assert res is not None
    assert "Modules Profiled" in res


@pytest.mark.skipif(
    "config.getoption('local_testing_mode', default=False)",
    reason="session.sql is not supported in localtesting",
)
def test_anonymous_procedure(
    is_profiler_function_exist, profiler_session, db_parameters, tmp_stage_name
):
    def single_value_sp(session: snowflake.snowpark.Session) -> str:
        return "success"

    single_value_sp = profiler_session.sproc.register(single_value_sp, anonymous=True)

    profiler_session.stored_procedure_profiler.set_target_stage(
        f"{db_parameters['database']}.{db_parameters['schema']}.{tmp_stage_name}"
    )

    profiler_session.stored_procedure_profiler.set_active_profiler("LINE")

    single_value_sp()
    res = profiler_session.stored_procedure_profiler.get_output()

    profiler_session.stored_procedure_profiler.disable()

    profiler_session.stored_procedure_profiler.register_modules()
    assert res is not None
    assert "Modules Profiled" in res


@pytest.mark.skipif(
    "config.getoption('local_testing_mode', default=False)",
    reason="session.sql is not supported in localtesting",
)
def test_set_incorrect_active_profiler(
    profiler_session, db_parameters, tmp_stage_name, caplog
):
    with pytest.raises(ValueError) as e:
        profiler_session.stored_procedure_profiler.set_target_stage(f"{tmp_stage_name}")
    assert "stage name must be fully qualified name" in str(e)

    with caplog.at_level(logging.WARNING):
        profiler_session.stored_procedure_profiler.set_target_stage(
            f"{db_parameters['database']}.{db_parameters['schema']}.{tmp_stage_name}"
        )
        profiler_session.stored_procedure_profiler.set_active_profiler("LINE")
        profiler_session.stored_procedure_profiler.get_output()
    assert "last executed stored procedure does not exist" in caplog.text

    with pytest.raises(ValueError) as e:
        profiler_session.stored_procedure_profiler.set_active_profiler(
            "wrong_active_profiler"
        )
    assert "active_profiler expect 'LINE', 'MEMORY'" in str(e)


@pytest.mark.parametrize(
    "sp_call_sql",
    [
        """WITH myProcedure AS PROCEDURE ()
      RETURNS TABLE ( )
      LANGUAGE PYTHON
      RUNTIME_VERSION = '3.8'
      PACKAGES = ( 'snowflake-snowpark-python==1.2.0', 'pandas==1.3.3' )
      IMPORTS = ( '@my_stage/file1.py', '@my_stage/file2.py' )
      HANDLER = 'my_function'
      RETURNS NULL ON NULL INPUT
    AS 'fake'
    CALL myProcedure()INTO :result
        """,
        """CALL MY_SPROC()""",
        """    CALL MY_SPROC()""",
        """WITH myProcedure AS PROCEDURE () CALL  myProcedure""",
        """   WITH myProcedure AS PROCEDURE ... CALL  myProcedure""",
    ],
)
def test_sp_call_match(profiler_session, sp_call_sql):
    pro = profiler_session.stored_procedure_profiler

    assert pro._is_sp_call(sp_call_sql)


@pytest.mark.skipif(
    "config.getoption('local_testing_mode', default=False)",
    reason="session.sql is not supported in localtesting",
)
def test_query_history_destroyed_after_finish_profiling(
    profiler_session, db_parameters, tmp_stage_name
):
    profiler_session.stored_procedure_profiler.set_target_stage(
        f"{db_parameters['database']}.{db_parameters['schema']}.{tmp_stage_name}"
    )

    profiler_session.stored_procedure_profiler.set_active_profiler("LINE")
    assert (
        profiler_session.stored_procedure_profiler._query_history
        in profiler_session._conn._query_listener
    )

    profiler_session.stored_procedure_profiler.disable()
    assert (
        profiler_session.stored_procedure_profiler._query_history
        not in profiler_session._conn._query_listener
    )

    profiler_session.stored_procedure_profiler.register_modules()


@pytest.mark.skipif(
    "config.getoption('local_testing_mode', default=False)",
    reason="session.sql is not supported in localtesting",
)
def test_thread_safe_on_activate_and_disable(
    profiler_session, db_parameters, tmp_stage_name
):
    pro = profiler_session.stored_procedure_profiler
    pro.register_modules(["table_sp"])
    pro.set_target_stage(
        f"{db_parameters['database']}.{db_parameters['schema']}.{tmp_stage_name}"
    )
    with ThreadPoolExecutor(max_workers=2) as tpe:
        for _ in range(6):
            tpe.submit(multi_thread_helper_function, pro)
    assert pro._query_history is None
    pro.register_modules()


@pytest.mark.skipif(
    "config.getoption('local_testing_mode', default=False)",
    reason="session.sql is not supported in localtesting",
)
def test_create_temp_stage(profiler_session):
    pro = profiler_session.stored_procedure_profiler
    db_name = Utils.random_temp_database()
    schema_name = Utils.random_temp_schema()
    temp_stage = Utils.random_stage_name()
    current_db = profiler_session.sql("select current_database()").collect()[0][0]
    try:
        profiler_session.sql(f"create database {db_name}").collect()
        profiler_session.sql(f"create schema {schema_name}").collect()
        pro.set_target_stage(f"{db_name}.{schema_name}.{temp_stage}")

        res = profiler_session.sql(
            f"show stages like '{temp_stage}' in schema {db_name}.{schema_name}"
        ).collect()
        assert len(res) != 0
    finally:
        profiler_session.sql(f"drop database if exists {db_name}").collect()
        profiler_session.sql(f"use database {current_db}").collect()


@pytest.mark.skipif(
    "config.getoption('local_testing_mode', default=False)",
    reason="session.sql is not supported in localtesting",
)
<<<<<<< HEAD
def test_profiler_without_target_stage(profiler_session, caplog):
    pro = profiler_session.stored_procedure_profiler
    with caplog.at_level(logging.INFO):
        pro.set_active_profiler("LINE")
        assert (
            "Target stage for profiler not found, using default stage of current session."
            in str(caplog.text)
        )
=======
def test_set_active_profiler_failed(profiler_session, caplog):
    pro = profiler_session.stored_procedure_profiler
    with mock.patch(
        "snowflake.snowpark.DataFrame._internal_collect_with_tag_no_telemetry",
        side_effect=Exception,
    ):
        with caplog.at_level(logging.WARNING):
            pro.set_active_profiler("Line")
            assert "Set active profiler failed because of" in caplog.text
>>>>>>> 65529e6d


def test_when_sp_profiler_not_enabled(profiler_session):
    pro = profiler_session.stored_procedure_profiler
    # direct call get_output when profiler is not enabled
    res = pro.get_output()
    assert res == ""<|MERGE_RESOLUTION|>--- conflicted
+++ resolved
@@ -260,7 +260,6 @@
     "config.getoption('local_testing_mode', default=False)",
     reason="session.sql is not supported in localtesting",
 )
-<<<<<<< HEAD
 def test_profiler_without_target_stage(profiler_session, caplog):
     pro = profiler_session.stored_procedure_profiler
     with caplog.at_level(logging.INFO):
@@ -269,7 +268,8 @@
             "Target stage for profiler not found, using default stage of current session."
             in str(caplog.text)
         )
-=======
+
+
 def test_set_active_profiler_failed(profiler_session, caplog):
     pro = profiler_session.stored_procedure_profiler
     with mock.patch(
@@ -279,7 +279,6 @@
         with caplog.at_level(logging.WARNING):
             pro.set_active_profiler("Line")
             assert "Set active profiler failed because of" in caplog.text
->>>>>>> 65529e6d
 
 
 def test_when_sp_profiler_not_enabled(profiler_session):

#
# Copyright (c) 2012-2025 Snowflake Computing Inc. All rights reserved.
#
import functools
import logging
import math
import os
import tempfile
import datetime
from unittest import mock
from unittest.mock import patch, MagicMock, PropertyMock

import oracledb
import pytest

from snowflake.snowpark._internal.data_source.datasource_partitioner import (
    DataSourcePartitioner,
)
from snowflake.snowpark._internal.data_source.datasource_reader import DataSourceReader
from snowflake.snowpark._internal.data_source.drivers.oracledb_driver import (
    output_type_handler,
)
from snowflake.snowpark._internal.data_source.drivers import (
    PyodbcDriver,
    SqliteDriver,
    OracledbDriver,
)
from snowflake.snowpark._internal.data_source.utils import (
    _task_fetch_data_from_source_with_retry,
    _upload_and_copy_into_table_with_retry,
    _task_fetch_data_from_source,
    STATEMENT_PARAMS_DATA_SOURCE,
    DATA_SOURCE_SQL_COMMENT,
    DATA_SOURCE_DBAPI_SIGNATURE,
    detect_dbms,
    DBMS_TYPE,
)
from snowflake.snowpark._internal.utils import TempObjectType
from snowflake.snowpark.dataframe_reader import _MAX_RETRY_TIME
from snowflake.snowpark.exceptions import SnowparkDataframeReaderException
from snowflake.snowpark.types import (
    StructType,
    StructField,
    IntegerType,
    DateType,
    MapType,
    StringType,
    BooleanType,
)
from tests.resources.test_data_source_dir.test_data_source_data import (
    sql_server_all_type_data,
    sql_server_all_type_small_data,
    sql_server_create_connection,
    sql_server_create_connection_small_data,
    sql_server_create_connection_with_exception,
    sqlite3_db,
    create_connection_to_sqlite3_db,
    oracledb_all_type_data_result,
    oracledb_create_connection,
    oracledb_all_type_small_data_result,
    oracledb_create_connection_small_data,
    OracleDBType,
    sql_server_create_connection_empty_data,
<<<<<<< HEAD
    unknown_dbms_create_connection,
    sql_server_all_type_schema,
=======
    SQLITE3_DB_CUSTOM_SCHEMA_STRING,
    SQLITE3_DB_CUSTOM_SCHEMA_STRUCT_TYPE,
>>>>>>> 575be5c3
)
from tests.utils import Utils, IS_WINDOWS

try:
    import pandas  # noqa: F401

    is_pandas_available = True
except ImportError:
    is_pandas_available = False


pytestmark = [
    pytest.mark.skipif(
        "config.getoption('local_testing_mode', default=False)",
        reason="feature not available in local testing",
    ),
    pytest.mark.skipif(
        not is_pandas_available,
        reason="pandas is not available",
    ),
]

SQL_SERVER_TABLE_NAME = "AllDataTypesTable"
ORACLEDB_TABLE_NAME = "ALL_TYPES_TABLE"


def test_dbapi_with_temp_table(session, caplog):
    with caplog.at_level(logging.DEBUG):
        df = session.read.dbapi(
            sql_server_create_connection, table=SQL_SERVER_TABLE_NAME, max_workers=4
        )
        # default fetch size is 1k, so we should only see 1 parquet file generated as the data is less than 1k
        assert caplog.text.count("Retrieved file from parquet queue") == 1
        assert df.collect() == sql_server_all_type_data


def test_dbapi_oracledb(session):
    df = session.read.dbapi(
        oracledb_create_connection,
        table=ORACLEDB_TABLE_NAME,
        max_workers=4,
        query_timeout=5,
    )
    assert df.collect() == oracledb_all_type_data_result


@pytest.mark.parametrize(
    "create_connection, table_name, expected_result",
    [
        (
            oracledb_create_connection,
            ORACLEDB_TABLE_NAME,
            oracledb_all_type_data_result,
        ),
        (
            oracledb_create_connection_small_data,
            ORACLEDB_TABLE_NAME,
            oracledb_all_type_small_data_result,
        ),
        (sql_server_create_connection, SQL_SERVER_TABLE_NAME, sql_server_all_type_data),
        (
            sql_server_create_connection_small_data,
            SQL_SERVER_TABLE_NAME,
            sql_server_all_type_small_data,
        ),
    ],
)
@pytest.mark.parametrize("fetch_size", [1, 3])
def test_dbapi_batch_fetch(
    session, create_connection, table_name, expected_result, fetch_size, caplog
):
    with caplog.at_level(logging.DEBUG):
        df = session.read.dbapi(
            create_connection, table=table_name, max_workers=4, fetch_size=fetch_size
        )
        # we only expect math.ceil(len(expected_result) / fetch_size) parquet files to be generated
        # for example, 5 rows, fetch size 2, we expect 3 parquet files
        assert caplog.text.count("Retrieved file from parquet queue") == math.ceil(
            len(expected_result) / fetch_size
        )
        assert df.order_by("ID").collect() == expected_result


def test_dbapi_retry(session):
    with mock.patch(
        "snowflake.snowpark._internal.data_source.utils._task_fetch_data_from_source",
        side_effect=RuntimeError("Test error"),
    ) as mock_task:
        mock_task.__name__ = "_task_fetch_from_data_source"
        with pytest.raises(
            SnowparkDataframeReaderException, match="\\[RuntimeError\\] Test error"
        ):
            _task_fetch_data_from_source_with_retry(
                worker=DataSourceReader(
                    PyodbcDriver,
                    sql_server_create_connection,
                    StructType([StructField("col1", IntegerType(), False)]),
                ),
                partition="SELECT * FROM test_table",
                partition_idx=0,
                tmp_dir="/tmp",
            )
        assert mock_task.call_count == _MAX_RETRY_TIME

    with mock.patch(
        "snowflake.snowpark._internal.data_source.utils._upload_and_copy_into_table",
        side_effect=RuntimeError("Test error"),
    ) as mock_task:
        mock_task.__name__ = "_upload_and_copy_into_table"
        with pytest.raises(
            SnowparkDataframeReaderException, match="\\[RuntimeError\\] Test error"
        ):
            _upload_and_copy_into_table_with_retry(
                session=session,
                local_file="fake_file",
                snowflake_stage_name="fake_stage",
                snowflake_table_name="fake_table",
            )
        assert mock_task.call_count == _MAX_RETRY_TIME


@pytest.mark.skipif(
    IS_WINDOWS,
    reason="sqlite3 file can not be shared across processes on windows",
)
@pytest.mark.parametrize("upper_bound, expected_upload_cnt", [(5, 3), (100, 1)])
def test_parallel(session, upper_bound, expected_upload_cnt):
    num_partitions = 3

    with tempfile.TemporaryDirectory() as temp_dir:
        dbpath = os.path.join(temp_dir, "testsqlite3.db")
        table_name, _, _, assert_data = sqlite3_db(dbpath)

        with mock.patch(
            "snowflake.snowpark.dataframe_reader._upload_and_copy_into_table_with_retry",
            wraps=_upload_and_copy_into_table_with_retry,
        ) as mock_upload_and_copy:
            df = session.read.dbapi(
                functools.partial(create_connection_to_sqlite3_db, dbpath),
                table=table_name,
                column="id",
                upper_bound=upper_bound,
                lower_bound=0,
                num_partitions=num_partitions,
                max_workers=4,
                custom_schema=SQLITE3_DB_CUSTOM_SCHEMA_STRING,
            )
            assert mock_upload_and_copy.call_count == expected_upload_cnt
            assert df.order_by("ID").collect() == assert_data


@pytest.mark.parametrize(
    "schema, column, lower_bound, upper_bound, num_partitions, expected_queries",
    [
        (
            StructType([StructField("ID", IntegerType())]),
            "ID",
            5,
            15,
            4,
            [
                "SELECT * FROM fake_table WHERE ID < '8' OR ID is null",
                "SELECT * FROM fake_table WHERE ID >= '8' AND ID < '10'",
                "SELECT * FROM fake_table WHERE ID >= '10' AND ID < '12'",
                "SELECT * FROM fake_table WHERE ID >= '12'",
            ],
        ),
        (
            StructType([StructField("ID", IntegerType())]),
            "ID",
            -5,
            5,
            4,
            [
                "SELECT * FROM fake_table WHERE ID < '-2' OR ID is null",
                "SELECT * FROM fake_table WHERE ID >= '-2' AND ID < '0'",
                "SELECT * FROM fake_table WHERE ID >= '0' AND ID < '2'",
                "SELECT * FROM fake_table WHERE ID >= '2'",
            ],
        ),
        (
            StructType([StructField("ID", IntegerType())]),
            "ID",
            5,
            15,
            10,
            [
                "SELECT * FROM fake_table WHERE ID < '6' OR ID is null",
                "SELECT * FROM fake_table WHERE ID >= '6' AND ID < '7'",
                "SELECT * FROM fake_table WHERE ID >= '7' AND ID < '8'",
                "SELECT * FROM fake_table WHERE ID >= '8' AND ID < '9'",
                "SELECT * FROM fake_table WHERE ID >= '9' AND ID < '10'",
                "SELECT * FROM fake_table WHERE ID >= '10' AND ID < '11'",
                "SELECT * FROM fake_table WHERE ID >= '11' AND ID < '12'",
                "SELECT * FROM fake_table WHERE ID >= '12' AND ID < '13'",
                "SELECT * FROM fake_table WHERE ID >= '13' AND ID < '14'",
                "SELECT * FROM fake_table WHERE ID >= '14'",
            ],
        ),
        (
            StructType([StructField("ID", IntegerType())]),
            "ID",
            5,
            15,
            3,
            [
                "SELECT * FROM fake_table WHERE ID < '8' OR ID is null",
                "SELECT * FROM fake_table WHERE ID >= '8' AND ID < '11'",
                "SELECT * FROM fake_table WHERE ID >= '11'",
            ],
        ),
        (
            StructType([StructField("DATE", DateType())]),
            "DATE",
            str(datetime.date(2020, 6, 15)),
            str(datetime.date(2020, 12, 15)),
            4,
            [
                "SELECT * FROM fake_table WHERE DATE < '2020-07-30 18:00:00+00:00' OR DATE is null",
                "SELECT * FROM fake_table WHERE DATE >= '2020-07-30 18:00:00+00:00' AND DATE < '2020-09-14 12:00:00+00:00'",
                "SELECT * FROM fake_table WHERE DATE >= '2020-09-14 12:00:00+00:00' AND DATE < '2020-10-30 06:00:00+00:00'",
                "SELECT * FROM fake_table WHERE DATE >= '2020-10-30 06:00:00+00:00'",
            ],
        ),
        (
            StructType([StructField("DATE", DateType())]),
            "DATE",
            str(datetime.datetime(2020, 6, 15, 12, 25, 30)),
            str(datetime.datetime(2020, 12, 15, 7, 8, 20)),
            4,
            [
                "SELECT * FROM fake_table WHERE DATE < '2020-07-31 05:06:13+00:00' OR DATE is null",
                "SELECT * FROM fake_table WHERE DATE >= '2020-07-31 05:06:13+00:00' AND DATE < '2020-09-14 21:46:55+00:00'",
                "SELECT * FROM fake_table WHERE DATE >= '2020-09-14 21:46:55+00:00' AND DATE < '2020-10-30 14:27:37+00:00'",
                "SELECT * FROM fake_table WHERE DATE >= '2020-10-30 14:27:37+00:00'",
            ],
        ),
    ],
)
def test_partition_logic(
    session, schema, column, lower_bound, upper_bound, num_partitions, expected_queries
):
    with patch.object(
        DataSourcePartitioner, "schema", new_callable=PropertyMock
    ) as mock_schema:
        partitioner = DataSourcePartitioner(
            sql_server_create_connection,
            table_or_query="fake_table",
            column=column,
            lower_bound=lower_bound,
            upper_bound=upper_bound,
            num_partitions=num_partitions,
        )
        mock_schema.return_value = schema
        queries = partitioner.partitions
        for r, expected_r in zip(queries, expected_queries):
            assert r == expected_r


def test_partition_unsupported_type(session):
    with pytest.raises(ValueError, match="unsupported type"):
        with patch.object(
            DataSourcePartitioner, "schema", new_callable=PropertyMock
        ) as mock_schema:
            partitioner = DataSourcePartitioner(
                sql_server_create_connection,
                table_or_query="fake_table",
                column="DATE",
                lower_bound=0,
                upper_bound=1,
                num_partitions=4,
            )
            mock_schema.return_value = StructType(
                [StructField("DATE", MapType(), False)]
            )
            partitioner.partitions


def test_telemetry_tracking(caplog, session):
    original_func = session._conn.run_query
    called, comment_showed = 0, 0

    def assert_datasource_statement_params_run_query(*args, **kwargs):
        # assert we set statement_parameters to track datasourcee api usage
        nonlocal comment_showed
        statement_parameters = kwargs.get("_statement_params")
        query = args[0]
        assert statement_parameters[STATEMENT_PARAMS_DATA_SOURCE] == "1"
        if "select" not in query.lower() and "put" not in query.lower():
            assert DATA_SOURCE_SQL_COMMENT in query
            comment_showed += 1
        nonlocal called
        called += 1
        return original_func(*args, **kwargs)

    with mock.patch(
        "snowflake.snowpark._internal.server_connection.ServerConnection.run_query",
        side_effect=assert_datasource_statement_params_run_query,
    ), mock.patch(
        "snowflake.snowpark._internal.telemetry.TelemetryClient.send_performance_telemetry"
    ) as mock_telemetry:
        df = session.read.dbapi(
            sql_server_create_connection, table=SQL_SERVER_TABLE_NAME
        )
    assert df._plan.api_calls == [{"name": DATA_SOURCE_DBAPI_SIGNATURE}]
    assert (
        called == 4 and comment_showed == 3
    )  # 4 queries: create table, create stage, put file, copy into
    assert mock_telemetry.called
    assert df.collect() == sql_server_all_type_data

    # assert when we save/copy, the statement_params is added
    temp_table = Utils.random_name_for_temp_object(TempObjectType.TABLE)
    temp_stage = Utils.random_name_for_temp_object(TempObjectType.STAGE)
    Utils.create_stage(session, temp_stage, is_temporary=True)
    called = 0
    with mock.patch(
        "snowflake.snowpark._internal.server_connection.ServerConnection.run_query",
        side_effect=assert_datasource_statement_params_run_query,
    ):
        df.write.save_as_table(temp_table)
        df.write.copy_into_location(
            f"{temp_stage}/test.parquet",
            file_format_type="parquet",
            header=True,
            overwrite=True,
            single=True,
        )
        assert called == 2


@pytest.mark.skipif(
    IS_WINDOWS,
    reason="sqlite3 file can not be shared accorss processes on windows",
)
@pytest.mark.parametrize(
    "custom_schema",
    [SQLITE3_DB_CUSTOM_SCHEMA_STRING, SQLITE3_DB_CUSTOM_SCHEMA_STRUCT_TYPE],
)
def test_custom_schema(session, custom_schema):
    with tempfile.TemporaryDirectory() as temp_dir:
        dbpath = os.path.join(temp_dir, "testsqlite3.db")
        table_name, columns, example_data, assert_data = sqlite3_db(dbpath)

        df = session.read.dbapi(
            functools.partial(create_connection_to_sqlite3_db, dbpath),
            table=table_name,
            custom_schema=custom_schema,
        )
        assert df.columns == [col.upper() for col in columns]
        assert df.collect() == assert_data

        with pytest.raises(
            SnowparkDataframeReaderException,
            match="Failed to infer Snowpark DataFrame schema",
        ):
            session.read.dbapi(
                functools.partial(create_connection_to_sqlite3_db, dbpath),
                table=table_name,
            )


def test_predicates():
    with patch.object(
        DataSourcePartitioner, "schema", new_callable=PropertyMock
    ) as mock_schema:
        partitioner = DataSourcePartitioner(
            sql_server_create_connection,
            table_or_query="fake_table",
            predicates=[
                "id > 1 AND id <= 1000",
                "id > 1001 AND id <= 2000",
                "id > 2001",
            ],
        )
        mock_schema.return_value = StructType([StructField("ID", IntegerType(), False)])
        queries = partitioner.partitions
        expected_result = [
            "SELECT * FROM fake_table WHERE id > 1 AND id <= 1000",
            "SELECT * FROM fake_table WHERE id > 1001 AND id <= 2000",
            "SELECT * FROM fake_table WHERE id > 2001",
        ]
        assert queries == expected_result


@pytest.mark.skipif(
    IS_WINDOWS,
    reason="sqlite3 file can not be shared across processes on windows",
)
def test_session_init_statement(session):
    with tempfile.TemporaryDirectory() as temp_dir:
        dbpath = os.path.join(temp_dir, "testsqlite3.db")
        table_name, columns, example_data, assert_data = sqlite3_db(dbpath)

        new_data1 = (8, 100) + (None,) * (len(columns) - 3) + ('"123"',)
        new_data2 = (9, 101) + (None,) * (len(columns) - 3) + ('"456"',)

        df = session.read.dbapi(
            functools.partial(create_connection_to_sqlite3_db, dbpath),
            table=table_name,
            custom_schema=SQLITE3_DB_CUSTOM_SCHEMA_STRING,
            session_init_statement=f"insert into {table_name} (int_col, var_col) values (100, '123');",
        )
        assert df.collect() == assert_data + [new_data1]

        df = session.read.dbapi(
            functools.partial(create_connection_to_sqlite3_db, dbpath),
            table=table_name,
            custom_schema=SQLITE3_DB_CUSTOM_SCHEMA_STRING,
            session_init_statement=[
                f"insert into {table_name} (int_col, var_col) values (100, '123');",
                f"insert into {table_name} (int_col, var_col) values (101, '456');",
            ],
        )
        assert df.collect() == assert_data + [new_data1, new_data2]

        with pytest.raises(
            SnowparkDataframeReaderException,
            match=r'Failed to execute session init statement: \'SELECT FROM NOTHING;\' due to exception \'OperationalError\(\'near "FROM": syntax error\'\)\'',
        ):
            session.read.dbapi(
                functools.partial(create_connection_to_sqlite3_db, dbpath),
                table=table_name,
                custom_schema="id INTEGER",
                session_init_statement="SELECT FROM NOTHING;",
            )


def test_negative_case(session):
    # error happening in fetching
    with pytest.raises(
        SnowparkDataframeReaderException, match="RuntimeError: Fake exception"
    ):
        session.read.dbapi(
            sql_server_create_connection_with_exception, table=SQL_SERVER_TABLE_NAME
        )

    # error happening during ingestion
    with mock.patch(
        "snowflake.snowpark._internal.data_source.utils._upload_and_copy_into_table",
        side_effect=ValueError("Ingestion exception"),
    ) as mock_task:
        mock_task.__name__ = "_upload_and_copy_into_table"
        with pytest.raises(
            SnowparkDataframeReaderException, match="ValueError: Ingestion exception"
        ):
            session.read.dbapi(
                sql_server_create_connection_small_data, table=SQL_SERVER_TABLE_NAME
            )


@pytest.mark.parametrize(
    "fetch_size, partition_idx, expected_error",
    [(0, 1, False), (2, 100, False), (10, 2, False), (-1, 1001, True)],
)
def test_task_fetch_from_data_source_with_fetch_size(
    fetch_size, partition_idx, expected_error
):
    partitioner = DataSourcePartitioner(
        sql_server_create_connection_small_data,
        table_or_query="fake",
        fetch_size=fetch_size,
    )
    schema = partitioner.schema
    file_count = (
        math.ceil(len(sql_server_all_type_small_data) / fetch_size)
        if fetch_size != 0
        else 1
    )

    with tempfile.TemporaryDirectory() as tmp_dir:

        params = {
            "worker": DataSourceReader(
                PyodbcDriver,
                sql_server_create_connection_small_data,
                schema=schema,
                fetch_size=fetch_size,
            ),
            "partition": "SELECT * FROM test_table",
            "partition_idx": partition_idx,
            "tmp_dir": tmp_dir,
        }

        if expected_error:
            with pytest.raises(
                ValueError,
                match="fetch size cannot be smaller than 0",
            ):
                _task_fetch_data_from_source(**params)
        else:
            _task_fetch_data_from_source(**params)

            files = sorted(os.listdir(tmp_dir))
            for idx, file in enumerate(files):
                assert (
                    f"data_partition{partition_idx}_fetch{idx}.parquet" in file
                ), f"file: {file} does not match"
            assert len(files) == file_count


def test_database_detector():
    mock_conn = MagicMock()
    with patch.object(type(mock_conn), "__module__", "UNKNOWN_DRIVER"):
        result = detect_dbms(mock_conn)
        assert result == (DBMS_TYPE.UNKNOWN, "unknown_driver")

    mock_conn = MagicMock()
    mock_conn.getinfo.return_value = "UNKNOWN"
    with patch.object(type(mock_conn), "__module__", "pyodbc"):
        result = detect_dbms(mock_conn)
        assert result == (DBMS_TYPE.UNKNOWN, "pyodbc")


def test_type_conversion():
    invalid_type = OracleDBType("ID", "UNKNOWN", None, None, False)
    with pytest.raises(NotImplementedError, match="sql server type not supported"):
        PyodbcDriver(sql_server_create_connection).to_snow_type(
            [("test_col", invalid_type, None, None, 0, 0, True)]
        )

    with pytest.raises(NotImplementedError, match="oracledb type not supported"):
        OracledbDriver(oracledb_create_connection).to_snow_type([invalid_type])


def test_custom_schema_false(session):
    with pytest.raises(ValueError, match="Invalid schema string: timestamp_tz."):
        session.read.dbapi(
            sql_server_create_connection,
            table=SQL_SERVER_TABLE_NAME,
            max_workers=4,
            custom_schema="timestamp_tz",
        )
    with pytest.raises(ValueError, match="Invalid schema type: <class 'int'>."):
        session.read.dbapi(
            sql_server_create_connection,
            table=SQL_SERVER_TABLE_NAME,
            max_workers=4,
            custom_schema=1,
        )


def test_partition_wrong_input(session, caplog):
    with pytest.raises(
        ValueError,
        match="when column is not specified, lower_bound, upper_bound, num_partitions are expected to be None",
    ):
        session.read.dbapi(
            sql_server_create_connection, table=SQL_SERVER_TABLE_NAME, lower_bound=0
        )

    with pytest.raises(
        ValueError,
        match="when column is specified, lower_bound, upper_bound, num_partitions must be specified",
    ):
        session.read.dbapi(
            sql_server_create_connection, table=SQL_SERVER_TABLE_NAME, column="id"
        )
    with pytest.raises(
        ValueError, match="Specified column non_exist_column does not exist"
    ):
        session.read.dbapi(
            sql_server_create_connection,
            table=SQL_SERVER_TABLE_NAME,
            column="non_exist_column",
            lower_bound=0,
            upper_bound=10,
            num_partitions=2,
            custom_schema=StructType([StructField("ID", IntegerType(), False)]),
        )

    with pytest.raises(ValueError, match="unsupported type BooleanType()"):
        session.read.dbapi(
            sql_server_create_connection,
            table=SQL_SERVER_TABLE_NAME,
            column="ID",
            lower_bound=0,
            upper_bound=10,
            num_partitions=2,
            custom_schema=StructType([StructField("ID", BooleanType(), False)]),
        )
    with patch.object(
        DataSourcePartitioner, "schema", new_callable=PropertyMock
    ) as mock_schema:
        with pytest.raises(
            ValueError, match="lower_bound cannot be greater than upper_bound"
        ):
            partitioner = DataSourcePartitioner(
                sql_server_create_connection,
                table_or_query="fake_table",
                column="DATE",
                lower_bound=10,
                upper_bound=1,
                num_partitions=4,
            )
            mock_schema.return_value = StructType(
                [StructField("DATE", IntegerType(), False)]
            )
            partitioner.partitions

        partitioner = DataSourcePartitioner(
            sql_server_create_connection,
            table_or_query="fake_table",
            column="DATE",
            lower_bound=0,
            upper_bound=10,
            num_partitions=20,
        )
        mock_schema.return_value = StructType(
            [StructField("DATE", IntegerType(), False)]
        )
        partitioner.partitions
        assert "The number of partitions is reduced" in caplog.text


@pytest.mark.skipif(
    IS_WINDOWS,
    reason="sqlite3 file can not be shared across processes on windows",
)
def test_query_parameter(session):
    with tempfile.TemporaryDirectory() as temp_dir:
        dbpath = os.path.join(temp_dir, "testsqlite3.db")
        table_name, columns, example_data, assert_data = sqlite3_db(dbpath)

        filter_idx = 2
        with pytest.raises(SnowparkDataframeReaderException, match="but not both"):
            session.read.dbapi(
                functools.partial(create_connection_to_sqlite3_db, dbpath),
                table=table_name,
                query=f"(SELECT * FROM PrimitiveTypes WHERE id > {filter_idx}) as t",
            )

        df = session.read.dbapi(
            functools.partial(create_connection_to_sqlite3_db, dbpath),
            query=f"(SELECT * FROM PrimitiveTypes WHERE id > {filter_idx}) as t",
            custom_schema=SQLITE3_DB_CUSTOM_SCHEMA_STRING,
        )
        assert df.columns == [col.upper() for col in columns]
        assert df.collect() == assert_data[filter_idx:]

        def sqlite_to_snowpark_type(schema):
            assert (
                len(schema) == 2
                and schema[0][0] == "int_col"
                and schema[1][0] == "text_col"
            )
            return StructType(
                [
                    StructField("int_col", IntegerType()),
                    StructField("text_col", StringType()),
                ]
            )

        with mock.patch(
            "snowflake.snowpark._internal.data_source.drivers.sqlite_driver.SqliteDriver.to_snow_type",
            side_effect=sqlite_to_snowpark_type,
        ):
            query = (
                f"SELECT int_col, text_col FROM PrimitiveTypes WHERE id > {filter_idx}"
            )
            df = session.read.dbapi(
                functools.partial(create_connection_to_sqlite3_db, dbpath),
                query=f"({query}) as t",
            )
            assert df.columns == ["INT_COL", "TEXT_COL"]
            assert (
                df.collect()
                == create_connection_to_sqlite3_db(dbpath).execute(query).fetchall()
            )


@pytest.mark.skipif(
    "config.getoption('enable_ast', default=False)",
    reason="SNOW-1961756: Data source APIs not supported by AST",
)
def test_option_load(session):
    df = (
        session.read.format("dbapi")
        .option("create_connection", sql_server_create_connection)
        .option("table", SQL_SERVER_TABLE_NAME)
        .option("max_workers", 4)
        .option("fetch_size", 2)
        .load()
    )
    assert df.order_by("ID").collect() == sql_server_all_type_data

    with pytest.raises(TypeError):
        session.read.format("json").load()

    with pytest.raises(ValueError):
        session.read.format("dbapi").load("path")

    with pytest.raises(
        TypeError, match="missing 1 required positional argument: 'create_connection'"
    ):
        session.read.format("dbapi").load()


def test_empty_table(session):
    df = session.read.dbapi(
        sql_server_create_connection_empty_data, table=SQL_SERVER_TABLE_NAME
    )
    assert df.collect() == []


def test_oracledb_driver_coverage(caplog):
    oracledb_driver = OracledbDriver(oracledb_create_connection_small_data)
    conn = oracledb_driver.prepare_connection(oracledb_driver.create_connection(), 0)
    assert conn.outputtypehandler == output_type_handler

    oracledb_driver.to_snow_type(
        [OracleDBType("NUMBER_COL", oracledb.DB_TYPE_NUMBER, 40, 2, True)]
    )
    assert "Snowpark does not support column" in caplog.text


<<<<<<< HEAD
def test_unknown_driver_with_custom_schema(session):
    with pytest.raises(
        SnowparkDataframeReaderException,
        match="Failed to infer Snowpark DataFrame schema",
    ):
        session.read.dbapi(
            unknown_dbms_create_connection,
            table=SQL_SERVER_TABLE_NAME,
        )

    df = session.read.dbapi(
        unknown_dbms_create_connection,
        table=SQL_SERVER_TABLE_NAME,
        custom_schema=",".join(
            [f"col_{i} Variant" for i in range(len(sql_server_all_type_schema))]
        ),
    )
    assert len(df.collect()) == len(sql_server_all_type_small_data)
=======
@pytest.mark.parametrize(
    "fetch_size, fetch_merge_count, expected_batch_cnt",
    [(1, 1, 7), (5, 1, 2), (1, 5, 2), (2, 2, 2), (3, 3, 1), (100, 2, 1), (1, 100, 1)],
)
def test_fetch_merge_count_unit(fetch_size, fetch_merge_count, expected_batch_cnt):
    with tempfile.TemporaryDirectory() as temp_dir:
        dbpath = os.path.join(temp_dir, "testsqlite3.db")
        table_name, columns, example_data, _ = sqlite3_db(dbpath)
        reader = DataSourceReader(
            SqliteDriver,
            functools.partial(create_connection_to_sqlite3_db, dbpath),
            schema=SQLITE3_DB_CUSTOM_SCHEMA_STRUCT_TYPE,
            fetch_size=fetch_size,
            fetch_merge_count=fetch_merge_count,
        )
        all_fetched_data = []
        batch_cnt = 0
        for data in reader.read(f"SELECT * FROM {table_name}"):
            assert 0 < len(data) <= fetch_merge_count * fetch_size
            all_fetched_data.extend(data)
            batch_cnt += 1
        assert all_fetched_data == example_data and batch_cnt == expected_batch_cnt


def test_fetch_merge_count_integ(session, caplog):
    with tempfile.TemporaryDirectory() as temp_dir:
        dbpath = os.path.join(temp_dir, "testsqlite3.db")
        table_name, _, _, assert_data = sqlite3_db(dbpath)
        with caplog.at_level(logging.DEBUG):
            df = session.read.dbapi(
                functools.partial(create_connection_to_sqlite3_db, dbpath),
                table=table_name,
                custom_schema=SQLITE3_DB_CUSTOM_SCHEMA_STRING,
                fetch_size=2,
                fetch_merge_count=2,
            )
            assert df.order_by("ID").collect() == assert_data
            # 2 batch + 2 fetch size = 2 parquet file
            assert caplog.text.count("Retrieved file from parquet queue") == 2
>>>>>>> 575be5c3
<|MERGE_RESOLUTION|>--- conflicted
+++ resolved
@@ -61,13 +61,10 @@
     oracledb_create_connection_small_data,
     OracleDBType,
     sql_server_create_connection_empty_data,
-<<<<<<< HEAD
     unknown_dbms_create_connection,
     sql_server_all_type_schema,
-=======
     SQLITE3_DB_CUSTOM_SCHEMA_STRING,
     SQLITE3_DB_CUSTOM_SCHEMA_STRUCT_TYPE,
->>>>>>> 575be5c3
 )
 from tests.utils import Utils, IS_WINDOWS
 
@@ -784,7 +781,6 @@
     assert "Snowpark does not support column" in caplog.text
 
 
-<<<<<<< HEAD
 def test_unknown_driver_with_custom_schema(session):
     with pytest.raises(
         SnowparkDataframeReaderException,
@@ -803,7 +799,8 @@
         ),
     )
     assert len(df.collect()) == len(sql_server_all_type_small_data)
-=======
+
+
 @pytest.mark.parametrize(
     "fetch_size, fetch_merge_count, expected_batch_cnt",
     [(1, 1, 7), (5, 1, 2), (1, 5, 2), (2, 2, 2), (3, 3, 1), (100, 2, 1), (1, 100, 1)],
@@ -842,5 +839,4 @@
             )
             assert df.order_by("ID").collect() == assert_data
             # 2 batch + 2 fetch size = 2 parquet file
-            assert caplog.text.count("Retrieved file from parquet queue") == 2
->>>>>>> 575be5c3
+            assert caplog.text.count("Retrieved file from parquet queue") == 2
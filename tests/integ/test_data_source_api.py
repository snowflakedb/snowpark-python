--- conflicted
+++ resolved
@@ -1,12 +1,8 @@
 #
 # Copyright (c) 2012-2024 Snowflake Computing Inc. All rights reserved.
 #
+
 import time
-<<<<<<< HEAD
-import unittest.mock
-from _decimal import Decimal
-=======
->>>>>>> b5bcadb2
 import datetime
 from unittest import mock
 import pytest
@@ -26,48 +22,17 @@
     DateType,
     MapType,
 )
-<<<<<<< HEAD
-from tests.utils import Utils
-
-pytestmark = pytest.mark.skipif(
-    "config.getoption('local_testing_mode', default=False)",
-    reason="feature not available in local testing",
-)
-
-SQL_SERVER_TABLE_NAME = "AllDataTypesTable"
-
-all_type_schema = (
-    ("Id", "int", None, 10, 0, "NO"),
-    ("SmallIntCol", "smallint", None, 5, 0, "YES"),
-    ("TinyIntCol", "tinyint", None, 3, 0, "YES"),
-    ("BigIntCol", "bigint", None, 19, 0, "YES"),
-    ("DecimalCol", "decimal", None, 10, 2, "YES"),
-    ("FloatCol", "float", None, 53, None, "YES"),
-    ("RealCol", "real", None, 24, None, "YES"),
-    ("MoneyCol", "money", None, 19, 4, "YES"),
-    ("SmallMoneyCol", "smallmoney", None, 10, 4, "YES"),
-    ("CharCol", "char", 10, None, None, "YES"),
-    ("VarCharCol", "varchar", 50, None, None, "YES"),
-    ("TextCol", "text", 2147483647, None, None, "YES"),
-    ("NCharCol", "nchar", 10, None, None, "YES"),
-    ("NVarCharCol", "nvarchar", 50, None, None, "YES"),
-    ("NTextCol", "ntext", 1073741823, None, None, "YES"),
-    ("DateCol", "date", None, None, None, "YES"),
-    ("TimeCol", "time", None, None, None, "YES"),
-    ("DateTimeCol", "datetime", None, None, None, "YES"),
-    ("DateTime2Col", "datetime2", None, None, None, "YES"),
-    ("SmallDateTimeCol", "smalldatetime", None, None, None, "YES"),
-    ("BinaryCol", "binary", 5, None, None, "YES"),
-    ("VarBinaryCol", "varbinary", 50, None, None, "YES"),
-    ("BitCol", "bit", None, None, None, "YES"),
-    ("UniqueIdentifierCol", "uniqueidentifier", None, None, None, "YES"),
-=======
 from tests.resources.test_data_source_dir.test_data_source_data import (
     sql_server_all_type_data,
     sql_server_all_type_small_data,
     sql_server_create_connection,
     sql_server_create_connection_small_data,
->>>>>>> b5bcadb2
+)
+from tests.utils import Utils
+
+pytestmark = pytest.mark.skipif(
+    "config.getoption('local_testing_mode', default=False)",
+    reason="feature not available in local testing",
 )
 
 SQL_SERVER_TABLE_NAME = "AllDataTypesTable"
@@ -157,6 +122,10 @@
         assert isinstance(result, Exception)
 
 
+@pytest.mark.skipif(
+    "config.getoption('local_testing_mode', default=False)",
+    reason="feature not available in local testing",
+)
 def test_parallel(session):
     num_partitions = 3
     # this test meant to test whether ingest is fully parallelized
@@ -350,16 +319,16 @@
     with mock.patch(
         "snowflake.snowpark._internal.server_connection.ServerConnection.run_query",
         side_effect=assert_datasource_statement_params_run_query,
-    ), unittest.mock.patch(
+    ), mock.patch(
         "snowflake.snowpark._internal.telemetry.TelemetryClient.send_performance_telemetry"
     ) as mock_telemetry:
-        df = session.read.dbapi(create_connection, SQL_SERVER_TABLE_NAME)
+        df = session.read.dbapi(sql_server_create_connection, SQL_SERVER_TABLE_NAME)
     assert df._plan.api_calls == [{"name": DATA_SOURCE_DBAPI_SIGNATURE}]
     assert (
         called == 4 and comment_showed == 4
     )  # 4 queries: create table, create stage, put file, copy into
     assert mock_telemetry.called
-    assert df.collect() == all_type_data
+    assert df.collect() == sql_server_all_type_data
 
     # assert when we save/copy, the statement_params is added
     temp_table = Utils.random_name_for_temp_object(TempObjectType.TABLE)

--- conflicted
+++ resolved
@@ -1760,7 +1760,6 @@
         assert len(result_rows) > 0
 
 
-<<<<<<< HEAD
 @pytest.mark.skipif(
     IS_WINDOWS,
     reason="sqlite3 file can not be shared across processes on windows",
@@ -1838,7 +1837,8 @@
                 connection_parameters={"key": "value"},
                 udtf_configs={"external_access_integration": "test_integration"},
             )
-=======
+
+
 def test_oracledb_v34():
     class MockOracleConnectionV33:
         __module__ = "oracledb"
@@ -1859,5 +1859,4 @@
 
     dbms_type, driver_type = detect_dbms(create_mock_oracledb_v34_or_higher())
     assert dbms_type == DBMS_TYPE.ORACLE_DB
-    assert driver_type == DRIVER_TYPE.ORACLEDB
->>>>>>> 2f09d5ef
+    assert driver_type == DRIVER_TYPE.ORACLEDB
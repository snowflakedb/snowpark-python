#
# Copyright (c) 2012-2025 Snowflake Computing Inc. All rights reserved.
#
import decimal
import functools
import logging
import math
import multiprocessing
import threading
import os
import subprocess
import tempfile
import datetime
import queue
from io import BytesIO
from textwrap import dedent
from unittest import mock
from unittest.mock import patch, MagicMock, PropertyMock
from concurrent.futures import ThreadPoolExecutor

import pytest
from decimal import Decimal

from snowflake.snowpark import Row
from snowflake.snowpark._internal.data_source.datasource_partitioner import (
    DataSourcePartitioner,
)
from snowflake.snowpark._internal.data_source.datasource_reader import DataSourceReader
from snowflake.snowpark._internal.data_source.drivers import (
    PyodbcDriver,
    SqliteDriver,
    BaseDriver,
)
from snowflake.snowpark._internal.data_source.utils import (
    _task_fetch_data_from_source,
    _upload_and_copy_into_table_with_retry,
    _task_fetch_data_from_source_with_retry,
    STATEMENT_PARAMS_DATA_SOURCE,
    DATA_SOURCE_SQL_COMMENT,
    DATA_SOURCE_DBAPI_SIGNATURE,
    detect_dbms,
    DBMS_TYPE,
    DRIVER_TYPE,
    worker_process,
    PARTITION_TASK_COMPLETE_SIGNAL_PREFIX,
    PARTITION_TASK_ERROR_SIGNAL,
    process_completed_futures,
)
from snowflake.snowpark._internal.utils import (
    TempObjectType,
    random_name_for_temp_object,
)
from snowflake.snowpark.dataframe_reader import _MAX_RETRY_TIME
from snowflake.snowpark.exceptions import SnowparkDataframeReaderException
from snowflake.snowpark.types import (
    StructType,
    StructField,
    IntegerType,
    DateType,
    MapType,
    StringType,
    BooleanType,
)
from tests.resources.test_data_source_dir.test_data_source_data import (
    sql_server_all_type_data,
    sql_server_all_type_small_data,
    sql_server_create_connection,
    sql_server_create_connection_small_data,
    sql_server_create_connection_with_exception,
    sqlite3_db,
    create_connection_to_sqlite3_db,
    OracleDBType,
    sql_server_create_connection_empty_data,
    unknown_dbms_create_connection,
    sql_server_all_type_schema,
    SQLITE3_DB_CUSTOM_SCHEMA_STRING,
    SQLITE3_DB_CUSTOM_SCHEMA_STRUCT_TYPE,
    sql_server_udtf_ingestion_data,
    sql_server_create_connection_unicode_data,
    sql_server_create_connection_double_quoted_data,
)
from tests.utils import Utils, IS_WINDOWS

try:
    import pandas  # noqa: F401

    is_pandas_available = True
except ImportError:
    is_pandas_available = False


pytestmark = [
    pytest.mark.skipif(
        "config.getoption('local_testing_mode', default=False)",
        reason="feature not available in local testing",
    ),
    pytest.mark.skipif(
        not is_pandas_available,
        reason="pandas is not available",
    ),
]

SQL_SERVER_TABLE_NAME = "AllDataTypesTable"
ORACLEDB_TABLE_NAME = "ALL_TYPE_TABLE"
ORACLEDB_TABLE_NAME_SMALL = "ALL_TYPE_TABLE_SMALL"
ORACLEDB_TEST_EXTERNAL_ACCESS_INTEGRATION = "snowpark_dbapi_oracledb_test_integration"


@pytest.mark.parametrize(
    "input_type, input_value",
    [
        ("table", SQL_SERVER_TABLE_NAME),
        ("query", f"SELECT * FROM {SQL_SERVER_TABLE_NAME}"),
        ("query", f"(SELECT * FROM {SQL_SERVER_TABLE_NAME})"),
    ],
)
@pytest.mark.parametrize("fetch_with_process", [True, False])
def test_basic_sql_server(session, caplog, fetch_with_process, input_type, input_value):
    input_dict = {
        input_type: input_value,
        "fetch_with_process": fetch_with_process,
    }
    with caplog.at_level(logging.DEBUG):
        df = session.read.dbapi(sql_server_create_connection, **input_dict)
        # default fetch size is 1k, so we should only see 1 parquet file generated as the data is less than 1k
        assert caplog.text.count("Retrieved BytesIO parquet from queue") == 1
        assert df.collect() == sql_server_all_type_data


@pytest.mark.parametrize(
    "create_connection, table_name, expected_result",
    [
        (sql_server_create_connection, SQL_SERVER_TABLE_NAME, sql_server_all_type_data),
        (
            sql_server_create_connection_small_data,
            SQL_SERVER_TABLE_NAME,
            sql_server_all_type_small_data,
        ),
    ],
)
@pytest.mark.parametrize("fetch_with_process", [True, False])
@pytest.mark.parametrize("fetch_size", [1, 3])
def test_dbapi_batch_fetch(
    session,
    create_connection,
    table_name,
    expected_result,
    fetch_size,
    caplog,
    fetch_with_process,
):
    with caplog.at_level(logging.DEBUG):
        df = session.read.dbapi(
            create_connection,
            table=table_name,
            max_workers=4,
            fetch_size=fetch_size,
            fetch_with_process=fetch_with_process,
        )
        # we only expect math.ceil(len(expected_result) / fetch_size) parquet files to be generated
        # for example, 5 rows, fetch size 2, we expect 3 parquet files
        assert caplog.text.count("Retrieved BytesIO parquet from queue") == math.ceil(
            len(expected_result) / fetch_size
        )
        assert df.order_by("ID").collect() == expected_result


@pytest.mark.parametrize("fetch_with_process", [True, False])
def test_dbapi_retry(session, fetch_with_process):
    with mock.patch(
        "snowflake.snowpark._internal.data_source.utils._task_fetch_data_from_source",
        side_effect=RuntimeError("Test error"),
    ) as mock_task:
        mock_task.__name__ = "_task_fetch_from_data_source"
        parquet_queue = multiprocessing.Queue() if fetch_with_process else queue.Queue()
        with pytest.raises(
            SnowparkDataframeReaderException, match="\\[RuntimeError\\] Test error"
        ):
            _task_fetch_data_from_source_with_retry(
                worker=DataSourceReader(
                    PyodbcDriver,
                    sql_server_create_connection,
                    StructType([StructField("col1", IntegerType(), False)]),
                    DBMS_TYPE.SQL_SERVER_DB,
                ),
                partition="SELECT * FROM test_table",
                partition_idx=0,
                parquet_queue=parquet_queue,
            )
        assert mock_task.call_count == _MAX_RETRY_TIME

    with mock.patch(
        "snowflake.snowpark._internal.data_source.utils._upload_and_copy_into_table",
        side_effect=RuntimeError("Test error"),
    ) as mock_task:
        mock_task.__name__ = "_upload_and_copy_into_table"
        with pytest.raises(
            SnowparkDataframeReaderException, match="\\[RuntimeError\\] Test error"
        ):
            back_pressure = threading.BoundedSemaphore()
            back_pressure.acquire()
            _upload_and_copy_into_table_with_retry(
                session=session,
                parquet_id="test.parquet",
                parquet_buffer=BytesIO(b"test data"),
                snowflake_stage_name="fake_stage",
                backpressure_semaphore=back_pressure,
                snowflake_table_name="fake_table",
            )
        assert mock_task.call_count == _MAX_RETRY_TIME


@pytest.mark.skipif(
    IS_WINDOWS,
    reason="sqlite3 file can not be shared across processes on windows",
)
@pytest.mark.parametrize("fetch_with_process", [True, False])
@pytest.mark.parametrize("upper_bound, expected_upload_cnt", [(5, 3), (100, 1)])
def test_parallel(session, upper_bound, expected_upload_cnt, fetch_with_process):
    num_partitions = 3

    with tempfile.TemporaryDirectory() as temp_dir:
        dbpath = os.path.join(temp_dir, "testsqlite3.db")
        table_name, _, _, assert_data = sqlite3_db(dbpath)

        with mock.patch(
            "snowflake.snowpark._internal.data_source.utils._upload_and_copy_into_table_with_retry",
            wraps=_upload_and_copy_into_table_with_retry,
        ) as mock_upload_and_copy:
            df = session.read.dbapi(
                functools.partial(create_connection_to_sqlite3_db, dbpath),
                table=table_name,
                column="id",
                upper_bound=upper_bound,
                lower_bound=0,
                num_partitions=num_partitions,
                max_workers=4,
                custom_schema=SQLITE3_DB_CUSTOM_SCHEMA_STRING,
                fetch_with_process=fetch_with_process,
            )
            assert mock_upload_and_copy.call_count == expected_upload_cnt
            assert df.order_by("ID").collect() == assert_data


@pytest.mark.parametrize(
    "schema, raw_schema, column, lower_bound, upper_bound, num_partitions, expected_queries",
    [
        (
            StructType([StructField("ID", IntegerType())]),
            [("ID", int)],
            "ID",
            5,
            15,
            4,
            [
                "SELECT ID FROM fake_table WHERE ID < '8' OR ID is null",
                "SELECT ID FROM fake_table WHERE ID >= '8' AND ID < '10'",
                "SELECT ID FROM fake_table WHERE ID >= '10' AND ID < '12'",
                "SELECT ID FROM fake_table WHERE ID >= '12'",
            ],
        ),
        (
            StructType([StructField("ID", IntegerType())]),
            [("ID", int)],
            "ID",
            -5,
            5,
            4,
            [
                "SELECT ID FROM fake_table WHERE ID < '-2' OR ID is null",
                "SELECT ID FROM fake_table WHERE ID >= '-2' AND ID < '0'",
                "SELECT ID FROM fake_table WHERE ID >= '0' AND ID < '2'",
                "SELECT ID FROM fake_table WHERE ID >= '2'",
            ],
        ),
        (
            StructType([StructField("ID", IntegerType())]),
            [("ID", int)],
            "ID",
            5,
            15,
            10,
            [
                "SELECT ID FROM fake_table WHERE ID < '6' OR ID is null",
                "SELECT ID FROM fake_table WHERE ID >= '6' AND ID < '7'",
                "SELECT ID FROM fake_table WHERE ID >= '7' AND ID < '8'",
                "SELECT ID FROM fake_table WHERE ID >= '8' AND ID < '9'",
                "SELECT ID FROM fake_table WHERE ID >= '9' AND ID < '10'",
                "SELECT ID FROM fake_table WHERE ID >= '10' AND ID < '11'",
                "SELECT ID FROM fake_table WHERE ID >= '11' AND ID < '12'",
                "SELECT ID FROM fake_table WHERE ID >= '12' AND ID < '13'",
                "SELECT ID FROM fake_table WHERE ID >= '13' AND ID < '14'",
                "SELECT ID FROM fake_table WHERE ID >= '14'",
            ],
        ),
        (
            StructType([StructField("ID", IntegerType())]),
            [("ID", int)],
            "ID",
            5,
            15,
            3,
            [
                "SELECT ID FROM fake_table WHERE ID < '8' OR ID is null",
                "SELECT ID FROM fake_table WHERE ID >= '8' AND ID < '11'",
                "SELECT ID FROM fake_table WHERE ID >= '11'",
            ],
        ),
        (
            StructType([StructField("DATE", DateType())]),
            [("DATE", datetime.datetime)],
            "DATE",
            str(datetime.date(2020, 6, 15)),
            str(datetime.date(2020, 12, 15)),
            4,
            [
                "SELECT DATE FROM fake_table WHERE DATE < '2020-07-30 18:00:00+00:00' OR DATE is null",
                "SELECT DATE FROM fake_table WHERE DATE >= '2020-07-30 18:00:00+00:00' AND DATE < '2020-09-14 12:00:00+00:00'",
                "SELECT DATE FROM fake_table WHERE DATE >= '2020-09-14 12:00:00+00:00' AND DATE < '2020-10-30 06:00:00+00:00'",
                "SELECT DATE FROM fake_table WHERE DATE >= '2020-10-30 06:00:00+00:00'",
            ],
        ),
        (
            StructType([StructField("DATE", DateType())]),
            [("DATE", datetime.datetime)],
            "DATE",
            str(datetime.datetime(2020, 6, 15, 12, 25, 30)),
            str(datetime.datetime(2020, 12, 15, 7, 8, 20)),
            4,
            [
                "SELECT DATE FROM fake_table WHERE DATE < '2020-07-31 05:06:13+00:00' OR DATE is null",
                "SELECT DATE FROM fake_table WHERE DATE >= '2020-07-31 05:06:13+00:00' AND DATE < '2020-09-14 21:46:55+00:00'",
                "SELECT DATE FROM fake_table WHERE DATE >= '2020-09-14 21:46:55+00:00' AND DATE < '2020-10-30 14:27:37+00:00'",
                "SELECT DATE FROM fake_table WHERE DATE >= '2020-10-30 14:27:37+00:00'",
            ],
        ),
    ],
)
def test_partition_logic(
    session,
    schema,
    raw_schema,
    column,
    lower_bound,
    upper_bound,
    num_partitions,
    expected_queries,
):
    with patch.object(
        DataSourcePartitioner, "schema", new_callable=PropertyMock
    ) as mock_schema:
        partitioner = DataSourcePartitioner(
            sql_server_create_connection,
            table_or_query="fake_table",
            is_query=False,
            column=column,
            lower_bound=lower_bound,
            upper_bound=upper_bound,
            num_partitions=num_partitions,
        )
        mock_schema.return_value = schema
        partitioner.driver.raw_schema = raw_schema
        queries = partitioner.partitions
        for r, expected_r in zip(queries, expected_queries):
            assert r == expected_r


def test_partition_unsupported_type(session):
    with pytest.raises(ValueError, match="unsupported type"):
        with patch.object(
            DataSourcePartitioner, "schema", new_callable=PropertyMock
        ) as mock_schema:
            partitioner = DataSourcePartitioner(
                sql_server_create_connection,
                table_or_query="fake_table",
                is_query=False,
                column="DATE",
                lower_bound=0,
                upper_bound=1,
                num_partitions=4,
            )
            mock_schema.return_value = StructType(
                [StructField("DATE", MapType(), False)]
            )
            partitioner.driver.raw_schema = [("DATE", dict)]
            partitioner.partitions


@pytest.mark.parametrize("fetch_with_process", [True, False])
def test_telemetry_tracking(caplog, session, fetch_with_process):
    original_func = session._conn.run_query
    called, comment_showed = 0, 0

    def assert_datasource_statement_params_run_query(*args, **kwargs):
        # assert we set statement_parameters to track datasourcee api usage
        nonlocal comment_showed
        statement_parameters = kwargs.get("_statement_params")
        query = args[0]
        if not query.lower().startswith("put"):
            # put_stream does not accept statement_params
            assert statement_parameters[STATEMENT_PARAMS_DATA_SOURCE] == "1"
        if "select" not in query.lower() and "put" not in query.lower():
            assert DATA_SOURCE_SQL_COMMENT in query
            comment_showed += 1
        nonlocal called
        called += 1
        return original_func(*args, **kwargs)

    with mock.patch(
        "snowflake.snowpark._internal.server_connection.ServerConnection.run_query",
        side_effect=assert_datasource_statement_params_run_query,
    ), mock.patch(
        "snowflake.snowpark._internal.telemetry.TelemetryClient.send_performance_telemetry"
    ) as mock_telemetry:
        df = session.read.dbapi(
            sql_server_create_connection,
            table=SQL_SERVER_TABLE_NAME,
            fetch_with_process=fetch_with_process,
        )
    assert df._plan.api_calls == [{"name": DATA_SOURCE_DBAPI_SIGNATURE}]
    assert (
        called == 4 and comment_showed == 3
    )  # 4 queries: create table, create stage, put file, copy into
    assert mock_telemetry.called
    assert df.collect() == sql_server_all_type_data

    # assert when we save/copy, the statement_params is added
    temp_table = Utils.random_name_for_temp_object(TempObjectType.TABLE)
    temp_stage = Utils.random_name_for_temp_object(TempObjectType.STAGE)
    Utils.create_stage(session, temp_stage, is_temporary=True)
    called = 0
    with mock.patch(
        "snowflake.snowpark._internal.server_connection.ServerConnection.run_query",
        side_effect=assert_datasource_statement_params_run_query,
    ):
        df.write.save_as_table(temp_table)
        df.write.copy_into_location(
            f"{temp_stage}/test.parquet",
            file_format_type="parquet",
            header=True,
            overwrite=True,
            single=True,
        )
        assert called == 2


@pytest.mark.skipif(
    IS_WINDOWS,
    reason="sqlite3 file can not be shared accorss processes on windows",
)
@pytest.mark.parametrize(
    "custom_schema",
    [SQLITE3_DB_CUSTOM_SCHEMA_STRING, SQLITE3_DB_CUSTOM_SCHEMA_STRUCT_TYPE],
)
@pytest.mark.parametrize("fetch_with_process", [True, False])
def test_custom_schema(session, custom_schema, fetch_with_process):
    with tempfile.TemporaryDirectory() as temp_dir:
        dbpath = os.path.join(temp_dir, "testsqlite3.db")
        table_name, columns, example_data, assert_data = sqlite3_db(dbpath)

        df = session.read.dbapi(
            functools.partial(create_connection_to_sqlite3_db, dbpath),
            table=table_name,
            custom_schema=custom_schema,
            fetch_with_process=fetch_with_process,
        )
        assert df.columns == [col.upper() for col in columns]
        assert df.collect() == assert_data

        with pytest.raises(
            SnowparkDataframeReaderException,
            match="Auto infer schema failure:",
        ):
            session.read.dbapi(
                functools.partial(create_connection_to_sqlite3_db, dbpath),
                table=table_name,
            )


def test_predicates():
    with patch.object(
        DataSourcePartitioner, "schema", new_callable=PropertyMock
    ) as mock_schema:
        partitioner = DataSourcePartitioner(
            sql_server_create_connection,
            table_or_query="fake_table",
            is_query=False,
            predicates=[
                "id > 1 AND id <= 1000",
                "id > 1001 AND id <= 2000",
                "id > 2001",
            ],
        )
        partitioner.driver.raw_schema = [("ID", int)]
        mock_schema.return_value = StructType([StructField("ID", IntegerType(), False)])
        queries = partitioner.partitions
        expected_result = [
            "SELECT ID FROM fake_table WHERE id > 1 AND id <= 1000",
            "SELECT ID FROM fake_table WHERE id > 1001 AND id <= 2000",
            "SELECT ID FROM fake_table WHERE id > 2001",
        ]
        assert queries == expected_result


@pytest.mark.skipif(
    IS_WINDOWS,
    reason="sqlite3 file can not be shared across processes on windows",
)
@pytest.mark.parametrize("fetch_with_process", [True, False])
def test_session_init_statement(session, fetch_with_process):
    with tempfile.TemporaryDirectory() as temp_dir:
        dbpath = os.path.join(temp_dir, "testsqlite3.db")
        table_name, columns, example_data, assert_data = sqlite3_db(dbpath)

        new_data1 = (8, 100) + (None,) * (len(columns) - 3) + ('"123"',)
        new_data2 = (9, 101) + (None,) * (len(columns) - 3) + ('"456"',)

        df = session.read.dbapi(
            functools.partial(create_connection_to_sqlite3_db, dbpath),
            table=table_name,
            custom_schema=SQLITE3_DB_CUSTOM_SCHEMA_STRING,
            session_init_statement=f"insert into {table_name} (int_col, var_col) values (100, '123');",
            fetch_with_process=fetch_with_process,
        )
        assert df.collect() == assert_data + [new_data1]

        df = session.read.dbapi(
            functools.partial(create_connection_to_sqlite3_db, dbpath),
            table=table_name,
            custom_schema=SQLITE3_DB_CUSTOM_SCHEMA_STRING,
            session_init_statement=[
                f"insert into {table_name} (int_col, var_col) values (100, '123');",
                f"insert into {table_name} (int_col, var_col) values (101, '456');",
            ],
        )
        assert df.collect() == assert_data + [new_data1, new_data2]

        with pytest.raises(
            SnowparkDataframeReaderException,
            match=r'Failed to execute session init statement: \'SELECT FROM NOTHING;\' due to exception \'OperationalError\(\'near "FROM": syntax error\'\)\'',
        ):
            session.read.dbapi(
                functools.partial(create_connection_to_sqlite3_db, dbpath),
                table=table_name,
                custom_schema="id INTEGER",
                session_init_statement="SELECT FROM NOTHING;",
                fetch_with_process=fetch_with_process,
            )


@pytest.mark.parametrize("fetch_with_process", [True, False])
def test_negative_case(session, fetch_with_process):
    # error happening in fetching
    with pytest.raises(
        SnowparkDataframeReaderException, match="RuntimeError: Fake exception"
    ):
        session.read.dbapi(
            sql_server_create_connection_with_exception, table=SQL_SERVER_TABLE_NAME
        )

    # error happening during ingestion
    with mock.patch(
        "snowflake.snowpark._internal.data_source.utils._upload_and_copy_into_table",
        side_effect=ValueError("Ingestion exception"),
    ) as mock_task:
        mock_task.__name__ = "_upload_and_copy_into_table"
        with pytest.raises(
            SnowparkDataframeReaderException, match="ValueError: Ingestion exception"
        ):
            session.read.dbapi(
                sql_server_create_connection_small_data,
                table=SQL_SERVER_TABLE_NAME,
                fetch_with_process=fetch_with_process,
            )


@pytest.mark.parametrize(
    "fetch_size, partition_idx, expected_error",
    [(0, 1, False), (2, 100, False), (10, 2, False), (-1, 1001, True)],
)
@pytest.mark.parametrize("fetch_with_process", [True, False])
def test_task_fetch_from_data_source_with_fetch_size(
    fetch_size, partition_idx, expected_error, fetch_with_process
):
    partitioner = DataSourcePartitioner(
        sql_server_create_connection_small_data,
        table_or_query="fake",
        is_query=False,
        fetch_size=fetch_size,
    )
    schema = partitioner.schema
    file_count = (
        math.ceil(len(sql_server_all_type_small_data) / fetch_size)
        if fetch_size != 0
        else 1
    )

    parquet_queue = multiprocessing.Queue() if fetch_with_process else queue.Queue()

    params = {
        "worker": DataSourceReader(
            PyodbcDriver,
            sql_server_create_connection_small_data,
            schema=schema,
            dbms_type=DBMS_TYPE.SQL_SERVER_DB,
            fetch_size=fetch_size,
        ),
        "partition": "SELECT * FROM test_table",
        "partition_idx": partition_idx,
        "parquet_queue": parquet_queue,
    }

    if expected_error:
        with pytest.raises(
            ValueError,
            match="fetch size cannot be smaller than 0",
        ):
            _task_fetch_data_from_source(**params)
    else:
        _task_fetch_data_from_source(**params)

        # Collect all parquet data from the queue
        parquet_files = []
        completion_signal_received = False
        timeout = 5.0  # 5 second timeout

        # Keep draining the queue until we get the completion signal or timeout
        while not completion_signal_received:
            try:
                parquet_id, parquet_buffer = parquet_queue.get(timeout=timeout)

                # Check for completion signal
                if parquet_id.startswith(PARTITION_TASK_COMPLETE_SIGNAL_PREFIX):
                    completion_signal_received = True
                    continue

                # Verify parquet file naming pattern
                assert parquet_id.startswith(
                    f"data_partition{partition_idx}_fetch"
                ), f"Unexpected parquet ID: {parquet_id}"
                assert parquet_id.endswith(
                    ".parquet"
                ), f"Parquet ID should end with .parquet: {parquet_id}"

                # Verify parquet_buffer is a BytesIO object
                assert isinstance(
                    parquet_buffer, BytesIO
                ), f"Expected BytesIO, got {type(parquet_buffer)}"

                parquet_files.append((parquet_id, parquet_buffer))

            except queue.Empty:
                pytest.fail(
                    f"Timeout waiting for completion signal after {timeout} seconds"
                )

        # Verify we received the completion signal
        assert (
            completion_signal_received
        ), "Should have received partition completion signal"

        # Verify the number of parquet files matches expected count
        assert (
            len(parquet_files) == file_count
        ), f"Expected {file_count} parquet files, got {len(parquet_files)}"

        # Verify the parquet files are named correctly in sequence
        for idx, (parquet_id, _) in enumerate(parquet_files):
            expected_name = f"data_partition{partition_idx}_fetch{idx}.parquet"
            assert (
                expected_name in parquet_id
            ), f"Expected {expected_name} in {parquet_id}"


def test_database_detector():
    mock_conn = MagicMock()
    with patch.object(type(mock_conn), "__module__", "UNKNOWN_DRIVER"):
        result = detect_dbms(mock_conn)
        assert result == (DBMS_TYPE.UNKNOWN, DRIVER_TYPE.UNKNOWN)

    mock_conn = MagicMock()
    mock_conn.getinfo.return_value = "UNKNOWN"
    with patch.object(type(mock_conn), "__module__", "pyodbc"):
        result = detect_dbms(mock_conn)
        assert result == (DBMS_TYPE.UNKNOWN, DRIVER_TYPE.PYODBC)


def test_type_conversion():
    invalid_type = OracleDBType("ID", "UNKNOWN", None, None, False)
    with pytest.raises(NotImplementedError, match="sql server type not supported"):
        PyodbcDriver(
            sql_server_create_connection, DBMS_TYPE.SQL_SERVER_DB
        ).to_snow_type([("test_col", invalid_type, None, None, 0, 0, True)])


@pytest.mark.parametrize("fetch_with_process", [True, False])
def test_custom_schema_false(session, fetch_with_process):
    with pytest.raises(ValueError, match="Invalid schema string: timestamp_tz."):
        session.read.dbapi(
            sql_server_create_connection,
            table=SQL_SERVER_TABLE_NAME,
            max_workers=4,
            custom_schema="timestamp_tz",
            fetch_with_process=fetch_with_process,
        )
    with pytest.raises(ValueError, match="Invalid schema type: <class 'int'>."):
        session.read.dbapi(
            sql_server_create_connection,
            table=SQL_SERVER_TABLE_NAME,
            max_workers=4,
            custom_schema=1,
            fetch_with_process=fetch_with_process,
        )


@pytest.mark.parametrize("fetch_with_process", [True, False])
def test_partition_wrong_input(session, caplog, fetch_with_process):
    with pytest.raises(
        ValueError,
        match="when column is not specified, lower_bound, upper_bound, num_partitions are expected to be None",
    ):
        session.read.dbapi(
            sql_server_create_connection,
            table=SQL_SERVER_TABLE_NAME,
            lower_bound=0,
            fetch_with_process=fetch_with_process,
        )

    with pytest.raises(
        ValueError,
        match="when column is specified, lower_bound, upper_bound, num_partitions must be specified",
    ):
        session.read.dbapi(
            sql_server_create_connection,
            table=SQL_SERVER_TABLE_NAME,
            column="id",
            fetch_with_process=fetch_with_process,
        )
    with pytest.raises(
        ValueError, match="Specified column non_exist_column does not exist"
    ):
        session.read.dbapi(
            sql_server_create_connection,
            table=SQL_SERVER_TABLE_NAME,
            column="non_exist_column",
            lower_bound=0,
            upper_bound=10,
            num_partitions=2,
            custom_schema=StructType([StructField("ID", IntegerType(), False)]),
            fetch_with_process=fetch_with_process,
        )

    with pytest.raises(ValueError, match="unsupported type BooleanType()"):
        session.read.dbapi(
            sql_server_create_connection,
            table=SQL_SERVER_TABLE_NAME,
            column="ID",
            lower_bound=0,
            upper_bound=10,
            num_partitions=2,
            custom_schema=StructType([StructField("ID", BooleanType(), False)]),
            fetch_with_process=fetch_with_process,
        )
    with patch.object(
        DataSourcePartitioner, "schema", new_callable=PropertyMock
    ) as mock_schema:
        with pytest.raises(
            ValueError, match="lower_bound cannot be greater than upper_bound"
        ):
            partitioner = DataSourcePartitioner(
                sql_server_create_connection,
                table_or_query="fake_table",
                is_query=False,
                column="DATE",
                lower_bound=10,
                upper_bound=1,
                num_partitions=4,
            )
            mock_schema.return_value = StructType(
                [StructField("DATE", IntegerType(), False)]
            )
            partitioner.driver.raw_schema = [("DATE", int)]
            partitioner.partitions

        partitioner = DataSourcePartitioner(
            sql_server_create_connection,
            table_or_query="fake_table",
            is_query=False,
            column="DATE",
            lower_bound=0,
            upper_bound=10,
            num_partitions=20,
        )
        mock_schema.return_value = StructType(
            [StructField("DATE", IntegerType(), False)]
        )
        partitioner.driver.raw_schema = [("DATE", int)]
        partitioner.partitions
        assert "The number of partitions is reduced" in caplog.text


@pytest.mark.skipif(
    IS_WINDOWS,
    reason="sqlite3 file can not be shared across processes on windows",
)
@pytest.mark.parametrize("fetch_with_process", [True, False])
def test_query_parameter(session, fetch_with_process):
    with tempfile.TemporaryDirectory() as temp_dir:
        dbpath = os.path.join(temp_dir, "testsqlite3.db")
        table_name, columns, example_data, assert_data = sqlite3_db(dbpath)

        filter_idx = 2
        with pytest.raises(SnowparkDataframeReaderException, match="but not both"):
            session.read.dbapi(
                functools.partial(create_connection_to_sqlite3_db, dbpath),
                table=table_name,
                query=f"(SELECT * FROM PrimitiveTypes WHERE id > {filter_idx}) as t",
                fetch_with_process=fetch_with_process,
            )

        df = session.read.dbapi(
            functools.partial(create_connection_to_sqlite3_db, dbpath),
            query=f"(SELECT * FROM PrimitiveTypes WHERE id > {filter_idx}) as t",
            custom_schema=SQLITE3_DB_CUSTOM_SCHEMA_STRING,
            fetch_with_process=fetch_with_process,
        )
        assert df.columns == [col.upper() for col in columns]
        assert df.collect() == assert_data[filter_idx:]

        def sqlite_to_snowpark_type(schema):
            assert (
                len(schema) == 2
                and schema[0][0] == "int_col"
                and schema[1][0] == "text_col"
            )
            return StructType(
                [
                    StructField("int_col", IntegerType()),
                    StructField("text_col", StringType()),
                ]
            )

        with mock.patch(
            "snowflake.snowpark._internal.data_source.drivers.sqlite_driver.SqliteDriver.to_snow_type",
            side_effect=sqlite_to_snowpark_type,
        ):
            query = (
                f"SELECT int_col, text_col FROM PrimitiveTypes WHERE id > {filter_idx}"
            )
            df = session.read.dbapi(
                functools.partial(create_connection_to_sqlite3_db, dbpath),
                query=f"({query}) as t",
                fetch_with_process=fetch_with_process,
            )
            assert df.columns == ["INT_COL", "TEXT_COL"]
            assert (
                df.collect()
                == create_connection_to_sqlite3_db(dbpath).execute(query).fetchall()
            )


@pytest.mark.skipif(
    "config.getoption('enable_ast', default=False)",
    reason="SNOW-1961756: Data source APIs not supported by AST",
)
@pytest.mark.parametrize("fetch_with_process", [True, False])
def test_option_load(session, fetch_with_process):
    df = (
        session.read.format("dbapi")
        .option("create_connection", sql_server_create_connection)
        .option("table", SQL_SERVER_TABLE_NAME)
        .option("max_workers", 4)
        .option("fetch_size", 2)
        .option("fetch_with_process", fetch_with_process)
        .load()
    )
    assert df.order_by("ID").collect() == sql_server_all_type_data

    with pytest.raises(TypeError):
        session.read.format("json").load()

    with pytest.raises(ValueError):
        session.read.format("dbapi").load("path")

    with pytest.raises(
        TypeError, match="missing 1 required positional argument: 'create_connection'"
    ):
        session.read.format("dbapi").load()


@pytest.mark.parametrize("fetch_with_process", [True, False])
def test_empty_table(session, fetch_with_process):
    df = session.read.dbapi(
        sql_server_create_connection_empty_data,
        table=SQL_SERVER_TABLE_NAME,
        fetch_with_process=fetch_with_process,
    )
    assert df.collect() == []


def test_sql_server_udtf_ingestion(session):
    raw_schema = [
        ("Id", int, None, None, 10, 0, False),
        ("SmallIntCol", int, None, None, 5, 0, True),
        ("TinyIntCol", int, None, None, 3, 0, True),
        ("BigIntCol", int, None, None, 19, None, True),
        ("DecimalCol", decimal.Decimal, None, None, 10, 2, True),
        ("FloatCol", float, None, None, 53, None, True),
        ("RealCol", float, None, None, 24, None, True),
        ("MoneyCol", decimal.Decimal, None, None, 19, 4, True),
        ("SmallMoneyCol", decimal.Decimal, None, None, 10, 4, True),
        ("CharCol", str, None, None, None, None, True),
        ("VarCharCol", str, None, None, None, None, True),
        ("TextCol", str, None, None, None, None, True),
        ("NCharCol", str, None, None, None, None, True),
        ("NVarCharCol", str, None, None, None, None, True),
        ("NTextCol", str, None, None, None, None, True),
        ("DateCol", datetime.date, None, None, None, None, True),
        ("TimeCol", datetime.time, None, None, None, None, True),
        ("DateTimeCol", datetime.datetime, None, None, None, None, True),
        ("DateTime2Col", datetime.datetime, None, None, None, None, True),
        ("SmallDateTimeCol", datetime.datetime, None, None, None, None, True),
        ("BinaryCol", bytes, None, None, None, None, True),
        ("VarBinaryCol", bytes, None, None, None, None, True),
        ("BitCol", bool, None, 1, None, None, True),
        ("UniqueIdentifierCol", bytes, None, None, None, None, True),
    ]

    def create_connection_udtf_sql_server():
        class FakeConnection:
            def __init__(self) -> None:
                self.sql = ""
                self.start_index = 0
                self.data = [
                    (
                        1,
                        100,
                        10,
                        100000,
                        Decimal("12345.67"),
                        1.23,
                        0.4560000002384186,
                        Decimal("1234.5600"),
                        Decimal("12.3400"),
                        "FixedStr1 ",
                        "VarStr1",
                        "Text1",
                        "UniFix1   ",
                        "UniVar1",
                        "UniText1",
                        datetime.date(2023, 1, 1),
                        datetime.time(12, 0),
                        datetime.datetime(2023, 1, 1, 12, 0),
                        datetime.datetime(2023, 1, 1, 12, 0, 0, 123000),
                        datetime.datetime(2023, 1, 1, 12, 0),
                        b"\x01\x02\x03\x04\x05".hex(),
                        b"\x01\x02\x03\x04".hex(),
                        True,
                        b"06D48351-6EA7-4E64-81A2-9921F0EC42A5".hex(),
                    ),
                ]

            def cursor(self):
                return self

            def execute(self, sql: str):
                self.sql = sql
                return self

            def add_output_converter(self, need_convert_type, function):
                pass

            def get_output_converter(self, convert_type):
                return None

            def fetchmany(self, row_count: int):
                end_index = self.start_index + row_count
                res = (
                    self.data[self.start_index : end_index]
                    if end_index < len(self.data)
                    else self.data[self.start_index :]
                )
                self.start_index = end_index
                return res

        return FakeConnection()

    partitions_table = random_name_for_temp_object(TempObjectType.TABLE)
    session.create_dataframe(
        [["SELECT * FROM ALL_TYPE_DATA"]], schema=["partition"]
    ).write.save_as_table(partitions_table, table_type="temp")

    driver = PyodbcDriver(create_connection_udtf_sql_server, DBMS_TYPE.SQL_SERVER_DB)
    df = driver.udtf_ingestion(
        session,
        driver.to_snow_type(raw_schema),
        partitions_table,
        "",
        packages=["pyodbc"],
    )
    Utils.check_answer(df, sql_server_udtf_ingestion_data)


@pytest.mark.parametrize("fetch_with_process", [True, False])
def test_unknown_driver_with_custom_schema(session, fetch_with_process):
    with pytest.raises(
        SnowparkDataframeReaderException,
        match="Auto infer schema failure:",
    ):
        session.read.dbapi(
            unknown_dbms_create_connection,
            table=SQL_SERVER_TABLE_NAME,
            fetch_with_process=fetch_with_process,
        )

    df = session.read.dbapi(
        unknown_dbms_create_connection,
        table=SQL_SERVER_TABLE_NAME,
        custom_schema=",".join(
            [f"col_{i} Variant" for i in range(len(sql_server_all_type_schema))]
        ),
        fetch_with_process=fetch_with_process,
    )
    assert len(df.collect()) == len(sql_server_all_type_small_data)


@pytest.mark.parametrize(
    "fetch_size, fetch_merge_count, expected_batch_cnt",
    [(1, 1, 7), (5, 1, 2), (1, 5, 2), (2, 2, 2), (3, 3, 1), (100, 2, 1), (1, 100, 1)],
)
def test_fetch_merge_count_unit(fetch_size, fetch_merge_count, expected_batch_cnt):
    with tempfile.TemporaryDirectory() as temp_dir:
        dbpath = os.path.join(temp_dir, "testsqlite3.db")
        table_name, columns, example_data, _ = sqlite3_db(dbpath)
        reader = DataSourceReader(
            SqliteDriver,
            functools.partial(create_connection_to_sqlite3_db, dbpath),
            schema=SQLITE3_DB_CUSTOM_SCHEMA_STRUCT_TYPE,
            dbms_type=DBMS_TYPE.SQLITE_DB,
            fetch_size=fetch_size,
            fetch_merge_count=fetch_merge_count,
        )
        all_fetched_data = []
        batch_cnt = 0
        for data in reader.read(f"SELECT * FROM {table_name}"):
            assert 0 < len(data) <= fetch_merge_count * fetch_size
            all_fetched_data.extend(data)
            batch_cnt += 1
        assert all_fetched_data == example_data and batch_cnt == expected_batch_cnt


@pytest.mark.skipif(
    IS_WINDOWS, reason="sqlite3 file can not be shared across processes on windows"
)
@pytest.mark.parametrize("fetch_with_process", [True, False])
def test_fetch_merge_count_integ(session, caplog, fetch_with_process):
    with tempfile.TemporaryDirectory() as temp_dir:
        dbpath = os.path.join(temp_dir, "testsqlite3.db")
        table_name, _, _, assert_data = sqlite3_db(dbpath)
        with caplog.at_level(logging.DEBUG):
            df = session.read.dbapi(
                functools.partial(create_connection_to_sqlite3_db, dbpath),
                table=table_name,
                custom_schema=SQLITE3_DB_CUSTOM_SCHEMA_STRING,
                fetch_size=2,
                fetch_merge_count=2,
                fetch_with_process=fetch_with_process,
            )
            assert df.order_by("ID").collect() == assert_data
            # 2 batch + 2 fetch size = 2 parquet file
            assert caplog.text.count("Retrieved BytesIO parquet from queue") == 2


@pytest.mark.parametrize("fetch_with_process", [True, False])
def test_unicode_column_name_sql_server(session, fetch_with_process):
    df = session.read.dbapi(
        sql_server_create_connection_unicode_data,
        table='"用户资料"',
        fetch_with_process=fetch_with_process,
    )
    assert df.collect() == [Row(编号=1, 姓名="山田太郎", 国家="日本", 备注="これはUnicodeテストです")]


@pytest.mark.parametrize("fetch_with_process", [True, False])
def test_double_quoted_column_name_sql_server(session, fetch_with_process):
    df = session.read.dbapi(
        sql_server_create_connection_double_quoted_data,
        table='"UserProfile"',
        fetch_with_process=fetch_with_process,
    )
    assert df.collect() == [
        Row(Id=1, FullName="John Doe", Country="USA", Notes="Fake note")
    ]


@pytest.mark.skipif(
    IS_WINDOWS,
    reason="sqlite3 file can not be shared across processes on windows",
)
@pytest.mark.parametrize("fetch_with_process", [True, False])
def test_local_create_connection_function(session, db_parameters, fetch_with_process):
    with tempfile.TemporaryDirectory() as temp_dir:
        dbpath = os.path.join(temp_dir, "testsqlite3.db")
        table_name, _, _, assert_data = sqlite3_db(dbpath)

        # test local function definition
        def local_create_connection():
            import sqlite3

            return sqlite3.connect(dbpath)

        df = session.read.dbapi(
            local_create_connection,
            table=table_name,
            custom_schema=SQLITE3_DB_CUSTOM_SCHEMA_STRING,
            fetch_with_process=fetch_with_process,
        )
        assert df.order_by("ID").collect() == assert_data

        # test function is defined in the main
        code = dedent(
            f"""
        if __name__ == "__main__":
            import sqlite3
            from snowflake.snowpark import Session

            def local_create_connection():
                return sqlite3.connect("{str(dbpath)}")

            session = Session.builder.configs({str(db_parameters)}).create()
            df = session.read.dbapi(
                local_create_connection,
                table='{table_name}',
                custom_schema='{SQLITE3_DB_CUSTOM_SCHEMA_STRING}',
                fetch_with_process={fetch_with_process},
            )
            assert df.collect()
            print("successful ingestion")
        """
        )
        result = subprocess.run(["python", "-c", code], capture_output=True, text=True)
        assert "successful ingestion" in result.stdout


@pytest.mark.skipif(
    IS_WINDOWS,
    reason="sqlite3 file can not be shared across processes on windows",
)
@pytest.mark.parametrize("fetch_with_process", [True, False])
def test_worker_process_unit(fetch_with_process):
    """Test worker_process function with sqlite3 database."""
    with tempfile.TemporaryDirectory() as temp_dir:
        dbpath = os.path.join(temp_dir, "testsqlite3.db")
        table_name, columns, example_data, _ = sqlite3_db(dbpath)

        # Create DataSourceReader for sqlite3
        reader = DataSourceReader(
            SqliteDriver,
            functools.partial(create_connection_to_sqlite3_db, dbpath),
            schema=SQLITE3_DB_CUSTOM_SCHEMA_STRUCT_TYPE,
            dbms_type=DBMS_TYPE.SQLITE_DB,
            fetch_size=2,
        )

        partition_queue = (
            multiprocessing.Queue() if fetch_with_process else queue.Queue()
        )
        parquet_queue = multiprocessing.Queue() if fetch_with_process else queue.Queue()
        process_or_thread_error_indicator = (
            multiprocessing.Queue() if fetch_with_process else queue.Queue()
        )

        # Set up partition_queue to return test data, then raise queue.Empty
        partition_queue.put((0, f"SELECT * FROM {table_name} WHERE id <= 3"))
        partition_queue.put((1, f"SELECT * FROM {table_name} WHERE id > 3"))

        # Call the worker_process function directly (using real sqlite3 operations)
        worker_process(
            partition_queue, parquet_queue, process_or_thread_error_indicator, reader
        )

        expected_order = [
            "data_partition0_fetch0.parquet",
            "data_partition0_fetch1.parquet",
            f"{PARTITION_TASK_COMPLETE_SIGNAL_PREFIX}0",
            "data_partition1_fetch0.parquet",
            "data_partition1_fetch1.parquet",
            f"{PARTITION_TASK_COMPLETE_SIGNAL_PREFIX}1",
        ]

        parquet_ids = []
        done_job = set()
        while len(done_job) < 2:
            try:
                parquet_id, parquet_buffer = parquet_queue.get(timeout=1)
                parquet_ids.append(parquet_id)
                if parquet_id.startswith("PARTITION_COMPLETE_"):
                    done_job.add(int(parquet_id.split("_")[-1]))
            except queue.Empty:
                break
        assert parquet_ids == expected_order, f"Order mismatch: {parquet_ids}"

        # check error handling
        partition_queue.put((0, "SELECT * FROM NON_EXISTING_TABLE"))
        worker_process(
            partition_queue, parquet_queue, process_or_thread_error_indicator, reader
        )
        error_signal, error_instance = parquet_queue.get()
        assert error_signal == PARTITION_TASK_ERROR_SIGNAL
        assert isinstance(
            error_instance, SnowparkDataframeReaderException
        ) and "no such table: NON_EXISTING_TABLE" in str(error_instance)


@pytest.mark.skipif(
    IS_WINDOWS,
    reason="sqlite3 file can not be shared across processes on windows",
)
def test_graceful_shutdown_on_worker_process_error(session):
    """Test graceful shutdown when worker_process raises an exception."""
    with tempfile.TemporaryDirectory() as temp_dir:
        dbpath = os.path.join(temp_dir, "testsqlite3.db")
        table_name, _, _, _ = sqlite3_db(dbpath)

        # Track created processes by patching the Process.__init__ method
        created_processes = []
        original_init = multiprocessing.Process.__init__

        def track_process_init(self, *args, **kwargs):
            original_init(self, *args, **kwargs)
            created_processes.append(self)

        with mock.patch.object(
            multiprocessing.Process, "__init__", track_process_init
        ), mock.patch(
            "snowflake.snowpark.dataframe_reader.process_parquet_queue_with_threads",
            side_effect=RuntimeError("Simulated error in queue processing"),
        ):

            # This should trigger the graceful shutdown
            with pytest.raises(
                SnowparkDataframeReaderException,
                match="Simulated error in queue processing",
            ):
                session.read.dbapi(
                    functools.partial(create_connection_to_sqlite3_db, dbpath),
                    table=table_name,
                    column="id",
                    upper_bound=10,
                    lower_bound=0,
                    num_partitions=2,
                    max_workers=2,
                    custom_schema=SQLITE3_DB_CUSTOM_SCHEMA_STRING,
                    fetch_with_process=True,
                )

            # Verify that processes were created
            assert len(created_processes) == 2, "Should have created 2 processes"

            # Give a moment for processes to be terminated
            import time

            time.sleep(0.1)

            # Verify that all processes have been terminated
            for i, process in enumerate(created_processes):
                assert (
                    not process.is_alive()
                ), f"Process {i} should not be alive after shutdown"
                # Check that exitcode indicates termination (not successful completion)
                assert (
                    process.exitcode != 0
                ), f"Process {i} should have non-zero exit code after termination"


@pytest.mark.skipif(not is_pandas_available, reason="pandas not available")
def test_case_sensitive_copy_into(session):
    temp_table_name = random_name_for_temp_object(TempObjectType.TABLE)
    temp_stage_name = random_name_for_temp_object(TempObjectType.STAGE)
    create_temp_stage = f"""create temp stage {temp_stage_name}"""
    create_temp_table = (
        f"""create temp table {temp_table_name} ("SAME_WORD_DIFFERENT_CASE" STRING)"""
    )

    session.sql(create_temp_table).collect()
    session.sql(create_temp_stage).collect()

    df = pandas.DataFrame(
        [["sensitive_value"]], columns=["Same_Word_Different_Case"], dtype=object
    )

    parquet_buffer = BytesIO()
    df.to_parquet(parquet_buffer)

    parquet_buffer.seek(0)

    try:
        # Upload BytesIO directly to stage using put_stream
        stage_file_path = f"@{temp_stage_name}/test_parquet.parquet"
        session.file.put_stream(
            parquet_buffer,
            stage_file_path,
            overwrite=True,
        )
        copy_into_table_query = f"""
        COPY INTO {temp_table_name} FROM @{temp_stage_name}/test_parquet.parquet
        FILE_FORMAT = (TYPE = PARQUET USE_VECTORIZED_SCANNER=TRUE)
        MATCH_BY_COLUMN_NAME=CASE_SENSITIVE
        PURGE=TRUE
        """
        session.sql(copy_into_table_query).collect()

        df = session.table(temp_table_name)
        assert df.collect() == [Row(SAME_WORD_DIFFERENT_CASE=None)]

    finally:
        # proactively close the buffer to release memory
        parquet_buffer.close()


@pytest.mark.skipif(
    IS_WINDOWS, reason="sqlite3 file can not be shared across processes on windows"
)
def test_threading_error_handling_with_stop_event(session):
    """Test that when one thread fails, it properly sets stop event and cancels other threads."""
    with tempfile.TemporaryDirectory() as temp_dir:
        dbpath = os.path.join(temp_dir, "testsqlite3.db")
        table_name, _, _, _ = sqlite3_db(dbpath)

        # Track which partitions have been processed to simulate error on specific partition
        processed_partitions = set()
        original_task_fetch = _task_fetch_data_from_source_with_retry

        def mock_task_fetch_with_selective_error(
            worker, partition, partition_idx, parquet_queue, stop_event=None
        ):
            assert stop_event
            processed_partitions.add(partition_idx)

            # Simulate error on the second partition (partition_idx=1)
            if partition_idx == 1:
                assert not stop_event.is_set()
                # Add a small delay to ensure other threads have started
                import time

                time.sleep(0.05)
                # Raise an error that should trigger the stop event mechanism
                raise RuntimeError("Simulated thread error in partition 1")

            # For other partitions, add delay to simulate longer-running work
            # This ensures they will still be running when partition 1 fails
            if partition_idx in [0, 2]:
                import time

                time.sleep(
                    0.1
                )  # Longer delay to ensure they're still running when error occurs

            # For other partitions, check stop event and exit gracefully if set
            if stop_event and stop_event.is_set():
                parquet_queue.put(
                    (
                        PARTITION_TASK_ERROR_SIGNAL,
                        SnowparkDataframeReaderException(
                            "Data fetching stopped by thread failure"
                        ),
                    )
                )
                return

            # Otherwise proceed normally
            return original_task_fetch(
                worker, partition, partition_idx, parquet_queue, stop_event
            )

        # Track futures and their cancel calls to verify cancellation behavior
        created_futures = []
        cancelled_futures = []
        original_submit = ThreadPoolExecutor.submit

        def track_submit(self, fn, *args, **kwargs):
            future = original_submit(self, fn, *args, **kwargs)

            # Mock the cancel method to track calls
            original_cancel = future.cancel

            def track_cancel():
                cancelled_futures.append(future)
                return original_cancel()

            future.cancel = track_cancel

            created_futures.append(future)
            return future

        with mock.patch(
            "snowflake.snowpark._internal.data_source.utils._task_fetch_data_from_source_with_retry",
            side_effect=mock_task_fetch_with_selective_error,
        ), mock.patch.object(ThreadPoolExecutor, "submit", track_submit):
            # This should trigger threading error handling
            with pytest.raises(
                SnowparkDataframeReaderException,
                match="Error occurred while ingesting data from the data source: RuntimeError",
            ):
                session.read.dbapi(
                    functools.partial(create_connection_to_sqlite3_db, dbpath),
                    table=table_name,
                    column="id",
                    upper_bound=10,
                    lower_bound=0,
                    num_partitions=3,  # Create 3 partitions to test multi-threading
                    max_workers=3,
                    custom_schema=SQLITE3_DB_CUSTOM_SCHEMA_STRING,
                    fetch_with_process=False,  # Use threading mode
                )
            # Verify that futures were created (confirming threading mode was used)
            assert len(created_futures) == 3, "Should have created 3 thread futures"

            # Give threads a moment to be cancelled/complete
            import time

            time.sleep(0.2)

            # Verify that at least one partition was processed before error
            assert (
                len(processed_partitions) >= 1
            ), "At least one partition should have been processed"

            # Verify that partition 1 was the one that caused the error
            assert (
                1 in processed_partitions
            ), "Partition 1 should have been processed and caused error"

            # Verify that cancel() was called on some futures
            # Due to timing, at least some futures should have been cancelled
            assert (
                len(cancelled_futures) > 0
            ), f"Expected some futures to be cancelled, but got {len(cancelled_futures)}"

            # Verify that not all futures were cancelled (the one that errored should complete, not be cancelled)
            assert len(cancelled_futures) < len(
                created_futures
            ), "Not all futures should be cancelled"

            # Additional verification: check that cancelled futures were indeed not done when cancelled
            for future in cancelled_futures:
                # The future should either be cancelled or done by now
                assert (
                    future.cancelled() or future.done()
                ), "Cancelled future should be in cancelled or done state"


def test_unit_process_completed_futures_comprehensive():
    """Comprehensive test covering all lines and branches of process_completed_futures."""
    from concurrent.futures import Future

    # Test 1: Normal successful completion path
    successful_future = MagicMock(spec=Future)
    successful_future.done.return_value = True
    successful_future.result.return_value = None

    # Test 2: Not done future (should remain)
    pending_future = MagicMock(spec=Future)
    pending_future.done.return_value = False

    thread_futures = {
        ("success.parquet", successful_future),
        ("pending.parquet", pending_future),
    }

    # Call function - should process successfully
    process_completed_futures(thread_futures)

    # Verify: successful future removed, pending remains
    assert len(thread_futures) == 1
    assert ("pending.parquet", pending_future) in thread_futures
    successful_future.result.assert_called_once()
    pending_future.result.assert_not_called()

    # Test 3: Exception handling path
    error_future = MagicMock(spec=Future)
    error_future.done.return_value = True
    error_future.result.side_effect = RuntimeError("Test error")

    cancellable_future = MagicMock(spec=Future)
    cancellable_future.done.return_value = False

    done_future = MagicMock(spec=Future)
    done_future.done.return_value = True

    thread_futures = {
        ("error.parquet", error_future),
        ("cancellable.parquet", cancellable_future),
        ("done.parquet", done_future),
    }

    # Call function - should raise exception and cancel undone futures
    with pytest.raises(RuntimeError, match="Test error"):
        process_completed_futures(thread_futures)

    # Verify: exception raised, undone futures cancelled, set cleared
    assert len(thread_futures) == 0
    cancellable_future.cancel.assert_called_once()
    done_future.cancel.assert_not_called()  # Don't cancel already done futures

    # Test 4: Empty set edge case
    empty_set = set()
    process_completed_futures(empty_set)  # Should not raise any exceptions
    assert len(empty_set) == 0


@pytest.mark.parametrize(
    "exception, match_message",
    [
        (ValueError("Generic thread error"), "Generic thread error"),
        (
            SnowparkDataframeReaderException("Original snowpark error"),
            "Original snowpark error",
        ),
    ],
)
def test_thread_worker_exception(exception, match_message):
    """Test that thread worker exceptions are properly wrapped in SnowparkDataframeReaderException."""
    from snowflake.snowpark._internal.data_source.utils import (
        process_parquet_queue_with_threads,
    )
    from concurrent.futures import Future
    import queue

    # Create a mock session
    mock_session = MagicMock()

    mock_future = MagicMock(spec=Future)
    mock_future.done.return_value = True
    mock_future.result.side_effect = exception

    # Create test parameters
    parquet_queue = queue.Queue()
    process_or_thread_error_indicator = queue.Queue()
    workers = [mock_future]  # Single worker that will fail
    total_partitions = 0  # No partitions to complete

    with pytest.raises(SnowparkDataframeReaderException, match=match_message):
        process_parquet_queue_with_threads(
            session=mock_session,
            parquet_queue=parquet_queue,
            process_or_thread_error_indicator=process_or_thread_error_indicator,
            workers=workers,
            total_partitions=total_partitions,
            snowflake_stage_name="test_stage",
            snowflake_table_name="test_table",
            max_workers=1,
            fetch_with_process=False,  # Use threading mode to trigger the exception path
        )


def test_process_worker_non_zero_exitcode():
    """Test that process worker with non-zero exit code raises SnowparkDataframeReaderException."""
    from snowflake.snowpark._internal.data_source.utils import (
        process_parquet_queue_with_threads,
    )
    import queue

    # Create a mock session
    mock_session = MagicMock()

    # Create a mock process with non-zero exit code
    mock_process = MagicMock()
    mock_process.join.return_value = None
    mock_process.exitcode = 1  # Non-zero exit code to trigger the error path

    # Create test parameters
    parquet_queue = queue.Queue()
    process_or_thread_error_indicator = queue.Queue()
    workers = [mock_process]  # Single worker that will fail
    total_partitions = 0  # No partitions to complete

    with pytest.raises(
        SnowparkDataframeReaderException,
        match="Partition 0 data fetching process failed with exit code 1",
    ):
        process_parquet_queue_with_threads(
            session=mock_session,
            parquet_queue=parquet_queue,
            process_or_thread_error_indicator=process_or_thread_error_indicator,
            workers=workers,
            total_partitions=total_partitions,
            snowflake_stage_name="test_stage",
            snowflake_table_name="test_table",
            max_workers=1,
            fetch_with_process=True,  # Use multiprocessing mode to trigger the exitcode path
        )


def test_queue_empty_process_failure():
    """Test that failed process is detected during queue.Empty handling in multiprocessing mode."""
    from snowflake.snowpark._internal.data_source.utils import (
        process_parquet_queue_with_threads,
    )
    import queue

    # Create a mock session
    mock_session = MagicMock()

    # Create a mock process that appears dead with non-zero exit code
    mock_process = MagicMock()
    mock_process.is_alive.return_value = False
    mock_process.exitcode = 1

    # Create empty queue to trigger queue.Empty exception
    parquet_queue = queue.Queue()
    process_or_thread_error_indicator = queue.Queue()
    workers = [mock_process]
    total_partitions = 1  # Set to 1 so the loop continues

    with pytest.raises(
        SnowparkDataframeReaderException,
        match="Partition 0 data fetching process failed with exit code 1",
    ):
        process_parquet_queue_with_threads(
            session=mock_session,
            parquet_queue=parquet_queue,
            process_or_thread_error_indicator=process_or_thread_error_indicator,
            workers=workers,
            total_partitions=total_partitions,
            snowflake_stage_name="test_stage",
            snowflake_table_name="test_table",
            max_workers=1,
            fetch_with_process=True,
        )


@pytest.mark.parametrize(
    "exception, match_message",
    [
        (ValueError("Generic thread error"), "Generic thread error"),
        (
            SnowparkDataframeReaderException("Original snowpark error"),
            "Original snowpark error",
        ),
    ],
)
def test_queue_empty_thread_failure(exception, match_message):
    """Test that failed thread is detected during queue.Empty handling in threading mode."""
    from snowflake.snowpark._internal.data_source.utils import (
        process_parquet_queue_with_threads,
    )
    from concurrent.futures import Future
    import queue

    # Create a mock session
    mock_session = MagicMock()

    # Create a mock future that is done and raises an exception
    mock_future = MagicMock(spec=Future)
    mock_future.done.return_value = True
    mock_future.result.side_effect = exception

    # Create empty queue to trigger queue.Empty exception
    parquet_queue = queue.Queue()
    process_or_thread_error_indicator = queue.Queue()
    workers = [mock_future]
    total_partitions = 1  # Set to 1 so the loop continues

    with pytest.raises(SnowparkDataframeReaderException, match=match_message):
        process_parquet_queue_with_threads(
            session=mock_session,
            parquet_queue=parquet_queue,
            process_or_thread_error_indicator=process_or_thread_error_indicator,
            workers=workers,
            total_partitions=total_partitions,
            snowflake_stage_name="test_stage",
            snowflake_table_name="test_table",
            max_workers=1,
            fetch_with_process=False,
        )


<<<<<<< HEAD
def test_incorrect_custom_schema(session):
    with pytest.raises(ValueError, match="Schema contains duplicate column"):
        session.read.dbapi(
            create_connection=sql_server_create_connection,
            table=SQL_SERVER_TABLE_NAME,
            custom_schema="id Integer, id Integer",
        )

    with patch.object(
        BaseDriver,
        "infer_schema_from_description_with_error_control",
        side_effect=ValueError("Fake error"),
    ):
        with pytest.raises(ValueError, match="Fake error"):
            session.read.dbapi(
                create_connection=sql_server_create_connection,
                table=SQL_SERVER_TABLE_NAME,
                custom_schema="id Integer, id Integer",
=======
def test_error_in_upload_is_raised(session):
    with patch.object(session.file, "put_stream", side_effect=ValueError("Fake error")):
        with pytest.raises(SnowparkDataframeReaderException, match="Fake error"):
            session.read.dbapi(
                create_connection=sql_server_create_connection,
                table=SQL_SERVER_TABLE_NAME,
>>>>>>> cc2f7cef
            )<|MERGE_RESOLUTION|>--- conflicted
+++ resolved
@@ -1676,7 +1676,6 @@
         )
 
 
-<<<<<<< HEAD
 def test_incorrect_custom_schema(session):
     with pytest.raises(ValueError, match="Schema contains duplicate column"):
         session.read.dbapi(
@@ -1695,12 +1694,12 @@
                 create_connection=sql_server_create_connection,
                 table=SQL_SERVER_TABLE_NAME,
                 custom_schema="id Integer, id Integer",
-=======
+
+              
 def test_error_in_upload_is_raised(session):
     with patch.object(session.file, "put_stream", side_effect=ValueError("Fake error")):
         with pytest.raises(SnowparkDataframeReaderException, match="Fake error"):
             session.read.dbapi(
                 create_connection=sql_server_create_connection,
                 table=SQL_SERVER_TABLE_NAME,
->>>>>>> cc2f7cef
             )
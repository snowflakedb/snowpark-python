--- conflicted
+++ resolved
@@ -669,13 +669,6 @@
     assert "The number of partitions is reduced" in caplog.text
 
 
-<<<<<<< HEAD
-def test_empty_table(session):
-    df = session.read.dbapi(
-        sql_server_create_connection_empty_data, SQL_SERVER_TABLE_NAME
-    )
-    assert df.collect() == []
-=======
 @pytest.mark.skipif(
     IS_WINDOWS,
     reason="sqlite3 file can not be shared across processes on windows",
@@ -753,4 +746,10 @@
         TypeError, match="missing 1 required positional argument: 'create_connection'"
     ):
         session.read.format("dbapi").load()
->>>>>>> 010687fb
+
+
+def test_empty_table(session):
+    df = session.read.dbapi(
+        sql_server_create_connection_empty_data, SQL_SERVER_TABLE_NAME
+    )
+    assert df.collect() == []
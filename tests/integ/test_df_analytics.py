--- conflicted
+++ resolved
@@ -467,7 +467,6 @@
 
 
 @pytest.mark.skipif(not is_pandas_available, reason="pandas is required")
-<<<<<<< HEAD
 def test_time_series_aggregation_grouping_bug_fix(session):
     data = [
         ["2024-02-01 00:00:00", "product_A", "transaction_1", 10],
@@ -523,12 +522,10 @@
 
 
 @pytest.mark.skipif(not is_pandas_available, reason="pandas is required")
-=======
 @pytest.mark.skipif(
     "config.getoption('local_testing_mode', default=False)",
     reason="FEAT: add_month not supported",
 )
->>>>>>> f85614d6
 def test_time_series_agg_month_sliding_window(session):
     """Tests time_series_agg_fixed function with month window sizes."""
 

--- conflicted
+++ resolved
@@ -143,11 +143,6 @@
 
 
 @pytest.mark.parametrize(
-<<<<<<< HEAD
-    "np_ufunc", [np.add, np.subtract, np.divide, np.multiply, np.true_divide]
-)
-def test_np_ufunc_arithmetic_operators(np_ufunc):
-=======
     "np_ufunc",
     [
         np.add,
@@ -167,7 +162,6 @@
     ],
 )
 def test_np_ufunc_binop_operators(np_ufunc):
->>>>>>> 8b801cc2
     data = {
         "A": [3, 1, 2, 2, 1, 2, 5, 1, 2],
         "B": [1, 2, 3, 4, 1, 2, 3, 4, 1],
@@ -189,13 +183,6 @@
 
     with SqlCounter(query_count=1):
         # Test chained numpy ufuncs
-<<<<<<< HEAD
-        snow_result = np_ufunc(snow_df["A"], np_ufunc(snow_df["A"], 1))
-        pandas_result = np_ufunc(pandas_df["A"], np_ufunc(pandas_df["A"], 1))
-        assert_array_equal(np.array(snow_result), np.array(pandas_result))
-
-
-=======
         snow_result = np_ufunc(
             np_ufunc(snow_df["A"], snow_df["A"]), np_ufunc(snow_df["A"], snow_df["A"])
         )
@@ -229,7 +216,6 @@
         assert_almost_equal(np.array(snow_result), np.array(pandas_result))
 
 
->>>>>>> 8b801cc2
 # The query count here is from the argument logging performed by numpy on error
 @sql_count_checker(query_count=2)
 def test_np_ufunc_notimplemented():

#
# Copyright (c) 2012-2024 Snowflake Computing Inc. All rights reserved.
#
import random
import re

import modin.pandas as pd
import numpy as np
import pandas as native_pd
import pytest
from modin.pandas import DataFrame
from pandas._libs.lib import is_bool, is_scalar
from pandas.errors import IndexingError

import snowflake.snowpark.modin.plugin  # noqa: F401
from snowflake.snowpark.exceptions import SnowparkSQLException
from snowflake.snowpark.modin.pandas.utils import try_convert_index_to_native
from tests.integ.modin.sql_counter import SqlCounter, sql_count_checker
from tests.integ.modin.utils import (
    assert_frame_equal,
    assert_snowpark_pandas_equal_to_pandas,
    assert_snowpark_pandas_equals_to_pandas_without_dtypecheck,
    eval_snowpark_pandas_result,
    generate_a_random_permuted_list_exclude_self,
)
from tests.utils import running_on_public_ci

EMPTY_LIST_LIKE_VALUES = [
    [],
    native_pd.Index([]),
    np.array([]),
    native_pd.Series([]),
]


@pytest.fixture(params=[True, False])
def use_default_index(request):
    return request.param


@pytest.fixture(params=["series", "list", "array", "index"], scope="module")
def key_type(request):
    return request.param


boolean_indexer = [
    [True, True, False, False, False, True, True],
    np.array([True, True, False, False, False, True, True]),
    native_pd.Index([True, True, False, False, False, True, True]),
]
row_inputs = [
    ["a", "a", "c", "c", "b"],
    native_pd.Index(["c", "a", "a", "b", "a"]),
    slice("b", "f"),
    [True, False, True, False, True, True, True],
    "a",
] + boolean_indexer

col_inputs = [
    slice("B", "E", 2),
    slice("F", "B", -3),
    "A",
    ["A", "A", "C", "C", "B"],
    native_pd.Index(["A", "A", "C", "C", "B"]),
    np.array(["C", "A", "B"]),
    ("A", "B"),
]
len_mismatch_boolean_indexer = [
    [True],
    [True] * 8,
    np.array([], dtype=bool),
    native_pd.Index([], dtype=bool),
]
row_negative_inputs = [
    (("A",), ("A",), ("A",)),  # nested tuple
]
snowpark_pandas_row_and_col_inputs = [
    "empty_series",
]
snowpark_pandas_col_inputs = [
    "series[label]_col",
    "series[bool]_col",
    "multi_index_series_col",
] + snowpark_pandas_row_and_col_inputs
list_like_time_col_inputs = [
    ["2023-01-01"],
    ["2023-01-01 03:00:00+03:00"],
]
diff2native_negative_row_inputs = [
    # set: same error type and message as pandas-2.0
    (
        {1, 3},
        TypeError,
        "Passing a set as an indexer is not supported. Use a list instead.",
    ),
    # dict: same error type and message as pandas-2.0
    (
        {"a": 1},
        TypeError,
        "Passing a dict as an indexer is not supported. Use a list instead.",
    ),
    (
        native_pd.Series([2, 4]),
        TypeError,
        "Please convert this to Snowpark pandas objects by calling modin",
    ),
    (
        native_pd.DataFrame(),
        TypeError,
        "Please convert this to Snowpark pandas objects by calling modin",
    ),
]

out_of_bound_col_inputs = [["C", "A", "A", "y", "y"], "x"]

negative_snowpark_pandas_input_keys = [
    "dataframe",
]

snowpark_pandas_int_index_row_inputs = [
    "int_float",
]

ITEM_TYPE_LIST_CONVERSION = [
    ["list", lambda x: x],
    ["array", lambda x: np.array(x)],
    ["tuple", lambda x: tuple(x)],
    ["index", lambda x: pd.Index(x)],
]


@pytest.mark.parametrize(
    "row",
    row_inputs,
)
@pytest.mark.parametrize(
    "col",
    col_inputs,
)
def test_df_loc_get_tuple_key(
    row, col, str_index_snowpark_pandas_df, str_index_native_df
):
    if isinstance(row, native_pd.Index):
        snow_row = pd.Index(row)
    else:
        snow_row = row

    query_count = 1
    if is_scalar(row) or isinstance(row, tuple):
        query_count = 2

    with SqlCounter(
        query_count=query_count,
    ):
        eval_snowpark_pandas_result(
            str_index_snowpark_pandas_df,
            str_index_native_df,
            lambda df: df.loc[snow_row, col]
            if isinstance(df, pd.DataFrame)
            else df.loc[row, col],
        )


@pytest.mark.parametrize(
    "row",
    [
        lambda x: ["a", "c"],
    ],
)
@pytest.mark.parametrize(
    "col",
    [
        lambda x: ["A", "C"],
    ],
)
@sql_count_checker(query_count=1, join_count=1)
def test_df_loc_get_callable_key(
    row, col, str_index_snowpark_pandas_df, str_index_native_df
):
    eval_snowpark_pandas_result(
        str_index_snowpark_pandas_df,
        str_index_native_df,
        lambda df: df.loc[row, col],
    )


@pytest.mark.parametrize(
    "key",
    col_inputs,
)
def test_df_loc_get_col_non_boolean_key(
    key, str_index_snowpark_pandas_df, str_index_native_df
):
    with SqlCounter(query_count=1):
        eval_snowpark_pandas_result(
            str_index_snowpark_pandas_df,
            str_index_native_df,
            lambda df: df.loc[:, key],
        )
    if not is_scalar(key) and not isinstance(key, slice):
        with SqlCounter(query_count=2):
            eval_snowpark_pandas_result(
                str_index_snowpark_pandas_df,
                str_index_native_df,
                lambda df: df.loc[
                    :,
                    pd.Series(key)
                    if isinstance(df, pd.DataFrame)
                    else native_pd.Series(key),
                ],
            )


@pytest.mark.parametrize(
    "key",
    boolean_indexer,
)
@sql_count_checker(query_count=3)
def test_df_loc_get_col_boolean_indexer(
    key, str_index_snowpark_pandas_df, str_index_native_df
):
    with SqlCounter(query_count=1):
        eval_snowpark_pandas_result(
            str_index_snowpark_pandas_df,
            str_index_native_df,
            lambda df: df.loc[:, key],
        )

    with SqlCounter(query_count=2):
        eval_snowpark_pandas_result(
            str_index_snowpark_pandas_df,
            str_index_native_df,
            lambda df: df.loc[
                :,
                pd.Series(key, index=str_index_native_df.columns)
                if isinstance(df, pd.DataFrame)
                else native_pd.Series(key, index=str_index_native_df.columns),
            ],
        )


@pytest.mark.parametrize(
    "key",
    list_like_time_col_inputs,
)
@sql_count_checker(query_count=1)
def test_df_loc_get_col_time_df(
    key, time_column_snowpark_pandas_df, time_column_native_df
):
    eval_snowpark_pandas_result(
        time_column_snowpark_pandas_df,
        time_column_native_df,
        lambda df: df.loc[:, key],
    )


@pytest.mark.parametrize(
    "key",
    snowpark_pandas_int_index_row_inputs,
)
@sql_count_checker(query_count=1, join_count=1)
def test_df_loc_get_int_index_row_snowpark_pandas_input(
    key,
    default_index_snowpark_pandas_df,
    default_index_native_df,
    loc_snowpark_pandas_input_map,
):
    snow_result = default_index_snowpark_pandas_df.loc[
        loc_snowpark_pandas_input_map[key][0]
    ]
    native_result = default_index_native_df.loc[loc_snowpark_pandas_input_map[key][1]]
    # Snowpark pandas index type is different from native pandas index type.
    # In snowpark pandas we generate index columns using
    # iff(..., left_index, right_index) expression which changes type from int to float.
    assert_frame_equal(
        snow_result, native_result, check_dtype=False, check_index_type=False
    )


@pytest.mark.parametrize(
    "key",
    snowpark_pandas_col_inputs,
)
def test_df_loc_get_col_snowpark_pandas_input(
    key,
    str_index_snowpark_pandas_df,
    str_index_native_df,
    loc_snowpark_pandas_input_map,
):
    with SqlCounter(query_count=2):
        eval_snowpark_pandas_result(
            str_index_snowpark_pandas_df,
            str_index_native_df,
            lambda df: df.loc[:, loc_snowpark_pandas_input_map[key][0]]
            if isinstance(df, DataFrame)
            else df.loc[:, loc_snowpark_pandas_input_map[key][1]],
        )


@pytest.mark.parametrize(
    "key",
    [
        ([]),
        (([], [])),
        ((slice(None), [])),
        ((slice(None), slice(None))),
    ],
)
def test_df_loc_get_empty_key(
    key,
    empty_snowpark_pandas_df,
    default_index_snowpark_pandas_df,
    default_index_native_df,
):

    with SqlCounter(query_count=1):
        eval_snowpark_pandas_result(
            empty_snowpark_pandas_df,
            native_pd.DataFrame(),
            lambda df: df.loc[key],
            comparator=assert_snowpark_pandas_equal_to_pandas,
            check_column_type=False,
        )
    with SqlCounter(query_count=1):
        eval_snowpark_pandas_result(
            default_index_snowpark_pandas_df,
            default_index_native_df,
            lambda df: df.loc[key],
        )


@pytest.mark.parametrize(
    "key",
    row_negative_inputs,
)
@sql_count_checker(query_count=0)
def test_df_loc_get_row_negative_same2native(
    key, str_index_snowpark_pandas_df, str_index_native_df
):
    eval_snowpark_pandas_result(
        str_index_snowpark_pandas_df,
        str_index_native_df,
        lambda df: df.loc[key],
        expect_exception=True,
    )


@pytest.mark.parametrize(
    "key",
    len_mismatch_boolean_indexer,
)
@sql_count_checker(query_count=1)
def test_df_loc_get_col_len_mismatch_boolean_indexer(
    key, str_index_snowpark_pandas_df, str_index_native_df
):
    eval_snowpark_pandas_result(
        str_index_snowpark_pandas_df,
        str_index_native_df,
        lambda df: df.loc[:, key]
        if isinstance(df, pd.DataFrame)
        else df.iloc[:, 0 : len(key)].loc[:, key[: len(df)]],
    )


@pytest.mark.parametrize(
    "key,error_type,error_msg",
    diff2native_negative_row_inputs,
)
@sql_count_checker(query_count=0)
def test_df_loc_get_negative_row_diff2native(
    key, error_type, error_msg, str_index_snowpark_pandas_df
):
    with pytest.raises(
        error_type,
        match=error_msg,
    ):
        _ = str_index_snowpark_pandas_df.loc[key]


@pytest.mark.parametrize(
    "key",
    out_of_bound_col_inputs,
)
def test_df_loc_get_out_of_bound_col(
    key, str_index_native_df, str_index_snowpark_pandas_df
):
    match_str = r".* not in index" if not is_scalar(key) else f"{key}"
    with SqlCounter(query_count=0):
        with pytest.raises(KeyError, match=match_str):
            eval_snowpark_pandas_result(
                str_index_snowpark_pandas_df,
                str_index_native_df,
                lambda df: df.loc[:, key],
            )


@pytest.mark.parametrize(
    "key",
    negative_snowpark_pandas_input_keys,
)
@sql_count_checker(query_count=0)
def test_df_loc_get_negative_snowpark_pandas_input(
    key,
    str_index_snowpark_pandas_df,
    negative_loc_snowpark_pandas_input_map,
    str_index_native_df,
):
    eval_snowpark_pandas_result(
        str_index_snowpark_pandas_df,
        str_index_native_df,
        lambda df: df.loc[negative_loc_snowpark_pandas_input_map[key][0]]
        if isinstance(df, DataFrame)
        else df.loc[negative_loc_snowpark_pandas_input_map[key][1]],
        expect_exception=True,
    )


@pytest.fixture(scope="function")
def mi_table_df():
    tuples = [
        ("mark i", "mark v"),
        ("mark i", "mark vi"),
        ("sidewinder", "mark i"),
        ("sidewinder", "mark ii"),
        ("viper", "mark ii"),
        ("viper", "mark iii"),
    ]
    index = pd.MultiIndex.from_tuples(tuples)
    values = [[12, 2], [0, 4], [10, 20], [1, 4], [7, 1], [16, 36]]
    tuples_columns = [("fizz1", "buzz1"), ("fizz2", "buzz2")]
    columns = pd.MultiIndex.from_tuples(tuples_columns, names=["fizz", "buzz"])

    return native_pd.DataFrame(values, columns=columns, index=index)


@pytest.mark.parametrize(
    "key, native_error",
    [
        # scalar key behavior: prefix match plus drop level
        ["fizz1", None],
        [(("fizz1",)), None],
        [(("fizz1", "buzz1")), None],
        ["buzz1", KeyError],
        # list-like key with non-list-like value behavior: prefix match
        [["fizz1"], None],  # single value
        [["fizz1", "fizz2", "fizz1"], None],
        [
            ["invalid"],
            KeyError,
        ],  # return empty data frame if no match found while native pandas raise error
        # list-like key with list-like value behavior: exact match
        [[("fizz1", "buzz1")], None],
        [[["fizz1", "buzz1"]], None],
        [[("fizz1", "buzz1"), ["fizz1", "buzz1"], ("fizz2", "buzz2")], None],
        [
            [("buzz1",)],
            AssertionError,
        ],  # return empty data frame since no exact match found
    ],
)
def test_mi_df_loc_get_non_boolean_list_col_key(mi_table_df, key, native_error):
    df = pd.DataFrame(mi_table_df)
    if native_error:
        query_count = 0
    else:
        # other list like key
        query_count = 1
    with SqlCounter(query_count=query_count):
        if native_error:
            with pytest.raises(native_error):
                _ = mi_table_df.loc[:, key]
        else:
            eval_snowpark_pandas_result(
                df,
                mi_table_df,
                lambda df: df.loc[:, key],
            )


@pytest.mark.parametrize(
    "key, native_error",
    [
        # scalar key behavior: prefix match plus drop level
        ["mark i", None],
        [(("mark i",)), None],
        [(("mark i", "mark vi"), slice(None)), None],
        ["mark ii", KeyError],
        # list-like key with non-list-like value behavior: prefix match
        [["mark i"], None],  # single value
        [["viper", "mark i", "viper"], None],
        [
            ["invalid"],
            KeyError,
        ],  # return empty data frame if no match found while native pandas raise error
        # list-like key with list-like value behavior: exact match
        [[("mark i", "mark vi")], None],
        [[["mark i", "mark vi"]], None],
        [[("mark i", "mark vi"), ["mark i", "mark vi"], ("viper", "mark ii")], None],
        [
            [("mark i",)],
            AssertionError,
        ],  # return empty data frame since no exact match found
    ],
)
def test_mi_df_loc_get_non_boolean_list_row_key(mi_table_df, key, native_error):
    df = pd.DataFrame(mi_table_df)
    if isinstance(key, tuple) or is_scalar(key):
        # it uses filter so no join count
        query_count, join_count = 1, 0
        if isinstance(key, tuple) and len(key) == 2:
            # multiindex full lookup requires squeeze to run
            query_count += 1
    else:
        # other list like key
        query_count, join_count = 1, 1
    with SqlCounter(query_count=query_count, join_count=join_count):
        if native_error:
            with pytest.raises(native_error):
                _ = mi_table_df.loc[key]
            assert df.loc[key].empty
        else:
            eval_snowpark_pandas_result(
                df,
                mi_table_df,
                lambda df: df.loc[key],
            )


@pytest.mark.parametrize(
    "row",
    [
        # scalar key behavior: prefix match plus drop level
        "mark i",
        (("mark i",)),
        (("mark i", "mark vi")),
        # list-like key with non-list-like value behavior: prefix match
        ["mark i"],
        ["viper", "mark i", "viper"],
        # list-like key with list-like value behavior: exact match
        [("mark i", "mark vi")],
        [["mark i", "mark vi"]],
        [["mark i", "mark vi", "oversize"]],
        [("mark i", "mark vi"), ["mark i", "mark vi"], ("viper", "mark ii")],
        # empty tuple
        (()),
        (("mark i", slice(None))),
        ((slice(None), slice(None))),
        ((slice(None), "mark vi")),
        ((slice("mark i", "sidewinder"), "mark vi")),
        ((slice("a", "z"),)),
    ],
)
@pytest.mark.parametrize(
    "col",
    [
        # scalar key behavior: prefix match plus drop level
        "fizz1",
        (("fizz1",)),
        (("fizz1", "buzz1")),
        # list-like key with non-list-like value behavior: prefix match
        ["fizz1"],  # single value
        ["fizz1", "fizz2", "fizz1"],
        # list-like key with list-like value behavior: exact match
        [("fizz1", "buzz1")],
        [["fizz1", "buzz1"]],
        [["fizz1", "buzz1", "oversize"]],
        [("fizz1", "buzz1"), ["fizz1", "buzz1"], ("fizz2", "buzz2")],
        # empty tuple
        (()),
        ((slice(None), "buzz1")),
        ((slice(None), slice(None))),
        ((slice("fizz0", "fizz1"), slice("buzz1", "buzz2"))),
        (("fizz1", slice(None))),
    ],
)
def test_mi_df_loc_get_non_boolean_list_tuple_key(mi_table_df, row, col):
    df = pd.DataFrame(mi_table_df)
    if isinstance(row, tuple) or is_scalar(row):
        # it uses filter so no join count
        query_count, join_count = 1, 0
        if (
            isinstance(row, tuple)
            and len(row) == 2
            and not any(isinstance(r, slice) for r in row)
        ):
            # multiindex full lookup requires squeeze to run
            query_count += 1
    else:
        # other list like key
        query_count, join_count = 1, 1
    with SqlCounter(query_count=query_count, join_count=join_count):
        if (
            isinstance(row, tuple)
            and len(row) == 2
            and not any(isinstance(r, slice) for r in row)
            and isinstance(col, tuple)
            and len(col) == 2
            and not any(isinstance(c, slice) for c in col)
        ):
            assert df.loc[row, col] == mi_table_df.loc[row, col]
        else:
            eval_snowpark_pandas_result(
                df,
                mi_table_df,
                lambda df: df.loc[row, col],
            )


@sql_count_checker(query_count=2, join_count=2)
def test_mi_df_loc_get_boolean_series_row_key(mi_table_df):
    df = pd.DataFrame(mi_table_df)
    bool_indexer = [False, True, True, False, False, True]

    eval_snowpark_pandas_result(
        df,
        mi_table_df,
        lambda df: df.loc[bool_indexer],
    )

    tuples2 = [
        ("mark i", "mark vi"),
        ("mark i", "mark v"),
        ("sidewinder", "mark ii"),
        ("sidewinder", "mark i"),
        ("viper", "mark iii"),
        ("viper", "mark ii"),
    ]

    eval_snowpark_pandas_result(
        df,
        mi_table_df,
        lambda df: df.loc[
            pd.Series(bool_indexer, index=pd.MultiIndex.from_tuples(tuples2))
        ]
        if isinstance(df, DataFrame)
        else df.loc[
            native_pd.Series(bool_indexer, index=pd.MultiIndex.from_tuples(tuples2))
        ],
    )


@sql_count_checker(query_count=3, join_count=0)
def test_mi_df_loc_get_boolean_series_col_key(mi_table_df):
    df = pd.DataFrame(mi_table_df)
    bool_indexer = [False, True]

    eval_snowpark_pandas_result(
        df,
        mi_table_df,
        lambda df: df.loc[:, bool_indexer],
    )

    tuples2 = [("fizz1", "buzz1"), ("fizz2", "buzz2")]

    eval_snowpark_pandas_result(
        df,
        mi_table_df,
        lambda df: df.loc[
            :, pd.Series(bool_indexer, index=pd.MultiIndex.from_tuples(tuples2))
        ]
        if isinstance(df, DataFrame)
        else df.loc[
            :, native_pd.Series(bool_indexer, index=pd.MultiIndex.from_tuples(tuples2))
        ],
    )


@pytest.mark.parametrize(
    "loc_with_slice",
    [
        lambda df: df.loc["mark i":"sidewinder"],
        lambda df: df.loc[("mark i", "mark v"):],
        lambda df: df.loc[("mark i",):],
        lambda df: df.loc[("mark i", "mark v"):("sidewinder", "mark i")],
        lambda df: df.loc["mark i":("sidewinder", "mark i")],
        lambda df: df.loc["mark i":"sidewinder":2],
        lambda df: df.loc["sidewinder":"mark i":-2],
        lambda df: df.loc["mark v":"mark vi"],
    ],
)
@sql_count_checker(query_count=1)
def test_mi_df_loc_slice_row_key(mi_table_df, loc_with_slice):
    df = pd.DataFrame(mi_table_df)
    eval_snowpark_pandas_result(
        df,
        mi_table_df,
        loc_with_slice,
        check_index_type=False,
    )


@pytest.mark.parametrize(
    "loc_with_slice",
    [
        lambda df: df.loc[:, "fizz1":"fizz3"],
        lambda df: df.loc[:, ("fizz1", "buzz1"):],
        lambda df: df.loc[:, ("fizz1",):],
        lambda df: df.loc[:, ("fizz1", "buzz1"):("fizz2", "buzz2")],
        lambda df: df.loc[:, "fizz1":("fizz2", "buzz2")],
        lambda df: df.loc[:, "fizz1"::2],
        lambda df: df.loc[:, "fizz1"::-2],
    ],
)
@sql_count_checker(query_count=1)
def test_mi_df_loc_slice_col_key(mi_table_df, loc_with_slice):
    df = pd.DataFrame(mi_table_df)
    eval_snowpark_pandas_result(
        df,
        mi_table_df,
        loc_with_slice,
        check_index_type=False,
    )


@pytest.mark.parametrize(
    "row_key",
    [
        native_pd.Series(
            [
                True,
                False,
                True,
            ]
        ),
        native_pd.Series(
            [
                False,
                False,
                False,
            ]
        ),
        native_pd.Series(
            [
                False,
                True,
                False,
                True,
                False,
                True,
            ]
        ),
        native_pd.Series(
            [
                False,
                True,
            ]
        ),
        native_pd.Series(
            [
                0,  # 0 does not exist in item, so the row values will be set to NULL
                1,
                2,
            ]
        ),
        native_pd.Series([]),
        native_pd.Series(
            [
                2,
                1,
                0,
                1,
                2,
            ]
        ),  # duplicates with no order
    ],
)
def test_df_loc_set_series_row_key(row_key):
    df = native_pd.DataFrame([[1, 2, 3], [4, 5, 6], [7, 8, 9]], columns=["A", "B", "C"])
    item = native_pd.DataFrame(
        [[10, 20, 30], [40, 50, 60], [70, 80, 90]],
        columns=["C", "A", "B"],
        index=[
            3,  # 3 does not exist in the row key, so it will be skipped
            2,
            1,
        ],
    )

    # test case for df.loc[row_key] = item
    def loc_set_helper(df):
        if isinstance(df, native_pd.DataFrame):
            if row_key.dtype == bool and len(row_key) < len(df):
                # pandas raises IndexingError if the length of the boolean series row key is less than the number of
                # rows
                with pytest.raises(IndexingError, match="Unalignable boolean Series"):
                    df.loc[row_key] = item
                _row_key = native_pd.Series(
                    row_key.tolist() + [False] * (len(df) - len(row_key))
                )
            else:
                _row_key = row_key
            df.loc[_row_key] = item
        else:
            df.loc[pd.Series(row_key)] = pd.DataFrame(item)

    eval_snowpark_pandas_result(pd.DataFrame(df), df, loc_set_helper, inplace=True)

    # test case for df.loc[row_key, :] = item
    def loc_set_helper(df):
        if isinstance(df, native_pd.DataFrame):
            if row_key.dtype == bool and len(row_key) < len(df):
                # pandas raise TypeError if row key is boolean series with mismatched length
                with pytest.raises(TypeError, match="unhashable type"):
                    df.loc[row_key, :] = item
                _row_key = native_pd.Series(
                    row_key.tolist() + [False] * (len(df) - len(row_key))
                )
            else:
                _row_key = row_key
            df.loc[_row_key, :] = item
        else:
            df.loc[pd.Series(row_key), :] = pd.DataFrame(item)

    expected_join_count = 4 if not row_key.dtype == bool else 2

    with SqlCounter(query_count=1, join_count=expected_join_count):
        eval_snowpark_pandas_result(pd.DataFrame(df), df, loc_set_helper, inplace=True)


@pytest.mark.parametrize(
    "row_key",
    [
        native_pd.Series(
            [
                True,
                False,
                True,
            ]
        ),
    ],
)
@pytest.mark.parametrize(
    "col_key",
    [
        "A",
        ["A", "B"],
        ["C", "X"],
        "X",
        ["X", "Y"],
        ["X", "Z"],
    ],
)
@pytest.mark.parametrize(
    "item",
    [100, [90, 91]],
)
def test_df_loc_set_boolean_row_indexer(row_key, col_key, item):
    df = native_pd.DataFrame([[1, 2, 3], [4, 5, 6], [7, 8, 9]], columns=["A", "B", "C"])

    def loc_set_helper(df):
        df.loc[row_key, col_key] = item

    expected_join_count = (
        6 if isinstance(col_key, str) and isinstance(item, list) else 1
    )

    with SqlCounter(query_count=1, join_count=expected_join_count):
        eval_snowpark_pandas_result(pd.DataFrame(df), df, loc_set_helper, inplace=True)


@pytest.mark.parametrize(
    "row_key",
    [
        [
            True,
            False,
            True,
        ],
        [
            False,
            False,
            False,
        ],
        [
            False,
            True,
            False,
            True,
            False,
            True,
        ],
        [
            False,
            True,
        ],
        [
            0,  # 0 does not exist in item, so the row values will be set to NULL
            1,
            2,
        ],
        [],
        [
            2,
            1,
            0,
            1,
            2,
        ],  # duplicates with no order
    ],
)
@pytest.mark.parametrize("key_type", ["list", "array", "index"])
def test_df_loc_set_list_like_row_key(row_key, key_type):
    native_df = native_pd.DataFrame(
        [[1, 2, 3], [4, 5, 6], [7, 8, 9]], columns=["A", "B", "C"]
    )
    item = native_pd.DataFrame(
        [[10, 20, 30], [40, 50, 60], [70, 80, 90]],
        columns=["C", "A", "B"],
        index=[
            3,  # 3 does not exist in the row key, so it will be skipped
            2,
            1,
        ],
    )

    expected_join_count = (
        2 if all(isinstance(i, bool) for i in row_key) and len(row_key) > 0 else 4
    )

    # test case for df.loc[row_key] = item
    def key_converter(key, df):
        # Convert key to the required type.
        _key = key
        if key_type == "index":
            _key = (
                pd.Index(key) if isinstance(df, pd.DataFrame) else native_pd.Index(key)
            )
        elif key_type == "array":
            _key = np.array(key)
        return _key

    def loc_set_helper(df):
        if isinstance(df, native_pd.DataFrame):
            if (0 < len(row_key) != len(df)) and is_bool(row_key[0]):
                # pandas raises IndexError if length of like-like boolean row key is not equal to the number of rows.
                with pytest.raises(IndexError, match="Boolean index has wrong length"):
                    df.loc[key_converter(row_key, df)] = item
                _row_key = key_converter(
                    row_key + [False] * (len(df) - len(row_key)), df
                )[: len(df)]
            else:
                _row_key = key_converter(row_key, df)
            df.loc[_row_key] = item
        else:
            _row_key = key_converter(row_key, df)
            df.loc[_row_key] = pd.DataFrame(item)

    with SqlCounter(query_count=1, join_count=expected_join_count):
        eval_snowpark_pandas_result(
            pd.DataFrame(native_df), native_df, loc_set_helper, inplace=True
        )

    # test case for df.loc[row_key, :] = item
    def loc_set_helper(df):
        if isinstance(df, native_pd.DataFrame):
            if (0 < len(row_key) != len(df)) and is_bool(row_key[0]):
                # pandas raises IndexError if length of like-like boolean row key is not equal to the number of rows.
                with pytest.raises(IndexError, match="Boolean index has wrong length"):
                    df.loc[key_converter(row_key, df)] = item
                _row_key = key_converter(
                    row_key + [False] * (len(df) - len(row_key)), df
                )[: len(df)]
            else:
                _row_key = key_converter(row_key, df)
            df.loc[_row_key, :] = item
        else:
            _row_key = key_converter(row_key, df)
            df.loc[_row_key, :] = pd.DataFrame(item)

    with SqlCounter(query_count=1, join_count=expected_join_count):
        eval_snowpark_pandas_result(
            pd.DataFrame(native_df), native_df, loc_set_helper, inplace=True
        )


@sql_count_checker(query_count=2, join_count=8)
def test_df_loc_set_series_and_list_like_row_key_negative(key_type):
    # This test verifies pandas raise ValueError when row key is out-of-bounds but Snowpandas pandas will ignore the
    # out-of-bound index
    df = native_pd.DataFrame([[1, 2, 3], [4, 5, 6], [7, 8, 9]], columns=["A", "B", "C"])
    item = native_pd.DataFrame(
        [[10, 20, 30], [40, 50, 60], [70, 80, 90]],
        columns=["C", "A", "B"],
        index=[
            3,  # 3 does not exist in the row key, so it will be skipped
            2,
            1,
        ],
    )
    # row key with out-of-bound values
    row_key_with_oob = [
        3,  # 3 does not exist in df
        1,
        2,
    ]
    valid_row_key = [
        1,
        2,
    ]

    def key_converter(key):
        _key = key
        # Convert key to the required type.
        if key_type == "index":
            _key = native_pd.Index(key)
        elif key_type == "array":
            _key = np.array(key)
        elif key_type == "series":
            _key = native_pd.Series(key)
        return _key

    # convert keys to appropriate type
    row_key_with_oob, valid_row_key = key_converter(row_key_with_oob), key_converter(
        valid_row_key
    )

    # test case for df.loc[row_key] = item
    def loc_set_helper(df):
        if isinstance(df, native_pd.DataFrame):
            with pytest.raises(KeyError, match="not in index"):
                df.loc[try_convert_index_to_native(row_key_with_oob)] = item
            df.loc[try_convert_index_to_native(valid_row_key)] = item
        else:
            _row_key_with_oob = (
                pd.Series(row_key_with_oob)
                if key_type == "series"
                else row_key_with_oob
            )
            df.loc[_row_key_with_oob] = pd.DataFrame(item)

    eval_snowpark_pandas_result(pd.DataFrame(df), df, loc_set_helper, inplace=True)

    # test case for df.loc[row_key, :] = item
    def loc_set_helper(df):
        if isinstance(df, native_pd.DataFrame):
            with pytest.raises(KeyError, match="not in index"):
                df.loc[try_convert_index_to_native(row_key_with_oob), :] = item
            df.loc[
                try_convert_index_to_native(valid_row_key),
                :,
            ] = item
        else:
            _row_key_with_oob = (
                pd.Series(row_key_with_oob)
                if key_type == "series"
                else row_key_with_oob
            )
            df.loc[_row_key_with_oob, :] = pd.DataFrame(item)

    eval_snowpark_pandas_result(pd.DataFrame(df), df, loc_set_helper, inplace=True)


LOC_SET_COL_KEYS = [
    slice(None),
    ["A"],
    ["Y"],  # append new column
    slice("A", "B", None),
    native_pd.Index(["A", "C"]),  # more array type
    np.array(["C", "A"]),
    [False, True, True, False],
    np.array([1, 0, 0, 1], dtype=bool),
    native_pd.Series(
        [True, False, False, True], index=["B", "A", "D", "C"], dtype=bool
    ),  # boolean series list
    # duplicates + new columns, deviating behavior: SNOW-1320623 pandas 2.2.1 upgrade for test:
    # test_df_loc_set_general_col_key_type
    ["B", "E", 1, "B", "C", "X", "C", 2, "C"],  #
    native_pd.Series(["B", "E", 1, "B", "C", "X", "C", 2, "C"]),
]


@pytest.mark.parametrize("col_key", LOC_SET_COL_KEYS)
@pytest.mark.parametrize(
    "row_key",
    [
        [True, False, True],
        [
            0,  # 0 does not exist in item, so the row values will be set to NULL
            1,
            2,
        ],
    ],
)
def test_df_loc_set_general_col_key_type(row_key, col_key, key_type):
    df = native_pd.DataFrame(
        [[1, 2, 3, 4], [4, 5, 6, 7], [7, 8, 9, 10]], columns=["D", "B", "C", "A"]
    )
    item = native_pd.DataFrame(
        [[1, 2, 3, 4], [4, 5, 6, 7], [7, 8, 9, 10]],
        columns=["A", "B", "C", "X"],
        index=[
            3,  # 3 does not exist in the row key, so it will be skipped
            2,
            1,
        ],
    )

    def key_converter(df):
        _row_key = row_key
        # Convert key to the required type.
        if key_type == "index":
            _row_key = (
                pd.Index(_row_key)
                if isinstance(df, pd.DataFrame)
                else native_pd.Index(_row_key)
            )
        elif key_type == "array":
            _row_key = np.array(_row_key)
        elif key_type == "series":
            _row_key = (
                pd.Series(_row_key)
                if isinstance(df, pd.DataFrame)
                else native_pd.Series(_row_key)
            )
        return _row_key

    # There is a bug in pandas 2.2.0+ behavior; issue here: https://github.com/pandas-dev/pandas/issues/58317
    # The problem arises with duplicated columns when a column key of the format: [existing column(s), new column,
    # duplicated existing column(s)].
    # Some of the existing columns are modified (when they are not supposed to be) and have empty values.
    # In this test, this happens when the col_key is ["B", "E", 1, "B", "C", "X", "C", 2, "C"] or the Series version.
    # We get around this by first assigning NaN values before the actual loc testing performed.

    def loc_set_helper(df):
        # convert row key to appropriate type
        row_key = key_converter(df)
        if isinstance(df, native_pd.DataFrame):
            # 2 is a column only in the col_keys with deviating behavior
            if isinstance(col_key, (list, native_pd.Series)) and 2 in col_key:
                # Set the new columns to NaN values to prevent assignment of byte values.
                df.loc[:, ["E", 1, "X", 2]] = np.nan
            df.loc[
                row_key,
                try_convert_index_to_native(col_key),
            ] = item
        else:
            key = (
                row_key,
                pd.Series(col_key)
                if isinstance(col_key, native_pd.Series)
                else col_key,
            )
            df.loc[key] = pd.DataFrame(item)

    query_count, join_count = 1, 2
    if not all(isinstance(rk_val, bool) for rk_val in row_key):
        join_count += 2
    if isinstance(col_key, native_pd.Series):
        query_count += 1
    with SqlCounter(query_count=query_count, join_count=join_count):
        eval_snowpark_pandas_result(pd.DataFrame(df), df, loc_set_helper, inplace=True)


@pytest.mark.parametrize("col_key", LOC_SET_COL_KEYS)
def test_df_loc_set_general_col_key_type_with_duplicate_columns(col_key, key_type):
    df = native_pd.DataFrame(
        [[1, 2, 3, 4], [4, 5, 6, 7], [7, 8, 9, 10]],
        columns=["A", "B", "C", "C"],  # contains duplicate labels
    )
    row_key = [
        0,  # 0 does not exist in item, so the row values will be set to NULL
        1,
        2,
    ]
    item = native_pd.DataFrame(
        [[1, 2, 3, 4], [4, 5, 6, 7], [7, 8, 9, 10]],
        columns=["A", "B", "C", "X"],
        index=[
            3,  # 3 does not exist in the row key, so it will be skipped
            2,
            1,
        ],
    )

    def key_converter(df):
        _row_key = row_key
        # Convert key to the required type.
        if key_type == "index":
            _row_key = (
                pd.Index(_row_key)
                if isinstance(df, pd.DataFrame)
                else native_pd.Index(_row_key)
            )
        elif key_type == "array":
            _row_key = np.array(_row_key)
        elif key_type == "series":
            _row_key = (
                pd.Series(_row_key)
                if isinstance(df, pd.DataFrame)
                else native_pd.Series(_row_key)
            )
        return _row_key

    def loc_set_helper(df):
        # convert row key to appropriate type
        row_key = key_converter(df)
        if isinstance(df, native_pd.DataFrame):
            df.loc[
                try_convert_index_to_native(row_key),
                try_convert_index_to_native(col_key),
            ] = item
        else:
            key = (
                row_key,
                pd.Series(col_key)
                if isinstance(col_key, native_pd.Series)
                else col_key,
            )
            df.loc[key] = pd.DataFrame(item)

    # pandas raise error if the main frame columns have duplicates when enlargement may happen.
    query_count, join_count, expect_exception = 0, 0, True

    if (
        isinstance(col_key, slice)
        or (
            (hasattr(col_key, "dtype") and col_key.dtype == bool)
            or isinstance(col_key[0], bool)
        )
        # otherwise, pandas raise ValueError: cannot reindex on an axis with duplicate labels
        or (df.columns.equals(df.columns.union(col_key)))
    ):
        query_count, join_count, expect_exception = 1, 4, False
    if isinstance(col_key, native_pd.Series):
        query_count += 1

    with SqlCounter(
        query_count=query_count,
        join_count=join_count,
    ):
        eval_snowpark_pandas_result(
            pd.DataFrame(df),
            df,
            loc_set_helper,
            inplace=True,
            expect_exception=expect_exception,
            expect_exception_type=ValueError,
            expect_exception_match="cannot reindex on an axis with duplicate labels",
        )


@pytest.mark.parametrize(
    "item",
    [
        native_pd.DataFrame(
            [[91, 92, 93, 94], [94, 95, 96, 97], [97, 98, 99, 100]],
            columns=["A", "B", "C", "X"],
            index=[
                3,  # 3 does not exist in the row key, so it will be skipped
                2,
                1,
            ],
        ),
        native_pd.DataFrame(
            [[91, 92, 93, 94], [94, 95, 96, 97], [97, 98, 99, 100]],
            columns=["A", "B", "C", "X"],
            index=[
                1,  # duplicated index
                2,
                1,
            ],
        ),
    ],
)
def test_df_loc_set_general_key_with_duplicate_rows(item, key_type):
    df = native_pd.DataFrame(
        [[1, 2, 3, 4], [4, 5, 6, 7], [7, 8, 9, 10]],
        columns=["B", "A", "C", "D"],
        index=[1, 1, 2],
    )
    row_key = [
        1,  # 0 does not exist in item, so the row values will be set to NULL
        1,
    ]

    def key_converter(df):
        _row_key = row_key
        # Convert key to the required type.
        if key_type == "index":
            _row_key = (
                pd.Index(_row_key)
                if isinstance(df, pd.DataFrame)
                else native_pd.Index(_row_key)
            )
        elif key_type == "ndarray":
            _row_key = np.array(_row_key)
        elif key_type == "series":
            _row_key = (
                pd.Series(_row_key)
                if isinstance(df, pd.DataFrame)
                else native_pd.Series(_row_key)
            )
        return _row_key

    # test case for df.loc[row_key, :] = item
    def loc_set_helper(df):
        # convert row key to appropriate type
        row_key = key_converter(df)
        if isinstance(df, native_pd.DataFrame):
            df.loc[row_key, :] = item
        else:
            df.loc[row_key, :] = pd.DataFrame(item)

    with SqlCounter(query_count=1, join_count=4):
        if item.index.has_duplicates:
            # pandas fails to update duplicated rows with duplicated item
            with pytest.raises(
                ValueError,
                match=re.escape("cannot reindex on an axis with duplicate labels"),
            ):
                loc_set_helper(df)
            snow = pd.DataFrame(df)
            loc_set_helper(snow)
            # Snowpark pandas won't raise error but the total number of rows will be changed (e.g., from 3 to 5)
            row_key = [1]
            item = item[~item.index.duplicated(keep="last")]
            loc_set_helper(df)
            assert_snowpark_pandas_equals_to_pandas_without_dtypecheck(snow, df)
        else:
            eval_snowpark_pandas_result(
                pd.DataFrame(df), df, loc_set_helper, inplace=True
            )


@sql_count_checker(query_count=1, join_count=4)
def test_df_loc_set_duplicate_cols_in_df_and_col_key():
    df = native_pd.DataFrame(
        [[1, 2, 3, 4], [4, 5, 6, 7], [7, 8, 9, 10]], columns=["D", "B", "B", "A"]
    )
    row_key = native_pd.Series(
        [
            0,  # 0 does not exist in item, so the row values will be set to NULL
            1,
            2,
        ]
    )
    col_key = ["B", "B", "A"]

    item = native_pd.DataFrame(
        [[1, 2, 4, 5, 6], [4, 5, 6, 7, 8]],
        columns=["A", "B", "C", "D", "E"],
        index=[
            3,  # 3 does not exist in the row key, so it will be skipped
            2,
        ],
    )

    def loc_set_helper(df):
        if isinstance(df, native_pd.DataFrame):
            df.loc[row_key, col_key] = item
        else:
            df.loc[pd.Series(row_key), col_key] = pd.DataFrame(item)

    eval_snowpark_pandas_result(
        pd.DataFrame(df),
        df,
        loc_set_helper,
        inplace=True,
    )


@sql_count_checker(query_count=0)
def test_df_loc_set_number_of_cols_mismatch_negative():
    df = native_pd.DataFrame(
        [[1, 2, 3, 4], [4, 5, 6, 7], [7, 8, 9, 10]], columns=["D", "B", "B", "A"]
    )
    row_key = native_pd.Series(
        [
            0,  # 0 does not exist in item, so the row values will be set to NULL
            1,
            2,
        ]
    )

    item = native_pd.DataFrame(
        [[1, 2, 4, 5, 6], [4, 5, 6, 7, 8]],
        columns=["A", "B", "C", "D", "E"],
        index=[
            3,  # 3 does not exist in the row key, so it will be skipped
            2,
        ],
    )

    # test case for df.loc[row_key] = item
    def loc_set_helper(df):
        if isinstance(df, native_pd.DataFrame):
            df.loc[row_key] = item
        else:
            df.loc[pd.Series(row_key)] = pd.DataFrame(item)

    eval_snowpark_pandas_result(
        pd.DataFrame(df),
        df,
        loc_set_helper,
        inplace=True,
        expect_exception=True,
        assert_exception_equal=False,
        expect_exception_type=ValueError,
        expect_exception_match="shape mismatch",
    )

    item = item.iloc[:, 0:3]
    eval_snowpark_pandas_result(
        pd.DataFrame(df),
        df,
        loc_set_helper,
        inplace=True,
        expect_exception=True,
        assert_exception_equal=False,
        expect_exception_type=ValueError,
        expect_exception_match="shape mismatch",
    )


@pytest.mark.parametrize(
    "key,value",
    [(5, 0), (-2, 20), ("A", 7), (slice(None), 2), (slice(None, None, 2), 0)],
)
@pytest.mark.parametrize(
    "data,index,columns",
    [
        ([[1, 2, 3], [4, 5, 6], [7, 8, 9]], None, ["A", "B", "C"]),
        ([1, 2, 3], None, ["A"]),
        # To prevent dtype mismatch error, we cast the empty index (default int dtype) to object
        (None, native_pd.Index([], dtype=object), ["A", "B"]),
        (None, ["A", "B"], ["X"]),
    ],
)
def test_df_loc_set_with_non_matching_1d_scalar_key(data, index, columns, key, value):
    native_df = native_pd.DataFrame(data=data, index=index, columns=columns)
    snow_df = pd.DataFrame(native_df)

    def helper(df):
        df.loc[key] = value

    if (
        not isinstance(key, slice)
        and len(native_df.index) > 0
        and not isinstance(key, type(native_df.index[0]))
    ):
        with SqlCounter(query_count=0):
            # We should expect this case will fail because of snowflake type system mismatch.
            with pytest.raises(
                SnowparkSQLException, match="Numeric value 'A' is not recognized"
            ):
                helper(snow_df)
                # Trigger action to run query
                snow_df.to_pandas()
    else:
        expected_query_count = 1
        expected_join_count = 1
        if key == slice(None):
            expected_join_count = 0
        elif isinstance(key, slice) and key.step == 2:
            expected_join_count += 1

        with SqlCounter(
            query_count=expected_query_count, join_count=expected_join_count
        ):
            # Treat index like any other column in a DataFrame when it comes to types,
            # therefore Snowpark pandas returns a Index(dtype="object") for an empty index
            # whereas pandas returns RangeIndex()
            # This is compatible with behavior for empty dataframe in other tests.
            eval_snowpark_pandas_result(
                snow_df, native_df.copy(), helper, inplace=True, check_index_type=False
            )


@pytest.mark.parametrize(
    "key,value",
    [
        (5, 0),
        (-2, 20),
    ],
)
@pytest.mark.parametrize("index", [None, [1, 2, 3]])
@sql_count_checker(query_count=0)
def test_df_loc_set_for_empty_dataframe_negative(index, key, value):
    native_df = native_pd.DataFrame(index=index)
    # assigning a new value via loc[x] does not work when dataframe has no columns.
    snow_df = pd.DataFrame(native_df)

    # Only Snowpark pandas raises ValueError.
    err_msg = "cannot set a frame with no defined columns"
    with pytest.raises(ValueError, match=err_msg):
        snow_df.loc[key] = value
        native_df.loc[key] = value
        assert_frame_equal(snow_df, native_df)


@pytest.mark.parametrize(
    "row_key, col_key, value",
    [
        (5, "A", 0),
        (-2, "B", 20),
        ("A", "C", 7),
        ("X", "D", 7),
    ],
)
@pytest.mark.parametrize(
    "native_df",
    [
        native_pd.DataFrame([[1, 2, 3], [4, 5, 6], [7, 8, 9]], columns=["A", "B", "C"]),
        # To prevent dtype mismatch error, we cast the empty index (default int dtype) to object
        native_pd.DataFrame(index=native_pd.Index([], dtype=object)),
    ],
)
def test_df_loc_set_row_col_with_non_matching_scalar_key(
    native_df, row_key, col_key, value
):
    snow_df = pd.DataFrame(native_df.copy())

    def helper(df):
        df.loc[row_key, col_key] = value

    if len(native_df.index) > 0 and not isinstance(row_key, type(native_df.index[0])):
        # We should expect this case will fail because of snowflake type system mismatch.
        with SqlCounter(query_count=0):
            with pytest.raises(
                SnowparkSQLException, match="Numeric value '.*' is not recognized"
            ):
                helper(snow_df)
                # Trigger action to run query
                snow_df.to_pandas()
    else:
        with SqlCounter(query_count=1):
            eval_snowpark_pandas_result(
                snow_df,
                native_df.copy(),
                helper,
                inplace=True,
            )


@pytest.mark.parametrize(
    "key,value",
    [
        ((slice(None), "D"), 7),
    ],
)
@pytest.mark.parametrize(
    "native_df",
    [
        native_pd.DataFrame([[1, 2, 3], [4, 5, 6], [7, 8, 9]], columns=["A", "B", "C"]),
    ],
)
@sql_count_checker(query_count=1, join_count=0)
def test_df_loc_set_row_col_with_col_enlargement(native_df, key, value):
    snow_df = pd.DataFrame(native_df)

    def helper(df):
        df.loc[key] = value

    eval_snowpark_pandas_result(snow_df, native_df, helper, inplace=True)


@sql_count_checker(query_count=0)
def test_df_loc_set_with_multi_index_not_implemented():
    df = pd.DataFrame(
        [1, 2, 3, 4],
        columns=["A"],
        index=pd.MultiIndex.from_tuples([(1, 1), (1, 2), (2, 1), (1, 1)]),
    )

    # multi-index not yet supported, track it here TODO SNOW-962260
    with pytest.raises(
        NotImplementedError, match="loc set for multiindex is not yet implemented"
    ):
        df.loc[(1, 1)] = 42


@pytest.mark.parametrize(
    "key",
    [
        "c1",
        "c2",
        ["c2", "c1", "c2"],
    ],
)
@sql_count_checker(query_count=1)
def test_df_loc_get_col_str_key(key):
    df = native_pd.DataFrame({"c1": [1, 2, 3], "c2": [4, 5, 6]})
    snow_df = pd.DataFrame(df)
    eval_snowpark_pandas_result(snow_df, df, lambda df: df.loc[:, key])


@pytest.mark.parametrize(
    "key",
    [
        [],
        [True] * 7,
        [False] * 7,
        [random.choice([True, False]) for _ in range(7)],
        # length mismatch
        [random.choice([True, False]) for _ in range(random.randint(1, 7))],
        [random.choice([True, False]) for _ in range(random.randint(8, 20))],
    ],
)
def test_df_loc_get_key_bool(
    key, key_type, default_index_snowpark_pandas_df, default_index_native_df
):
    def loc_helper(df):
        if isinstance(df, native_pd.DataFrame):
            # If native pandas DataFrame, truncate the df and key.
            _df = df[: len(key)]
            _key = key[: len(_df)]
        else:
            _key, _df = key, df

        # Convert key to the required type.
        if key_type == "index":
            _key = (
                pd.Index(_key, dtype=bool)
                if isinstance(df, pd.DataFrame)
                else native_pd.Index(_key, dtype=bool)
            )
        elif key_type == "ndarray":
            _key = np.array(_key, dtype=bool)
        elif key_type == "series":
            _key = (
                pd.Series(_key)
                if isinstance(_df, pd.DataFrame)
                else native_pd.Series(_key)
            )

        return _df.loc[_key]

    with SqlCounter(query_count=1, join_count=1):
        eval_snowpark_pandas_result(
            default_index_snowpark_pandas_df,
            default_index_native_df,
            loc_helper,
        )


@sql_count_checker(query_count=2, join_count=0)
def test_df_loc_get_key_bool_self_series():
    native_df = native_pd.DataFrame(
        {
            "A": [2, 4, 5, 6, 1, 0],
            "B": [True, False, True, False, False, True],
            "C": ["true", "test", "apple", "bee", "jack", "mail"],
        },
        index=native_pd.Index(["a", "b", "c", 1, 3, "e"]),
    )
    snow_df = pd.DataFrame(native_df)

    with SqlCounter(query_count=1, join_count=0):
        eval_snowpark_pandas_result(
            snow_df,
            native_df,
            lambda df: df.loc[df["B"]]
            if isinstance(df, pd.DataFrame)
            else df.loc[df["B"]],
        )

    with SqlCounter(query_count=1, join_count=0):
        eval_snowpark_pandas_result(
            snow_df,
            native_df,
            lambda df: df.loc[(df["A"] > 4) | (df["A"] < 2)]
            if isinstance(df, pd.DataFrame)
            else df.loc[(df["A"] > 4) | (df["A"] < 2)],
        )


@pytest.mark.parametrize(
    "key",
    [
        [True] * 5,
        [False] * 5,
        [random.choice([True, False]) for _ in range(5)],
    ],
)
@sql_count_checker(query_count=1, join_count=1)
def test_df_loc_get_key_bool_series_with_aligned_indices(key, use_default_index):
    # aligned indices means both row_pos and index are exactly match
    if use_default_index:
        index = None
    else:
        # index can have null values and duplicates
        index = native_pd.Index(["a", "a", None, "b", "b"], name="index")
    native_df = native_pd.DataFrame(
        {"c1": [1, 2, 3, 4, 5], "c2": ["x", "y", "z", "d", "e"]}, index=index
    )
    snow_df = pd.DataFrame(native_df)
    eval_snowpark_pandas_result(
        snow_df,
        native_df,
        lambda df: df.loc[pd.Series(key, index=index, dtype="bool")]
        if isinstance(df, pd.DataFrame)
        else df.loc[native_pd.Series(key, index=index, dtype="bool")],
    )


@pytest.mark.parametrize(
    "key",
    [
        [True] * 5,
        [False] * 5,
        [random.choice([True, False]) for _ in range(5)],
    ],
)
@sql_count_checker(query_count=1, join_count=1)
def test_df_loc_get_key_bool_series_with_unaligned_and_distinct_indices(
    key, use_default_index
):
    # unaligned and distinct indices: e.g., [1,2,3,4,5] vs [5,4,3,2,1]
    if use_default_index:
        index = None
        key_index = np.random.permutation(range(5))
    else:
        index_value = ["a", "b", "c", "d", "e"]
        index = native_pd.Index(index_value, name="index")
        key_index = generate_a_random_permuted_list_exclude_self(index_value)
    native_df = native_pd.DataFrame(
        {"c1": [1, 2, 3, 4, 5], "c2": ["x", "y", "z", "d", "e"]}, index=index
    )
    snow_df = pd.DataFrame(native_df)
    eval_snowpark_pandas_result(
        snow_df,
        native_df,
        lambda df: df.loc[pd.Series(key, index=key_index, dtype="bool")]
        if isinstance(df, pd.DataFrame)
        else df.loc[native_pd.Series(key, index=key_index, dtype="bool")],
    )


# One extra query for series init converting index to native pandas when creating series_key
@sql_count_checker(query_count=1, join_count=2)
def test_df_loc_get_key_bool_series_with_unaligned_and_duplicate_indices():
    key = [True] * 5
    # index can have null values and duplicates
    index_value = ["a", "a", None, "b", "b"]
    index = native_pd.Index(index_value, name="index")
    native_df = native_pd.DataFrame(
        {"c1": [1, 2, 3, 4, 5], "c2": ["x", "y", "z", "d", "e"]}, index=index
    )
    permuted_index_value = generate_a_random_permuted_list_exclude_self(index_value)
    native_key_index = native_pd.Index(permuted_index_value, dtype="string")
    snow_key_index = pd.Index(native_key_index, dtype="string")
    snow_df = pd.DataFrame(native_df)
    series_key = pd.Series(key, index=snow_key_index, dtype="bool", name="key")
    native_series_key = native_pd.Series(
        key, index=native_key_index, dtype="bool", name="key"
    )

    # Note:
    # pandas: always raise IndexingError when indices with duplicates are not aligned
    # Snowpark pandas: perform outer join on index and no error will be raised
    with pytest.raises(IndexingError):
        native_df.loc[native_series_key]

    assert_frame_equal(
        snow_df.loc[series_key],
        native_pd.DataFrame(
            {
                "c1": [1, 1, 2, 2, 3, 4, 4, 5, 5],
                "c2": ["x", "x", "y", "y", "z", "d", "d", "e", "e"],
            },
            index=native_pd.Index(
                ["a", "a", "a", "a", None, "b", "b", "b", "b"], name="index"
            ),
        ),
        check_dtype=False,
    )


@pytest.mark.parametrize(
    "key",
    [
        [],
        [
            random.choice([True, False]) for _ in range(random.randint(0, 4))
        ],  # shorter length
        [
            random.choice([True, False]) for _ in range(random.randint(6, 10))
        ],  # larger length
    ],
)
@sql_count_checker(query_count=1, join_count=1)
def test_df_loc_get_key_bool_series_with_mismatch_index_len(key, use_default_index):
    if use_default_index:
        index = None
        key_index = np.random.permutation(len(key))
    else:
        index = ["a", "b", "c", "d", "e", "a1", "b1", "c1", "d1", "e1"]
        key_index = native_pd.Index(
            np.random.permutation(index[: len(key)]), dtype="string"
        )
        index = np.random.permutation(index[:5])
    native_df = native_pd.DataFrame(
        {"c1": [1, 2, 3, 4, 5], "c2": ["x", "y", "z", "d", "e"]}, index=index
    )
    snow_df = pd.DataFrame(native_df)
    native_series_key = native_pd.Series(key, index=key_index, dtype="bool")

    series_key = pd.Series(key, index=key_index, dtype="bool")
    if len(key) < 5:
        # Native pandas raises error if any index from native_df is not in the key; when no missing index exists, native
        # pandas will perform as expected even though the key includes out-of-bound index
        with pytest.raises(IndexingError):
            native_df.loc[native_series_key]
        # Snowpark pandas does not raise error but select the index existing in the key. So the behavior is same as
        # the native one if the missing ones are dropped from native_df
        native_df = native_df.drop(
            index=[i for i in native_df.index if i not in native_series_key.index]
        )
    eval_snowpark_pandas_result(
        snow_df,
        native_df,
        lambda df: df.loc[series_key]
        if isinstance(df, pd.DataFrame)
        else df.loc[native_series_key],
    )


@pytest.mark.parametrize(
    "key",
    [
        [],
        [random.choice([True, False]) for _ in range(random.randint(0, 100))],
        [random.choice([True, False]) for _ in range(random.randint(1000, 2000))],
    ],
)
@pytest.mark.skipif(running_on_public_ci(), reason="slow test")
def test_df_loc_get_key_bool_series_with_1k_shape(key, native_df_1k_1k):
    def loc_helper(df):
        # Note:
        # if key length does not match with df, Snowpark will only select the row position the key contains; while
        # pandas will raise error, so we first truncate the df for pandas and then compare the result
        return (
            df.loc[pd.Series(key, dtype="bool")]
            if isinstance(df, pd.DataFrame)
            else df.iloc[: len(key)].loc[native_pd.Series(key, dtype="bool")]
        )

    query_count = 6
    high_count_reason = None
    if len(key) >= 300:
        query_count = 11
        high_count_reason = """
            6 queries includes 5 queries to prepare the temp table for df, including create, insert, drop the temp table (3)
            and alter session to set and unset query_tag (2) and one select query
            11 queries add extra 5 queries to prepare the temp table for key
        """

    _test_df_loc_with_1k_shape(
        native_df_1k_1k, loc_helper, query_count, high_count_reason
    )


def _test_df_loc_with_1k_shape(
    native_df_1k_1k, loc_helper, query_count, high_count_reason=None
):
    df_1k_1k = pd.DataFrame(native_df_1k_1k)
    high_count_expected = high_count_reason is not None

    # test df with default index
    with SqlCounter(
        query_count=query_count,
        join_count=1,
        high_count_expected=high_count_expected,
        high_count_reason=high_count_reason,
    ):
        eval_snowpark_pandas_result(
            df_1k_1k,
            native_df_1k_1k,
            loc_helper,
        )

    # test df with non-default index
    native_df_1k_1k_non_default_index = native_df_1k_1k.reset_index().set_index("index")
    df_1k_1k_non_default_index = pd.DataFrame(native_df_1k_1k_non_default_index)
    with SqlCounter(
        query_count=query_count,
        join_count=1,
        high_count_expected=high_count_expected,
        high_count_reason=high_count_reason,
    ):
        eval_snowpark_pandas_result(
            df_1k_1k_non_default_index,
            native_df_1k_1k_non_default_index,
            loc_helper,
        )

    # test df 1 col with default index
    native_df_1k_1 = native_df_1k_1k[["c0"]]
    df_1k_1 = pd.DataFrame(native_df_1k_1)
    with SqlCounter(
        query_count=query_count,
        join_count=1,
        high_count_expected=high_count_expected,
        high_count_reason=high_count_reason,
    ):
        eval_snowpark_pandas_result(
            df_1k_1,
            native_df_1k_1,
            loc_helper,
        )

    native_df_1k_1_non_default_index = (
        native_df_1k_1k[["c0", "c1"]].reset_index().set_index("index")
    )
    df_1k_1_non_default_index = pd.DataFrame(native_df_1k_1_non_default_index)

    # test df 1 col with non-default index
    with SqlCounter(
        query_count=query_count,
        join_count=1,
        high_count_expected=high_count_expected,
        high_count_reason=high_count_reason,
    ):
        eval_snowpark_pandas_result(
            df_1k_1_non_default_index,
            native_df_1k_1_non_default_index,
            loc_helper,
        )


def test_df_loc_get_key_scalar(
    default_index_snowpark_pandas_df, default_index_native_df
):
    key = random.choice(range(0, len(default_index_native_df)))
    # squeeze and to_pandas triggers additional queries
    with SqlCounter(query_count=2, join_count=3):
        eval_snowpark_pandas_result(
            default_index_snowpark_pandas_df,
            default_index_native_df,
            lambda df: df.loc[key],
        )


@pytest.mark.parametrize(
    "native_series_key",
    [
        native_pd.Series([]),
        native_pd.Series([0]),
        native_pd.Series([3, 2, 1]),
        native_pd.Series([3, 2, 1]),
        native_pd.Series([3, 2, 1], index=[300, 244, 234]),  # index is ignored
        native_pd.Series([2, 3, 1, 3, 2, 1]),
        native_pd.Series(
            [random.choice(range(0, 5)) for _ in range(random.randint(0, 20))]
        ),
    ],
)
def test_df_loc_get_key_non_boolean(
    native_series_key,
    key_type,
    default_index_snowpark_pandas_df,
    default_index_native_df,
):
    def loc_key_type_convert(key, is_snow_type, index_name=None):
        if key_type == "series":
            return pd.Series(key) if is_snow_type else native_pd.Series(key)
        elif key_type == "list":
            return key.to_list()
        elif key_type == "array":
            return key.to_numpy()
        elif key_type == "index":
            # native pandas has a bug to overwrite loc result's index name to the key's index name
            # so for testing, we overwrite the index name to be the same as the index name in the main frame
            return (
                pd.Index(key.to_list(), name=index_name)
                if is_snow_type
                else native_pd.Index(key.to_list(), name=index_name)
            )

    # default index
    with SqlCounter(query_count=1, join_count=1):
        eval_snowpark_pandas_result(
            default_index_snowpark_pandas_df,
            default_index_native_df,
            lambda df: df.loc[
                loc_key_type_convert(native_series_key, isinstance(df, pd.DataFrame))
            ],
        )

    # non default index
    non_default_index_native_df = default_index_native_df.reset_index().set_index(
        "index"
    )
    non_default_index_snowpark_pandas_df = pd.DataFrame(non_default_index_native_df)
    with SqlCounter(query_count=1, join_count=1):
        eval_snowpark_pandas_result(
            non_default_index_snowpark_pandas_df,
            non_default_index_native_df,
            lambda df: df.loc[
                loc_key_type_convert(
                    native_series_key, isinstance(df, pd.DataFrame), index_name="index"
                )
            ],
        )

    # non default index with duplicates and null
    dup_native_df = native_pd.concat(
        [
            non_default_index_native_df,
            non_default_index_native_df,
            non_default_index_native_df.set_index([[None] * 7]),
        ]
    )
    dup_snowpandas_df = pd.DataFrame(dup_native_df)
    with SqlCounter(query_count=1, join_count=1):
        eval_snowpark_pandas_result(
            dup_snowpandas_df,
            dup_native_df,
            lambda df: df.loc[
                loc_key_type_convert(native_series_key, isinstance(df, pd.DataFrame))
            ],
        )

    # use key with null values
    native_series_key = native_pd.concat([native_series_key.astype("Int64"), None])
    non_default_index_native_df = (
        default_index_native_df.reset_index()
        .astype({"index": "Int64"})
        .set_index("index")
    )

    dup_native_df = native_pd.concat(
        [
            non_default_index_native_df,
            non_default_index_native_df,
            non_default_index_native_df.set_index([[None] * 7]),
        ]
    )
    dup_snowpandas_df = pd.DataFrame(dup_native_df)
    with SqlCounter(query_count=1, join_count=1):
        eval_snowpark_pandas_result(
            dup_snowpandas_df,
            dup_native_df,
            lambda df: df.loc[
                loc_key_type_convert(native_series_key, isinstance(df, pd.DataFrame))
            ],
        )


@pytest.mark.parametrize(
    "key",
    [
        [],
        # key with short size (i.e., generated by inline sql)
        [random.randint(-1500, 1500) for _ in range(random.randint(0, 100))],
        # key with large size (i.e., generated by temp table)
        [random.randint(-1500, 1500) for _ in range(random.randint(1000, 1500))],
    ],
)
@pytest.mark.skipif(running_on_public_ci(), reason="slow test")
def test_df_loc_get_key_non_boolean_series_with_1k_shape(key, native_df_1k_1k):
    def loc_helper(df):
        # similarly, remove out-of-bound values, so we can avoid error and compare
        return (
            df.loc[pd.Series(key)]
            if isinstance(df, pd.DataFrame)
            else df.loc[[k for k in key if k in range(1000)]]
        )

    query_count = 6
    high_count_reason = None
    if len(key) >= 300:
        query_count = 11
        high_count_reason = """
            6 queries includes 5 queries to prepare the temp table for df, including create, insert, drop the temp table (3)
            and alter session to set and unset query_tag (2) and one select query
            11 queries add extra 5 queries to prepare the temp table for key
        """

    _test_df_loc_with_1k_shape(
        native_df_1k_1k, loc_helper, query_count, high_count_reason
    )


@pytest.mark.parametrize(
    "start",
    [None, -1, 1, 4, 10],
)
@pytest.mark.parametrize(
    "stop",
    [None, -1, 1, 4, 10],
)
@pytest.mark.parametrize(
    "step",
    [None, 1, -1, 2, -2, 9, -9],
)
@pytest.mark.parametrize("monotonic_decreasing", [False, True])
@sql_count_checker(query_count=1)
def test_df_loc_get_key_slice(
    start,
    stop,
    step,
    monotonic_decreasing,
    default_index_snowpark_pandas_df,
    default_index_native_df,
):
    if monotonic_decreasing:
        native_df = default_index_native_df[::-1]
        snow_df = pd.DataFrame(native_df)
    else:
        native_df = default_index_native_df
        snow_df = default_index_snowpark_pandas_df

    # test both slice and range
    if start is not None and stop is not None and step is not None:
        key = range(start, stop, step)
    else:
        key = slice(start, stop, step)

    eval_snowpark_pandas_result(
        snow_df,
        native_df,
        # pandas does not allow out-of-bounds in range like key, so we always use slice for native pandas for testing
        lambda df: df.loc[key]
        if isinstance(df, pd.DataFrame)
        else df.loc[slice(start, stop, step)],
    )


@pytest.mark.parametrize(
    "start",
    [
        None,
        1,
        4,
        6,
    ],  # no out-of-bound keys because pandas will raise KeyError when the index is unordered
)
@pytest.mark.parametrize(
    "stop",
    [None, 1, 4, 6],
)
@pytest.mark.parametrize(
    "step",
    [None, 1, -1, 2, -2, 9, -9],
)
@sql_count_checker(query_count=1)
def test_df_loc_get_key_slice_with_unordered_index(
    start,
    stop,
    step,
    default_index_native_df,
):
    unordered_index = [0, None, 6, 1, 4, 5, None]
    native_df = default_index_native_df
    native_df.index = unordered_index
    snow_df = pd.DataFrame(native_df)

    # test both slice and range
    if start is not None and stop is not None and step is not None:
        key = range(start, stop, step)
    else:
        key = slice(start, stop, step)

    eval_snowpark_pandas_result(
        snow_df,
        native_df,
        lambda df: df.loc[key]
        if isinstance(df, pd.DataFrame)
        else df.loc[slice(start, stop, step)],
    )


@pytest.mark.parametrize(
    "start",
    [
        None,
        1,
        4,
        6,
    ],  # no out-of-bound keys because pandas will raise KeyError when the index is unordered
)
@pytest.mark.parametrize(
    "stop",
    [None, 1, 4, 6],
)
@pytest.mark.parametrize(
    "step",
    [-1, -2, -9],
)
@pytest.mark.parametrize(
    "na_position",
    ["last", "first"],
)
@sql_count_checker(query_count=1)
def test_df_loc_get_reversed_key_slice_with_unordered_nullable_index(
    start,
    stop,
    step,
    default_index_native_df,
    na_position,
):
    unordered_index = [0, None, 6, 1, 4, 5, None]
    native_df = default_index_native_df.assign(has_null=[0, 2, None, None, 3, None, -1])
    native_df.index = unordered_index

    snow_df = pd.DataFrame(native_df)
    native_df = native_df.sort_values(by="has_null", na_position=na_position)
    snow_df = snow_df.sort_values(by="has_null", na_position=na_position)

    # test both slice and range
    if start is not None and stop is not None and step is not None:
        key = range(start, stop, step)
    else:
        key = slice(start, stop, step)

    eval_snowpark_pandas_result(
        snow_df,
        native_df,
        lambda df: df.loc[key]
        if isinstance(df, pd.DataFrame)
        else df.loc[slice(start, stop, step)],
    )


@pytest.mark.parametrize("key", [slice("b", "d"), slice("a", "f")])
@sql_count_checker(query_count=1)
def test_df_loc_get_with_duplicate_index_get_key_slice(key):
    native_df = native_pd.DataFrame(
        {"c": [0, 1, 2, 3, 4]}, index=["b", "b", "d", "d", "e"]
    )
    snow_df = pd.DataFrame(native_df)
    eval_snowpark_pandas_result(
        snow_df,
        native_df,
        lambda df: df.loc[key],
    )


@pytest.mark.parametrize(
    "key, expected_index",
    [
        # When start and stop can be found, the left bound will be the one with minimal row position and the right bound
        # will be the one with maximum row position
        [slice("b", "d"), ["b", "d", None, "d"]],
        # When start or stop cannot be found, find any values in between
        [slice("a", "f"), ["b", "d", None, "d", "b", "e"]],
        [slice("f", "a"), []],
        [slice("d", "b"), ["d", None, "d", "b"]],
    ],
)
# one extra query to convert to list at end
@sql_count_checker(query_count=2)
def test_df_loc_get_with_non_monotonic_index_get_key_slice(key, expected_index):
    native_df = native_pd.DataFrame(
        {"c": [0, 1, 2, 3, 4, 5]}, index=["b", "d", None, "d", "b", "e"]
    )
    snow_df = pd.DataFrame(native_df)

    # native df cannot get the bound for non-unique labels
    with pytest.raises(KeyError):
        native_df.loc[key]

    assert list(snow_df.loc[key].index) == expected_index


@pytest.mark.parametrize(
    "key, expected_error_type, expected_exception_match",
    [
        [slice(None, None, 0), ValueError, "slice step cannot be zero"],
        [slice(None, None, 1.1), TypeError, "slice step must be integer"],
    ],
)
@sql_count_checker(query_count=0)
def test_df_loc_get_key_slice_negative(
    key,
    expected_error_type,
    expected_exception_match,
    default_index_snowpark_pandas_df,
    default_index_native_df,
):
    eval_snowpark_pandas_result(
        default_index_snowpark_pandas_df,
        default_index_native_df,
        lambda df: df.loc[key],
        expect_exception=True,
        expect_exception_type=expected_error_type,
        expect_exception_match=expected_exception_match,
        assert_exception_equal=False,
    )


@pytest.mark.parametrize(
    "df",
    [
        native_pd.DataFrame([[1, 2, 3], [4, 5, 6], [7, 8, 9]], columns=["A", "B", "C"]),
        native_pd.DataFrame(
            [[1, 2, 3], [4, 5, 6], [7, 8, 9]],
            columns=["A", "B", "C"],
            index=["x", "y", "z"],
        ),
        native_pd.DataFrame(
            [[1, 2, 3], [4, 5, 6], [7, 8, 9]],
            columns=["A", "B", "C"],
            index=["d", "d", "d"],
        ),
    ],
)
@sql_count_checker(query_count=1, join_count=1)
def test_df_loc_self_df_set_aligned_row_key(df):
    item = native_pd.DataFrame(
        [[10, 20, 30], [40, 50, 60], [70, 80, 90]],
        columns=["C", "A", "B"],
        index=df.index,
    )

    def loc_set_helper(df):
        df.loc[df["A"] > 1] = (
            item if isinstance(df, native_pd.DataFrame) else pd.DataFrame(item)
        )

    if df.index.has_duplicates:
        # pandas raises error for duplicates while Snowpark pandas can perform correctly
        with pytest.raises(
            ValueError, match="cannot reindex on an axis with duplicate labels"
        ):
            loc_set_helper(df)
        snow = pd.DataFrame(df)
        loc_set_helper(snow)
        assert_frame_equal(
            snow,
            native_pd.DataFrame(
                [[1, 2, 3], [40, 50, 60], [70, 80, 90]],
                columns=["A", "B", "C"],
                index=["d", "d", "d"],
            ),
            check_dtype=False,
        )
    else:
        eval_snowpark_pandas_result(pd.DataFrame(df), df, loc_set_helper, inplace=True)


@pytest.mark.parametrize(
    "row_key, col_key, item_values",
    [
        # Test single row (existing) and combinations of existing/new columns
        ("a", None, 99),
        ("a", "C", 99),
        ("c", "T", 97),
        ("d", ["V", "T"], 96),
        ("a", ["B", "T"], 95),
        pytest.param(
            "a",
            ["B", "B", "T", "T"],
            95,
            marks=pytest.mark.xfail(
                strict=True,
                reason="SNOW-1057861: Investigate locset behavior with missing index value",
            ),
        ),
        # Test single row (new / not existing) and combinations of existing/new columns
        ("b", ["A", "D"], 98),
        ("x", None, 94),
        ("x", "D", 94),
        ("y", ["B", "C"], 93),
        ("z", "T", 92),
        pytest.param(
            "w",
            ["V", "T"],
            91,
            marks=pytest.mark.xfail(
                strict=True,
                reason="SNOW-1321196: pandas 2.2.1 migration test failure",
            ),
        ),
        pytest.param(
            "u",
            ["C", "T"],
            90,
            marks=pytest.mark.xfail(
                strict=True,
                reason="SNOW-1321196: pandas 2.2.1 migration test failure",
            ),
        ),
        pytest.param(
            "v",
            ["B", "B", "T", "T"],
            95,
            marks=pytest.mark.xfail(
                strict=True,
                reason="SNOW-1321196: pandas 2.2.1 migration test failure",
            ),
        ),
        # Test list like item
        ("a", None, [99]),
        ("a", None, [99, 98, 97, 96]),
        ("y", ["B", "C"], [0]),
        ("y", ["B", "C"], [0, 1]),
        pytest.param(
            "u",
            ["X", "T"],
            [90, 91],
            marks=pytest.mark.xfail(
                strict=True,
                reason="SNOW-1321196: pandas 2.2.1 migration test failure",
            ),
        ),
    ],
)
@pytest.mark.parametrize(
    "data_index",
    [
        # Test with unique index values
        ["a", "b", "c", "d"],
        # Test with duplicate index values
        ["a", "a", "c", "d"],
    ],
)
@sql_count_checker(query_count=1, join_count=1)
def test_df_loc_set_scalar_row_key_enlargement(
    row_key, col_key, item_values, data_index
):
    """
    Some tests above are marked as xfail since the new pandas behavior from versions 2.2.0+ seems like a bug in
    pandas; issue here: https://github.com/pandas-dev/pandas/issues/58316

    The problem arises when loc set with a scalar item is performed with new rows and columns. The "new" column values
    contain byte values b'' instead of NaN.
    """
    data = {
        "A": [5, 8, 11, 14],
        "B": [6, 9, 12, 15],
        "C": [7, 10, 13, 16],
        "D": [8, 11, 14, 17],
    }

    snow_df = pd.DataFrame(data, index=data_index)
    native_df = native_pd.DataFrame(data, index=data_index)

    def set_loc_helper(df):
        if col_key is None:
            df.loc[row_key] = item_values
        else:
            df.loc[row_key, col_key] = item_values

    eval_snowpark_pandas_result(snow_df, native_df, set_loc_helper, inplace=True)


@pytest.mark.parametrize(
    "row_key, col_key, item_values",
    [
        # Test single row (existing) and combinations of existing/new columns
        (
            "a",
            ["B", "B", "T", "T"],
            95,
        ),
        # Test single row (new / not existing) and combinations of existing/new columns
        (
            "w",
            ["V", "T"],
            91,
        ),
        (
            "u",
            ["C", "T"],
            90,
        ),
        (
            "v",
            ["B", "B", "T", "T"],
            95,
        ),
        # Test list like item
        (
            "u",
            ["X", "T"],
            [90, 91],
        ),
    ],
)
@pytest.mark.parametrize(
    "data_index",
    [
        # Test with unique index values
        ["a", "b", "c", "d"],
        # Test with duplicate index values
        ["a", "a", "c", "d"],
    ],
)
@sql_count_checker(query_count=1, join_count=1)
def test_df_loc_set_scalar_row_key_enlargement_deviates_from_native_pandas(
    row_key, col_key, item_values, data_index
):
    """
    This test is to check whether the xfail'd tests above work as expected in Snowpark pandas.
    See pandas issue: https://github.com/pandas-dev/pandas/issues/58316
    """
    data = {
        "A": [5, 8, 11, 14],
        "B": [6, 9, 12, 15],
        "C": [7, 10, 13, 16],
        "D": [8, 11, 14, 17],
    }

    snow_df = pd.DataFrame(data, index=data_index)
    native_df = native_pd.DataFrame(data, index=data_index)

    def set_loc_helper(df):
        if isinstance(df, native_pd.DataFrame):
            # Explicitly set the values in the new column to NaN to prevent byte data output.
            new_col_key = [col for col in ["V", "X", "T"] if col in col_key]
            df.loc[:, new_col_key] = np.nan
        df.loc[row_key, col_key] = item_values

    eval_snowpark_pandas_result(snow_df, native_df, set_loc_helper, inplace=True)


@pytest.mark.parametrize(
    "col_key, item_value, expect_pandas_fail, expect_snowpark_fail",
    [
        (None, native_pd.DataFrame([99]), True, True),
        ("a", native_pd.DataFrame([99]), True, True),
        # Note that pandas succeeds here only when col_key is a new column but seems to always set to Nan values, so
        # we'll just fail this case also.
        ("w", native_pd.DataFrame([99]), False, True),
        ("a", native_pd.Series([1]), True, True),
        # Note that pandas fails when col_key is a new column and item is a list or tuple, Snowpark pandas works for all
        # these cases
        ("a", [1], True, False),
        ("a", (1,), True, False),
        # Snowpark pandas does not support set cell with list like item
        ("w", [1], False, True),
        ("w", (1,), False, True),
        ("a", np.array([1]), False, True),
        ("a", native_pd.Index([1]), False, True),
    ],
)
def test_df_loc_set_scalar_with_item_negative(
    col_key, item_value, expect_pandas_fail, expect_snowpark_fail
):
    native_df = native_pd.DataFrame(
        {"a": [1, 2, 3], "b": [4, 5, 6]}, index=["x", "y", "z"]
    )
    snow_df = pd.DataFrame(native_df)

    row_key = "x"

    def perform_loc_set(df):
        item_ = item_value
        if isinstance(df, pd.DataFrame):
            if isinstance(item_value, native_pd.DataFrame):
                item_ = pd.DataFrame(item_value)
            elif isinstance(item_value, native_pd.Series):
                item_ = pd.Series(item_value)
        else:
            item_ = try_convert_index_to_native(item_)
        if col_key is None:
            df.loc[row_key] = item_
        else:
            df.loc[row_key, col_key] = item_

    if not expect_pandas_fail and not expect_snowpark_fail:
        with SqlCounter(query_count=1):
            eval_snowpark_pandas_result(
                snow_df,
                native_df,
                perform_loc_set,
                inplace=True,
            )
    else:
        with SqlCounter(query_count=0):
            if expect_pandas_fail and expect_snowpark_fail:
                eval_snowpark_pandas_result(
                    snow_df,
                    native_df,
                    perform_loc_set,
                    expect_exception=True,
                    assert_exception_equal=False,
                    inplace=True,
                )


def test_empty_df_loc_set_scalar():
    # Check `loc` with row scalar on empty DataFrame.
    native_df = native_pd.DataFrame()
    snow_df = pd.DataFrame(native_df)
    with pytest.raises(ValueError, match="cannot set a frame with no defined columns"):
        native_df.loc[0] = 1

    with SqlCounter(query_count=1):
        snow_df.loc[0] = 1
        assert_snowpark_pandas_equal_to_pandas(
            snow_df,
            native_pd.DataFrame(index=[0]),
            check_column_type=False,
        )

    # Check `loc` with column scalar on empty DataFrame.
    native_df = native_pd.DataFrame()
    snow_df = pd.DataFrame(native_df)
    with SqlCounter(query_count=1):
        with pytest.raises(
            ValueError, match="cannot set a frame with no defined index and a scalar"
        ):
            native_df.loc[:, 0] = 1
        snow_df.loc[:, 0] = 1
        assert snow_df.empty

    def row_loc(df):
        df.loc[0] = 1

    def col_loc(df):
        df.loc[:, "A"] = 1

    native_df = native_pd.DataFrame(index=[0, 1, 2])
    snow_df = pd.DataFrame(native_df)
    # Check `loc` with row scalar on empty DataFrame with non-empty index.
    with SqlCounter(query_count=1):
        eval_snowpark_pandas_result(
            snow_df, native_df, row_loc, inplace=True, check_column_type=False
        )

    native_df = native_pd.DataFrame(index=[0, 1, 2])
    snow_df = pd.DataFrame(native_df)
    # Check `loc` with column scalar on empty DataFrame with non-empty index.
    with SqlCounter(query_count=1):
        eval_snowpark_pandas_result(
            snow_df, native_df, col_loc, inplace=True, check_column_type=False
        )

    native_df = native_pd.DataFrame(columns=["A", "B", "C"])
    snow_df = pd.DataFrame(native_df)
    # Check `loc` with row scalar on empty DataFrame with non-empty columns.
    with SqlCounter(query_count=1):
        eval_snowpark_pandas_result(
            snow_df,
            native_df,
            row_loc,
            inplace=True,
        )

    native_df = native_pd.DataFrame(columns=["A", "B", "C"])
    snow_df = pd.DataFrame(native_df)
    # Check `loc` with column scalar on empty DataFrame with non-empty columns.
    with SqlCounter(query_count=1):
        col_loc(snow_df)
        assert_snowpark_pandas_equal_to_pandas(
            snow_df,
            native_pd.DataFrame(columns=["A", "B", "C"]),
            check_dtype=False,
            check_index_type=False,
        )

    native_df = native_pd.DataFrame(index=[0, 1, 2], columns=["A", "B", "C"])
    snow_df = pd.DataFrame(native_df)
    # Check `loc` with row scalar on empty DataFrame with non-empty index and columns.
    with SqlCounter(query_count=1):
        eval_snowpark_pandas_result(
            snow_df,
            native_df,
            row_loc,
            inplace=True,
        )

    native_df = native_pd.DataFrame(index=[0, 1, 2], columns=["A", "B", "C"])
    snow_df = pd.DataFrame(native_df)
    # Check `loc` with column scalar on empty DataFrame with non-empty index and columns.
    with SqlCounter(query_count=1):
        eval_snowpark_pandas_result(
            snow_df,
            native_df,
            col_loc,
            inplace=True,
        )

    # Test enlargening of empty DataFrame
    snow_df = pd.DataFrame()
    with SqlCounter(query_count=1):
        snow_df.loc[0] = 0
        snow_df.loc[:, 0] = 0
        assert_snowpark_pandas_equal_to_pandas(
            snow_df,
            native_pd.DataFrame([[0]]),
            check_dtype=False,
        )


@pytest.mark.parametrize(
    "native_item",
    [
        [1, 2, 3],
        np.array([1, 2, 3]),
        native_pd.Series([1, 2, 3]),
        native_pd.Series([1, 2, 3], index=["a", "b", "c"]),
        native_pd.Series(["abc", 4, 9.0]),
        native_pd.Series([8, None, None, 1], native_pd.Index(["a", None, None, "d"])),
    ],
)
def test_empty_df_loc_set_series_and_list(native_item):
    # To prevent dtype mismatch error in Snowpark pandas, we cast the empty index (default int dtype) to object
    snow_df = pd.DataFrame(index=pd.Index([], dtype=object))
    native_df = native_pd.DataFrame()
    snow_item = (
        pd.Series(native_item)
        if isinstance(native_item, native_pd.Series)
        else native_item
    )

    expected_join_count = 2 if isinstance(native_item, native_pd.Series) else 4

    def setitem_op(df):
        item = native_item if isinstance(df, native_pd.DataFrame) else snow_item
        df.loc[:, "A"] = item

    with SqlCounter(query_count=1, join_count=expected_join_count):
        if isinstance(native_item, native_pd.Series):
            eval_snowpark_pandas_result(snow_df, native_df, setitem_op, inplace=True)
        else:
            # When item is a list Snowpark pandas behavior is different from native pandas.
            # In Snowpark pandas output df will have null index values. To match native
            # pandas reset index values.
            setitem_op(snow_df)
            expected_df = native_pd.Series(
                native_item, name="A", index=[None] * len(native_item)
            ).to_frame()
            assert_frame_equal(
                snow_df, expected_df, check_index_type=False, check_dtype=False
            )


@pytest.mark.parametrize(
    "start",
    [None, -1, 1, 4, 10],
)
@pytest.mark.parametrize(
    "stop",
    [None, -1, 1, 4, 10],
)
@pytest.mark.parametrize(
    "step",
    [None, 1, -1, 2, -2, 9, -9],
)
@pytest.mark.parametrize("monotonic_decreasing", [False, True])
def test_df_loc_set_key_slice(
    start,
    stop,
    step,
    monotonic_decreasing,
):
    data = {
        "A": [1, 2, 3, 4, 6, 7],
        "B": [5, 6, 7, 8, 9, 10],
        "C": [9, 10, 11, 12, 13, 14],
        "D": [13, 14, 15, 16, 17, 18],
    }

    native_df = native_pd.DataFrame(data)
    if monotonic_decreasing:
        native_df = native_df[::-1]

    native_item_df = -native_df

    snow_df = pd.DataFrame(native_df)
    snow_item_df = pd.DataFrame(native_item_df)

    key = slice(start, stop, step)

    def set_loc_helper(df):
        if isinstance(df, pd.DataFrame):
            df.loc[key] = snow_item_df
        else:
            df.loc[key] = native_item_df

    expected_join_count = 1 if key == slice(None, None, None) else 4
    with SqlCounter(query_count=1, join_count=expected_join_count):
        eval_snowpark_pandas_result(snow_df, native_df, set_loc_helper, inplace=True)


@pytest.mark.parametrize(
    "val_index",
    [
        ["v"],
        ["x"],
    ],
)
@pytest.mark.parametrize(
    "val_columns",
    [
        ["A"],
        ["Z"],
    ],
)
@pytest.mark.parametrize(
    "key",
    [
        ["A"],  # matching_item_columns_by_label = True
        "A",  # matching_item_columns_by_label = False
    ],
)
def test_df_loc_set_item_df_single_value(key, val_index, val_columns):
    native_df = native_pd.DataFrame(
        [[91, -2, 83, 74], [95, -6, 87, 78], [99, -10, 811, 712], [913, -14, 815, 716]],
        index=["x", "x", "z", "w"],
        columns=["A", "B", "C", "D"],
        dtype=float,
    )

    val = native_pd.DataFrame([100], columns=val_columns, index=val_index)

    def setitem(df):
        if isinstance(df, pd.DataFrame):
            df.loc[:, key] = pd.DataFrame(val)
        else:
            # There is a bug in pandas when assigning a DataFrame item when the key is a scalar.
            # In the case of this test, that is when `key == "A"`.
            # To make sure Snowpark pandas works as expected, the column key is hard coded to ["A"], and the result
            # for `df.loc[:, "A"] = val` is evaluated.
            # SNOW-1057861, pandas issue: https://github.com/pandas-dev/pandas/issues/58482
            if key == "A" and val_index == ["x"] and val_columns == ["Z"]:
                df.iloc[[0, 1], 0] = 100
                df.iloc[[2, 3], 0] = np.nan
            else:
                df.loc[:, ["A"]] = val

    with SqlCounter(query_count=1, join_count=1):
        eval_snowpark_pandas_result(
            pd.DataFrame(native_df), native_df, setitem, inplace=True
        )


@pytest.mark.parametrize(
    "col_key",
    [
        "A",
        ["A", "B"],
        ["B", "A", "C"],
        "X",
        pytest.param(
            ["A", "X", "A"],
            marks=pytest.mark.xfail(
                strict=True,
                reason="SNOW-1321196: pandas 2.2.1 migration",
            ),
        ),
    ],
)
@sql_count_checker(query_count=1, join_count=2)
def test_df_loc_set_with_scalar_item(col_key):
    item = 100
    data = [[1, 2, 3], [4, 5, 6], [7, 8, 9]]
    native_columns = ["A", "B", "C"]
    native_index = ["x", "y", "z"]
    row_key = ["x", "z"]

    native_df = native_pd.DataFrame(data, columns=native_columns, index=native_index)
    snow_df = pd.DataFrame(native_df)

    def loc_set_helper(df):
        df.loc[row_key, col_key] = item

    eval_snowpark_pandas_result(
        snow_df,
        native_df,
        loc_set_helper,
        inplace=True,
    )


@pytest.mark.parametrize(
    "col_key",
    [
        "A",
        "X",
        ["B"],
        ["Y"],
        native_pd.Index(["A"]),
        None,  # Should enlarge dataframe and create new column named `None`.
    ],
)
@pytest.mark.parametrize(
    "item",
    [
        [999],
        [99, 98],
        [99, 98, 97, 96],
    ],
)
@pytest.mark.parametrize("item_type_name,item_to_type", ITEM_TYPE_LIST_CONVERSION)
def test_df_loc_set_with_column_wise_list_like_item(
    col_key, item, item_type_name, item_to_type
):
    data = [[1, 2, 3], [4, 5, 6], [7, 8, 9]]
    native_columns = ["A", "B", "C"]
    native_index = ["x", "y", "z"]
    row_key = ["x", "z"]

    native_df = native_pd.DataFrame(data, columns=native_columns, index=native_index)
    snow_df = pd.DataFrame(native_df)
    native_item = item

    def loc_set_helper(df):
        if isinstance(df, pd.DataFrame):
            df.loc[row_key, col_key] = item_to_type(item)
        else:
            # Native pandas does not allow enlargement with col_key ["B"] but allows enlargement with "B". Need to
            # convert ["B"] to "B" for comparison.
            df.loc[
                row_key, (col_key[0] if convert_list_to_string else col_key)
            ] = try_convert_index_to_native(item_to_type(native_item))

    convert_list_to_string = False
    if (
        not is_scalar(col_key)
        # when len(item) == len(row_key AND/OR col_key), native pandas has enough item values to assign
        and len(item) != len(col_key)
        and len(item) != len(row_key)
    ):
        # when col_key and item are lists of unequal length, pandas raises error if
        # 1. the length of item and col_key do not match when col_key length > 1
        # 2. the length of item and row_key do not match when col_key length = 1
        # Snowpark pandas works with such input - given a list of items, they are assigned to row-col combinations
        # based on the row_key and col_key order. For a given df,
        # >>> snow_df
        #    A  B  C
        # x  1  2  3
        # y  4  5  6
        # z  7  8  9
        # >>> snow_df.loc[["x", "z"], ["B"]] = [99, 98, 97, 96]
        # >>> snow_df
        #    A   B  C
        # x  1  99  3
        # y  4   5  6
        # z  7  98  9
        # The column keys ["B"] and "B" produce same behavior in Snowpark pandas.
        # Convert the native pandas row/col key to one that behaves like Snowpark pandas does (ignore extra values).
        native_item = item
        if len(col_key) == 1:
            # Truncate the item to be as long as the row key or insert the last value in item to make it as long at the
            # row key - Snowpark pandas fills in empty spots in item (if len(item) < len(row_key)) with the last
            # element in item.
            native_item = (
                item[: len(row_key)]
                if len(row_key) <= len(item)
                else item + [item[-1]] * (len(row_key) - len(item))
            )
        elif len(col_key) > 1:
            # Truncate or elongate item based on col key.
            native_item = (
                item[: len(col_key)]
                if len(col_key) <= len(item)
                else item + [item[-1]] * (len(col_key) - len(item))
            )
        if col_key[0] in native_columns and len(item) > len(native_columns):
            # Native pandas treats col_key "B" and ["B"] differently, need to convert ["B"] to "B" for comparison.
            # Here, B is present in the df. ["Y"] works. This applies only for columns len(item) > len(df col).
            convert_list_to_string = True
    elif (
        # When a col_key list len(col_key) == 0 which is a label present in df.columns, it can only be assigned an item
        # of length 1.
        # TODO: SNOW-1008469 write this test to support list-like col_key longer than 1 and document behavior.
        not is_scalar(col_key)
        and col_key[0] in native_columns
        and len(item) != 1
    ):
        # pandas raises error for this case when "A" is an existing column, e.g., df[["x","z"], ["A"]] = [99,98]. If we
        # change "A" to "X" a new label, then it will work. Snowpark pandas will keep handling it as row wise case.
        with pytest.raises(ValueError):
            loc_set_helper(native_df)
        # change ["A"] to "A" will make both work
        col_key = col_key[0]
    elif (
        is_scalar(col_key)
        and not (col_key in native_columns and len(item) == 1)
        and not (
            item_type_name in ["array", "index"] and len(item) == 1
        )  # e.g., col_key = 'X', item = [999], item_type_name = 'array' works
        and len(item) != len(row_key)
    ):
        # CASE: scalar col_key raises ValueError in native pandas if there is a mismatch in row and item length.
        # Native pandas only supports using a new scalar label/col_key (one that is not in the df column list,
        # e.g., "X", 2, "abc") if the number of items being assigned is equal to the length of the row key. If an item
        # whose length is not equal to the row key length, a ValueError is raised.
        #
        # Snowpark pandas does not check length of item and will pass regardless of whether the row_key and item are
        # of the same length. Snowpark pandas uses the item data available and fills extra spots with NaN
        # if len(row_key) > len(item). If len(row_key) < len(item), the extra item values are skipped.
        # >>> snow_df
        #    A  B  C
        # x  1  2  3
        # y  4  5  6
        # z  7  8  9
        # >>> snow_df.loc[["x", "z"], "B"] = [99, 98, 97, 96]
        # >>> snow_df
        #    A   B  C
        # x  1  99  3
        # y  4   5  6
        # z  7  98  9
        # The column keys ["B"] and "B" produce same behavior in Snowpark pandas.
        # Verify that native pandas raises ValueError. There are two types of error messages raised based on item type.
        if item_type_name in ["list", "tuple"] and not (
            col_key in native_columns and len(item) > len(row_key)
        ):
            err_msg = "Must have equal len keys and value when setting with an iterable"
        else:  # array, index
            # E.g., for col_key = 'X', item = [99, 98, 97, 96], full error message:
            # Error could be one of two messages depending on the input:
            #   'shape mismatch: value array of shape (4,) could not be broadcast to indexing result of shape (2,)'
            # or
            #   'setting an array element with a sequence.'
            # We just look for "array" to make things simple since they are both ValueErrors
            err_msg = " array "
        with pytest.raises(ValueError, match=err_msg):
            loc_set_helper(native_df)

        # Truncate the item to be as long as the row key or fill in empty spots with the last element to make item as
        # long as the row key.
        native_item = item[: len(row_key)]
        if len(native_item) < len(row_key):
            native_item = native_item + [native_item[-1]] * (
                len(row_key) - len(native_item)
            )

    expected_join_count = 4 if len(item) > 1 else 2
    # 4 extra queries for index, 1 for converting to native pandas in loc_set_helper, 2 for iter and 1 for tolist
    with SqlCounter(
        query_count=5 if item_type_name == "index" else 1,
        join_count=expected_join_count,
    ):
        eval_snowpark_pandas_result(
            snow_df,
            native_df,
            loc_set_helper,
            inplace=True,
        )


@pytest.mark.parametrize(
    "col_key",
    [
        ["A", "B"],
        ["B", "A", "C"],
        ["A", "X"],
        ["X", "A"],
        ["X", "Y"],
        ["B", "X", "A", "C"],
    ],
)
@pytest.mark.parametrize(
    "item",
    [
        [999],
        [99, 98],
        [99, 98, 97, 96],
    ],
)
@pytest.mark.parametrize("item_type_name,item_to_type", ITEM_TYPE_LIST_CONVERSION)
def test_df_loc_set_with_row_wise_list_like_item(
    col_key, item, item_type_name, item_to_type
):
    data = [[1, 2, 3], [4, 5, 6], [7, 8, 9]]
    native_columns = ["A", "B", "C"]
    native_index = ["x", "y", "z"]
    row_key = ["x", "z"]

    native_df = native_pd.DataFrame(data, columns=native_columns, index=native_index)
    snow_df = pd.DataFrame(native_df)
    native_item = item

    def loc_set_helper(df):
        if isinstance(df, pd.DataFrame):
            new_item = item_to_type(item)
            df.loc[row_key, col_key] = new_item
        else:
            new_item = item_to_type(native_item)
            df.loc[row_key, col_key] = try_convert_index_to_native(new_item)

    # Native pandas has different error messages depending on whether a column not present in the df is used in the
    # column key.
    if "X" in col_key and len(item) != len(col_key):
        err_msg = "Must have equal len keys and value when setting with an iterable"
        if len(item) > 1:
            # When col_key is list and item's length > 1 or new label exists, both native pandas and Snowpark pandas
            # raises error if the length of item and col_key do not match when col_key length > 1
            # 4 extra queries for index, 1 for converting to native pandas in loc_set_helper, 2 for iter and 1 for tolist
            with SqlCounter(
                query_count=4 if item_type_name == "index" else 0, join_count=0
            ):
                eval_snowpark_pandas_result(
                    snow_df,
                    native_df,
                    loc_set_helper,
                    inplace=True,
                    expect_exception=True,
                    expect_exception_match=err_msg,
                )
        else:
            # Only native pandas raises an error if a column not present in df is used when item and column key lengths
            # don't match.
            with pytest.raises(ValueError, match=err_msg):
                native_df.loc[row_key, col_key] = try_convert_index_to_native(
                    item_to_type(item)
                )
            # Change item so that native pandas result matches expected Snowpark pandas result.
            native_item = (
                item[: len(col_key)]
                if len(col_key) <= len(item)
                else item + ([item[-1]] * (len(col_key) - len(item)))
            )
            # 4 extra queries for index, 1 for converting to native pandas in loc_set_helper, 2 for iter and 1 for tolist
            with SqlCounter(
                query_count=5 if item_type_name == "index" else 1, join_count=2
            ):
                eval_snowpark_pandas_result(
                    snow_df, native_df, loc_set_helper, inplace=True
                )

    elif len(item) > 1 and len(item) != len(col_key):
        # When col_key is list and item's length > 1 or new label exists, both native pandas and Snowpark pandas raises
        # error if the length of item and col_key do not match when col_key length > 1
        # Could be one of two error messages:
        # ValueError: setting an array element with a sequence.
        # ValueError: shape mismatch: value array of shape (4,) could not be broadcast to indexing result of shape (2,3)
        native_err_msg = re.escape("array")
        with pytest.raises(ValueError, match=native_err_msg):
            native_df.loc[row_key, col_key] = try_convert_index_to_native(
                item_to_type(item)
            )
        # 3 extra queries for index, 2 for iter and 1 for tolist
        with SqlCounter(
            query_count=3 if item_type_name == "index" else 0, join_count=0
        ):
            snowpark_err_msg = (
                "Must have equal len keys and value when setting with an iterable"
            )
            with pytest.raises(ValueError, match=snowpark_err_msg):
                snow_df.loc[row_key, col_key] = item_to_type(item)
                assert_frame_equal(snow_df, native_df)  # to trigger computation

    else:
        # Both Snowpark pandas and Native pandas should have same non-error behavior.
        # 4 extra queries for index, 1 for converting to native pandas in loc_set_helper, 2 for iter and 1 for tolist
        with SqlCounter(
            query_count=5 if item_type_name == "index" else 1, join_count=2
        ):
            eval_snowpark_pandas_result(
                snow_df, native_df, loc_set_helper, inplace=True
            )


def test_df_loc_set_columns_with_boolean_series_optimized():
    data = {"a": [1, 2, 3], "b": [6, 5, 4], "c": [7, 8, 8]}
    snow_df = pd.DataFrame(data)
    native_df = native_pd.DataFrame(data)

    def helper(df):
        df.loc[df["a"] != 1, "b"] = 10

    with SqlCounter(query_count=1, join_count=0):
        eval_snowpark_pandas_result(snow_df, native_df, helper, inplace=True)

    def helper(df):
        df.loc[df["a"] != 1, "b"] = df["c"]

    with SqlCounter(query_count=1, join_count=0):
        eval_snowpark_pandas_result(snow_df, native_df, helper, inplace=True)


@sql_count_checker(query_count=1, join_count=1)
def test_df_loc_set_boolean_series_with_non_default_index_key_and_scalar_item():
    native_df = native_pd.DataFrame([1, 2, 3], columns=["A"])
    snow_df = pd.DataFrame(native_df)

    # Series key with non-default index
    row_key = native_pd.Series([False, True, True, False], index=[0, 1, 6, 2])

    native_df.loc[row_key, "A"] = 99
    snow_df.loc[pd.Series(row_key), "A"] = 99
    assert_snowpark_pandas_equals_to_pandas_without_dtypecheck(snow_df, native_df)


@pytest.mark.parametrize(
    "index, columns, item",
    [
        [[1, 1], "x", ["abc", "xyz"]],  # existing column
        [[1, 1], "y", ["abc", "xyz"]],  # new column
        [
            [1, 1],
            "x",
            native_pd.Series(["abc", "xyz"], index=[1, 1]),
        ],  # series, existing column
        [
            [1, 1],
            "y",
            native_pd.Series(["abc", "xyz"], index=[1, 1]),
        ],  # series, new column
        [
            [1, 1],
            ["x"],
            native_pd.DataFrame({"x": ["abc", "xyz"]}, index=[1, 1]),
        ],  # df, existing column
        [
            [1, 1],
            ["y"],
            native_pd.DataFrame({"x": ["abc", "xyz"]}, index=[1, 1]),
        ],  # df, new column
    ],
)
@pytest.mark.parametrize(
    "self_index_type, self_index_val",
    [
        ["unique", list(range(4))],
        ["duplicate", [1, 1, 2, 3]],
    ],
)
@sql_count_checker(query_count=1, join_count=4)
def test_df_loc_set_duplicate_index(
    self_index_type, self_index_val, index, columns, item
):
    data = {"x": ["a", "b", "c", "d"]}
    snow_df = pd.DataFrame(data, index=self_index_val)
    native_df = native_pd.DataFrame(data, index=self_index_val)

    def helper(df):
        if isinstance(df, pd.DataFrame):
            if isinstance(item, native_pd.DataFrame):
                item_ = pd.DataFrame(item)
            elif isinstance(item, native_pd.Series):
                item_ = pd.Series(item)
            else:
                item_ = item
            df.loc[index, columns] = item_
        else:
            df.loc[index, columns] = item
            if isinstance(item, list) and (index, columns, item) == (
                [1, 1],
                "y",
                ["abc", "xyz"],
            ):
                # Due to a pandas bug introduced in 2.1.2, missing string values are now the
                # string value "nan" rather than numeric np.nan.
                # https://github.com/pandas-dev/pandas/issues/56379
                assert "nan" in df["y"].unique()
                df.replace({"nan": None}, inplace=True)

    if self_index_type == "unique":
        eval_snowpark_pandas_result(snow_df, native_df, helper, inplace=True)
    else:
        # pandas only works where item is dataframe and the column is new; otherwise, it raises errors.
        if isinstance(item, native_pd.DataFrame) and columns == ["y"]:
            eval_snowpark_pandas_result(snow_df, native_df, helper, inplace=True)
        else:
            with pytest.raises(ValueError):
                helper(native_df)
            # Snowpark pandas always work as expected
            helper(snow_df)
            native_df.loc[1, columns] = "xyz"
            if isinstance(item, list) and (index, columns, item) == (
                [1, 1],
                "y",
                ["abc", "xyz"],
            ):
                # Due to a pandas bug introduced in 2.1.2, missing string values are now the
                # string value "nan" rather than numeric np.nan.
                # https://github.com/pandas-dev/pandas/issues/56379
                assert "nan" in native_df["y"].unique()
                native_df.replace({"nan": None}, inplace=True)
            assert_snowpark_pandas_equal_to_pandas(snow_df, native_df)


@pytest.mark.parametrize(
    "index, columns, item",
    [
        [slice(None), ["x"], native_pd.DataFrame({"x": ["abc", "xyz"]}, index=[1, 1])],
    ],
)
@sql_count_checker(query_count=1, join_count=1)
def test_df_loc_set_duplicate_index_negative(index, columns, item):
    data = {"x": ["a", "b", "c", "d"]}
    snow_df = pd.DataFrame(data)
    native_df = native_pd.DataFrame(data)

    def helper(df):
        if isinstance(df, pd.DataFrame):
            if isinstance(item, native_pd.DataFrame):
                item_ = pd.DataFrame(item)
            elif isinstance(item, native_pd.Series):
                item_ = pd.Series(item)
            else:
                item_ = item
            df.loc[index, columns] = item_
        else:
            df.loc[index, columns] = item

    # pandas raise error when duplicate index in rhs item
    with pytest.raises(ValueError):
        helper(native_df)
    # Snowpark pandas perform a left join behavior which leads to more rows
    helper(snow_df)
    assert snow_df.index.to_list() == [0, 1, 1, 2, 3]


@pytest.mark.parametrize(
    "indexer",
    [
        (slice(None), ["A", "B"]),
        (slice(None), ["B", "A"]),
        (["z", "w"], slice(None)),
        (["w", "z"], slice(None)),
        (["z", "w"], ["A", "B"]),
        (["w", "z"], ["B", "A"]),
        (slice(None), slice(None)),
        (slice(None), native_pd.Series(["A", "B"])),
        (slice(None), native_pd.Series(["B", "A"], index=["A", "B"])),
    ],
)
@pytest.mark.parametrize("item_type", ["numpy_array", "native_list"])
def test_df_loc_set_item_2d_array(indexer, item_type):
    from math import prod

    query_count = 1
    native_df = native_pd.DataFrame(
        [[91, -2, 83, 74], [95, -6, 87, 78], [99, -10, 811, 712], [913, -14, 815, 716]],
        index=["x", "x", "z", "w"],
        columns=["A", "B", "C", "D"],
    )

    snow_indexers = []
    for i in indexer:
        if isinstance(i, native_pd.Series):
            query_count += 1
            snow_indexers.append(pd.Series(i))
        else:
            snow_indexers.append(i)
    snow_indexers = tuple(snow_indexers)

    snow_df = pd.DataFrame(native_df)

    # Rather than re-shaping a NumPy array to ensure we get the correct types, we can just
    # use pandas' loc behavior to get the right shape.
    item = np.arange(prod(native_df.loc[indexer].shape)).reshape(
        native_df.loc[indexer].shape
    )

    if item_type == "native_list":
        item = [list(i) for i in item]

    def loc_set_helper(df):
        if isinstance(df, native_pd.DataFrame):
            df.loc[indexer] = item
        else:
            df.loc[snow_indexers] = item

    expected_join_count = 4
    if isinstance(indexer[0], slice):
        expected_join_count = 1

    with SqlCounter(query_count=query_count, join_count=expected_join_count):
        eval_snowpark_pandas_result(
            snow_df,
            native_df,
            loc_set_helper,
            inplace=True,
        )


@sql_count_checker(query_count=0)
def test_df_loc_set_scalar_indexer_2d_array_negative():
    # pandas error: ValueError: setting an array element with a sequence.
    native_df = native_pd.DataFrame(
        [[91, -2, 83, 74], [95, -6, 87, 78], [99, -10, 811, 712], [913, -14, 815, 716]],
        index=["x", "x", "z", "w"],
        columns=["A", "B", "C", "D"],
    )

    def loc_set_helper(df):
        df.loc["z", "A"] = [[1]]

    snow_df = pd.DataFrame(native_df)
    eval_snowpark_pandas_result(
        snow_df,
        native_df,
        loc_set_helper,
        expect_exception=True,
        expect_exception_type=ValueError,
        inplace=True,
        assert_exception_equal=False,
        expect_exception_match="Scalar indexer incompatible with list item",
    )

    def loc_set_helper(df):
        df.loc["z", "A"] = [[1, 2, 3, 4]]

    eval_snowpark_pandas_result(
        snow_df,
        native_df,
        loc_set_helper,
        expect_exception=True,
        expect_exception_type=ValueError,
        inplace=True,
        assert_exception_equal=False,
        expect_exception_match="Scalar indexer incompatible with list item",
    )


@sql_count_checker(query_count=0)
def test_df_loc_set_item_2d_array_scalar_row_loc_negative():
    # Test when scalar row loc is duplicated.
    snow_df = pd.DataFrame(
        [[91, -2, 83, 74], [95, -6, 87, 78], [99, -10, 811, 712], [913, -14, 815, 716]],
        index=["x", "x", "z", "w"],
        columns=["A", "B", "C", "D"],
    )
    val = np.array([[1, 2, 3, 4], [5, 6, 7, 8]])
    # This succeeds in pandas, but we fail.
    with pytest.raises(
        ValueError,
        match="Scalar indexer incompatible with ndarray item",
    ):
        snow_df.loc["x", :] = val

    # Test when single scalar row loc
    # This fails in pandas as well, but with a different error.
    with pytest.raises(
        ValueError,
        match="Scalar indexer incompatible with ndarray item",
    ):
        snow_df.loc["w", :] = val


def test_df_loc_set_item_2d_array_row_length_no_match():
    native_df = native_pd.DataFrame(
        [[91, -2, 83, 74], [95, -6, 87, 78], [99, -10, 811, 712], [913, -14, 815, 716]],
        index=["x", "y", "z", "w"],
        columns=["A", "B", "C", "D"],
    )

    snow_df = pd.DataFrame(native_df)
    val = np.array([[1, 2, 3, 4], [5, 6, 7, 8], [9, 10, 11, 12]])

    # When there are too many rows
    with pytest.raises(
        ValueError,
        match=r"setting an array element with a sequence.",
    ):
        native_df.loc[["x", "y"], :] = val

    def loc_helper(df):
        if isinstance(df, native_pd.DataFrame):
            df.loc[["z", "y"], :] = val[:-1]
        else:
            df.loc[["z", "y"], :] = val

    with SqlCounter(query_count=1, join_count=4):
        eval_snowpark_pandas_result(
            snow_df,
            native_df,
            loc_helper,
            inplace=True,
        )

    # When there is exactly one row (pandas will broadcast, we ffill).
    native_df = native_pd.DataFrame(
        [[91, -2, 83, 74], [95, -6, 87, 78], [99, -10, 811, 712], [913, -14, 815, 716]],
        index=["x", "y", "z", "w"],
        columns=["A", "B", "C", "D"],
    )

    snow_df = pd.DataFrame(native_df)

    def loc_helper(df):
        df.loc[["x", "y"], :] = val[:-2]

    with SqlCounter(query_count=1, join_count=4):
        eval_snowpark_pandas_result(
            snow_df,
            native_df,
            loc_helper,
            inplace=True,
        )

    native_df = native_pd.DataFrame(
        [[91, -2, 83, 74], [95, -6, 87, 78], [99, -10, 811, 712], [913, -14, 815, 716]],
        index=["x", "y", "z", "w"],
        columns=["A", "B", "C", "D"],
    )

    snow_df = pd.DataFrame(native_df)

    def loc_helper(df):
        if isinstance(df, native_pd.DataFrame):
            df.loc[["x", "y", "z", "w"], :] = [
                list(val[0]),
                list(val[1]),
                list(val[1]),
                list(val[1]),
            ]
        else:
            snow_df.loc[["x", "y", "z", "w"], :] = val[:2]

    with SqlCounter(query_count=1, join_count=4):
        eval_snowpark_pandas_result(
            snow_df,
            native_df,
            loc_helper,
            inplace=True,
        )


def test_df_loc_set_item_2d_array_col_length_no_match():
    # pandas error message:
    # ValueError: shape mismatch: value array of shape <VALUE_SHAPE> could not
    # be broadcast to indexing result of shape <INDEXED_SELF_SHAPE>
    # Snowpark pandas error message:
    # ValueError: shape mismatch: the number of columns <NUM_VALUE_COLS> from the item
    # does not match with the number of columns <NUM_INDEXED_SELF_COLS> to set
    native_df = native_pd.DataFrame(
        [[91, -2, 83, 74], [95, -6, 87, 78], [99, -10, 811, 712], [913, -14, 815, 716]],
        index=["x", "y", "z", "w"],
        columns=["A", "B", "C", "D"],
    )

    snow_df = pd.DataFrame(native_df)
    val = np.array([[1, 2, 3, 4], [5, 6, 7, 8], [9, 10, 11, 12]])

    # When there are too few cols
    def loc_helper(df):
        df.loc[["x", "y"], :] = val[:, :-1]

    with SqlCounter(query_count=0):
        eval_snowpark_pandas_result(
            snow_df,
            native_df,
            loc_helper,
            inplace=True,
            expect_exception=True,
            expect_exception_type=ValueError,
            assert_exception_equal=False,
            expect_exception_match="shape mismatch: the number of columns 3 from the item does not match with the number of columns 4 to set",
            # Our error message is slightly different from pandas.
        )

    # When there are too many cols
    native_df = native_pd.DataFrame(
        [[91, -2, 83, 74], [95, -6, 87, 78], [99, -10, 811, 712], [913, -14, 815, 716]],
        index=["x", "y", "z", "w"],
        columns=["A", "B", "C", "D"],
    )

    snow_df = pd.DataFrame(native_df)

    def loc_helper(df):
        df.loc[["x", "y"], :] = np.hstack((val, val[:, :1]))

    with SqlCounter(query_count=0):
        eval_snowpark_pandas_result(
            snow_df,
            native_df,
            loc_helper,
            inplace=True,
            assert_exception_equal=False,
            expect_exception=True,
            expect_exception_type=ValueError,
            expect_exception_match="shape mismatch: the number of columns 5 from the item does not match with the number of columns 4 to set",
            # Our error message is slightly different from pandas.
        )


@sql_count_checker(query_count=1, join_count=1)
def test_df_loc_set_2d_array_with_explicit_na_values():
    native_df = native_pd.DataFrame(
        [[91, -2, 83, 74], [95, -6, 87, 78], [99, -10, 811, 712], [913, -14, 815, 716]],
        index=["x", "y", "z", "w"],
        columns=["A", "B", "C", "D"],
    )

    snow_df = pd.DataFrame(native_df)
    val = np.array(
        [
            [1, np.nan, 3, 4],
            [5, np.nan, 7, 8],
            [9, None, np.nan, 12],
            [np.nan, None, np.nan, 15],
        ]
    )

    def loc_helper(df):
        df.loc[:, :] = val

    eval_snowpark_pandas_result(
        snow_df,
        native_df,
        loc_helper,
        inplace=True,
    )


@sql_count_checker(query_count=1, join_count=1)
def test_df_loc_set_2d_array_with_ffill_na_values_negative():
    # Ideally, we want NA values to be propagated if they are the last
    # value present, but we currently do not support this.
    native_df = native_pd.DataFrame(
        [[91, -2, 83, 74], [95, -6, 87, 78], [99, -10, 811, 712], [913, -14, 815, 716]],
        index=["x", "y", "z", "w"],
        columns=["A", "B", "C", "D"],
    )

    snow_df = pd.DataFrame(native_df)
    val = np.array([[1, 2, 3, 4], [5, np.nan, 7, 8]])
    ffilled_vals = np.array(
        [[1, 2, 3, 4], [5, np.nan, 7, 8], [5, 2, 7, 8], [5, 2, 7, 8]]
    )

    def loc_helper(df):
        if isinstance(df, native_pd.DataFrame):
            # This is what it would be if our ffilling would correctly propagate NA values.
            # df.loc[:, :] = [list(val[0]), list(val[1]), list(val[1]), list(val[1])]
            # Instead, our ffill value picks the most recent *non-NA* value
            df.loc[:, :] = ffilled_vals
        else:
            df.loc[:, :] = val

    eval_snowpark_pandas_result(
        snow_df,
        native_df,
        loc_helper,
        inplace=True,
    )


@pytest.mark.parametrize("key", EMPTY_LIST_LIKE_VALUES)
@pytest.mark.parametrize("item", EMPTY_LIST_LIKE_VALUES)
@sql_count_checker(query_count=0)
def test_df_loc_set_with_empty_key_and_empty_item_negative(
    key,
    item,
    default_index_snowpark_pandas_df,
    default_index_native_df,
):
    # df.loc[empty list-like/series key] = empty list-like/series item
    # ----------------------------------------------------------------
    # Both native pandas and Snowpark pandas fail because the key and value are of different lengths.
    # Both raise ValueErrors with different error messages.
    # Snowpark pandas Exception: "The length of the value/item to set is empty"
    # Native pandas Exception: "Must have equal len keys and value when setting with an iterable"

    def loc_set_helper(df):
        if isinstance(key, native_pd.Series) and isinstance(df, pd.DataFrame):
            df.loc[pd.Series(key)] = item
        else:
            df.loc[try_convert_index_to_native(key)] = try_convert_index_to_native(item)

    eval_snowpark_pandas_result(
        default_index_snowpark_pandas_df,
        default_index_native_df,
        loc_set_helper,
        expect_exception=True,
        assert_exception_equal=False,
        inplace=True,
    )


@pytest.mark.parametrize("key", EMPTY_LIST_LIKE_VALUES)
def test_series_loc_set_with_empty_key_and_scalar_item(
    key,
    default_index_snowpark_pandas_df,
    default_index_native_df,
    simple_snowpark_pandas_df,
    simple_native_pandas_df,
):
    # df.loc[empty list-like/series key] = scalar item
    # ------------------------------------------------
    # In native pandas, there is no change to the df. Snowpark pandas mirrors this behavior in most cases.

    item = 32  # any scalar

    def loc_set_helper(df):
        if isinstance(key, native_pd.Series) and isinstance(df, pd.DataFrame):
            df.loc[pd.Series(key)] = item
        else:
            df.loc[try_convert_index_to_native(key)] = item

    # CASE 1: type of Snowflake column matches item type:
    # The df should not change.
    with SqlCounter(query_count=1, join_count=2):
        eval_snowpark_pandas_result(
            simple_snowpark_pandas_df,
            simple_native_pandas_df,
            loc_set_helper,
            inplace=True,
        )

    # CASE 2: Snowflake SQL Exception: type of Snowflake column does not match item type:
    # In the case of Snowpark pandas, two columns in the df used (`default_index_snowpark_pandas_df`) are columns of
    # `ARRAY` type in Snowflake. The item being set to this column is an int, there is a type mismatch. Therefore,
    # Snowflake raises the error:
    # SnowparkSQLException: SQL compilation error: Can not convert parameter '32' of type [NUMBER(2,0)] into expected
    # type [ARRAY]

    def loc_set_helper(df):
        if isinstance(key, native_pd.Series) and isinstance(df, pd.DataFrame):
            df.loc[pd.Series(key)] = item
        else:
            df.loc[key] = item

    # Using pytest raises since the eval method cannot verify exceptions if they differ from native pandas.
    err_msg = "Can not convert parameter"
    with SqlCounter(query_count=0, join_count=0):
        with pytest.raises(SnowparkSQLException, match=err_msg):
            eval_snowpark_pandas_result(
                default_index_snowpark_pandas_df,
                default_index_native_df,
                loc_set_helper,
                inplace=True,
            )


@pytest.mark.parametrize("key", EMPTY_LIST_LIKE_VALUES)
def test_df_loc_set_with_empty_key_and_list_like_item(
    key,
    simple_snowpark_pandas_df,
    simple_native_pandas_df,
):
    # df.loc[empty list-like/series key] = list-like item
    # ---------------------------------------------------
    # Snowpark pandas and Native pandas have the same behavior -- nothing in the df changes.

    item = pd.Index([random.randint(0, 4) for _ in range(4)])

    def loc_set_helper(df):
        _key = key
        if isinstance(df, pd.DataFrame):
            _key = pd.Series(key) if isinstance(key, native_pd.Series) else key
            df.loc[_key] = item
        else:
            _key = try_convert_index_to_native(_key)
            df.loc[_key] = try_convert_index_to_native(item)

    # 4 extra queries, 1 for converting to native pandas in loc_set_helper, 2 for iter and 1 for tolist
    with SqlCounter(query_count=5, join_count=2):
        eval_snowpark_pandas_result(
            simple_snowpark_pandas_df,
            simple_native_pandas_df,
            loc_set_helper,
            inplace=True,
        )


@pytest.mark.parametrize("key", EMPTY_LIST_LIKE_VALUES)
def test_df_loc_set_with_empty_key_and_series_item_negative(
    key,
    simple_snowpark_pandas_df,
    simple_native_pandas_df,
):
    # df.loc[empty list-like/series key] = series item
    # ------------------------------------------------
    # In native pandas, the df does not change.
    # In Snowpark pandas, ValueError: "shape mismatch: the number of columns 1 from the item does not match with the
    # number of columns 4 to set"

    item = native_pd.Series([random.randint(0, 4) for _ in range(4)])

    def loc_set_helper(df):
        _key, _item = key, item
        if isinstance(df, pd.DataFrame):
            _key = pd.Series(key) if isinstance(key, native_pd.Series) else key
            _item = pd.Series(item) if isinstance(item, native_pd.Series) else item
        else:
            _key = try_convert_index_to_native(key)
            _item = try_convert_index_to_native(item)
        df.loc[_key] = _item

    with SqlCounter(query_count=0, join_count=0):
        err_msg = "setting an array element with a sequence."
        with pytest.raises(ValueError, match=err_msg):
            eval_snowpark_pandas_result(
                simple_snowpark_pandas_df,
                simple_native_pandas_df,
                loc_set_helper,
                inplace=True,
            )


@pytest.mark.parametrize("key", [True, False, 0, 1])
@pytest.mark.parametrize(
    "index",
    [
        [0, 1, True, False, "x"],
        [0, 1, True, "x"],
        [1, True, False, "x"],
        [1, True, "x"],
        [0, 1, False, "x"],
        [0, False, "x"],
        [2, "x"],
    ],
)
@sql_count_checker(query_count=1, join_count=1)
def test_df_setitem_boolean_key(key, index):
    item = 99
    num_columns = 3
    data = {str(chr(ord("a") + i)): list(range(len(index))) for i in range(num_columns)}
    native_df = native_pd.DataFrame(data, index=index)
    snow_df = pd.DataFrame(native_df)

    snow_df.loc[key] = item

    # In pandas, setitem for 0/False and 1/True will potentially set multiple values or fail to set at all if neither
    # keys already exist in the index.  In Snowpark pandas we treat 0 & False, and 1 & True as distinct values, so
    # they are independently settable, whether they exist or do not already exist in the series index.
    try:
        key_index = [str(v) for v in native_df.index].index(str(key))
        native_df.iloc[key_index] = item
    except ValueError:
        native_df = native_pd.concat(
            [
                native_df,
                native_pd.DataFrame(
                    [item for i in range(len(native_df.columns))],
                    index=native_df.columns.tolist(),
                    columns=[key],
                ).T,
            ]
        )

    assert_snowpark_pandas_equals_to_pandas_without_dtypecheck(snow_df, native_df)


@sql_count_checker(query_count=6)
@pytest.mark.parametrize(
    "ops",
    [
        lambda df: df.loc["2013"],
        lambda df: df["2013-1-15":"2013-1-15 12:30:00"],
    ],
)
def test_df_partial_string_indexing(ops):
    native_df = native_pd.DataFrame(
        np.random.randn(100000, 1),
        columns=["A"],
        index=native_pd.date_range("20130101", periods=100000, freq="min"),
    )

    snowpark_df = pd.DataFrame(native_df)

    # need to set check_freq=False since Snowpark pandas index's freq is always null
    eval_snowpark_pandas_result(snowpark_df, native_df, ops, check_freq=False)


@sql_count_checker(query_count=1)
def test_df_partial_string_indexing_with_timezone():
    native_df = native_pd.DataFrame(
        [0], index=native_pd.DatetimeIndex(["2019-01-01"], tz="America/Los_Angeles")
    )

    snowpark_df = pd.DataFrame(native_df)

    # need to set check_freq=False since Snowpark pandas index's freq is always null
    eval_snowpark_pandas_result(
        snowpark_df,
        native_df,
        lambda df: df["2019-01-01 12:00:00+04:00":"2019-01-01 13:00:00+04:00"],
        check_freq=False,
    )


@sql_count_checker(query_count=1)
def test_df_single_value_with_slice_key():
    native_df = native_pd.DataFrame([0], index=[0])

    snowpark_df = pd.DataFrame(native_df)

    eval_snowpark_pandas_result(snowpark_df, native_df, lambda df: df.loc[0:1])


@sql_count_checker(query_count=1, join_count=1)
def test_df_loc_set_none():
    native_df = native_pd.DataFrame({"a": [1, 2, 3]})

    def loc_set_helper(df):
        df.loc[None, "a"] = 100

    # pandas raises KeyError where loc with None on a dataframe, but works well on a series, see
    # test_series_loc_set_none()
    with pytest.raises(KeyError, match="None"):
        loc_set_helper(native_df)

    # Snowpark pandas will do the row enlargement correctly
    df = pd.DataFrame(native_df)
    loc_set_helper(df)

    assert_frame_equal(
        df,
        native_pd.DataFrame({"a": [1, 2, 3, 100]}, index=[0, 1, 2, None]),
        check_dtype=False,
    )


@sql_count_checker(query_count=1, join_count=3)
def test_df_loc_set_with_index_and_column_labels():
    """
    Create a DataFrame using 3 Series objects and perform loc set with a scalar.
    2 joins are performed since the concat() operation is used to concat the three Series
    into one DataFrame object, 1 join from loc set operation.
    """

    def loc_set_helper(df):
        df.loc["a", "three"] = 1.0

    series1 = native_pd.Series(np.random.randn(3), index=["a", "b", "c"])
    series2 = native_pd.Series(np.random.randn(4), index=["a", "b", "c", "d"])
    series3 = native_pd.Series(np.random.randn(3), index=["b", "c", "d"])

    native_df = native_pd.DataFrame(
        {
            "one": series1,
            "two": series2,
            "three": series3,
        }
    )
    snow_df = pd.DataFrame(
        {
            "one": pd.Series(series1),
            "two": pd.Series(series2),
            "three": pd.Series(series3),
        }
    )
    eval_snowpark_pandas_result(snow_df, native_df, loc_set_helper, inplace=True)


@sql_count_checker(query_count=0)
def test_raise_set_cell_with_list_like_value_error():
    s = pd.Series([[1, 2], [3, 4]])
    with pytest.raises(NotImplementedError):
        s.loc[0] = [0, 0]
    with pytest.raises(NotImplementedError):
        s.to_frame().loc[0, 0] = [0, 0]


<<<<<<< HEAD
def test_v():
    df = pd.DataFrame([5, 6, 7, 8], index=["i", "am", "iron", "man"])
    print(df)
    print(df.last_valid_index())
=======
@pytest.mark.parametrize(
    "key, query_count, join_count",
    [
        pytest.param(
            "1 day",
            2,
            3,
            marks=pytest.mark.xfail(
                reason="SNOW-1652608 result series name incorrectly set"
            ),
        ),  # 1 join from squeeze, 2 joins from to_pandas during eval
        pytest.param(
            native_pd.to_timedelta("1 day"),
            2,
            3,
            marks=pytest.mark.xfail(
                reason="SNOW-1652608 result series name incorrectly set"
            ),
        ),  # 1 join from squeeze, 2 joins from to_pandas during eval
        (["1 day", "3 days"], 1, 1),
        ([True, False, False], 1, 1),
        (slice(None, "4 days"), 1, 0),
        (slice(None, "4 days", 2), 1, 0),
        (slice("1 day", "2 days"), 1, 0),
        (slice("1 day 1 hour", "2 days 2 hours", -1), 1, 0),
    ],
)
def test_df_loc_get_with_timedelta(key, query_count, join_count):
    data = {
        "A": [1, 2, 3],
        "B": [4, 5, 6],
        "C": [7, 8, 9],
    }
    idx = ["1 days", "2 days", "3 days"]
    native_df = native_pd.DataFrame(data, index=native_pd.to_timedelta(idx))
    snow_df = pd.DataFrame(data, index=pd.to_timedelta(idx))
    with SqlCounter(query_count=query_count, join_count=join_count):
        eval_snowpark_pandas_result(snow_df, native_df, lambda df: df.loc[key])


@pytest.mark.parametrize(
    "key, expected_result",
    [
        (
            slice(None, "4 days"),
            native_pd.DataFrame(
                data={
                    "A": [1, 2, 3, 10],
                    "B": [4, 5, 6, 11],
                    "C": [7, 8, 9, 12],
                },
                index=native_pd.to_timedelta(
                    ["1 days", "2 days", "3 days", "25 hours"]
                ),
            ),
        ),
        (
            slice(None, "4 days", 2),
            native_pd.DataFrame(
                data={
                    "A": [1, 3],
                    "B": [4, 6],
                    "C": [7, 9],
                },
                index=native_pd.to_timedelta(["1 days", "3 days"]),
            ),
        ),
        (
            slice("1 day", "2 days"),
            native_pd.DataFrame(
                data={
                    "A": [1, 2],
                    "B": [4, 5],
                    "C": [7, 8],
                },
                index=native_pd.to_timedelta(["1 days", "2 days"]),
            ),
        ),
        (
            slice("1 day 1 hour", "2 days 2 hours", -1),
            native_pd.DataFrame(
                data={
                    "A": [10, 3],
                    "B": [11, 6],
                    "C": [12, 9],
                },
                index=native_pd.to_timedelta(["1 days 1 hour", "3 days"]),
            ),
        ),
    ],
)
@sql_count_checker(query_count=2)
def test_df_loc_get_with_timedelta_behavior_difference(key, expected_result):
    # In these test cases, native pandas raises a KeyError but Snowpark pandas works correctly.
    data = {
        "A": [1, 2, 3, 10],
        "B": [4, 5, 6, 11],
        "C": [7, 8, 9, 12],
    }
    idx = ["1 days", "2 days", "3 days", "25 hours"]
    native_df = native_pd.DataFrame(data, index=native_pd.to_timedelta(idx))
    snow_df = pd.DataFrame(data, index=pd.to_timedelta(idx))

    with pytest.raises(KeyError):
        # The error message is usually of the form KeyError: Timedelta('4 days 23:59:59.999999999').
        native_df.loc[key]

    actual_result = snow_df.loc[key]
    assert_frame_equal(actual_result, expected_result)


@sql_count_checker(query_count=3, join_count=1)
def test_df_loc_get_with_timedeltaindex_key():
    data = {
        "A": [1, 2, 3],
        "B": [4, 5, 6],
        "C": [7, 8, 9],
    }
    idx = ["1 days", "2 days", "3 days"]
    native_df = native_pd.DataFrame(data, index=native_pd.to_timedelta(idx))
    snow_df = pd.DataFrame(data, index=pd.to_timedelta(idx))
    key = ["1 days", "3 days"]
    eval_snowpark_pandas_result(
        snow_df,
        native_df,
        lambda df: df.loc[
            native_pd.to_timedelta(key)
            if isinstance(df, native_pd.DataFrame)
            else pd.to_timedelta(key)
        ],
    )


@pytest.mark.xfail(reason="SNOW-1653219 None key does not work with timedelta index")
@sql_count_checker(query_count=2)
def test_df_loc_get_with_timedelta_and_none_key():
    data = {
        "A": [1, 2, 3],
        "B": [4, 5, 6],
        "C": [7, 8, 9],
    }
    idx = ["1 days", "2 days", "3 days"]
    snow_df = pd.DataFrame(data, index=pd.to_timedelta(idx))
    # Compare with an empty DataFrame, since native pandas raises a KeyError.
    expected_df = native_pd.DataFrame()
    assert_frame_equal(snow_df.loc[None], expected_df, check_column_type=False)
>>>>>>> 0dde505e
<|MERGE_RESOLUTION|>--- conflicted
+++ resolved
@@ -3926,12 +3926,6 @@
         s.to_frame().loc[0, 0] = [0, 0]
 
 
-<<<<<<< HEAD
-def test_v():
-    df = pd.DataFrame([5, 6, 7, 8], index=["i", "am", "iron", "man"])
-    print(df)
-    print(df.last_valid_index())
-=======
 @pytest.mark.parametrize(
     "key, query_count, join_count",
     [
@@ -4077,5 +4071,4 @@
     snow_df = pd.DataFrame(data, index=pd.to_timedelta(idx))
     # Compare with an empty DataFrame, since native pandas raises a KeyError.
     expected_df = native_pd.DataFrame()
-    assert_frame_equal(snow_df.loc[None], expected_df, check_column_type=False)
->>>>>>> 0dde505e
+    assert_frame_equal(snow_df.loc[None], expected_df, check_column_type=False)
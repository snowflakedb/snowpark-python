--- conflicted
+++ resolved
@@ -2696,11 +2696,7 @@
         else native_item
     )
 
-<<<<<<< HEAD
-    expected_join_count = 2 if isinstance(native_item, native_pd.Series) else 4
-=======
     expected_join_count = 2 if isinstance(native_item, native_pd.Series) else 3
->>>>>>> 8b801cc2
 
     def setitem_op(df):
         item = native_item if isinstance(df, native_pd.DataFrame) else snow_item
@@ -4077,11 +4073,7 @@
     assert_frame_equal(snow_df.loc[None], expected_df, check_column_type=False)
 
 
-<<<<<<< HEAD
-@sql_count_checker(query_count=2, join_count=6)
-=======
 @sql_count_checker(query_count=2, join_count=4)
->>>>>>> 8b801cc2
 @pytest.mark.parametrize("index", [list("ABC"), [0, 1, 2]])
 def test_df_loc_set_row_from_series(index):
     native_df = native_pd.DataFrame([[1, 2, 3], [4, 5, 6]], columns=list("ABC"))
@@ -4227,15 +4219,9 @@
     key_sorted = key == list("ABC")
     if row_loc is not None:
         if convert_key_to_series:
-<<<<<<< HEAD
-            join_count = 9
-        else:
-            join_count = 6
-=======
             join_count = 6
         else:
             join_count = 4
->>>>>>> 8b801cc2
     else:
         if convert_key_to_series:
             join_count = 3
@@ -4292,11 +4278,7 @@
     snow_df = pd.DataFrame(native_df)
     query_count = 2
     if row_loc is not None:
-<<<<<<< HEAD
-        join_count = 6
-=======
         join_count = 4
->>>>>>> 8b801cc2
     else:
         join_count = 1
 

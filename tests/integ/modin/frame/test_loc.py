--- conflicted
+++ resolved
@@ -4074,7 +4074,6 @@
     assert_frame_equal(snow_df.loc[None], expected_df, check_column_type=False)
 
 
-<<<<<<< HEAD
 @sql_count_checker(query_count=2, join_count=4)
 @pytest.mark.parametrize("index", [list("ABC"), [0, 1, 2]])
 def test_df_loc_set_row_from_series(index):
@@ -4089,21 +4088,10 @@
         )
         df.loc[1] = series
         return df
-=======
-@sql_count_checker(query_count=0)
-def test_df_loc_invalid_key():
-    # Bug fix: SNOW-1320674
-    native_df = native_pd.DataFrame({"A": [1, 2, 3], "B": [4, 5, 6]})
-    snow_df = pd.DataFrame(native_df)
-
-    def op(df):
-        df["C"] = df["A"] / df["D"]
->>>>>>> fdc8ef63
 
     eval_snowpark_pandas_result(
         snow_df,
         native_df,
-<<<<<<< HEAD
         locset,
     )
 
@@ -4152,10 +4140,22 @@
     ):
         snow_df.loc[:] = pd.Series([1, 4, 9], index=list("ABC"))
         snow_df.to_pandas()  # Force materialization.
-=======
+
+
+@sql_count_checker(query_count=0)
+def test_df_loc_invalid_key():
+    # Bug fix: SNOW-1320674
+    native_df = native_pd.DataFrame({"A": [1, 2, 3], "B": [4, 5, 6]})
+    snow_df = pd.DataFrame(native_df)
+
+    def op(df):
+        df["C"] = df["A"] / df["D"]
+
+    eval_snowpark_pandas_result(
+        snow_df,
+        native_df,
         op,
         expect_exception=True,
         expect_exception_type=KeyError,
         expect_exception_match="D",
-    )
->>>>>>> fdc8ef63
+    )
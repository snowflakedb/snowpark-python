--- conflicted
+++ resolved
@@ -17,11 +17,7 @@
 @pytest.mark.parametrize("index", [True, False])
 @pytest.mark.parametrize("index_labels", [None, ["my_index"]])
 # one extra query to convert index to native pandas when creating the snowpark pandas dataframe
-<<<<<<< HEAD
-@sql_count_checker(query_count=2)
-=======
-@sql_count_checker(query_count=4)
->>>>>>> 6f72b844
+@sql_count_checker(query_count=3)
 def test_to_snowflake_index(test_table_name, index, index_labels):
     df = pd.DataFrame(
         {"a": [1, 2, 3], "b": [4, 5, 6]}, index=pd.Index([2, 3, 4], name="index")
@@ -42,11 +38,7 @@
     verify_columns(test_table_name, expected_columns)
 
 
-<<<<<<< HEAD
-@sql_count_checker(query_count=1)
-=======
-@sql_count_checker(query_count=3)
->>>>>>> 6f72b844
+@sql_count_checker(query_count=2)
 def test_to_snowflake_multiindex(test_table_name):
     index = native_pd.MultiIndex.from_arrays(
         [[1, 1, 2, 2], ["red", "blue", "red", "blue"]], names=("number", "color")
@@ -102,11 +94,7 @@
     df = pd.DataFrame({"a": [1, 2, 3], "b": [4, 5, 6]})
 
     # Verify new table is created
-<<<<<<< HEAD
-    with SqlCounter(query_count=2):
-=======
-    with SqlCounter(query_count=4):
->>>>>>> 6f72b844
+    with SqlCounter(query_count=3):
         df.to_snowflake(test_table_name, if_exists="fail", index=False)
         verify_columns(test_table_name, ["a", "b"])
 
@@ -122,31 +110,19 @@
 
     # Verify existing table is replaced with new data
     df = pd.DataFrame({"a": [1, 2, 3], "c": [4, 5, 6]})
-<<<<<<< HEAD
-    with SqlCounter(query_count=2):
-=======
-    with SqlCounter(query_count=4):
->>>>>>> 6f72b844
+    with SqlCounter(query_count=3):
         df.to_snowflake(test_table_name, if_exists="replace", index=False)
         verify_columns(test_table_name, ["a", "c"])
         verify_num_rows(session, test_table_name, 3)
 
     # Verify data is appended to existing table
-<<<<<<< HEAD
-    with SqlCounter(query_count=3):
-=======
-    with SqlCounter(query_count=5):
->>>>>>> 6f72b844
+    with SqlCounter(query_count=4):
         df.to_snowflake(test_table_name, if_exists="append", index=False)
         verify_columns(test_table_name, ["a", "c"])
         verify_num_rows(session, test_table_name, 6)
 
     # Verify pd.to_snowflake operates the same
-<<<<<<< HEAD
-    with SqlCounter(query_count=3):
-=======
-    with SqlCounter(query_count=5):
->>>>>>> 6f72b844
+    with SqlCounter(query_count=4):
         pd.to_snowflake(df, test_table_name, if_exists="append", index=False)
         verify_columns(test_table_name, ["a", "c"])
         verify_num_rows(session, test_table_name, 9)
@@ -158,11 +134,7 @@
 
 
 @pytest.mark.parametrize("index_label", VALID_PANDAS_LABELS)
-<<<<<<< HEAD
-@sql_count_checker(query_count=1)
-=======
-@sql_count_checker(query_count=3)
->>>>>>> 6f72b844
+@sql_count_checker(query_count=2)
 def test_to_snowflake_index_labels(index_label, test_table_name):
     df = pd.DataFrame({"a": [1, 2, 3], "b": [4, 5, 6]})
     df.to_snowflake(
@@ -172,11 +144,7 @@
 
 
 @pytest.mark.parametrize("col_name", VALID_PANDAS_LABELS)
-<<<<<<< HEAD
-@sql_count_checker(query_count=1)
-=======
-@sql_count_checker(query_count=3)
->>>>>>> 6f72b844
+@sql_count_checker(query_count=2)
 def test_to_snowflake_column_names_from_panadas(col_name, test_table_name):
     df = pd.DataFrame({col_name: [1, 2, 3], "b": [4, 5, 6]})
     df.to_snowflake(test_table_name, if_exists="replace", index=False)
@@ -188,11 +156,7 @@
 def test_column_names_with_read_snowflake_and_to_snowflake(
     col_name, if_exists, session
 ):
-<<<<<<< HEAD
-    with SqlCounter(query_count=6 if if_exists == "append" else 5):
-=======
-    with SqlCounter(query_count=8 if if_exists == "append" else 7):
->>>>>>> 6f72b844
+    with SqlCounter(query_count=7 if if_exists == "append" else 6):
         # Create a table
         session.sql(f"create or replace table t1 ({col_name} int)").collect()
         session.sql("insert into t1 values (1), (2), (3)").collect()
@@ -209,11 +173,7 @@
         assert len(data) == (6 if if_exists == "append" else 3)
 
 
-<<<<<<< HEAD
-@sql_count_checker(query_count=1)
-=======
-@sql_count_checker(query_count=3)
->>>>>>> 6f72b844
+@sql_count_checker(query_count=2)
 def test_to_snowflake_column_with_quotes(session, test_table_name):
     df = pd.DataFrame({'a"b': [1, 2, 3], 'a""b': [4, 5, 6]})
     df.to_snowflake(test_table_name, if_exists="replace", index=False)
@@ -223,21 +183,13 @@
 # one extra query to convert index to native pandas when creating the snowpark pandas dataframe
 def test_to_snowflake_index_label_none(test_table_name):
     # no index
-<<<<<<< HEAD
-    with SqlCounter(query_count=1):
-=======
-    with SqlCounter(query_count=3):
->>>>>>> 6f72b844
+    with SqlCounter(query_count=2):
         df = pd.DataFrame({"a": [1, 2, 3], "b": [4, 5, 6]})
         df.to_snowflake(test_table_name, if_exists="replace")
         verify_columns(test_table_name, ["index", "a", "b"])
 
     # named index
-<<<<<<< HEAD
-    with SqlCounter(query_count=2):
-=======
-    with SqlCounter(query_count=4):
->>>>>>> 6f72b844
+    with SqlCounter(query_count=3):
         df = pd.DataFrame(
             {"a": [1, 2, 3], "b": [4, 5, 6]}, index=pd.Index([2, 3, 4], name="index")
         )
@@ -245,22 +197,14 @@
         verify_columns(test_table_name, ["index", "a", "b"])
 
     # nameless index
-<<<<<<< HEAD
-    with SqlCounter(query_count=2):
-=======
-    with SqlCounter(query_count=4):
->>>>>>> 6f72b844
+    with SqlCounter(query_count=3):
         df = pd.DataFrame({"a": [1, 2, 3], "b": [4, 5, 6]}, index=pd.Index([2, 3, 4]))
         df.to_snowflake(test_table_name, if_exists="replace", index_label=[None])
         verify_columns(test_table_name, ["index", "a", "b"])
 
 
 # one extra query to convert index to native pandas when creating the snowpark pandas dataframe
-<<<<<<< HEAD
-@sql_count_checker(query_count=4)
-=======
-@sql_count_checker(query_count=8)
->>>>>>> 6f72b844
+@sql_count_checker(query_count=6)
 def test_to_snowflake_index_label_none_data_column_conflict(test_table_name):
     df = pd.DataFrame({"index": [1, 2, 3], "a": [4, 5, 6]})
     df.to_snowflake(test_table_name, if_exists="replace")
@@ -316,11 +260,7 @@
     assert actual == expected
 
 
-<<<<<<< HEAD
-@sql_count_checker(query_count=1)
-=======
-@sql_count_checker(query_count=3)
->>>>>>> 6f72b844
+@sql_count_checker(query_count=2)
 def test_timedelta_to_snowflake_with_read_snowflake(test_table_name, caplog):
     with caplog.at_level(logging.WARNING):
         df = pd.DataFrame(

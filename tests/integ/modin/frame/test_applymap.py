#
# Copyright (c) 2012-2024 Snowflake Computing Inc. All rights reserved.
#
import modin.pandas as pd
import numpy as np
import pandas as native_pd
import pytest

import snowflake.snowpark.modin.plugin  # noqa: F401
from snowflake.snowpark.exceptions import SnowparkSQLException
from tests.integ.modin.series.test_apply_and_map import (
    BASIC_DATA_FUNC_RETURN_TYPE_MAP,
    DATE_TIME_TIMESTAMP_DATA_FUNC_RETURN_TYPE_MAP,
    TEST_NUMPY_FUNCS,
    create_func_with_return_type_hint,
)
from tests.integ.modin.utils import (
    PANDAS_VERSION_PREDICATE,
    assert_snowpark_pandas_equal_to_pandas,
    create_test_dfs,
    eval_snowpark_pandas_result,
)
from tests.integ.utils.sql_counter import SqlCounter, sql_count_checker
<<<<<<< HEAD
=======

pytestmark = pytest.mark.skipif(
    PANDAS_VERSION_PREDICATE,
    reason="SNOW-1739034: tests with UDFs/sprocs cannot run without pandas 2.2.3 in Snowflake anaconda",
)
>>>>>>> 8b801cc2


@pytest.mark.parametrize("data,func,return_type", BASIC_DATA_FUNC_RETURN_TYPE_MAP)
@sql_count_checker(query_count=7, udf_count=1)
def test_applymap_basic_without_type_hints(data, func, return_type):
    frame_data = {0: data, 1: data}
    native_df = native_pd.DataFrame(frame_data)
    snow_df = pd.DataFrame(frame_data)
    eval_snowpark_pandas_result(snow_df, native_df, lambda x: x.applymap(func))


@pytest.mark.parametrize("data,func,return_type", BASIC_DATA_FUNC_RETURN_TYPE_MAP)
@sql_count_checker(query_count=7, udf_count=1)
def test_applymap_basic_with_type_hints(data, func, return_type):
    func_with_type_hint = create_func_with_return_type_hint(func, return_type)

    frame_data = {0: data, 1: data}
    native_df = native_pd.DataFrame(frame_data)
    snow_df = pd.DataFrame(frame_data)
    eval_snowpark_pandas_result(
        snow_df, native_df, lambda x: x.applymap(func_with_type_hint)
    )


@pytest.mark.parametrize(
    "data,func,return_type,expected_result",
    DATE_TIME_TIMESTAMP_DATA_FUNC_RETURN_TYPE_MAP,
)
@sql_count_checker(query_count=7, udf_count=1)
def test_applymap_date_time_timestamp(data, func, return_type, expected_result):
    func_with_type_hint = create_func_with_return_type_hint(func, return_type)

    # concat the expected result (which is series) to a dataframe
    frame_data = {0: data, 1: data}
    frame_expected_result = native_pd.concat([expected_result, expected_result], axis=1)

    snow_df = pd.DataFrame(frame_data)
    result = snow_df.applymap(func_with_type_hint)
    assert_snowpark_pandas_equal_to_pandas(result, frame_expected_result)


@pytest.mark.xfail(strict=True, raises=NotImplementedError)
@sql_count_checker(query_count=0)
def test_frame_with_timedelta_index():
    eval_snowpark_pandas_result(
        *create_test_dfs(
            native_pd.DataFrame([0], index=[native_pd.Timedelta(1)]),
        ),
        lambda df: df.applymap(lambda x: x),
    )


def test_applymap_kwargs():
    def f(x, y=1) -> int:
        return x + y

    data = [[1, 2], [3, 4]]
    native_df = native_pd.DataFrame(data)
    snow_df = pd.DataFrame(data)

    with SqlCounter(query_count=7, udf_count=1):
        eval_snowpark_pandas_result(snow_df, native_df, lambda x: x.applymap(f, y=2))

    with SqlCounter(query_count=6):
        eval_snowpark_pandas_result(
            snow_df,
            native_df,
            lambda x: x.applymap(f, y=2, z=3),
            expect_exception=True,
            expect_exception_type=SnowparkSQLException,
            expect_exception_match="got an unexpected keyword argument",
            assert_exception_equal=False,
        )


@pytest.mark.parametrize("func", TEST_NUMPY_FUNCS)
def test_applymap_numpy(func):
    data = [[1.0, 2.0], [3.0, 4.0]]
    native_df = native_pd.DataFrame(data)
    snow_df = pd.DataFrame(data)

    with SqlCounter(query_count=7, udf_count=1):
        eval_snowpark_pandas_result(snow_df, native_df, lambda x: x.applymap(func))


@sql_count_checker(query_count=0)
def test_applymap_na_action_ignore():
    snow_df = pd.DataFrame([1, 1.1, "NaN", None], dtype="Float64")
    msg = "Snowpark pandas applymap API doesn't yet support na_action == 'ignore'"
    with pytest.raises(NotImplementedError, match=msg):
        snow_df.applymap(lambda x: x is None, na_action="ignore")

    data = ["cat", "dog", np.nan, "rabbit"]
    snow_df = pd.DataFrame(data)
    with pytest.raises(NotImplementedError, match=msg):
        snow_df.applymap("I am a {}".format, na_action="ignore")


@pytest.mark.parametrize("invalid_input", ["min", [np.min], {"a": np.max}])
@sql_count_checker(query_count=0)
def test_applymap_invalid_input(invalid_input):
    snow_df = pd.DataFrame([1])
    native_df = native_pd.DataFrame([1])
    eval_snowpark_pandas_result(
        snow_df,
        native_df,
        lambda x: x.applymap(invalid_input),
        expect_exception=True,
        expect_exception_match="is not callable",
        assert_exception_equal=False,
    )


def test_preserve_order():
    native_df = native_pd.DataFrame([[10, 2.12], [3.356, 4.567]])
    df = pd.DataFrame(native_df)

    with SqlCounter(query_count=7, udf_count=1):
        eval_snowpark_pandas_result(df, native_df, lambda x: x.applymap(lambda y: -y))

    native_df = native_df.sort_values(0)
    df = pd.DataFrame(native_df)

    """
    >>> df.sort_values(0)
            0      1
    1   3.356  4.567
    0  10.000  2.120

    >>> df.applymap(lambda y: -y)
            0      1
    1  -3.356 -4.567
    0 -10.000 -2.120
    """
    with SqlCounter(query_count=7, udf_count=1):
        eval_snowpark_pandas_result(df, native_df, lambda x: x.applymap(lambda y: -y))


def test_applymap_variant_json_null():
    def f(x):
        if native_pd.isna(x):
            return x
        elif x == 1:
            return None
        elif x == 2:
            return np.nan
        elif x == 3:
            return native_pd.NA
        else:
            return x

    # the last column is a variant column [None, pd.NA], where both None and pd.NA
    # are mapped to SQL null by Python UDF in the input
    df = pd.DataFrame([[1, 2, None], [3, 4, pd.NA]])
    with SqlCounter(query_count=9):
        df = df.applymap(f)

    with SqlCounter(query_count=1, udf_count=1):
        assert df.isna().to_numpy().tolist() == [
            [False, True, True],
            [True, False, True],
        ]<|MERGE_RESOLUTION|>--- conflicted
+++ resolved
@@ -21,14 +21,11 @@
     eval_snowpark_pandas_result,
 )
 from tests.integ.utils.sql_counter import SqlCounter, sql_count_checker
-<<<<<<< HEAD
-=======
 
 pytestmark = pytest.mark.skipif(
     PANDAS_VERSION_PREDICATE,
     reason="SNOW-1739034: tests with UDFs/sprocs cannot run without pandas 2.2.3 in Snowflake anaconda",
 )
->>>>>>> 8b801cc2
 
 
 @pytest.mark.parametrize("data,func,return_type", BASIC_DATA_FUNC_RETURN_TYPE_MAP)

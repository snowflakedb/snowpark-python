--- conflicted
+++ resolved
@@ -19,10 +19,6 @@
 import snowflake.snowpark.modin.plugin  # noqa: F401
 from snowflake.snowpark.exceptions import SnowparkSQLException
 from snowflake.snowpark.modin.pandas.utils import try_convert_index_to_native
-<<<<<<< HEAD
-from tests.integ.modin.conftest import running_on_github
-=======
->>>>>>> 27f23f63
 from tests.integ.modin.frame.test_head_tail import eval_result_and_query_with_no_join
 from tests.integ.modin.sql_counter import SqlCounter, sql_count_checker
 from tests.integ.modin.utils import (
@@ -780,7 +776,7 @@
         [random.choice([True, False]) for _ in range(random.randint(1000, 2000))],
     ],
 )
-@pytest.mark.skipif(running_on_github(), reason="slow test")
+@pytest.mark.skipif(running_on_public_ci(), reason="slow test")
 def test_df_iloc_get_key_bool_series_with_1k_shape(key, native_df_1k_1k):
     def iloc_helper(df):
         # Note:
@@ -1025,7 +1021,7 @@
         [random.uniform(-1500, 1500) for _ in range(random.randint(1000, 1500))],
     ],
 )
-@pytest.mark.skipif(running_on_github(), reason="slow test")
+@pytest.mark.skipif(running_on_public_ci(), reason="slow test")
 def test_df_iloc_get_key_int_series_with_1k_shape(key, native_df_1k_1k):
     def iloc_helper(df):
         # similarly, remove out-of-bound values, so we can avoid error and compare
@@ -1364,7 +1360,7 @@
 @pytest.mark.parametrize("stop", TEST_DATA_FOR_ILOC_GET_SLICE)
 @pytest.mark.parametrize("step", TEST_DATA_FOR_ILOC_GET_SLICE[1:])
 @pytest.mark.parametrize("axis", ILOC_GET_KEY_AXIS)
-@pytest.mark.skipif(running_on_github(), reason="large number of tests")
+@pytest.mark.skipif(running_on_public_ci(), reason="large number of tests")
 def test_df_iloc_get_slice(
     start,
     stop,

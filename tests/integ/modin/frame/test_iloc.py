#
# Copyright (c) 2012-2024 Snowflake Computing Inc. All rights reserved.
#
import itertools
import random
import re
from collections.abc import Iterable
from typing import Union

import modin.pandas as pd
import numpy as np
import pandas as native_pd
import pytest
from modin.pandas import DataFrame, Series
from modin.pandas.indexing import is_range_like
from pandas._libs.lib import is_bool, is_list_like, is_scalar
from pandas.errors import IndexingError

import snowflake.snowpark.modin.plugin  # noqa: F401
from snowflake.snowpark.exceptions import SnowparkSQLException
from snowflake.snowpark.modin.plugin.extensions.utils import try_convert_index_to_native
from tests.integ.modin.frame.test_head_tail import eval_result_and_query_with_no_join
from tests.integ.modin.utils import (
    assert_frame_equal,
    assert_snowpark_pandas_equal_to_pandas,
    eval_snowpark_pandas_result,
)
from tests.integ.utils.sql_counter import SqlCounter, sql_count_checker
from tests.utils import running_on_public_ci

# default_index_snowpark_pandas_df and default_index_native_df have size of axis_len x axis_len
AXIS_LEN = 7
test_inputs_for_no_scalar_output = [
    ([0], 1, 2),
    (
        [
            2,
            0,
            1,
            1,
            1.0,
            AXIS_LEN - 1.0,
            AXIS_LEN - 0.1,
            AXIS_LEN - 0.9,
            -AXIS_LEN + 0.1,
            -AXIS_LEN + 0.9,
        ],
        1,
        2,
    ),
    ([], 1, 2),
    (np.array([-AXIS_LEN, AXIS_LEN - 1], dtype=np.int64), 1, 2),
    (np.array([-AXIS_LEN, AXIS_LEN - 1], dtype=np.int64), 1, 2),
    (np.array([-AXIS_LEN, AXIS_LEN - 1], dtype=np.int64), 1, 2),
    (np.array([-AXIS_LEN, AXIS_LEN - 1], dtype=np.float16), 1, 2),
    (np.array([-AXIS_LEN, AXIS_LEN - 1], dtype=np.float32), 1, 2),
    (np.array([-AXIS_LEN, AXIS_LEN - 1], dtype=np.float64), 1, 2),
    (
        np.array(
            [
                2,
                0,
                1,
                1,
                1.0,
                AXIS_LEN - 1.0,
                AXIS_LEN - 0.1,
                AXIS_LEN - 0.9,
                -AXIS_LEN + 0.1,
                -AXIS_LEN + 0.9,
            ]
        ),
        1,
        2,
    ),
    (native_pd.Index([0, 2, AXIS_LEN - 1]), 1, 2),
    (native_pd.RangeIndex(1, AXIS_LEN - 1), 1, 0),
    ([True, True, False, False, False, True, True], 1, 1),
    (native_pd.Index([True, True, False, False, False, True, True]), 1, 1),
    (Ellipsis, 1, 0),
    (slice(0, AXIS_LEN + 1, 2), 1, 0),
    (slice(-AXIS_LEN - 2, 0, -1), 1, 0),
    (slice(-1, 0, -1), 1, 0),
]

test_inputs_for_range = [
    slice(None),
    slice(2, AXIS_LEN - 1),
    slice(0, 10),
    slice(-AXIS_LEN - 1, -2),
    slice(2, 3, 1),
    slice(-1, 3, 1),
    slice(3, 3, 1),
    slice(-AXIS_LEN, AXIS_LEN + 1, 1),
    slice(None, 5, None),
    range(3),
]

test_inputs_for_range2 = list(
    slice(res[0], res[1], res[2]) for res in itertools.permutations([None, 0, -1, 1], 3)
)

test_negative_bound_list_input = [([-AXIS_LEN - 0.9], 1, 2)]
test_int_inputs = [
    (0, 1, 0),
    (AXIS_LEN - 1, 1, 0),
    (-AXIS_LEN, 1, 0),
]
test_inputs_on_df_for_dataframe_output = (
    test_int_inputs + test_inputs_for_no_scalar_output
)

snowpark_pandas_input_keys = [
    ("Index", 2),
    ("Series", 2),
    ("Series[positive_int]", 2),
    ("Series_all_positive_int", 2),
    ("RangeIndex", 0),
    ("Index[bool]", 1),
    ("emptyFloatSeries", 2),
    ("multi_index_Series", 2),
]

# Snowflake type checking will fail if the item values aren't type compatible, so we normalize to int to stay compatible.
setitem_key_val_pair = [
    (([3, 1, 2], [0, 1]), np.random.randint(100, size=(3, 7))),
    (([-3, -1, -2], [1, 0]), np.random.randint(100, size=(3, 7))),
    ((slice(None), [1]), np.random.randint(100, size=(7, 3))),
    (([3, 1, 2], [0, 1]), np.random.randint(100, size=7)),
    ((slice(None), [3, 3]), ["991", "992", "993"]),
    (([3, 1, 2], [1]), -1.5),
    (((slice(None), [1]), [3, 1, 2]), -2.5),
    ((slice(None), slice(0, 1, 1)), np.random.randint(100, size=(7, 3))),
    (
        ([True, False, False, True, False, False, True], [0, 1]),
        np.random.randint(100, size=(3, 7)),
    ),
    ((3, 0), np.random.randint(7)),
]

# Test list-like key + all types of invalid val and other types of key + an invalid val
setitem_key_negative_val_pair = [
    ([3, 1, 2], [["991"]] * 7),
    ([3, 1, 2], ["991"]),
    ([3, 1, 2], [["991"] * 3 for _ in range(7)]),
    (slice(0, 6, 2), [["991"]] * 7),
    ([True, False, False, True, False, False, True], [["991"]] * 7),
]

setitem_snowpark_pandas_input_key = ["series", "series_broadcast", "df_broadcast"]
negative_setitem_snowpark_pandas_input_key = ["7x1", "1x1", "7x3"]

TEST_ITEMS_DATA_2X2 = {"foo": [-999, -998], "bar": [-997, -996]}


@pytest.mark.parametrize(
    "key, expected_query_count, expected_join_count",
    test_negative_bound_list_input + test_inputs_on_df_for_dataframe_output,
)
def test_df_row_return_dataframe(
    key,
    expected_query_count,
    expected_join_count,
    default_index_snowpark_pandas_df,
    default_index_native_df,
):
    with SqlCounter(query_count=expected_query_count, join_count=expected_join_count):
        eval_snowpark_pandas_result(
            default_index_snowpark_pandas_df,
            default_index_native_df,
            lambda df: df.iloc[key],
        )


@pytest.mark.parametrize(
    "key, expected_query_count, not_used",
    test_inputs_on_df_for_dataframe_output,
)
def test_df_iloc_get_dataframe(
    key,
    expected_query_count,
    not_used,
    default_index_snowpark_pandas_df,
    default_index_native_df,
):
    with SqlCounter(query_count=expected_query_count, join_count=0):
        eval_snowpark_pandas_result(
            default_index_snowpark_pandas_df,
            default_index_native_df,
            lambda df: df.iloc[slice(None), key],
        )


@pytest.mark.parametrize("key", test_inputs_for_range)
@sql_count_checker(query_count=1)
def test_df_iloc_get_dataframe_with_range(
    key, default_index_snowpark_pandas_df, default_index_native_df
):
    eval_snowpark_pandas_result(
        default_index_snowpark_pandas_df,
        default_index_native_df,
        lambda df: df.iloc[slice(None), key],
        comparator=eval_result_and_query_with_no_join,
    )


# TODO: SNOW-916739 some of those cases should be optimized to skip joins
@pytest.mark.parametrize("key", test_inputs_for_range2)
def test_df_iloc_get_dataframe_with_range2(
    key, default_index_snowpark_pandas_df, default_index_native_df
):
    if key.step == 0:
        with SqlCounter(query_count=0):
            eval_snowpark_pandas_result(
                default_index_snowpark_pandas_df,
                default_index_native_df,
                lambda df: df.iloc[slice(None), key],
                expect_exception=True,
                expect_exception_match="slice step cannot be zero",
                expect_exception_type=ValueError,
            )
    else:
        with SqlCounter(query_count=1):
            eval_snowpark_pandas_result(
                default_index_snowpark_pandas_df,
                default_index_native_df,
                lambda df: df.iloc[slice(None), key],
            )


@pytest.mark.parametrize("row_key", [slice(None), [1, 0]])
@pytest.mark.parametrize("col_key", [[0], [0, 0]])
def test_df_iloc_get_dataframe_after_sort(row_key, col_key):
    with SqlCounter(query_count=1, join_count=2 if isinstance(row_key, list) else 0):
        native_df = native_pd.DataFrame({"A": [1, 2]})
        # Generate a dataframe where ordering column is also a data column.
        snow_df = pd.DataFrame(native_df)

        eval_snowpark_pandas_result(
            snow_df,
            native_df,
            lambda df: df.iloc[row_key, col_key],
        )


@pytest.mark.parametrize(
    "col_key, expected_cols",
    [
        (-1337, 0),
        (1337, 0),
        ([True, True, False, True], 3),
        ([True, False, True, False, False, False, False, False, True], 2),
    ],
)
def test_df_iloc_get_col_key_out_of_bounds(
    col_key, expected_cols, default_index_snowpark_pandas_df
):
    key = (pd.Series([0, 2, 4]), col_key)
    df = default_index_snowpark_pandas_df
    result = df.iloc[key]
    with SqlCounter(query_count=1, join_count=2):
        assert result.shape == (3, expected_cols)


@pytest.mark.parametrize(
    "key, expected_join_count",
    snowpark_pandas_input_keys,
)
def test_df_iloc_get_row_input_snowpark_pandas_return_dataframe(
    key,
    expected_join_count,
    iloc_snowpark_pandas_input_map,
    default_index_snowpark_pandas_df,
    default_index_native_df,
):
    expected_query_count = 2
    if key == "Index" or key == "Index[bool]":
        # extra query to convert to native pandas
        expected_query_count = 3
    elif key == "RangeIndex":
        expected_query_count = 1
    with SqlCounter(query_count=expected_query_count, join_count=expected_join_count):
        eval_snowpark_pandas_result(
            default_index_snowpark_pandas_df,
            default_index_native_df,
            lambda df: df.iloc[
                try_convert_index_to_native(iloc_snowpark_pandas_input_map[key])
            ],
        )


@pytest.mark.parametrize(
    "key, not_used_for_test",
    snowpark_pandas_input_keys,
)
def test_df_iloc_get_col_input_snowpark_pandas_return_dataframe(
    key,
    not_used_for_test,
    iloc_snowpark_pandas_input_map,
    default_index_snowpark_pandas_df,
    default_index_native_df,
):
    def eval_func(df):
        label = iloc_snowpark_pandas_input_map[key]

        # convert to native pandas because iloc_snowpandas_input_map[key] holds SnowPandas objects
        if not isinstance(df, DataFrame) and isinstance(
            label, (Series, DataFrame, pd.Index)
        ):
            label = label.to_pandas()

        return df.iloc[slice(None), label]

    expected_query_count = 3
    if key == "RangeIndex":
        expected_query_count = 1

    with SqlCounter(query_count=expected_query_count, join_count=0):
        eval_snowpark_pandas_result(
            default_index_snowpark_pandas_df, default_index_native_df, eval_func
        )


@pytest.mark.parametrize(
    "key",
    [
        (-AXIS_LEN, 1),
        (..., 1, 2),  # leading ellipsis should be stripped
    ],
)
@sql_count_checker(query_count=1)
def test_df_iloc_get_scalar(
    key, default_index_snowpark_pandas_df, default_index_native_df
):
    eval_snowpark_pandas_result(
        default_index_snowpark_pandas_df,
        default_index_native_df,
        lambda df: df.iloc[key],
        comparator=lambda x, y: type(x) is type(y) and x == y,
    )


@sql_count_checker(query_count=5, join_count=4)
def test_df_iloc_get_callable(
    default_index_snowpark_pandas_df, default_index_native_df
):
    eval_snowpark_pandas_result(
        default_index_snowpark_pandas_df,
        default_index_native_df,
        lambda df: df.iloc[lambda x: try_convert_index_to_native(x.index) % 2 == 0],
    )

    def test_func(df: DataFrame) -> Series:
        return df["A"] - 1

    eval_snowpark_pandas_result(
        default_index_snowpark_pandas_df,
        default_index_native_df,
        lambda df: df.iloc[test_func],
    )

    eval_snowpark_pandas_result(
        default_index_snowpark_pandas_df,
        default_index_native_df,
        lambda df: df.iloc[
            lambda x: try_convert_index_to_native(x.index) % 2 == 0, [2, 3]
        ],
    )


@pytest.mark.parametrize(
    "func",
    [
        lambda df: df.set_index("B", inplace=False),
        lambda df: df.sort_values("C", inplace=False),
    ],
    ids=["non-default_index", "sort_on_non-index"],
)
@sql_count_checker(query_count=1, join_count=2)
def test_df_iloc_get_indexed_and_sorted(func, default_index_native_df):
    # This is to test ordering columns, index and row_position column are set correctly after an iloc that
    # takes part of df column and row wise and in a different order.
    native_df = func(default_index_native_df)
    snow_df = DataFrame(native_df)
    eval_snowpark_pandas_result(
        snow_df,
        native_df,
        lambda df: df.iloc[([3, 1], [2, 0])],
    )


@pytest.mark.parametrize(
    "key",
    [
        [],
        ([], []),
        (slice(None), []),
        (slice(None), slice(None)),
    ],
)
def test_df_iloc_get_empty_key(
    key,
    empty_snowpark_pandas_df,
    default_index_snowpark_pandas_df,
    default_index_native_df,
):
    with SqlCounter(query_count=1):
        eval_snowpark_pandas_result(
            empty_snowpark_pandas_df,
            native_pd.DataFrame(),
            lambda df: df.iloc[key],
            comparator=assert_snowpark_pandas_equal_to_pandas,
            # Need check_column_type=False since the `inferred_type` of empty columns differs
            # from native pandas (Snowpark pandas gives "empty" vs. native pandas "integer")
            check_column_type=False,
        )
    with SqlCounter(query_count=1):
        eval_snowpark_pandas_result(
            default_index_snowpark_pandas_df,
            default_index_native_df,
            lambda df: df.iloc[key],
            check_column_type=False,
        )


@sql_count_checker(query_count=2)
def test_df_iloc_get_empty(empty_snowpark_pandas_df):
    _ = empty_snowpark_pandas_df.iloc[0]


@sql_count_checker(query_count=1)
def test_df_iloc_get_diff2native(
    default_index_snowpark_pandas_df, default_index_native_df
):
    # Native pandas raises error on df.iloc[..., np.array([0, 1])] because it calls tuple.count(Ellipsis) which raises
    # `ValueError: The truth value of an array with more than one element is ambiguous. Use a.any() or a.all()` from
    # numpy. This is a common error when not calling elementwise equality and seems like an unintended error.
    # Thus df.iloc[..., np.array([0, 1])] is valid in snowpark pandas
    eval_snowpark_pandas_result(
        default_index_snowpark_pandas_df,
        default_index_native_df,
        lambda df: df.iloc[..., np.array([0, 1])]
        if isinstance(df, DataFrame)
        else df.iloc[..., [0, 1]],
    )


@sql_count_checker(query_count=2, join_count=4)
def test_df_iloc_get_with_conflict():
    # index and data columns have conflict in get_by_col
    df = DataFrame({"A": [0, 1]}, index=native_pd.Index([2, 3], name="A")).rename(
        columns={"A": "__A__"}
    )
    native_df = native_pd.DataFrame(
        {"A": [0, 1]}, index=native_pd.Index([2, 3], name="A")
    ).rename(columns={"A": "__A__"})
    eval_snowpark_pandas_result(df, native_df, lambda df: df.iloc[[0], [0, 0]])

    # df's index and key's ordering column have conflict in get_by_col
    df = DataFrame(
        {"A": [0, 1]}, index=native_pd.Index([2, 3], name="__row_position__")
    )
    native_df = native_pd.DataFrame(
        {"A": [0, 1]}, index=native_pd.Index([2, 3], name="__row_position__")
    )
    eval_snowpark_pandas_result(df, native_df, lambda df: df.iloc[[0], [0, 0]])


@sql_count_checker(query_count=1, join_count=2)
def test_df_iloc_get_sort_on_index():
    df = DataFrame({"A": [0, 1]}).sort_values("A")
    native_df = native_pd.DataFrame({"A": [0, 1]}).sort_values("A")
    eval_snowpark_pandas_result(df, native_df, lambda df: df.iloc[[0], [0]])


@pytest.mark.parametrize(
    "row_key, col_key, item_value",
    [
        ([3, 1], [0], 123),
        ([3, 1, 2], [0], 987),
        ([3, 2, 1], [0], [[123], [234], [345]]),
        ([5, 6], [1], 99.99),
        ([3, 6, 5], [1], 99.99),
        ([5, 3, 6], [1], [[11.11], [22.22], [33.33]]),
        ([4, 2], [1, 0], [[234, 345], [456, 567]]),
        ([6, 4, 2], [1, 0], 234),
        ([2, 4, 6], [1, 0], [[234, 345], [456, 567], [678, 789]]),
        ([5, 3], [2], True),
        ([5, 3, 1], [2], [True, True, True]),
        ([1, 5, 3], [2], [False, False, False]),
        ([3, 1], [3], "x"),
        ([5, 3, 1], [3], "w"),
        ([1, 5, 3], [3], [["x"], ["y"], ["z"]]),
        ([4, 2], [4], "2022-12-31"),
        ([4, 3, 1], [4], "2022-12-31"),
        ([5, 3, 4], [4], [["2022-12-31"], ["2022-12-30"], ["]2022-12-29"]]),
    ],
)
def test_df_iloc_set_different_item_compatible_types(
    row_key,
    col_key,
    item_value,
    default_index_snowpark_pandas_df,
    default_index_native_df,
):
    def operation(df):
        df.iloc[row_key, col_key] = item_value

    expected_join_count = 3 if isinstance(item_value, list) else 2
    with SqlCounter(query_count=1, join_count=expected_join_count):
        eval_snowpark_pandas_result(
            default_index_snowpark_pandas_df,
            default_index_native_df,
            operation,
            inplace=True,
        )


# These test cases succeed in pandas but fail in Snowpark pandas because of snowflake type system.
@pytest.mark.parametrize(
    "item_value",
    [
        123,
        99.99,
        True,
        "abc",
        (99,),
        [[88]],
    ],
)
@pytest.mark.parametrize("col_key", [5, 6])
@sql_count_checker(query_count=0)
def test_df_iloc_set_different_incompatible_types(
    col_key, item_value, default_index_snowpark_pandas_df
):
    row_key = [3, 5, 1]
    df = default_index_snowpark_pandas_df

    with pytest.raises(SnowparkSQLException):
        df.iloc[row_key, col_key] = item_value
        df.to_pandas()


@pytest.mark.parametrize("key, val", setitem_key_negative_val_pair)
@sql_count_checker(query_count=0)
def test_df_iloc_set_negative(
    key, val, default_index_snowpark_pandas_df, default_index_native_df
):
    def operation(df):
        df.iloc[key] = val

    # This fails on the Snowpark pandas side because of type system incompatibility in setting item value to the column
    # in snowflake.
    eval_snowpark_pandas_result(
        default_index_snowpark_pandas_df,
        default_index_native_df,
        operation,
        inplace=True,
        expect_exception=True,
        assert_exception_equal=False,
    )


@pytest.mark.parametrize(
    "key",
    setitem_snowpark_pandas_input_key,
)
@sql_count_checker(query_count=0)
def test_df_iloc_set_snowpark_pandas_input_negative_incompatible_types(
    key,
    iloc_setitem_snowpark_pandas_pair_map,
    default_index_snowpark_pandas_df,
    default_index_native_df,
):
    df = default_index_snowpark_pandas_df

    with pytest.raises(SnowparkSQLException):
        df.iloc[
            iloc_setitem_snowpark_pandas_pair_map[key][0][0]
        ] = iloc_setitem_snowpark_pandas_pair_map[key][0][1]
        df.to_pandas()


@sql_count_checker(query_count=1, join_count=3)
def test_df_iloc_set_with_duplicates_single_row_item():
    data = {"A": [1, 2, 3, 4], "B": [3, 4, 5, 2]}
    snow_df = pd.DataFrame(data)
    native_df = native_pd.DataFrame(data)

    def helper(df):
        # The logic in pandas is here to overwrite first element at [0, 0] with 99,
        # then [0, 0] with 97, then [1, 0] with 96.
        # By removing duplicates via taking the last_value in a group, this behavior can be simulated.
        # see indexing_utils.py::set_frame_2d_positional for details.
        df.iloc[[0, 0, 1], 0] = [99, 97, 96]

    eval_snowpark_pandas_result(snow_df, native_df, helper, inplace=True)


@sql_count_checker(query_count=1, join_count=3)
def test_df_iloc_set_with_duplicates_2d():
    data = {"A": [1, 2, 3, 4], "B": [3, 4, 5, 2]}
    snow_df = pd.DataFrame(data)
    native_df = native_pd.DataFrame(data)

    item_data = np.array([[99, 97, 96], [20, 27, 26], [71, 72, 73]])

    snow_item = pd.DataFrame(item_data.T)
    native_item = native_pd.DataFrame(item_data.T)

    def helper(df):
        # similar as for single_row case, but this time with 2d assignment incl. duplicates
        df.iloc[[0, 0, 1], [0, 1, 0]] = (
            snow_item if isinstance(df, pd.DataFrame) else native_item
        )

    eval_snowpark_pandas_result(snow_df, native_df, helper, inplace=True)


@sql_count_checker(query_count=1, join_count=0)
def test_df_iloc_get_with_numpy_types():
    data = {
        "A": [np.int8(3)],
        "B": [np.int16(4)],
        "C": [np.int32(5)],
        "D": [np.int64(6)],
        "E": [np.float32(2.718)],
        "F": [np.float64(3.14519)],
        "G": [np.bool_(False)],
        "H": [np.datetime64("2010-01-01T00:00:00", "25s")],
        "I": [np.half(3.14159)],
    }
    native_df = native_pd.DataFrame(
        data,
        index=native_pd.Index(["foo"]),
    )
    snow_df = pd.DataFrame(native_df)

    eval_snowpark_pandas_result(
        snow_df,
        native_df,
        lambda df: df.iloc[0, 0 : len(data)],
        inplace=True,
    )


# TODO: SNOW-955975 Add MultiIndex tests for columns. Add more .iloc[] tests for row and col.
# Types of input to test with get iloc.
KEY_TYPES = ["list", "series", "index", "ndarray", "index with name"]
ILOC_GET_KEY_AXIS = ["row", "col"]


@pytest.mark.parametrize(
    "key",
    [
        [],
        [True] * 7,
        [False] * 7,
        [random.choice([True, False]) for _ in range(7)],
        # length mismatch
        [random.choice([True, False]) for _ in range(random.randint(1, 7))],
        [random.choice([True, False]) for _ in range(random.randint(8, 20))],
    ],
)
@pytest.mark.parametrize("key_type", KEY_TYPES)
@pytest.mark.parametrize("axis", ILOC_GET_KEY_AXIS)
def test_df_iloc_get_key_bool(
    key,
    key_type,
    axis,
    default_index_snowpark_pandas_df,
    default_index_native_df,
    multiindex_native,
    native_df_with_multiindex_columns,
):
    # Check whether df.iloc[key] and df.iloc[:, key] works on given df with:
    # - boolean list      - boolean Index (with and without name)
    # - boolean Series    - np.ndarray
    def iloc_helper(df):
        # Note:
        # 1. boolean series key is not implemented in pandas, so we use list key to test it
        # 2. if key length does not match with df, Snowpark will only select the row position the key contains; while
        # pandas will raise error, so we first truncate the df for pandas and then compare the result
        _df, _key = df, key
        if isinstance(df, native_pd.DataFrame):
            # If native pandas Series, truncate the series and key.
            if axis == "row":
                _df = _df[: len(_key)]
                _key = _key[: len(_df)]
            else:
                _df = _df.iloc[:, : len(_key)]
                _key = _key[: _df.shape[1]]

        # Convert key to the required type.
        if key_type == "index":
            _key = (
                pd.Index(_key, dtype=bool)
                if isinstance(_df, pd.DataFrame)
                else native_pd.Index(_key, dtype=bool)
            )
        elif key_type == "ndarray":
            _key = np.array(_key)
        elif key_type == "index with name":
            _key = (
                pd.Index(_key, name="some name", dtype=bool)
                if isinstance(_df, pd.DataFrame)
                else native_pd.Index(_key, name="some name", dtype=bool)
            )
        elif key_type == "series" and isinstance(_df, pd.DataFrame):
            # Native pandas does not support iloc with Snowpark Series.
            _key = pd.Series(_key, dtype=bool)

        return _df.iloc[_key] if axis == "row" else _df.iloc[:, _key]

    # One extra query for index conversion to series to set item
    query_count = (
        2 if ("index" in key_type or key_type == "series") and axis == "col" else 1
    )
    if axis == "row":
        if key == [] and key_type in ["list", "ndarray"]:
            expected_join_count = 2
        else:
            expected_join_count = 1
    else:
        expected_join_count = 0

    # test df with default index
    with SqlCounter(query_count=query_count, join_count=expected_join_count):
        eval_snowpark_pandas_result(
            default_index_snowpark_pandas_df,
            default_index_native_df,
            iloc_helper,
        )

    # test df with non-default index
    with SqlCounter(query_count=query_count, join_count=expected_join_count):
        eval_snowpark_pandas_result(
            default_index_snowpark_pandas_df.set_index("D"),
            default_index_native_df.set_index("D"),
            iloc_helper,
        )

    # test df with MultiIndex on index
    # Index dtype is different between Snowpark and native pandas if key produces empty df.
    native_df = default_index_native_df.set_index(multiindex_native)
    snowpark_df = pd.DataFrame(native_df)
    with SqlCounter(query_count=query_count, join_count=expected_join_count):
        eval_snowpark_pandas_result(
            snowpark_df,
            native_df,
            iloc_helper,
            check_index_type=False,  # some tests don't match index type with pandas
        )

    # test df with MultiIndex on columns
    is_row = True if axis == "row" else False
    snowpark_df_with_multiindex_columns = pd.DataFrame(
        native_df_with_multiindex_columns
    )
    with SqlCounter(query_count=query_count, join_count=expected_join_count):
        eval_snowpark_pandas_result(
            snowpark_df_with_multiindex_columns,
            native_df_with_multiindex_columns,
            iloc_helper,
            check_index_type=False,
            check_column_type=is_row,
        )

    # test df with MultiIndex on both index and columns
    native_df = native_df_with_multiindex_columns.set_index(multiindex_native)
    snowpark_df = pd.DataFrame(native_df)
    with SqlCounter(query_count=query_count, join_count=expected_join_count):
        eval_snowpark_pandas_result(
            snowpark_df,
            native_df,
            iloc_helper,
            check_index_type=False,
            check_column_type=is_row,
        )


@pytest.mark.parametrize(
    "key",
    [
        [],
        [random.choice([True, False]) for _ in range(random.randint(0, 100))],
        [random.choice([True, False]) for _ in range(random.randint(1000, 2000))],
    ],
)
@pytest.mark.skipif(running_on_public_ci(), reason="slow test")
def test_df_iloc_get_key_bool_series_with_1k_shape(key, native_df_1k_1k):
    def iloc_helper(df):
        # Note:
        # 1. boolean series key is not implemented in pandas, so we use list key to test it
        # 2. if key length does not match with df, Snowpark will only select the row position the key contains; while
        # pandas will raise error, so we first truncate the df for pandas and then compare the result
        return (
            df.iloc[pd.Series(key, dtype="bool")]
            if isinstance(df, pd.DataFrame)
            else df.iloc[: len(key)].iloc[key[: len(df)]]
        )

    query_count = 6
    high_count_reason = None
    if len(key) >= 300:
        query_count = 11
        high_count_reason = """
            6 queries includes 5 queries to prepare the temp table for df, including create, insert, drop the temp table (3)
            and alter session to set and unset query_tag (2) and one select query.
            11 queries add extra 5 queries to prepare the temp table for key
        """

    _test_df_iloc_with_1k_shape(
        native_df_1k_1k, iloc_helper, query_count, 1, high_count_reason
    )


def _test_df_iloc_with_1k_shape(
    native_df_1k_1k,
    iloc_helper,
    expected_query_count,
    expected_join_count,
    high_count_reason=None,
):
    df_1k_1k = pd.DataFrame(native_df_1k_1k)
    high_count_expected = high_count_reason is not None

    # test df with default index
    with SqlCounter(
        query_count=expected_query_count,
        join_count=expected_join_count,
        high_count_expected=high_count_expected,
        high_count_reason=high_count_reason,
    ):
        eval_snowpark_pandas_result(
            df_1k_1k,
            native_df_1k_1k,
            iloc_helper,
        )

    # test df with non-default index
    native_df_1k_1k_non_default_index = native_df_1k_1k.set_index("c0")
    df_1k_1k_non_default_index = pd.DataFrame(native_df_1k_1k_non_default_index)
    with SqlCounter(
        query_count=expected_query_count,
        join_count=expected_join_count,
        high_count_expected=high_count_expected,
        high_count_reason=high_count_reason,
    ):
        eval_snowpark_pandas_result(
            df_1k_1k_non_default_index,
            native_df_1k_1k_non_default_index,
            iloc_helper,
        )

    # test df 1 col with default index
    native_df_1k_1 = native_df_1k_1k[["c0"]]
    df_1k_1 = pd.DataFrame(native_df_1k_1)
    with SqlCounter(
        query_count=expected_query_count,
        join_count=expected_join_count,
        high_count_expected=high_count_expected,
        high_count_reason=high_count_reason,
    ):
        eval_snowpark_pandas_result(
            df_1k_1,
            native_df_1k_1,
            iloc_helper,
        )
    native_df_1k_1_non_default_index = native_df_1k_1k[["c0", "c1"]].set_index("c0")
    df_1k_1_non_default_index = pd.DataFrame(native_df_1k_1_non_default_index)

    # test df 1 col with non-default index
    with SqlCounter(
        query_count=expected_query_count,
        join_count=expected_join_count,
        high_count_expected=high_count_expected,
        high_count_reason=high_count_reason,
    ):
        eval_snowpark_pandas_result(
            df_1k_1_non_default_index,
            native_df_1k_1_non_default_index,
            iloc_helper,
        )


@pytest.mark.parametrize(
    "key",
    [
        [],
        [0],
        [-1],
        # unsorted with duplicates
        [2, 3, 1, 3, 2, 1],
        [random.choice(range(-20, 20)) for _ in range(random.randint(1, 20))],
        # implicitly support float
        [-0.1, -1.9, 2.1, 2.6],
        [random.uniform(-20, 20) for _ in range(random.randint(1, 20))],
    ],
)
@pytest.mark.parametrize("key_type", KEY_TYPES)
@pytest.mark.parametrize("axis", ILOC_GET_KEY_AXIS)
def test_df_iloc_get_key_numeric(
    key,
    key_type,
    axis,
    default_index_snowpark_pandas_df,
    default_index_native_df,
    multiindex_native,
    native_df_with_multiindex_columns,
):
    # Check whether df.iloc[key] and df.iloc[:, key] works on a given df with:
    # - numeric list      - numeric Index (with and without name)
    # - numeric Series    - np.ndarray
    def iloc_helper(df):
        if isinstance(df, native_pd.DataFrame):
            # If native pandas DataFrame, remove out-of-bound values to avoid errors and compare.
            # pandas bug: only in the case of column indexing, pandas does not allow integer keys of value less
            # than -len(df). Convert anything between -7 and -6 to -6 for non-default index and keys between -8 and -7
            # to -7. For example, in a df with 7 rows and 7 cols, df.iloc[:, [-7.1]] produces an error but
            # df.iloc[:, [-7.0]] is fine. Both should round to -7.
            _key = []
            num_elements = num_cols if axis == "col" else 7  # num_rows is always 7
            lower_bound, upper_bound = -num_elements - 1, num_elements
            for k in key:
                if lower_bound < k < upper_bound:
                    _key.append(k if k >= (lower_bound + 1) else (lower_bound + 1))
        else:
            _key = key

        # Convert key to the required type.
        if key_type == "index":
            _key = (
                pd.Index(_key, dtype=float)
                if isinstance(df, pd.DataFrame)
                else native_pd.Index(_key, dtype=float)
            )
        elif key_type == "ndarray":
            _key = np.array(_key)
        elif key_type == "index with name":
            _key = (
                pd.Index(_key, name="some name", dtype=float)
                if isinstance(df, pd.DataFrame)
                else native_pd.Index(_key, name="some name", dtype=float)
            )
        elif key_type == "series" and isinstance(df, pd.DataFrame):
            # Native pandas does not support iloc with Snowpark Series.
            _key = pd.Series(_key, dtype=float if len(key) == 0 else None)

        return df.iloc[_key] if axis == "row" else df.iloc[:, _key]

    # one extra query for index conversion to series to set item
    query_count = (
        2 if ("index" in key_type or key_type == "series") and axis == "col" else 1
    )
    join_count = 2 if axis == "row" else 0

    # test df with default index
    num_cols = 7
    with SqlCounter(query_count=query_count, join_count=join_count):
        eval_snowpark_pandas_result(
            default_index_snowpark_pandas_df,
            default_index_native_df,
            iloc_helper,
        )

    # test df with non-default index
    num_cols = 6  # set_index() makes the number of columns 6
    with SqlCounter(query_count=query_count, join_count=join_count):
        eval_snowpark_pandas_result(
            default_index_snowpark_pandas_df.set_index("D"),
            default_index_native_df.set_index("D"),
            iloc_helper,
        )

    # test df with MultiIndex
    # Index dtype is different between Snowpark and native pandas if key produces empty df.
    is_row = True if axis == "row" else False
    num_cols = 7
    native_df = default_index_native_df.set_index(multiindex_native)
    snowpark_df = pd.DataFrame(native_df)
    with SqlCounter(query_count=query_count, join_count=join_count):
        eval_snowpark_pandas_result(
            snowpark_df,
            native_df,
            iloc_helper,
            check_index_type=False,  # some tests don't match index type with pandas
        )

    # test df with MultiIndex on columns
    snowpark_df_with_multiindex_columns = pd.DataFrame(
        native_df_with_multiindex_columns
    )
    with SqlCounter(query_count=query_count, join_count=join_count):
        eval_snowpark_pandas_result(
            snowpark_df_with_multiindex_columns,
            native_df_with_multiindex_columns,
            iloc_helper,
            check_index_type=False,
            check_column_type=is_row,
        )

    # test df with MultiIndex on both index and columns
    native_df = native_df_with_multiindex_columns.set_index(multiindex_native)
    snowpark_df = pd.DataFrame(native_df)
    with SqlCounter(query_count=query_count, join_count=join_count):
        eval_snowpark_pandas_result(
            snowpark_df,
            native_df,
            iloc_helper,
            check_index_type=False,
            check_column_type=is_row,
        )


def test_df_iloc_get_key_int_series_with_name(default_index_snowpark_pandas_df):
    # assume the name of the key won't be populated into iloc result
    series_key_wo_name = pd.Series([1, 2, 3])
    series_key_with_name = pd.Series([1, 2, 3], name="series_with_name")
    with SqlCounter(query_count=2, join_count=4):
        assert_frame_equal(
            default_index_snowpark_pandas_df.iloc[series_key_with_name],
            default_index_snowpark_pandas_df.iloc[series_key_wo_name],
        )

    # For each series, the first query turns the series key into a list, the second query runs .iloc[].
    with SqlCounter(query_count=4, join_count=0):
        assert_frame_equal(
            default_index_snowpark_pandas_df.iloc[(slice(None), series_key_with_name)],
            default_index_snowpark_pandas_df.iloc[(slice(None), series_key_wo_name)],
        )


@pytest.mark.parametrize(
    "key",
    [
        [],
        # int key with short size (i.e., generated by inline sql)
        [random.randint(-1500, 1500) for _ in range(random.randint(0, 100))],
        # float key with large size (i.e., generated by temp table)
        [random.uniform(-1500, 1500) for _ in range(random.randint(1000, 1500))],
    ],
)
@pytest.mark.skipif(running_on_public_ci(), reason="slow test")
def test_df_iloc_get_key_int_series_with_1k_shape(key, native_df_1k_1k):
    def iloc_helper(df):
        # similarly, remove out-of-bound values, so we can avoid error and compare
        return (
            df.iloc[pd.Series(key, dtype=float if len(key) == 0 else None)]
            if isinstance(df, pd.DataFrame)
            else df.iloc[[k for k in key if -1001 < k < 1000]]
        )

    high_count_reason = """
        6 queries includes queries to create, insert, and drop the temp table (3), alter session
        to set and unset query_tag (2) and one select query.
        Another 5 query to prepare the temp table for df again due to the fact it is used in another
        join even though it is in the same query.
        11 queries add extra 5 queries to prepare the temp table for key
    """
    query_count = 6 if len(key) < 300 else 11
    _test_df_iloc_with_1k_shape(
        native_df_1k_1k, iloc_helper, query_count, 2, high_count_reason
    )


ILOC_GET_INT_SCALAR_KEYS = [0, -3, 4, -7, 6, -6, -8, 7, 52879115, -9028751]


@pytest.mark.parametrize("key", ILOC_GET_INT_SCALAR_KEYS)
@pytest.mark.parametrize("axis", ILOC_GET_KEY_AXIS)
def test_df_iloc_get_key_scalar(
    key,
    axis,
    default_index_snowpark_pandas_df,
    default_index_native_df,
    multiindex_native,
    native_df_with_multiindex_columns,
):
    # Use test_attrs=False in all of these eval functions because iloc_helper may return a new empty native series

    # Check whether DataFrame.iloc[key] and DataFrame.iloc[:, key] works with integer scalar keys.
    def iloc_helper(df):
        # use [] instead of out-of-bounds values
        num_elements = num_cols if axis == "col" else 7  # num_rows is always 7
        lower_bound, upper_bound = -num_elements - 1, num_elements
        if isinstance(df, pd.DataFrame) or lower_bound < key < upper_bound:
            return df.iloc[key] if axis == "row" else df.iloc[:, key]
        else:
            return native_pd.Series([]) if axis == "row" else df.iloc[:, []]

    def determine_query_count():
        # Multiple queries because of squeeze() - in range is 2, out-of-bounds is 1.
        if axis == "col":
            num_queries = 1
        else:
            if not -8 < key < 7:  # key is out of bound
                num_queries = 2
            else:
                num_queries = 1
        return num_queries

    query_count = determine_query_count()
    # test df with default index
    num_cols = 7
    with SqlCounter(query_count=query_count):
        eval_snowpark_pandas_result(
            default_index_snowpark_pandas_df,
            default_index_native_df,
            iloc_helper,
            test_attrs=False,
        )

    # test df with non-default index
    num_cols = 6  # set_index() makes the number of columns 6
    with SqlCounter(query_count=query_count):
        eval_snowpark_pandas_result(
            default_index_snowpark_pandas_df.set_index("D"),
            default_index_native_df.set_index("D"),
            iloc_helper,
            test_attrs=False,
        )

    query_count = determine_query_count()
    # test df with MultiIndex
    # Index dtype is different between Snowpark and native pandas if key produces empty df.
    num_cols = 7
    native_df = default_index_native_df.set_index(multiindex_native)
    snowpark_df = pd.DataFrame(native_df)
    with SqlCounter(query_count=query_count):
        eval_snowpark_pandas_result(
            snowpark_df,
            native_df,
            iloc_helper,
            check_index_type=False,  # some tests don't match index type with pandas
            test_attrs=False,
        )

    # test df with MultiIndex on columns
    snowpark_df_with_multiindex_columns = pd.DataFrame(
        native_df_with_multiindex_columns
    )
    in_range = True if (-8 < key < 7) else False
    with SqlCounter(query_count=query_count):
        if axis == "row" or in_range:  # series result
            eval_snowpark_pandas_result(
                snowpark_df_with_multiindex_columns,
                native_df_with_multiindex_columns,
                iloc_helper,
                check_index_type=False,
                test_attrs=False,
            )
        else:
            eval_snowpark_pandas_result(  # df result
                snowpark_df_with_multiindex_columns,
                native_df_with_multiindex_columns,
                iloc_helper,
                check_index_type=False,
                check_column_type=False,
                test_attrs=False,
            )

    # test df with MultiIndex on both index and columns
    native_df = native_df_with_multiindex_columns.set_index(multiindex_native)
    snowpark_df = pd.DataFrame(native_df)
    with SqlCounter(query_count=query_count):
        if axis == "row" or in_range:  # series result
            eval_snowpark_pandas_result(
                snowpark_df,
                native_df,
                iloc_helper,
                check_index_type=False,
                test_attrs=False,
            )
        else:  # df result
            eval_snowpark_pandas_result(
                snowpark_df,
                native_df,
                iloc_helper,
                check_index_type=False,
                check_column_type=False,
                test_attrs=False,
            )


@pytest.mark.parametrize("key", [-7.2, 6.5, -120.3, 23.9])
@pytest.mark.parametrize("axis", ILOC_GET_KEY_AXIS)
@sql_count_checker(query_count=0, join_count=0)
def test_df_iloc_get_with_float_scalar_negative(
    key, axis, default_index_snowpark_pandas_df, default_index_native_df
):
    eval_snowpark_pandas_result(
        default_index_snowpark_pandas_df,
        default_index_native_df,
        lambda df: df.iloc[key] if axis == "row" else df.iloc[:, key],
        expect_exception=True,
        assert_exception_equal=False,
    )


@pytest.mark.parametrize(
    "key, error_msg, except_type",
    [
        (
            native_pd.Series(["native", "pandas", "series", "of", "strings", ""]),
            re.escape(
                "<class 'pandas.core.series.Series'> is not supported as 'value' argument. "
                + "Please convert this to Snowpark pandas objects by calling "
                + "modin.pandas.Series()/DataFrame()"
            ),
            TypeError,
        ),
        (
            native_pd.DataFrame({"A": [1, 2, 3, "hi"], "B": [0.9, -10, -5 / 6, "bye"]}),
            re.escape(
                "<class 'pandas.core.frame.DataFrame'> is not supported as 'value' argument. "
                + "Please convert this to Snowpark pandas objects by calling "
                + "modin.pandas.Series()/DataFrame()"
            ),
            TypeError,
        ),
        (
            (Ellipsis, [Ellipsis, 1]),
            re.escape(".iloc requires numeric indexers, got [Ellipsis, 1]"),
            IndexError,
        ),
    ],
)
@sql_count_checker(query_count=0)
def test_df_iloc_get_native_pd_key_raises_type_error_negative(
    key, error_msg, default_index_snowpark_pandas_df, except_type
):
    # Check whether invalid keys passed in raise TypeError. Native pandas objects cannot be used as keys.
    with pytest.raises(except_type, match=error_msg):
        _ = default_index_snowpark_pandas_df.iloc[key]


@pytest.mark.parametrize(
    "key, error_msg",
    [
        (((1, 3), 0), "Too many indexers"),
        ((1, 1, 1), "Too many indexers"),
        (((0, 1), (0, 1)), "Too many indexers"),
        ((..., ...), "indexer may only contain one '...' entry"),
        ((..., ..., ...), "indexer may only contain one '...' entry"),
    ],
)
@sql_count_checker(query_count=0)
def test_df_iloc_get_key_raises_indexing_error_negative(
    key, error_msg, default_index_snowpark_pandas_df
):
    # Check whether invalid keys passed in raise IndexError. Raised when tuples or Categorical objects
    # are used as row/col objects, too many ellipses used, more than two values inside a tuple key.
    with pytest.raises(IndexingError, match=error_msg):
        _ = default_index_snowpark_pandas_df.iloc[key]


@pytest.mark.parametrize(
    "key",
    [
        slice(0, 0.1),  # stop is not an int
        slice(1, 2, 3.5),  # step is not an int
        slice(1.1, 2.1, 3),  # start and stop are not ints
    ],
)
@pytest.mark.parametrize("axis", ILOC_GET_KEY_AXIS)
@sql_count_checker(query_count=0)
def test_df_iloc_get_invalid_slice_key_negative(
    key, axis, default_index_snowpark_pandas_df
):
    # TypeError raised when non-integer scalars used as start, stop, or step in slice.
    error_msg = "cannot do positional indexing with these indexers"
    with pytest.raises(TypeError, match=error_msg):
        _ = (
            default_index_snowpark_pandas_df.iloc[key]
            if axis == "row"
            else default_index_snowpark_pandas_df.iloc[:, key]
        )


@pytest.mark.parametrize(
    "key",
    [
        None,
        True,
        False,
        -3.14,
        22 / 7,
        np.nan,
        np.array(["this", "is", "an", "ndarray!"]),
        native_pd.Index(["index", "of", "strings"]),
        native_pd.Index([]),
        native_pd.Index([], dtype=str),
        "string",
        "test",
        ["list", "of", "strings"],
        np.array([1.2, None, "hi"]),
    ],
)
@pytest.mark.parametrize("axis", ILOC_GET_KEY_AXIS)
def test_df_iloc_get_non_numeric_key_negative(
    key, axis, default_index_snowpark_pandas_df
):
    # Check whether invalid non-numeric keys passed in raise TypeError. list-like objects need to be numeric, scalar
    # keys can only be integers. Native pandas Series and DataFrames are invalid inputs.

    if isinstance(key, native_pd.Index):
        key = pd.Index(key)
    with SqlCounter(query_count=2 if isinstance(key, pd.Index) else 0):
        # General case fails with TypeError.
        error_msg = re.escape(f".iloc requires numeric indexers, got {key}")
        with pytest.raises(IndexError, match=error_msg):
            _ = (
                default_index_snowpark_pandas_df.iloc[key]
                if axis == "row"
                else default_index_snowpark_pandas_df.iloc[:, key]
            )


@sql_count_checker(query_count=0)
def test_df_iloc_get_non_numeric_key_categorical_negative(
    default_index_snowpark_pandas_df,
):
    key = (12, native_pd.Categorical([1, 3, 5]))
    error_msg = re.escape(f".iloc requires numeric indexers, got {key[1]}")
    with pytest.raises(IndexError, match=error_msg):
        _ = default_index_snowpark_pandas_df.iloc[key]


@pytest.mark.parametrize("axis", ILOC_GET_KEY_AXIS)
@sql_count_checker(query_count=0)
def test_df_iloc_get_key_snowpark_df_input_negative(
    axis, default_index_snowpark_pandas_df
):
    # Verify that Snowpark DataFrame is invalid input.
    key = pd.DataFrame({"A": [1, 2, 3], "B": [4, 5, 6]})
    error_msg = "DataFrame indexer is not allowed for .iloc\nConsider using .loc for automatic alignment."
    with pytest.raises(IndexError, match=error_msg):
        _ = (
            default_index_snowpark_pandas_df.iloc[key]
            if axis == "row"
            else default_index_snowpark_pandas_df.iloc[:, key]
        )


@pytest.mark.parametrize("axis", ILOC_GET_KEY_AXIS)
@sql_count_checker(query_count=1)
def test_df_iloc_get_key_snowpark_empty_str_series_input_negative(
    axis, default_index_snowpark_pandas_df
):
    # 3 out of the 4 queries are because of raising TypeError in _validate_iloc_keys_are_numeric. 4th query is to close
    # the session.
    # Verify that Empty Snowpark Series of string type is invalid input.
    key = pd.Series([], dtype=str)
    error_msg = re.escape(
        ".iloc requires numeric indexers, got Series([], dtype: object"
    )
    with pytest.raises(IndexError, match=error_msg):
        _ = (
            default_index_snowpark_pandas_df.iloc[key]
            if axis == "row"
            else default_index_snowpark_pandas_df.iloc[:, key]
        )


@pytest.mark.parametrize(
    "key",
    [
        native_pd.Categorical((1, 3, -1)),
        (native_pd.Categorical([1, 3, 4]), [0]),
    ],
)
@sql_count_checker(query_count=0)
def test_df_iloc_get_key_raises_not_implemented_error_negative(
    key, default_index_snowpark_pandas_df
):
    # Verify that Categorical types raises NotImplementedError.
    error_msg = re.escape("pandas type category is not implemented")
    with pytest.raises(NotImplementedError, match=error_msg):
        _ = default_index_snowpark_pandas_df.iloc[key]


TEST_DATA_FOR_ILOC_GET_SLICE = [0, -10, -2, -1, None, 1, 2, 10]


@pytest.mark.parametrize("start", TEST_DATA_FOR_ILOC_GET_SLICE)
@pytest.mark.parametrize("stop", TEST_DATA_FOR_ILOC_GET_SLICE)
@pytest.mark.parametrize("step", TEST_DATA_FOR_ILOC_GET_SLICE[1:])
@pytest.mark.parametrize("axis", ILOC_GET_KEY_AXIS)
@pytest.mark.skipif(running_on_public_ci(), reason="large number of tests")
def test_df_iloc_get_slice(
    start,
    stop,
    step,
    axis,
    default_index_native_df,
    multiindex_native,
    native_df_with_multiindex_columns,
):
    def iloc_helper(df):
        return (
            df.iloc[slice(start, stop, step)]
            if axis == "row"
            else df.iloc[:, slice(start, stop, step)]
        )

    default_index_snowpark_pandas_df = pd.DataFrame(default_index_native_df)

    # test df with default index
    with SqlCounter(query_count=1, join_count=0):
        eval_snowpark_pandas_result(
            default_index_snowpark_pandas_df,
            default_index_native_df,
            iloc_helper,
        )

    # test df with non-default index
    with SqlCounter(query_count=1, join_count=0):
        eval_snowpark_pandas_result(
            default_index_snowpark_pandas_df.set_index("D"),
            default_index_native_df.set_index("D"),
            iloc_helper,
        )

    # test df with MultiIndex
    # Index dtype is different between Snowpark and native pandas if key produces empty df.
    is_row = True if axis == "row" else False
    native_df = default_index_native_df.set_index(multiindex_native)
    snowpark_df = pd.DataFrame(native_df)
    with SqlCounter(query_count=1, join_count=0):
        eval_snowpark_pandas_result(
            snowpark_df,
            native_df,
            iloc_helper,
            check_index_type=not is_row,
            check_column_type=is_row,
        )

    # test df with MultiIndex on columns
    # Index class is different when the column type is MultiIndex.
    snowpark_df_with_multiindex_columns = pd.DataFrame(
        native_df_with_multiindex_columns
    )
    with SqlCounter(query_count=1, join_count=0):
        eval_snowpark_pandas_result(
            snowpark_df_with_multiindex_columns,
            native_df_with_multiindex_columns,
            iloc_helper,
            check_index_type=False,
            check_column_type=is_row,
        )

    # test df with MultiIndex on both index and columns
    # Index class is different when the column type is MultiIndex.
    native_df = native_df_with_multiindex_columns.set_index(multiindex_native)
    snowpark_df = pd.DataFrame(native_df)
    with SqlCounter(query_count=1, join_count=0):
        eval_snowpark_pandas_result(
            snowpark_df,
            native_df,
            iloc_helper,
            check_index_type=False,
            check_column_type=is_row,
        )


@sql_count_checker(query_count=0)
@pytest.mark.parametrize("axis", ILOC_GET_KEY_AXIS)
def test_df_iloc_get_slice_with_invalid_step_negative(axis):
    snowpark_df = pd.DataFrame({"a": [1, 2], "b": [3, 4]})
    with pytest.raises(ValueError, match="slice step cannot be zero"):
        _ = (
            snowpark_df.iloc[slice(None, None, 0)]
            if axis == "row"
            else snowpark_df.iloc[:, slice(None, None, 0)]
        )


@sql_count_checker(query_count=0, join_count=0)
@pytest.mark.parametrize(
    "slice_key",
    [
        slice("a", None, None),
        slice(None, "b", None),
        slice(None, None, "c"),
    ],
)
@pytest.mark.parametrize("axis", ILOC_GET_KEY_AXIS)
@sql_count_checker(query_count=0)
def test_df_iloc_get_slice_with_non_integer_parameters_negative(slice_key, axis):
    snowpark_df = pd.DataFrame({"a": [1, 2], "b": [3, 4]})
    with pytest.raises(
        TypeError, match="cannot do positional indexing with these indexers"
    ):
        _ = (
            snowpark_df.iloc[slice_key]
            if axis == "row"
            else snowpark_df.iloc[:, slice_key]
        )


@pytest.mark.parametrize(
    "range_key",
    [
        range(1, 4, 2),  # start < stop, step > 0
        range(1, 4, -2),  # start < stop, step < 0
        range(-1, -4, 2),  # start > stop, step > 0
        range(-1, -4, -2),  # start > stop, step < 0
        range(3, -1, 4),
        range(5, 1, -36897),
        # start = step
        range(3, -1, 4),  # step > 0
        range(100, 100, 1245),  # step > 0
        range(-100, -100, -3),  # step < 0
        range(-100, -100, -36897),  # step < 0
        range(2, 1, -2),
    ],
)
@pytest.mark.parametrize("axis", ILOC_GET_KEY_AXIS)
def test_df_iloc_get_range(
    range_key,
    axis,
    default_index_native_df,
    multiindex_native,
    native_df_with_multiindex_columns,
):
    def iloc_helper(df):
        return df.iloc[range_key] if axis == "row" else df.iloc[:, range_key]

    default_index_snowpark_pandas_df = pd.DataFrame(default_index_native_df)

    # test df with default index
    with SqlCounter(query_count=1, join_count=0):
        eval_snowpark_pandas_result(
            default_index_snowpark_pandas_df,
            default_index_native_df,
            iloc_helper,
        )

    # test df with non-default index
    with SqlCounter(query_count=1, join_count=0):
        eval_snowpark_pandas_result(
            default_index_snowpark_pandas_df.set_index("D"),
            default_index_native_df.set_index("D"),
            iloc_helper,
        )

    # test df with MultiIndex
    # Index dtype is different between Snowpark and native pandas if key produces empty df.
    # Index class is different when the column type is MultiIndex.
    native_df = default_index_native_df.set_index(multiindex_native)
    snowpark_df = pd.DataFrame(native_df)
    is_row = True if axis == "row" else False
    with SqlCounter(query_count=1, join_count=0):
        eval_snowpark_pandas_result(
            snowpark_df,
            native_df,
            iloc_helper,
            check_index_type=not is_row,
            check_column_type=is_row,
        )

    # test df with MultiIndex on columns
    snowpark_df_with_multiindex_columns = pd.DataFrame(
        native_df_with_multiindex_columns
    )
    with SqlCounter(query_count=1, join_count=0):
        eval_snowpark_pandas_result(
            snowpark_df_with_multiindex_columns,
            native_df_with_multiindex_columns,
            iloc_helper,
            check_index_type=False,
            check_column_type=is_row,
        )

    # test df with MultiIndex on both index and columns
    native_df = native_df_with_multiindex_columns.set_index(multiindex_native)
    snowpark_df = pd.DataFrame(native_df)
    with SqlCounter(query_count=1, join_count=0):
        eval_snowpark_pandas_result(
            snowpark_df,
            native_df,
            iloc_helper,
            check_index_type=False,
            check_column_type=is_row,
        )


@pytest.mark.parametrize(
    "range_key",
    [
        # pandas fails when:
        # 1. start >= num_rows and step < 0 and stop < 0
        # 2. start < -num_rows and step > 0 and stop > 0
        # num_rows = 7
        range(7, -1, -1),
        range(1000, -500, -31556),
        range(-8, 1, 1),
        range(-119085, 1805, 15792),
    ],
)
@pytest.mark.parametrize("axis", ILOC_GET_KEY_AXIS)
def test_df_iloc_get_range_deviating_behavior(range_key, axis, default_index_native_df):
    def iloc_helper(df):
        if isinstance(df, pd.DataFrame):
            return df.iloc[range_key] if axis == "row" else df.iloc[:, range_key]

        # Convert range key to slice key for comparison since pandas fails with given ranges.
        start, stop, step = range_key.start, range_key.stop, range_key.step
        if (start > stop and step > 0) or (start < stop and step < 0):
            slice_key = slice(0, 0, 1)
        else:
            slice_key = slice(start, stop, step)
        return df.iloc[slice_key] if axis == "row" else df.iloc[:, slice_key]

    default_index_snowpark_pandas_df = pd.DataFrame(default_index_native_df)

    with pytest.raises(IndexError, match="positional indexers are out-of-bounds"):
        _ = (
            default_index_native_df.iloc[range_key]
            if axis == "row"
            else default_index_native_df.iloc[:, range_key]
        )

    # test df with default index
    with SqlCounter(query_count=1, join_count=0):
        eval_snowpark_pandas_result(
            default_index_snowpark_pandas_df,
            default_index_native_df,
            iloc_helper,
        )

    # test df with non-default index
    with SqlCounter(query_count=1, join_count=0):
        eval_snowpark_pandas_result(
            default_index_snowpark_pandas_df.set_index("D"),
            default_index_native_df.set_index("D"),
            iloc_helper,
        )


@pytest.mark.parametrize(
    "row_pos, col_pos, item_values",
    [
        # Test row and column positions in order, item single column projection
        (
            [1, 2, 3],
            [0, 2, 3],
            [91, 92, 93],
        ),
        # Test row and column positions in reverse order, item single column projection
        (
            [3, 2, 1],
            [3, 2, 0],
            [91, 92, 93],
        ),
        # Test row and column positions out-of-order, full item values
        ([1, 0, 3], [3, 1, 2], [[91, 92, 93], [94, 95, 96], [97, 98, 99]]),
        # Test row and column positions out-of-order, full item values including nulls
        ([0, 3, 2], [2, 0, 3], [[None, 92, 93], [94, None, 96], [97, 98, None]]),
        # Test row and column positions out-of-order, item single row projection
        ([1, 2, 3], [0, 2, 3], [[91, 92, 93]]),
        # Test row and column positions in-order, item multiple row single column
        ([1, 2, 3], [3, 2, 0], [[91], [92], [93]]),
        # Test row and column positions out-of-order, item single row projection all None values
        ([2, 1, 3], [1, 0, 3], [[None, None, None]]),
        # Test row and column positions in & out-of-order, item multiple row single column
        ([1, 2, 0], [3, 1, 2], [[91], [92], [93]]),
        # Test row and column positions out-of-order, item single row with None
        ([2, 1, 3], [2, 3, 0], [[91, None, 93]]),
        # Test with duplicate row positions
        ([1, 2, 3], [1, 2, 2], [91, 92, 93]),
        # Test with duplicate row and column positions
        ([1, 2, 2], [3, 1, 1], [91, 92, 93]),
        # Test with multiple duplicate row and column positions
        ([2, 2, 0, 0], [2, 1], [91, 92, 93, 94]),
        # Test with duplicate row and multiple column positions
        ([1, 2, 0, 3], [3, 3, 2, 2], [91, 92, 93, 94]),
        # Test row bool indexer and column non-bool indexer
        (
            [False, True, True, False],
            [1, 2],
            [99, 101],
        ),
        # Test row non-bool indexer and column bool indexer
        (
            [1, 2],
            [False, True, False, True],
            [99, 101],
        ),
        # Test row and column pool indexer, item single row projection
        (
            [False, True, False, False],
            [True, True, True, True],
            [[99, 101, 102, 103]],
        ),
        # Test row and column pool indexer, item single column projection
        (
            [True, True, True, True],
            [False, True, False, False],
            [99, 101, 102, 103],
        ),
    ],
)
def test_df_iloc_set_with_series_row_key_df_item_match_pandas(
    numeric_test_data_4x4,
    row_pos,
    col_pos,
    item_values,
):
    expected_query_count = 2
    expected_join_count = (
        2
        if isinstance(row_pos, list) and all(isinstance(i, bool) for i in row_pos)
        else 3
    )

    with SqlCounter(query_count=expected_query_count, join_count=expected_join_count):
        helper_test_iloc_set_with_row_and_col_pos(
            numeric_test_data_4x4,
            row_pos,
            row_pos,
            col_pos,
            col_pos,
            item_values,
            item_values,
            wrap_item="df",
            wrap_row="series",
            wrap_col="series",
        )


@pytest.mark.parametrize("start", TEST_DATA_FOR_ILOC_GET_SLICE)
@pytest.mark.parametrize("stop", TEST_DATA_FOR_ILOC_GET_SLICE)
@pytest.mark.parametrize("step", TEST_DATA_FOR_ILOC_GET_SLICE[1:])
def test_df_iloc_set_with_row_key_slice_range(numeric_test_data_4x4, start, stop, step):
    item_values = [99, 98, 97]
    row_key = slice(start, stop, step)
    col_key = [0, 1, 2]

    with SqlCounter(query_count=1, join_count=3):
        helper_test_iloc_set_with_row_and_col_pos(
            numeric_test_data_4x4,
            row_key,
            row_key,
            col_key,
            col_key,
            item_values,
            item_values,
            wrap_item="na",
            wrap_row="na",
            wrap_col="na",
        )


@pytest.mark.parametrize(
    "row_pos, col_pos, item_values",
    [
        # Test single index row position
        (
            [3],
            [3, 2],
            91,
        ),
        # Test single negative index row position
        (
            [-2],
            [3, 2],
            98,
        ),
        # Test single index row position
        (
            [3],
            [3, 2],
            [91, 92],
        ),
        # Test single index col position
        (
            [3, 2],
            [3],
            94,
        ),
        # Test single index col position
        (
            [3, 2],
            [-2],
            95,
        ),
        # Test 2-size index row positions
        (
            [3, 2],
            [3, 2],
            [91, 92],
        ),
        # Test 3-size index row positions
        (
            [3, 2, 1],
            [3, 2, 0],
            [91, 92, 93],
        ),
        # Test 3-size index row positions
        (
            [3, -2, -1],
            [3, -2, 0],
            [91, 92, 93],
        ),
    ],
)
@pytest.mark.parametrize(
    "list_convert",
    [
        lambda l: list(l),
        lambda l: np.array(l),
        lambda l: native_pd.Index([(tuple(t) if is_list_like(t) else t) for t in l]),
    ],
)
def test_df_iloc_set_with_row_key_list(
    numeric_test_data_4x4, row_pos, col_pos, item_values, list_convert
):
    row_pos = list_convert(row_pos)
    if isinstance(row_pos, native_pd.Index):
        snow_row_pos = pd.Index(row_pos)
    else:
        snow_row_pos = row_pos

    # 2 extra queries for iter
    expected_query_count = 3 if isinstance(snow_row_pos, pd.Index) else 1
    expected_join_count = 2 if isinstance(item_values, int) else 3

    with SqlCounter(query_count=expected_query_count, join_count=expected_join_count):
        helper_test_iloc_set_with_row_and_col_pos(
            numeric_test_data_4x4,
            snow_row_pos,
            row_pos,
            col_pos,
            col_pos,
            item_values,
            item_values,
            wrap_item="na",
            wrap_row="index",
            wrap_col="index",
        )


@pytest.mark.parametrize(
    "row_pos, col_pos",
    [
        ([3, 2], [3, 2]),
        ([1, 2, 3], [1, 2, 3]),
        ([3, 2, 1], [3, 2, 0]),
        ([3, 1, 2], [1, 3, 2]),
        ([0, 2, 3], [2, 0, 3]),
        ([2, 3, 0], [3, 2, 1]),
    ],
)
@pytest.mark.parametrize(
    "item_values",
    [
        [99, 100, 101],
        123,
    ],
)
def test_df_iloc_set_with_row_tuple_key_list(
    numeric_test_data_4x4, row_pos, col_pos, item_values
):
    if isinstance(item_values, list) and len(item_values) > len(row_pos):
        item_values = item_values[: len(row_pos)]

    expected_query_count = 1
    expected_join_count = 2 if isinstance(item_values, int) else 3

    with SqlCounter(query_count=expected_query_count, join_count=expected_join_count):
        helper_test_iloc_set_with_row_and_col_pos(
            numeric_test_data_4x4,
            row_pos,
            row_pos,
            col_pos,
            col_pos,
            item_values,
            item_values,
            wrap_item="na",
            wrap_row="tuple",
            wrap_col="tuple",
        )


@pytest.mark.parametrize(
    "row_pos, col_pos, item_values, native_item",
    [
        # Snowpark pandas will only set co-ordinate (3,3) in this example rather than both (3,2) and (3,3) to
        # keep the behavior and semantics consistent.
        (
            [3],
            [3, 2],
            91,
            [91, 16],
        ),
        # Snowpark pandas will only set co-ordinate (3,3) in this example rather than both (3,2) and (3,3) to
        # keep the behavior and semantics consistent.
        (
            [3],
            [3, 2],
            [91, 92],
            [91, 16],
        ),
    ],
)
def test_df_iloc_set_with_row_tuple_key_list_different_behavior(
    numeric_test_data_4x4, row_pos, col_pos, item_values, native_item
):
    snow_df = pd.DataFrame(numeric_test_data_4x4)
    snow_row_key = tuple(row_pos)
    snow_col_key = tuple(col_pos)
    snow_df.iloc[snow_row_key, snow_col_key] = item_values

    native_df = native_pd.DataFrame(numeric_test_data_4x4)
    native_df.iloc[row_pos, col_pos] = native_item

    expected_join_count = 3 if isinstance(item_values, list) else 2
    with SqlCounter(query_count=1, join_count=expected_join_count):
        eval_snowpark_pandas_result(
            snow_df,
            native_df,
            lambda df: df,
        )


@pytest.mark.parametrize(
    "row_pos, wrap_row, col_pos, wrap_col",
    [
        ([1, 2, 3], "df", [1, 2, 3], "df"),
        ([3, 2, 1], "df", [3, 2, 1], "df"),
        ([2, 3, 0], "df", [3, 2, 1], "df"),
        ([3, 1, 2], "df", [1, 3, 2], "tuple"),
        ([1, 2, 0], "df", [1, 0, 2], "na"),
        ([0, 2, 3], "tuple", [2, 0, 3], "df"),
        ([0, 2, 1], "na", [1, 3, 0], "df"),
    ],
)
def test_df_iloc_set_with_row_df_col_df_key_set_coordinates(
    numeric_test_data_4x4,
    row_pos,
    wrap_row,
    col_pos,
    wrap_col,
):
    item_values = 123

    expected_query_count = 1 if wrap_col == "tuple" or wrap_col == "na" else 2
    expected_join_count = 2

    with SqlCounter(query_count=expected_query_count, join_count=expected_join_count):
        helper_test_iloc_set_with_row_and_col_pos(
            numeric_test_data_4x4,
            row_pos,
            row_pos,
            col_pos,
            col_pos,
            item_values,
            item_values,
            wrap_item="na",
            wrap_row=wrap_row,
            wrap_col=wrap_col,
        )


@pytest.mark.parametrize(
    "row_pos, col_pos, snow_item, native_item",
    [
        # Test with extra item values ignored (last row)
        (
            [1, 0, 3],
            [3, 0, 2],
            [
                [91, 92, 93, 100],
                [94, 95, 96, 101],
                [97, 98, 99, 102],
                [103, 104, 105, 106],  # ignored
            ],
            [[91, 92, 93], [94, 95, 96], [97, 98, 99]],
        ),
        # Test row and col positions with item value None
        (
            [1, 2, 3],
            [0, 2, 3],
            [None],
            [[None] * 3] * 3,
        ),  # native pandas will raise index error with key and item shape mismatch
        # Test row and col positions with last item value row projected [94, 95, 96]
        (
            [1, 3, 2],
            [2, 0, 3],
            [[91, 92, 93], [94, 95, 96]],
            [[91, 92, 93], [94, 95, 96], [94, 95, 96]],
        ),
        # Test row and col positions with last item column projected [[92], [95], [98]]
        (
            [3, 1, 2],
            [1, 2, 0],
            [[91, 92], [94, 95], [97, 98]],
            [[91, 92, 92], [94, 95, 95], [97, 98, 98]],
        ),
        # Test with bool indexer all row and col positions, projecting row and column wise
        (
            [True, True, True, True],
            [True, True, True, True],
            [91, 92, 93],
            [[91, 91, 91, 91], [92, 92, 92, 92], [93, 93, 93, 93], [93, 93, 93, 93]],
        ),
        # Test with shorter row and col bool indexer and larger item values (ignore 93)
        (
            ([True, True], [True, True, False, False]),
            ([True, True], [True, True, False, False]),
            [91, 92, 93],
            [91, 92],
        ),
        # Another variation, test with shorter row and col bool indexer and larger item values (ignore 93, 94)
        (
            ([True, False, True], [True, False, True, False]),
            ([True, False, True], [True, False, True, False]),
            [91, 92, 93, 94],
            [91, 92],
        ),
        # Test with larger row and col bool indexer and shorter item values (fewer than True bool indexes)
        (
            ([False, True, False, True, True, False], [False, True, False, True]),
            ([False, True, True, True, True, False], [False, True, True, True]),
            [91, 92],
            [91, 92],
        ),
        # Test with empty items does not change the frame
        (
            [3, 2, 1],
            [3, 2, 0],
            [],
            [[17, 16, 14], [14, 13, 11], [11, 10, 8]],
        ),
    ],
)
def test_df_iloc_set_with_row_key_series_rhs_dataframe_mismatch_pandas(
    numeric_test_data_4x4, row_pos, col_pos, snow_item, native_item
):
    expected_query_count = 2
    row_pos_values = row_pos[0] if isinstance(row_pos, tuple) else row_pos
    expected_join_count = 2 if all(isinstance(i, bool) for i in row_pos_values) else 3

    with SqlCounter(query_count=expected_query_count, join_count=expected_join_count):
        helper_test_iloc_set_with_row_and_col_pos(
            numeric_test_data_4x4,
            row_pos[0] if isinstance(row_pos, tuple) else row_pos,
            row_pos[1] if isinstance(row_pos, tuple) else row_pos,
            col_pos[0] if isinstance(col_pos, tuple) else col_pos,
            col_pos[1] if isinstance(col_pos, tuple) else col_pos,
            snow_item,
            native_item,
            wrap_item="df",
            wrap_row="series",
            wrap_col="series",
        )


@pytest.mark.parametrize(
    "row_pos, col_pos, item_value",
    [
        # Test empty column positions and scalar
        (
            [1, 2, 3],
            [],
            99,
        ),
        # Test empty row positions and scalar
        (
            [],
            [3, 2, 1],
            98,
        ),
        # Test single cell with scalar
        ([2], [1], 97),
        # Test 2x2 locations with scalar
        (
            [3, 1],
            [2, 0],
            96,
        ),
        # Test 3x3 locations with scalar
        (
            [2, 1, 3],
            [3, 0, 2],
            0,
        ),
        # Test 3x3 locations with single (list) scalar
        (
            [2, 1, 3],
            [3, 0, 2],
            [234],
        ),
        # Test 3x3 locations with single (tuple) scalar
        (
            [2, 1, 3],
            [3, 0, 2],
            (123,),
        ),
        # Test 3x3 locations with (numpy) scalar
        (
            [2, 1, 3],
            [3, 0, 2],
            np.int_(-123),
        ),
        # Test 3x3 locations with single (numpy array) scalar
        (
            [2, 1, 3],
            [3, 0, 2],
            np.array([np.int_(-123)]),
        ),
        # Test 3x3 locations with single (index) scalar
        (
            [2, 1, 3],
            [3, 0, 2],
            native_pd.Index([456]),
        ),
        # Test locations with 1d item (list) values
        (
            [3, 1, 2],
            [0, 3, 1],
            [99, 98, 97],
        ),
        # Test locations with 1d item (tuple) values
        (
            [3, 1, 2],
            [0, 3, 1],
            (99, 98, 97),
        ),
        # Test locations with 1d item (numpy array) values
        (
            [3, 1, 2],
            [0, 3, 1],
            np.array([99, 98, 97], np.int32),
        ),
        # Test locations with 1d item (index) values
        (
            [3, 1, 2],
            [0, 3, 1],
            native_pd.Index([99, 98, 97]),
        ),
        # Test 3x3 locations with 2d item (list) values
        (
            [2, 1, 0],
            [1, 0, 2],
            [[55, 56, 57], [58, 59, 60], [61, 62, 63]],
        ),
        # Test 3x3 locations with 2d item (tuple) values
        (
            [2, 1, 0],
            [1, 0, 2],
            ((55, 56, 55), (58, 59, 60), (61, 62, 63)),
        ),
        # Test 3x3 locations with 2d item (numpy array) values
        (
            [2, 1, 0],
            [1, 0, 2],
            np.array([[55, 56, 57], [58, 59, 60], [61, 62, 63]], np.int32),
        ),
        # Test 3x3 locations with 2d item (index) values
        (
            [2, 1, 0],
            [1, 0, 2],
            native_pd.Index([(55, 56, 57), (58, 59, 60), (61, 62, 63)]),
        ),
        # Test 3x3 locations with scalar 0
        (
            [2, 1, 3],
            [3, 0, 2],
            0,
        ),
        # Test boolean indexer with single list scalar
        (
            [True, False, True, False],
            [False, True, False, True],
            [-99],
        ),
    ],
)
def test_df_iloc_set_with_row_key_series_rhs_scalar(
    numeric_test_data_4x4, row_pos, col_pos, item_value
):
    expected_query_count = 2
    if isinstance(item_value, Iterable):
        if len(item_value) > 1:
            expected_join_count = 3
        elif isinstance(item_value, list) and item_value[0] < 0:
            expected_join_count = 1
        else:
            expected_join_count = 2
    else:
        expected_join_count = 2

    if isinstance(item_value, native_pd.Index):
        snow_item_value = pd.Index(item_value)
        # extra query for tolist
        expected_query_count = 3
    else:
        snow_item_value = item_value

    with SqlCounter(query_count=expected_query_count, join_count=expected_join_count):
        helper_test_iloc_set_with_row_and_col_pos(
            numeric_test_data_4x4,
            row_pos,
            row_pos,
            col_pos,
            col_pos,
            snow_item_value,
            item_value,
            wrap_item="na",
            wrap_row="series",
            wrap_col="series",
        )


def helper_test_iloc_set_with_row_and_col_pos(
    data,
    snow_row_pos,
    native_row_pos,
    snow_col_pos,
    native_col_pos,
    snow_item,
    native_item,
    wrap_item="df",
    wrap_row="series",
    wrap_col="series",
):
    """
    Helper method to test iloc with various row, column key and item values.

    Parameters:
    -----------
    data: data passed directly into dataframe
    snow_row_pos: tuple of snow values or single row position values as a list.
    native_row_pos: tuple of native values or single row position values as a list.
    snow_col_pos: tuple of snow values or single column position values as a list.
    native_col_pos: tuple of native values or single column position values as a list.
    snow_item: Snowpark pandas values to set
    native_item: Native pandas values to set (may be same as snow_item)
    wrap_item: the rhs item should be wrapped as dataframe (if set to "df") or not.
    wrap_row: wrap the row key as a dataframe ("df"), series ("series"), tuple ("tuple") or leave same.
    wrap_col: wrap the column key as a dataframe ("df"), series ("series"), tuple ("tuple") or leave same.
    """
    snow_df = pd.DataFrame(data)
    native_df = native_pd.DataFrame(data)

    snow_row_key, native_row_key = wrap_key_as_expected_type(
        wrap_row, snow_row_pos, native_row_pos
    )
    snow_col_key, native_col_key = wrap_key_as_expected_type(
        wrap_col, snow_col_pos, native_col_pos
    )

    def perform_iloc(df):
        if isinstance(df, pd.DataFrame):
            df.iloc[snow_row_key, snow_col_key] = (
                snow_item
                if is_scalar(snow_item) or not wrap_item == "df"
                else pd.DataFrame(snow_item)
            )
        else:
            df.iloc[native_row_key, native_col_key] = (
                native_item
                if is_scalar(native_item) or not wrap_item == "df"
                else native_pd.DataFrame(native_item)
            )

    eval_snowpark_pandas_result(snow_df, native_df, perform_iloc, inplace=True)


def wrap_key_as_expected_type(wrap_type, snow_pos, native_pos):
    if wrap_type == "series":
        snow_key = pd.Series(snow_pos)
        native_key = native_pd.Series(native_pos)
    elif wrap_type == "df":
        snow_key = pd.DataFrame(snow_pos)
        native_key = native_pd.DataFrame(native_pos)
    elif wrap_type == "tuple":
        snow_key = tuple(snow_pos)
        native_key = tuple(native_pos)
    else:
        snow_key = snow_pos
        native_key = native_pos

    if is_list_like(snow_pos) and len(snow_pos) == 0:
        # An empty list defaults to float which then fails, so we convert to int in that case.
        snow_key = snow_key.astype("int")

    return snow_key, native_key


@pytest.mark.parametrize(
    "row_key, col_key",
    [
        ([], []),
        ([1, 2], []),
        ([], [2, 1]),
    ],
)
@pytest.mark.parametrize(
    "item",
    [
        [100],
        [],
    ],
)
def test_df_iloc_set_with_row_key_series_empty_keys(
    numeric_test_data_4x4, row_key, col_key, item
):
    native_df = native_pd.DataFrame(numeric_test_data_4x4)

    snow_df_1 = pd.DataFrame(numeric_test_data_4x4)
    item_df_1 = pd.DataFrame(item)
    with SqlCounter(query_count=2, join_count=3):
        snow_df_1.iloc[
            pd.Series(row_key).astype("int"), pd.Series(col_key).astype("int")
        ] = item_df_1
        eval_snowpark_pandas_result(snow_df_1, native_df, lambda df: df)

    snow_df_2 = pd.DataFrame(numeric_test_data_4x4)
    item_df_2 = pd.Series(item)
    with SqlCounter(query_count=2, join_count=3):
        snow_df_2.iloc[
            pd.Series(row_key).astype("int"), pd.Series(col_key).astype("int")
        ] = item_df_2
        eval_snowpark_pandas_result(snow_df_2, native_df, lambda df: df)


@pytest.mark.parametrize(
    "row_key, col_key, item",
    [
        ([], [], []),
        ([1, 2], [], []),
        ([], [1, 2], []),
        ([0], [0], [100]),
        ([1], [1], [99]),
        ([2, 1], [0, 1], [99, 100]),
        ([1, 2], [1, 0], [[99, 100], [98, 101]]),
    ],
)
@sql_count_checker(query_count=1, join_count=0)
def test_df_iloc_set_with_empty_df(row_key, col_key, item):
    snow_df = pd.DataFrame([])

    snow_row_key = pd.Series(row_key).astype("int")
    snow_col_key = pd.Series(col_key).astype("int")

    # Note that pandas fails for most of these cases since the row and col key are out of bounds
    # when the shape is (0,0) but we succeed as a no-op operation since we don't do any upfront
    # validation.
    snow_df.iloc[snow_row_key, snow_col_key] = pd.DataFrame(item)

    assert snow_df.empty


@pytest.mark.parametrize(
    "row_key, col_key, item",
    [
        ([1, 0], [0, 1], [[11, 22], [33, 44]]),
        ([0, 1], [1], [55]),
        ([0], [0], [100]),
        ([1], [1], [99]),
    ],
)
def test_df_iloc_set_with_none_df(row_key, col_key, item):
    data = [[None, None], [None, None]]

    snow_df = pd.DataFrame(data)
    native_df = native_pd.DataFrame(data)

    snow_row_key = pd.Series(row_key)
    native_row_key = native_pd.Series(row_key)

    snow_col_key = pd.Series(col_key)
    native_col_key = native_pd.Series(col_key)

    def perform_iloc(df):
        if isinstance(df, pd.DataFrame):
            df.iloc[snow_row_key, snow_col_key] = pd.DataFrame(item)
        else:
            df.iloc[native_row_key, native_col_key] = native_pd.DataFrame(item)

    with SqlCounter(query_count=2, join_count=3):
        eval_snowpark_pandas_result(snow_df, native_df, perform_iloc, inplace=True)


@pytest.mark.parametrize(
    "row_key, col_key, item",
    [
        ([0], [0], [99]),
        ([1], [1], [True]),
        ([2], [2], [101.101]),
        ([3], [3], ["a"]),
        ([0, 1, 2, 3], [0], [96, 97, 98, 99]),
        ([0, 1, 2, 3], [1], [True, True, False, False]),
        ([0, 1, 2, 3], [1], [999, True, 101, False]),
        ([0, 1, 2, 3], [2], [12.34, 34.56, 56.78, 78.9]),
        ([0, 1, 2, 3], [3], ["a", "b", "c", "d"]),
        ([0, 1, 2, 3], [0, 1, 2, 3], [[99, True, 101.101, "a"]]),
        ([1, 2], [1, 2], [[True, 9.9], [False, 10.9]]),
    ],
)
def test_df_iloc_set_with_types_df(row_key, col_key, item):
    mixed_data = {
        "A": [1, 2, 3, 4],
        "B": [True, False, True, False],
        "C": [1.5, 3.14159, 99.99, 123.45],
        "D": ["x", "y", "z", "w"],
    }

    snow_df = pd.DataFrame(mixed_data)
    native_df = native_pd.DataFrame(mixed_data)

    snow_row_key = pd.Series(row_key)
    native_row_key = native_pd.Series(row_key)

    snow_col_key = pd.Series(col_key)
    native_col_key = native_pd.Series(col_key)

    def perform_iloc(df):
        if isinstance(df, pd.DataFrame):
            df.iloc[snow_row_key, snow_col_key] = pd.DataFrame(item)
        else:
            df.iloc[native_row_key, native_col_key] = native_pd.DataFrame(item)

    with SqlCounter(query_count=2, join_count=3):
        eval_snowpark_pandas_result(snow_df, native_df, perform_iloc, inplace=True)


@pytest.mark.parametrize(
    "row_key, col_key",
    [
        ([-5, -8], [-4, -1]),
        ([4, 6], [-2, 8]),
        ([10, 11], [6, -3]),
        ([-10, 5], [9, 7]),
        ([False, False, False, False, False], [False, False, False, False, False]),
    ],
)
def test_df_iloc_set_with_row_key_series_out_of_bounds_keys(
    numeric_test_data_4x4, row_key, col_key
):
    native_df = native_pd.DataFrame(numeric_test_data_4x4)

    expected_join_count = 2 if all(isinstance(i, bool) for i in row_key) else 3

    snow_df_1 = pd.DataFrame(numeric_test_data_4x4)
    item_df_1 = pd.DataFrame([100])
    with SqlCounter(query_count=2, join_count=expected_join_count):
        snow_df_1.iloc[pd.Series(row_key), pd.Series(col_key)] = item_df_1
        eval_snowpark_pandas_result(snow_df_1, native_df, lambda df: df)

    snow_df_2 = pd.DataFrame(numeric_test_data_4x4)
    item_df_2 = pd.Series([100])
    with SqlCounter(query_count=2, join_count=expected_join_count):
        snow_df_2.iloc[pd.Series(row_key), pd.Series(col_key)] = item_df_2
        eval_snowpark_pandas_result(snow_df_2, native_df, lambda df: df)


@pytest.mark.parametrize(
    "row_pos, col_pos",
    [
        ([1.1, 2], [1, 2]),
        ([1, 2], [0.4, 2.7]),
        ([1.3, 2.8], [2.3, 1.1]),
        ([-1.1, 2], [1, -2]),
        ([-1, -2], [-0.4, -2.7]),
        ([-1.3, -2.8], [-2.3, -1.1]),
    ],
)
@sql_count_checker(query_count=0)
def test_df_iloc_set_with_row_key_series_float_keys(
    numeric_test_data_4x4, row_pos, col_pos
):
    snow_df = pd.DataFrame(numeric_test_data_4x4)
    snow_row_key = pd.Series(row_pos)
    snow_col_key = pd.Series(col_pos)
    item_df = pd.DataFrame([99, 101])

    with pytest.raises(
        IndexError,
        match=r"arrays used as indices must be of integer \(or boolean\) type",
    ):
        snow_df.iloc[snow_row_key, snow_col_key] = item_df


@pytest.mark.parametrize(
    "row_pos, wrap_row, col_pos, wrap_col",
    [
        (1.2, "na", 0, "na"),
        (0, "na", 2.5, "na"),
        (np.nan, "na", 2, "na"),
        (0, "na", np.nan, "na"),
        ([1.1, 2], "na", [1, 2], "na"),
        ([2, 1.1], "tuple", [0, 1], "na"),
        ([1.1, 2], "series", [1, 0], "na"),
        ([1, 2], "na", [1, 2.3], "na"),
        ([2, 1], "na", [0, 2.5], "tuple"),
        ([1, 0], "na", [2, 2.9], "series"),
        (np.array([1.3, 2.8], dtype=float), "na", [2, 1], "na"),
        ([2, 1], "na", np.array([1.3, 2.8], dtype=float), "na"),
        (["x", 2], "na", [1, 2], "na"),
    ],
)
@sql_count_checker(query_count=0)
def test_df_iloc_set_with_row_key_constant_float_keys_negative(
    numeric_test_data_4x4,
    row_pos,
    wrap_row,
    col_pos,
    wrap_col,
):
    snow_df = pd.DataFrame(numeric_test_data_4x4)
    native_df = native_pd.DataFrame(numeric_test_data_4x4)

    snow_row_key, native_row_key = wrap_key_as_expected_type(wrap_row, row_pos, row_pos)
    snow_col_key, native_col_key = wrap_key_as_expected_type(wrap_row, col_pos, col_pos)

    item_values = [99, 101]
    if is_scalar(row_pos) or is_scalar(col_pos):
        item_values = item_values[0]

    def perform_iloc(df):
        if isinstance(df, pd.DataFrame):
            df.iloc[snow_row_key, snow_col_key] = item_values
        else:
            df.iloc[native_row_key, native_col_key] = item_values
        return df

    eval_snowpark_pandas_result(
        snow_df,
        native_df,
        perform_iloc,
        inplace=True,
        expect_exception=True,
        expect_exception_type=IndexError,
        expect_exception_match=re.escape(
            "arrays used as indices must be of integer (or boolean) type"
        ),
        # Snowpark pandas and pandas both raise an exception, but message is sometimes different for Snowpark pandas.
        assert_exception_equal=False,
    )


@pytest.mark.parametrize(
    "row_key, col_key, item, expected_results, expect_exception",
    [
        ([0], [0], [True], {"A": [True, True, True, True]}, False),
        ([1], [1], [0], None, False),
        ([1], [1], [99], {"B": [True, True, True, False]}, False),
        ([2], [2], ["a"], None, True),
        ([3], [3], [101.101], None, True),
        (
            [0, 1, 2, 3],
            [0],
            [123.4, "x", 99],
            {"A": [123.4, "x", 99, 99]},
            False,
        ),
        ([0, 1, 2, 3], [1], [999, True, 101, False], None, False),
        (
            [0, 1, 2, 3],
            [2],
            [56.78, 78],
            {"C": [56.78, 78.0, 78.0, 78.0]},
            False,
        ),
        (
            [0, 1, 2, 3],
            [3],
            ["a", "b", False, "d"],
            {"D": ["a", "b", "false", "d"]},
            False,
        ),
        ([0, 1, 2, 3], [0, 1, 2, 3], [[99, True, "x", "a"]], None, True),
        (
            [1, 2],
            [1, 2],
            [[True], [False]],
            {"B": [True, True, False, False], "C": [True, True, False, True]},
            False,
        ),
    ],
)
def test_df_iloc_set_with_mixed_types_fail(
    row_key, col_key, item, expected_results, expect_exception
):
    # Some of these tests fail because of snowflake type system differences compared to pandas.  In some cases
    # they succeed but yield different results from pandas due to type system differences.
    mixed_data = {
        "A": [1, 2, 3, 4],
        "B": [True, False, True, False],
        "C": [1.5, 3.14159, 99.99, 123.45],
        "D": ["x", "y", "z", "w"],
    }

    snow_df = pd.DataFrame(mixed_data)
    snow_row_key = pd.Series(row_key)
    snow_col_key = pd.Series(col_key)

    if expect_exception:
        with SqlCounter(query_count=1, join_count=0):
            with pytest.raises(SnowparkSQLException):
                snow_df.iloc[snow_row_key, snow_col_key] = pd.DataFrame(item)
                snow_df.to_pandas()
    else:
        if expected_results is not None:
            native_mixed_data = mixed_data.copy()
            native_mixed_data.update(expected_results)
            native_df = native_pd.DataFrame(native_mixed_data)
        else:
            native_df = native_pd.DataFrame(mixed_data)
            native_row_key = native_pd.Series(row_key)
            native_col_key = native_pd.Series(col_key)
            native_df.iloc[native_row_key, native_col_key] = native_pd.DataFrame(item)

        def perform_iloc(df):
            if isinstance(df, pd.DataFrame):
                df.iloc[snow_row_key, snow_col_key] = pd.DataFrame(item)

        with SqlCounter(query_count=2, join_count=3):
            eval_snowpark_pandas_result(snow_df, native_df, perform_iloc, inplace=True)


@pytest.mark.parametrize(
    "row_key, row_key_index",
    [
        [1, None],
        [[3, 0], None],
        [[1, 2], [("A",), ("B",)]],
        [[2, 1], [("A", 1), ("B", 2)]],
    ],
)
@pytest.mark.parametrize(
    "col_key, col_key_index",
    [
        [2, None],
        [[2, 1], None],
        [[1, 2], [("X",), ("Y",)]],
        [[2, 1], [("X", 11), ("Y", 21)]],
    ],
)
@pytest.mark.parametrize(
    "item_values, item_index, item_columns, expected_join_count",
    [
        [999, None, None, 2],
        [TEST_ITEMS_DATA_2X2, None, None, 3],
        [TEST_ITEMS_DATA_2X2, [("r", 20), ("s", 25)], None, 5],
        [TEST_ITEMS_DATA_2X2, [("r", 20), ("s", 25)], [("e", 5), ("f", 6)], 5],
        [TEST_ITEMS_DATA_2X2, None, [("e", 5), ("f", 6)], 3],
    ],
)
def test_df_iloc_set_with_multiindex(
    row_key,
    row_key_index,
    col_key,
    col_key_index,
    item_values,
    item_index,
    item_columns,
    expected_join_count,
):
    df_data = [
        [1, 2, 3, 4, 5],
        [10, 11, 12, 13, 14],
        [99, 101, 98, 102, 97],
        [55, 56, 57, 58, 59],
        [-5, -6, -7, -8, -9],
    ]

    col_index = pd.MultiIndex.from_tuples(
        [("a", 1), ("b", 2), ("a", 2), ("b", 2), ("c", 3)]
    )

    row_index = pd.MultiIndex.from_tuples(
        [("x", 99), ("y", 11), ("x", 11), ("y", 99), ("z", -12)]
    )

    snow_df = pd.DataFrame(df_data, index=row_index, columns=col_index)
    native_df = native_pd.DataFrame(df_data, index=row_index, columns=col_index)

    # If one of the row_key or col_key is not a list, then we'll shorten the item_values to expected shape/length
    # for the iloc set operation.
    if not (is_list_like(row_key) and is_list_like(col_key)):
        max_key_len = 1
        if is_list_like(row_key):
            max_key_len = len(row_key)
        if is_list_like(col_key):
            max_key_len = len(col_key)
        if isinstance(item_values, list):
            item_values = item_values[0:max_key_len]
        elif isinstance(item_values, dict):
            item_values = list(item_values.values())[0][:max_key_len]
        if item_index:
            item_index = item_index[:max_key_len]
        if item_columns:
            item_columns = item_columns[:max_key_len]

    if isinstance(item_values, list):
        snow_items = pd.Series(item_values)
        native_items = native_pd.Series(item_values)
    elif isinstance(item_values, dict):
        snow_items = pd.DataFrame(item_values)
        native_items = native_pd.DataFrame(item_values)
    else:
        snow_items = item_values
        native_items = item_values

    if item_index:
        snow_items.index = pd.MultiIndex.from_tuples(item_index)
        native_items.index = pd.MultiIndex.from_tuples(item_index)
    if item_columns:
        snow_items.columns = pd.MultiIndex.from_tuples(item_columns)
        native_items.columns = pd.MultiIndex.from_tuples(item_columns)

    if row_key_index:
        # Using native pandas index since row_key[2] is a MultiIndex object.
        snow_row_key = pd.Series(row_key, index=native_pd.Index(row_key_index))
        native_row_key = native_pd.Series(row_key, index=native_pd.Index(row_key_index))
    else:
        snow_row_key = row_key
        native_row_key = row_key

    if col_key_index:
        # Using native pandas index since col_key[2] is a MultiIndex object.
        snow_col_key = pd.Series(col_key, index=native_pd.Index(col_key_index))
        native_col_key = native_pd.Series(col_key, index=native_pd.Index(col_key_index))
    else:
        snow_col_key = col_key
        native_col_key = col_key

    def helper_iloc(df):
        if isinstance(df, native_pd.DataFrame):
            df.iloc[native_row_key, native_col_key] = native_items
        else:
            df.iloc[snow_row_key, snow_col_key] = snow_items

    expected_query_count = 1
    if isinstance(snow_col_key, pd.Series):
        expected_query_count += 1

    with SqlCounter(query_count=expected_query_count, join_count=expected_join_count):
        eval_snowpark_pandas_result(snow_df, native_df, helper_iloc, inplace=True)


@pytest.mark.parametrize("axis", ILOC_GET_KEY_AXIS)
def test_df_iloc_get_series_with_multiindex(
    axis,
    default_index_native_df,
    default_index_snowpark_pandas_df,
    multiindex_native,
    native_df_with_multiindex_columns,
):
    def run_multiindex_test(
        _ser: pd.Series, _native_ser: native_pd.Series, query_count, join_count
    ) -> None:
        def iloc_helper(df: Union[pd.DataFrame, native_pd.DataFrame]) -> None:
            series = _ser if isinstance(df, pd.DataFrame) else _native_ser
            return df.iloc[series] if axis == "row" else df.iloc[:, series]

        # test df with default index
        with SqlCounter(query_count=query_count, join_count=join_count):
            eval_snowpark_pandas_result(
                default_index_snowpark_pandas_df,
                default_index_native_df,
                iloc_helper,
            )
        # test df with non-default index
        with SqlCounter(query_count=query_count, join_count=join_count):
            eval_snowpark_pandas_result(
                default_index_snowpark_pandas_df.set_index("D"),
                default_index_native_df.set_index("D"),
                iloc_helper,
            )

        # test df with MultiIndex
        # Index dtype is different between Snowpark and native pandas if key produces empty df.
        native_df = default_index_native_df.set_index(multiindex_native)
        snowpark_df = pd.DataFrame(native_df)
        is_row = True if axis == "row" else False
        with SqlCounter(query_count=query_count, join_count=join_count):
            eval_snowpark_pandas_result(
                snowpark_df,
                native_df,
                iloc_helper,
                check_index_type=not is_row,
                check_column_type=is_row,
            )

        # test df with MultiIndex on columns
        snowpark_df_with_multiindex_columns = pd.DataFrame(
            native_df_with_multiindex_columns
        )
        with SqlCounter(query_count=query_count, join_count=join_count):
            eval_snowpark_pandas_result(
                snowpark_df_with_multiindex_columns,
                native_df_with_multiindex_columns,
                iloc_helper,
                check_index_type=False,
                check_column_type=is_row,
            )

        # test df with MultiIndex on both index and columns
        native_df = native_df_with_multiindex_columns.set_index(multiindex_native)
        snowpark_df = pd.DataFrame(native_df)
        with SqlCounter(query_count=query_count, join_count=join_count):
            eval_snowpark_pandas_result(
                snowpark_df,
                native_df,
                iloc_helper,
                check_index_type=not is_row,
                check_column_type=is_row,
            )

    # For a Series row key, the key is joined with the df to derive the iloc results. For column keys, a select
    # statement is used instead of a join.
    join_count = 2 if axis == "row" else 0
    query_count = 1 if axis == "row" else 2

    # Evaluate with MultiIndex created from tuples.
    arrays = [
        ["bar", "bar", "baz", "baz"],
        ["one", "two", "one", "two"],
    ]
    tuples = list(zip(*arrays))
    index = native_pd.MultiIndex.from_tuples(tuples, names=["first", "second"])
    native_ser = native_pd.Series([2, 3, 4, 5], index=index)
    ser = pd.Series([2, 3, 4, 5], index=index)
    run_multiindex_test(ser, native_ser, query_count, join_count)

    # Evaluate with MultiIndex created from product.
    iterables = [["bar", "baz", "foo"], [22, 23]]
    index = native_pd.MultiIndex.from_product(iterables, names=[2, "second"])
    ser = pd.Series([0, 1, 2, 3, 4, 5], index=index)
    native_ser = native_pd.Series([0, 1, 2, 3, 4, 5], index=index)
    run_multiindex_test(ser, native_ser, query_count, join_count)

    # Evaluate with MultiIndex created from a DataFrame.
    dataframe = native_pd.DataFrame(
        [["bar", "one"]],
        columns=["first", "second"],
    )
    index = native_pd.MultiIndex.from_frame(dataframe)
    ser = pd.Series([4], index=index)
    native_ser = native_pd.Series([4], index=index)
    run_multiindex_test(ser, native_ser, query_count, join_count)

    # Evaluate with MultiIndex created from an empty DataFrame.
    dataframe = native_pd.DataFrame([], columns=["first", "second"])
    index = native_pd.MultiIndex.from_frame(dataframe)
    ser = pd.Series([], index=index, dtype=int)
    native_ser = native_pd.Series([], index=index, dtype=int)
    query_count = query_count if axis == "row" else 2
    run_multiindex_test(ser, native_ser, query_count, join_count)


@sql_count_checker(query_count=0, join_count=0)
def test_df_iloc_get_multiindex_key_negative(
    default_index_snowpark_pandas_df, multiindex_native
):
    err_msg = "key of type MultiIndex cannot be used with iloc"
    with pytest.raises(TypeError, match=err_msg):
        _ = default_index_snowpark_pandas_df.iloc[multiindex_native]
    with pytest.raises(TypeError, match=err_msg):
        _ = default_index_snowpark_pandas_df.iloc[:, multiindex_native]


TEST_DATA_FOR_ILOC_GET_COMBINATIONS = [
    slice(6, 1, -2),
    range(2, 6, 3),
    [],
    # numeric list-like
    [random.choice(range(-7, 7)) for _ in range(7)],
    np.array([random.choice(range(-7, 7)) for _ in range(7)]),
    native_pd.Index([random.choice(range(-7, 7)) for _ in range(7)], name="some name"),
    native_pd.Series([random.choice(range(-7, 7)) for _ in range(7)]),
    # boolean list-like
    [random.choice([True, False]) for _ in range(7)],
    np.array([random.choice([True, False]) for _ in range(7)]),
    native_pd.Index([random.choice([True, False]) for _ in range(7)]),
    native_pd.Series(
        [random.choice([True, False]) for _ in range(7)], name="different name"
    ),
]


@pytest.mark.parametrize("row", TEST_DATA_FOR_ILOC_GET_COMBINATIONS)
@pytest.mark.parametrize("col", TEST_DATA_FOR_ILOC_GET_COMBINATIONS)
@pytest.mark.parametrize("is_tuple", [True, False])
def test_df_iloc_get_numeric_combinations_of_row_and_col(
    row, col, is_tuple, default_index_snowpark_pandas_df, default_index_native_df
):
    def iloc_helper(df):
        # Convert row and column keys into the appropriate format for testing and call .iloc get.
        _row, _col = row, col
        if isinstance(df, pd.DataFrame):
            if isinstance(row, native_pd.Series):
                _row = pd.Series(row, dtype=float if len(row) == 0 else None)
            if isinstance(col, native_pd.Series):
                _col = pd.Series(col, dtype=float if len(col) == 0 else None)
        else:
            # Convert boolean list-like data into corresponding numeric data since pandas does not support iloc get
            # with boolean type across rows and columns.
            if is_list_like(row) and len(row) > 0 and is_bool(row[0]):
                _row = [idx for idx, element in enumerate(row) if element]
            if is_list_like(col) and len(col) > 0 and is_bool(col[0]):
                _col = [idx for idx, element in enumerate(col) if element]
        return df.iloc[(_row, _col)] if is_tuple else df.iloc[_row, _col]

    def determine_query_and_join_count():
        # Initialize count values; query_count = row_count + col_count.
        query_count = 1  # base query count
        # All list-like row keys are treated like Series keys; a join is performed between the df and
        # key. For slice and range keys, a filter is used on the df instead.
        join_count = 2
        if is_scalar(row):
            join_count = 0
        elif not isinstance(row, list) or len(row) > 0:
            if is_range_like(row) or isinstance(row, slice):
                join_count = 0
            elif all(isinstance(i, bool) or isinstance(i, np.bool_) for i in row):
                join_count = 1

        query_count += 1 if isinstance(col, native_pd.Series) else 0
        return query_count, join_count

    qc, jc = determine_query_and_join_count()
    # Test different combinations of rows and columns.
    with SqlCounter(query_count=qc, join_count=jc):
        eval_snowpark_pandas_result(
            default_index_snowpark_pandas_df, default_index_native_df, iloc_helper
        )


@pytest.mark.parametrize(
    "row,col",
    [
        (-4, native_pd.Series([False, False, False, False, False, False, True])),
        (0, native_pd.Series([False, False, False, False, False, False, True])),
        (1, native_pd.Series([False, False, False, False, False, True, True])),
    ],
)
@sql_count_checker(query_count=2, union_count=1)
def test_df_iloc_get_array_col(
    row,
    col,
    default_index_snowpark_pandas_df,
    default_index_native_df,
):
    # This test ensures that when iloc would return a 1xN frame, where the only columns are
    # internally represented by the Snowpark ARRAY type, no errors occur.
    # Previously, a call to df.squeeze() led to a call of df.transpose(), which would fail
    # when operating on a df with an ARRAY column.
    # This test is separated from get_numeric_combinations_of_row_and_col to avoid adding
    # too many permutations.
    def iloc_helper(df):
        # Convert row and column keys into the appropriate format for testing and call .iloc get.
        _row, _col = row, col
        if isinstance(df, pd.DataFrame):
            if isinstance(row, native_pd.Series):
                _row = pd.Series(row)
            if isinstance(col, native_pd.Series):
                _col = pd.Series(col)
        else:
            # Convert boolean list-like data into corresponding numeric data since pandas does not support iloc get
            # with boolean type across rows and columns.
            if is_list_like(row) and len(row) > 0 and is_bool(row[0]):
                _row = [idx for idx, element in enumerate(row) if element]
            if is_list_like(col) and len(col) > 0 and is_bool(col[0]):
                _col = [idx for idx, element in enumerate(col) if element]
        return df.iloc[_row, _col]

    eval_snowpark_pandas_result(
        default_index_snowpark_pandas_df, default_index_native_df, iloc_helper
    )


@pytest.mark.parametrize(
    "func",
    [
        lambda df: df.iloc[lambda x: [1, 3]],
        lambda df: df.iloc[lambda x: [1, 3], :],
        lambda df: df.iloc[lambda x: [1, 3], lambda x: 0],
        lambda df: df.iloc[lambda x: [1, 3], lambda x: [0]],
        lambda df: df.iloc[[1, 3], lambda x: 0],
        lambda df: df.iloc[[1, 3], lambda x: [0]],
        lambda df: df.iloc[lambda x: [1, 3], 0],
        lambda df: df.iloc[lambda x: [1, 3], [0]],
    ],
)
def test_df_iloc_get_callable2(
    default_index_snowpark_pandas_df,
    default_index_native_df,
    multiindex_native,
    native_df_with_multiindex_columns,
    func,
):
    def run_test(snowpark_df, native_df):
        with SqlCounter(query_count=1, join_count=2):
            eval_snowpark_pandas_result(
                snowpark_df, native_df, func, check_index_type=False
            )

    # test df with default index
    run_test(default_index_snowpark_pandas_df, default_index_native_df)

    # test df with non-default index
    run_test(
        default_index_snowpark_pandas_df.set_index("D"),
        default_index_native_df.set_index("D"),
    )

    # test df with MultiIndex
    # Index dtype is different between Snowpark and native pandas if key produces empty df.
    native_df = default_index_native_df.set_index(multiindex_native)
    snowpark_df = pd.DataFrame(native_df)
    run_test(snowpark_df, native_df)

    # test df with MultiIndex on columns
    snowpark_df_with_multiindex_columns = pd.DataFrame(
        native_df_with_multiindex_columns
    )
    run_test(snowpark_df_with_multiindex_columns, native_df_with_multiindex_columns)

    # test df with MultiIndex on both index and columns
    native_df = native_df_with_multiindex_columns.set_index(multiindex_native)
    snowpark_df = pd.DataFrame(native_df)
    run_test(snowpark_df, native_df)


# TODO: SNOW-962607 - unskip tests below when bug is fixed.
@pytest.mark.skip("BUG: SNOW-962607 - test below fails due to transpose on array")
def test_df_iloc_get_scalar_row_boolean_col(
    default_index_snowpark_pandas_df, default_index_native_df
):
    # df.iloc[-4, [False, False, False, False, False, False, True]] fails due to transpose on an array.
    # Skip the test if row == -4 and col == [False, False, False, False, False, False, True].
    row = -4
    col = [False, False, False, False, False, False, True]
    # test df with default index
    with SqlCounter(query_count=1, join_count=1):
        eval_snowpark_pandas_result(
            default_index_snowpark_pandas_df,
            default_index_native_df,
            lambda df: df.iloc[row, col],
        )


@pytest.mark.skip(
    "BUG: SNOW-962607 - test below can fail due to transpose on array -- flaky test"
)
@pytest.mark.parametrize("key1", [-4])
@pytest.mark.parametrize("key2", TEST_DATA_FOR_ILOC_GET_COMBINATIONS)
@pytest.mark.parametrize("is_tuple", [True, False])
def test_df_iloc_get_scalar_and_any_key(
    key1, key2, is_tuple, default_index_snowpark_pandas_df, default_index_native_df
):
    def iloc_helper(df):
        # Convert row and column keys into the appropriate format for testing and call .iloc get.
        _row, _col = row, col
        if isinstance(df, pd.DataFrame):
            if isinstance(row, native_pd.Series):
                _row = pd.Series(row)
            elif isinstance(col, native_pd.Series):
                _col = pd.Series(col)
        else:
            # Convert boolean list-like data into corresponding numeric data since pandas does not support iloc get
            # with boolean type across rows and columns.
            if is_list_like(row) and len(row) > 0 and is_bool(row[0]):
                _row = [idx for idx, element in enumerate(row) if element]
            elif is_list_like(col) and len(col) > 0 and is_bool(col[0]):
                _col = [idx for idx, element in enumerate(col) if element]
        return df.iloc[(_row, _col)] if is_tuple else df.iloc[_row, _col]

    def determine_query_and_join_count():
        # Initialize count values; query_count = row_count + col_count.
        if is_scalar(row) and isinstance(col, list) and not col:  # df.iloc[-4. []]
            # out of the 11 queries, 9 are from squeeze(), 5 of which generated by creation of SnowflakeQueryCompiler
            # during transpose operation. The remaining 2 queries are generated during comparison of results.
            # 1 join comes from squeeze, 4 joins from transpose in squeeze, and the remaining from results assertion.
            return 11, 7
        if is_scalar(row):
            query_count, join_count = 3, 3
        else:
            query_count = 1  # base counts
            # All scalar and list-like row keys are treated like Series keys; a join is performed between the df and
            # key. For slice and range keys, a filter is used on the df instead.
            join_count = 0 if (is_range_like(row) or isinstance(row, slice)) else 1
        query_count += 1 if isinstance(col, native_pd.Series) else 0
        return query_count, join_count

    row, col = key1, key2
    qc, jc = determine_query_and_join_count()
    with SqlCounter(query_count=qc, join_count=jc):
        eval_snowpark_pandas_result(
            default_index_snowpark_pandas_df,
            default_index_native_df,
            iloc_helper,
        )

    row, col = key2, key1
    qc, jc = determine_query_and_join_count()
    with SqlCounter(query_count=qc, join_count=jc):
        eval_snowpark_pandas_result(
            default_index_snowpark_pandas_df,
            default_index_native_df,
            iloc_helper,
        )


@pytest.mark.parametrize("row", ILOC_GET_INT_SCALAR_KEYS)
@pytest.mark.parametrize("col", ILOC_GET_INT_SCALAR_KEYS)
@pytest.mark.parametrize("is_tuple", [True, False])
def test_df_iloc_get_scalar_row_and_scalar_col(
    row,
    col,
    is_tuple,
    default_index_snowpark_pandas_df,
    default_index_native_df,
    multiindex_native,
    native_df_with_multiindex_columns,
):
    def run_test(snowpark_df, native_df):
        col_lower_bound, col_upper_bound = -num_cols - 1, num_cols

        def iloc_helper(df):
            return df.iloc[(row, col)] if is_tuple else df.iloc[row, col]

        row_in_range = True if -8 < row < 7 else False
        col_in_range = True if col_lower_bound < col < col_upper_bound else False
        if row_in_range and col_in_range:
            # scalar value is returned
            with SqlCounter(query_count=1):
                snowpark_res = (
                    snowpark_df.iloc[(row, col)]
                    if is_tuple
                    else snowpark_df.iloc[row, col]
                )
                native_res = native_df.iloc[row, col]
                if is_scalar(snowpark_res):
                    assert snowpark_res == native_res
                else:
                    for idx, val in enumerate(snowpark_res):
                        assert val == native_res[idx]
        else:
            with SqlCounter(query_count=1):
                with pytest.raises(IndexError):
                    iloc_helper(native_df)
                assert len(iloc_helper(snowpark_df)) == 0

    # test df with default index
    num_cols = 7
    run_test(default_index_snowpark_pandas_df, default_index_native_df)

    # test df with non-default index
    # When iloc is used on columns with non-default index: setting a column to index reduces the total number of
    # columns by 1, therefore the valid range for indices in native pandas needs to be trimmed by 1.
    num_cols = 6
    run_test(
        default_index_snowpark_pandas_df.set_index("D"),
        default_index_native_df.set_index("D"),
    )

    # test df with MultiIndex
    # Index dtype is different between Snowpark and native pandas if key produces empty df.
    num_cols = 7
    native_df = default_index_native_df.set_index(multiindex_native)
    snowpark_df = pd.DataFrame(native_df)
    run_test(snowpark_df, native_df)

    # test df with MultiIndex on columns
    snowpark_df_with_multiindex_columns = pd.DataFrame(
        native_df_with_multiindex_columns
    )
    run_test(snowpark_df_with_multiindex_columns, native_df_with_multiindex_columns)

    # test df with MultiIndex on both index and columns
    native_df = native_df_with_multiindex_columns.set_index(multiindex_native)
    snowpark_df = pd.DataFrame(native_df)
    run_test(snowpark_df, native_df)


@sql_count_checker(query_count=1, join_count=3)
def test_df_iloc_set_ffill_na_values_negative():
    native_df = native_pd.DataFrame({"a": [1, 2, 3], "b": [3, 4, 5]})
    snow_df = pd.DataFrame(native_df)
    values = [[1, 2], [None, 4]]
    ffilled_values = [[1, 2], [None, 4], [1, 4]]

    def iloc_helper(df):
        if isinstance(df, native_pd.DataFrame):
            # Ideally, we would want to propagate the NA value in
            # column 0, row 1, but our ffill algorithm does not support
            # that. In that case, we could write this:
            # df.iloc[[0, 1, 2]] = [values[0], values[1], values[1]]
            # Instead, we ffill the last *non-NA* value, so we use:
            df.iloc[[0, 1, 2]] = ffilled_values
        else:
            df.iloc[[0, 1, 2]] = values

    eval_snowpark_pandas_result(
        snow_df,
        native_df,
        iloc_helper,
        inplace=True,
    )


@sql_count_checker(query_count=0)
def test_raise_set_cell_with_list_like_value_error():
    s = pd.Series([[1, 2], [3, 4]])
    with pytest.raises(NotImplementedError):
        s.iloc[0] = [0, 0]
    with pytest.raises(NotImplementedError):
        s.to_frame().iloc[0, 0] = [0, 0]


@sql_count_checker(query_count=1, join_count=3)
@pytest.mark.parametrize("index", [list("ABC"), [0, 1, 2]])
def test_df_iloc_set_row_from_series(index):
    native_df = native_pd.DataFrame([[1, 2, 3], [4, 5, 6]], columns=list("ABC"))
    snow_df = pd.DataFrame(native_df)

    def ilocset(df):
        series = (
            pd.Series([1, 4, 9], index=index)
            if isinstance(df, pd.DataFrame)
            else native_pd.Series([1, 4, 9], index=index)
        )
        df.iloc[1] = series
        return df

    eval_snowpark_pandas_result(
        snow_df,
        native_df,
        ilocset,
    )


@sql_count_checker(query_count=1, join_count=3)
@pytest.mark.parametrize("index", [[3, 4, 5], [0, 1, 2], list("ABC")])
@pytest.mark.parametrize("columns", [None, list("ABC")])
def test_df_iloc_full_set_row_from_series(columns, index):
    native_df = native_pd.DataFrame([[1, 2, 3], [4, 5, 6]], columns=columns)
    snow_df = pd.DataFrame(native_df)

    def ilocset(df):
        series = (
            pd.Series([1, 4, 9], index=index)
            if isinstance(df, pd.DataFrame)
            else native_pd.Series([1, 4, 9], index=index)
        )
        df.iloc[:] = series
        return df

    eval_snowpark_pandas_result(
        snow_df,
        native_df,
        ilocset,
<<<<<<< HEAD
    )
=======
    )


@pytest.mark.parametrize(
    "ops",
    [
        lambda df: df.head(),
        lambda df: df.iloc[1:100],
        lambda df: df.iloc[1000:100:-1],
    ],
)
@sql_count_checker(query_count=6)
def test_df_iloc_efficient_sql(session, ops):
    df = DataFrame({"a": [1] * 10000})
    with session.query_history() as query_listener:
        ops(df).to_pandas()
    eval_query = query_listener.queries[
        -2
    ].sql_text.lower()  # query before drop temp table
    # check no row count is in the sql query
    assert "count" not in eval_query
    # check orderBy is after limit in the sql query
    assert eval_query.index("limit") < eval_query.index("order by")


@pytest.mark.parametrize(
    "ops",
    [
        lambda df: df.iloc[0],
        lambda df: df.iloc[100],
    ],
)
@sql_count_checker(query_count=8, union_count=1)
def test_df_iloc_scalar_efficient_sql(session, ops):
    df = DataFrame({"a": [1] * 10000})
    with session.query_history() as query_listener:
        ops(df).to_pandas()
    eval_query = query_listener.queries[
        -3
    ].sql_text.lower()  # query before drop temp table and transpose
    # check no row count is in the sql query
    assert "count" not in eval_query
    # check limit is used in the sql query
    assert "limit" in eval_query
>>>>>>> 8b801cc2
<|MERGE_RESOLUTION|>--- conflicted
+++ resolved
@@ -3260,9 +3260,6 @@
         snow_df,
         native_df,
         ilocset,
-<<<<<<< HEAD
-    )
-=======
     )
 
 
@@ -3306,5 +3303,4 @@
     # check no row count is in the sql query
     assert "count" not in eval_query
     # check limit is used in the sql query
-    assert "limit" in eval_query
->>>>>>> 8b801cc2
+    assert "limit" in eval_query
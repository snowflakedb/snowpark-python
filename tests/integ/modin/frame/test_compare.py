--- conflicted
+++ resolved
@@ -96,10 +96,7 @@
             lambda df: df.compare(df.copy()),
             check_index_type=False,
             check_column_type=False,
-<<<<<<< HEAD
-=======
             test_attrs=False,  # native pandas propagates here while we do not
->>>>>>> d0eead29
         )
 
     @sql_count_checker(

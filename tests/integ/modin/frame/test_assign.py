#
# Copyright (c) 2012-2024 Snowflake Computing Inc. All rights reserved.
#

import re

import modin.pandas as pd
import pandas as native_pd
import pytest

import snowflake.snowpark.modin.plugin  # noqa: F401
from tests.integ.modin.utils import (
    assert_snowpark_pandas_equals_to_pandas_without_dtypecheck,
    create_test_dfs,
    eval_snowpark_pandas_result,
)
from tests.integ.utils.sql_counter import SqlCounter, sql_count_checker


@sql_count_checker(query_count=1, join_count=2)
def test_assign_basic_series():
    snow_df, native_df = create_test_dfs(
        [[1, 2, 3], [4, 5, 6], [7, 8, 9]],
        columns=native_pd.Index(list("abc"), name="columns"),
        index=native_pd.Index([0, 1, 2], name="index"),
    )
    native_df.columns.names = ["columns"]
    native_df.index.names = ["index"]

    def assign_func(df):
        if isinstance(df, pd.DataFrame):
            return df.assign(new_col=pd.Series([10, 11, 12]))
        else:
            return df.assign(new_col=native_pd.Series([10, 11, 12]))

    eval_snowpark_pandas_result(snow_df, native_df, assign_func)


@sql_count_checker(query_count=1, join_count=2)
@pytest.mark.parametrize(
    "index", [[2, 1, 0], [4, 5, 6]], ids=["reversed_index", "different_index"]
)
def test_assign_basic_series_mismatched_index(index):
    snow_df, native_df = create_test_dfs(
        [[1, 2, 3], [4, 5, 6], [7, 8, 9]],
        columns=native_pd.Index(list("abc"), name="columns"),
        index=native_pd.Index([0, 1, 2], name="index"),
    )
    native_df.columns.names = ["columns"]
    native_df.index.names = ["index"]

    def assign_func(df):
        if isinstance(df, pd.DataFrame):
            return df.assign(new_col=pd.Series([10, 11, 12], index=index))
        else:
            return df.assign(new_col=native_pd.Series([10, 11, 12], index=index))

    eval_snowpark_pandas_result(snow_df, native_df, assign_func)


@pytest.mark.parametrize("new_col_value", [2, [10, 11, 12], "x"])
def test_assign_basic_non_pandas_object(new_col_value):
<<<<<<< HEAD
    join_count = 4 if isinstance(new_col_value, list) else 1
=======
    join_count = 3 if isinstance(new_col_value, list) else 1
>>>>>>> 8b801cc2
    with SqlCounter(query_count=1, join_count=join_count):
        snow_df, native_df = create_test_dfs(
            [[1, 2, 3], [4, 5, 6], [7, 8, 9]],
            columns=native_pd.Index(list("abc"), name="columns"),
            index=native_pd.Index([0, 1, 2], name="index"),
        )
        native_df.columns.names = ["columns"]
        native_df.index.names = ["index"]
        eval_snowpark_pandas_result(
            snow_df, native_df, lambda df: df.assign(new_column=new_col_value)
        )


<<<<<<< HEAD
@sql_count_checker(query_count=1, join_count=4)
=======
@sql_count_checker(query_count=1, join_count=3)
>>>>>>> 8b801cc2
def test_assign_invalid_long_column_length_negative():
    # pandas errors out in this test, since we are attempting to assign a column of length 5 to a DataFrame with length 3.
    # Snowpark pandas on the other hand, just truncates the last element of the new column so that it is the correct length. If we wanted
    # to error and match pandas behavior, we'd need to eagerly materialize the DataFrame to confirm lengths are correct
    # and error otherwise.
    snow_df, native_df = create_test_dfs(
        [[1, 2, 3], [4, 5, 6], [7, 8, 9]],
        columns=native_pd.Index(list("abc"), name="columns"),
        index=native_pd.Index([0, 1, 2], name="index"),
    )
    native_df.columns.names = ["columns"]
    native_df.index.names = ["index"]
    with pytest.raises(
        ValueError,
        match=re.escape("Length of values (5) does not match length of index (3)"),
    ):
        native_df = native_df.assign(new_column=[10, 11, 12, 13, 14])

    snow_df = snow_df.assign(new_column=[10, 11, 12, 13, 14])
    native_df = native_df.assign(new_column=[10, 11, 12])
    assert_snowpark_pandas_equals_to_pandas_without_dtypecheck(snow_df, native_df)


<<<<<<< HEAD
@sql_count_checker(query_count=1, join_count=4)
=======
@sql_count_checker(query_count=1, join_count=3)
>>>>>>> 8b801cc2
def test_assign_invalid_short_column_length_negative():
    # pandas errors out in this test, since we are attempting to assign a column of length 2 to a DataFrame with length 3.
    # Snowpark pandas on the other hand, just broadcasts the last element of the new column so that it is filled. If we wanted
    # to error and match pandas behavior, we'd need to eagerly materialize the DataFrame to confirm lengths are correct
    # and error otherwise.
    snow_df, native_df = create_test_dfs(
        [[1, 2, 3], [4, 5, 6], [7, 8, 9]],
        columns=native_pd.Index(list("abc"), name="columns"),
        index=native_pd.Index([0, 1, 2], name="index"),
    )
    native_df.columns.names = ["columns"]
    native_df.index.names = ["index"]
    with pytest.raises(
        ValueError,
        match=re.escape("Length of values (2) does not match length of index (3)"),
    ):
        native_df = native_df.assign(new_column=[10, 11])

    snow_df = snow_df.assign(new_column=[10, 11])
    native_df = native_df.assign(new_column=[10, 11, 11])
    assert_snowpark_pandas_equals_to_pandas_without_dtypecheck(snow_df, native_df)


@sql_count_checker(query_count=1, join_count=2)
def test_assign_short_series():
    snow_df, native_df = create_test_dfs(
        [[1, 2, 3], [4, 5, 6], [7, 8, 9]],
        columns=native_pd.Index(list("abc"), name="columns"),
        index=native_pd.Index([0, 1, 2], name="index"),
    )
    native_df.columns.names = ["columns"]
    native_df.index.names = ["index"]
    snow_df = snow_df.assign(new_column=pd.Series([10, 11]))
    native_df = native_df.assign(new_column=native_pd.Series([10, 11]))
    assert_snowpark_pandas_equals_to_pandas_without_dtypecheck(snow_df, native_df)


@sql_count_checker(query_count=1, join_count=2)
@pytest.mark.parametrize(
    "index", [[1, 0], [4, 5]], ids=["reversed_index", "different_index"]
)
def test_assign_short_series_mismatched_index(index):
    snow_df, native_df = create_test_dfs(
        [[1, 2, 3], [4, 5, 6], [7, 8, 9]],
        columns=native_pd.Index(list("abc"), name="columns"),
        index=native_pd.Index([0, 1, 2], name="index"),
    )
    native_df.columns.names = ["columns"]
    native_df.index.names = ["index"]
    snow_df = snow_df.assign(new_column=pd.Series([10, 11], index=index))
    native_df = native_df.assign(new_column=native_pd.Series([10, 11], index=index))
    assert_snowpark_pandas_equals_to_pandas_without_dtypecheck(snow_df, native_df)


@sql_count_checker(query_count=1, join_count=1)
@pytest.mark.parametrize(
    "callable_fn",
    [lambda x: x["a"], lambda x: x["a"] + x["b"]],
    ids=["identity_fn", "add_two_cols_fn"],
)
def test_assign_basic_callable(callable_fn):
    snow_df, native_df = create_test_dfs(
        [[1, 2, 3], [4, 5, 6], [7, 8, 9]],
        columns=native_pd.Index(list("abc"), name="columns"),
        index=native_pd.Index([0, 1, 2], name="index"),
    )
    native_df.columns.names = ["columns"]
    native_df.index.names = ["index"]
    eval_snowpark_pandas_result(
        snow_df, native_df, lambda df: df.assign(new_col=callable_fn)
    )


@sql_count_checker(query_count=1, join_count=1)
def test_assign_chained_callable():
    snow_df, native_df = create_test_dfs(
        [[1, 2, 3], [4, 5, 6], [7, 8, 9]],
        columns=native_pd.Index(list("abc"), name="columns"),
        index=native_pd.Index([0, 1, 2], name="index"),
    )
    native_df.columns.names = ["columns"]
    native_df.index.names = ["index"]
    eval_snowpark_pandas_result(
        snow_df,
        native_df,
        lambda df: df.assign(
            new_col=lambda x: x["a"] + x["b"], last_col=lambda x: x["new_col"] ** 2
        ),
    )


@sql_count_checker(query_count=0)
def test_assign_chained_callable_wrong_order():
    snow_df, native_df = create_test_dfs(
        [[1, 2, 3], [4, 5, 6], [7, 8, 9]],
        columns=native_pd.Index(list("abc"), name="columns"),
        index=native_pd.Index([0, 1, 2], name="index"),
    )
    native_df.columns.names = ["columns"]
    native_df.index.names = ["index"]
    eval_snowpark_pandas_result(
        snow_df,
        native_df,
        lambda df: df.assign(
            last_col=lambda x: x["new_col"] ** 2, new_col=lambda x: x["a"] + x["b"]
        ),
        expect_exception=True,
        assert_exception_equal=True,
        expect_exception_match="new_col",
        expect_exception_type=KeyError,
    )


@sql_count_checker(query_count=1, join_count=1)
def test_assign_self_columns():
    snow_df, native_df = create_test_dfs(
        [[1, 2, 3], [4, 5, 6], [7, 8, 9]],
        columns=native_pd.Index(list("abc"), name="columns"),
        index=native_pd.Index([0, 1, 2], name="index"),
    )
    native_df.columns.names = ["columns"]
    native_df.index.names = ["index"]
    eval_snowpark_pandas_result(
        snow_df, native_df, lambda df: df.assign(new_col=df["a"], last_col=df["b"])
    )


<<<<<<< HEAD
@sql_count_checker(query_count=1, join_count=4)
=======
@sql_count_checker(query_count=1, join_count=3)
>>>>>>> 8b801cc2
def test_overwrite_columns_via_assign():
    snow_df, native_df = create_test_dfs(
        [[1, 2, 3], [4, 5, 6], [7, 8, 9]],
        columns=native_pd.Index(list("abc"), name="columns"),
        index=native_pd.Index([0, 1, 2], name="index"),
    )
    native_df.columns.names = ["columns"]
    native_df.index.names = ["index"]
    eval_snowpark_pandas_result(
        snow_df, native_df, lambda df: df.assign(a=df["b"], last_col=[10, 11, 12])
    )


@sql_count_checker(query_count=1, join_count=2)
def test_assign_basic_timedelta_series():
    snow_df, native_df = create_test_dfs(
        [[1, 2, 3], [4, 5, 6], [7, 8, 9]],
        columns=native_pd.Index(list("abc"), name="columns"),
        index=native_pd.Index([0, 1, 2], name="index"),
    )
    native_df.columns.names = ["columns"]
    native_df.index.names = ["index"]

    native_td = native_pd.timedelta_range("1 day", periods=3)

    def assign_func(df):
        if isinstance(df, pd.DataFrame):
            return df.assign(new_col=pd.Series(native_td))
        else:
            return df.assign(new_col=native_pd.Series(native_td))

    eval_snowpark_pandas_result(snow_df, native_df, assign_func)<|MERGE_RESOLUTION|>--- conflicted
+++ resolved
@@ -60,11 +60,7 @@
 
 @pytest.mark.parametrize("new_col_value", [2, [10, 11, 12], "x"])
 def test_assign_basic_non_pandas_object(new_col_value):
-<<<<<<< HEAD
-    join_count = 4 if isinstance(new_col_value, list) else 1
-=======
     join_count = 3 if isinstance(new_col_value, list) else 1
->>>>>>> 8b801cc2
     with SqlCounter(query_count=1, join_count=join_count):
         snow_df, native_df = create_test_dfs(
             [[1, 2, 3], [4, 5, 6], [7, 8, 9]],
@@ -78,11 +74,7 @@
         )
 
 
-<<<<<<< HEAD
-@sql_count_checker(query_count=1, join_count=4)
-=======
 @sql_count_checker(query_count=1, join_count=3)
->>>>>>> 8b801cc2
 def test_assign_invalid_long_column_length_negative():
     # pandas errors out in this test, since we are attempting to assign a column of length 5 to a DataFrame with length 3.
     # Snowpark pandas on the other hand, just truncates the last element of the new column so that it is the correct length. If we wanted
@@ -106,11 +98,7 @@
     assert_snowpark_pandas_equals_to_pandas_without_dtypecheck(snow_df, native_df)
 
 
-<<<<<<< HEAD
-@sql_count_checker(query_count=1, join_count=4)
-=======
 @sql_count_checker(query_count=1, join_count=3)
->>>>>>> 8b801cc2
 def test_assign_invalid_short_column_length_negative():
     # pandas errors out in this test, since we are attempting to assign a column of length 2 to a DataFrame with length 3.
     # Snowpark pandas on the other hand, just broadcasts the last element of the new column so that it is filled. If we wanted
@@ -238,11 +226,7 @@
     )
 
 
-<<<<<<< HEAD
-@sql_count_checker(query_count=1, join_count=4)
-=======
 @sql_count_checker(query_count=1, join_count=3)
->>>>>>> 8b801cc2
 def test_overwrite_columns_via_assign():
     snow_df, native_df = create_test_dfs(
         [[1, 2, 3], [4, 5, 6], [7, 8, 9]],

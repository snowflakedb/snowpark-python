--- conflicted
+++ resolved
@@ -21,13 +21,9 @@
     DEFAULT_UDTF_PARTITION_SIZE,
 )
 from snowflake.snowpark.types import DoubleType, PandasSeriesType
-<<<<<<< HEAD
-from tests.integ.modin.series.test_apply import create_func_with_return_type_hint
-=======
 from tests.integ.modin.series.test_apply_and_map import (
     create_func_with_return_type_hint,
 )
->>>>>>> 8b801cc2
 from tests.integ.modin.utils import (
     PANDAS_VERSION_PREDICATE,
     assert_snowpark_pandas_equal_to_pandas,
@@ -36,14 +32,11 @@
     eval_snowpark_pandas_result,
 )
 from tests.integ.utils.sql_counter import SqlCounter, sql_count_checker
-<<<<<<< HEAD
-=======
 
 pytestmark = pytest.mark.skipif(
     PANDAS_VERSION_PREDICATE,
     reason="SNOW-1739034: tests with UDFs/sprocs cannot run without pandas 2.2.3 in Snowflake anaconda",
 )
->>>>>>> 8b801cc2
 
 # TODO SNOW-891796: replace native_pd with pd after allowing using snowpandas module/function in UDF
 

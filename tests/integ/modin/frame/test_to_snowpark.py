#
# Copyright (c) 2012-2025 Snowflake Computing Inc. All rights reserved.
#

import logging
import re

import modin.pandas as pd
import pandas as native_pd
import pytest

import snowflake.snowpark.modin.plugin  # noqa: F401
from snowflake.snowpark._internal.utils import TempObjectType
from snowflake.snowpark.modin.plugin._internal.utils import (
    extract_pandas_label_from_snowflake_quoted_identifier,
)
from snowflake.snowpark.row import Row
from snowflake.snowpark.types import DoubleType, LongType, StringType
from tests.integ.utils.sql_counter import sql_count_checker
from tests.utils import Utils


@pytest.fixture(scope="function")
def tmp_table_basic(session):
    table_name = Utils.random_name_for_temp_object(TempObjectType.TABLE)
    Utils.create_table(
        session, table_name, "id integer, foot_size float, shoe_model varchar"
    )
    session.sql(f"insert into {table_name} values (1, 32.0, 'medium')").collect()
    session.sql(f"insert into {table_name} values (2, 27.0, 'small')").collect()
    session.sql(f"insert into {table_name} values (3, 40.0, 'large')").collect()

    try:
        yield table_name
    finally:
        Utils.drop_table(session, table_name)


@pytest.fixture(scope="function")
def native_pandas_df_basic():
    native_df = native_pd.DataFrame(
        {
            "ID": [1, 2, 3],
            "FOOT_SIZE": [32.0, 27.0, 40.0],
            "SHOE_MODEL": ["medium", "small", "large"],
        }
    )
    native_df = native_df.set_index("ID")
    return native_df


@pytest.mark.parametrize("index", [True, False])
<<<<<<< HEAD
@sql_count_checker(query_count=1)
=======
@sql_count_checker(query_count=3)
>>>>>>> 6f72b844
def test_to_snowpark_with_read_snowflake(tmp_table_basic, index) -> None:
    snow_dataframe = pd.read_snowflake(tmp_table_basic)
    # Follow read_snowflake with a sort operation to ensure that ordering is stable and tests are not flaky.
    snow_dataframe = snow_dataframe.sort_values(snow_dataframe.columns.to_list())

    index_label = None
    if index:
        index_label = "row_number"
    snowpark_df = snow_dataframe.to_snowpark(index=index, index_label=index_label)

    # verify the default index column row position column is included
    start = 0
    if index:
        assert snowpark_df.schema[start].column_identifier == '"row_number"'
        assert isinstance(snowpark_df.schema[start].datatype, LongType)
        start += 1

    # verify the rest of data columns are included
    assert snowpark_df.schema[start].column_identifier.name == "ID"
    assert snowpark_df.schema[start].column_identifier.quoted_name == '"ID"'
    assert isinstance(snowpark_df.schema[start].datatype, LongType)
    assert snowpark_df.schema[start + 1].column_identifier.name == "FOOT_SIZE"
    assert snowpark_df.schema[start + 1].column_identifier.quoted_name == '"FOOT_SIZE"'
    assert isinstance(snowpark_df.schema[start + 1].datatype, DoubleType)
    assert snowpark_df.schema[start + 2].column_identifier.name == "SHOE_MODEL"
    assert snowpark_df.schema[start + 2].column_identifier.quoted_name == '"SHOE_MODEL"'
    assert isinstance(snowpark_df.schema[start + 2].datatype, StringType)

    # verify the snowpark content
    res = (
        snowpark_df.order_by("ID")
        .select(['"ID"', '"FOOT_SIZE"', '"SHOE_MODEL"'])
        .collect()
    )
    assert res[0] == Row(ID=1, FOOT_SIZE=32.0, SHOE_MODEL="medium")
    assert res[1] == Row(ID=2, FOOT_SIZE=27.0, SHOE_MODEL="small")
    assert res[2] == Row(ID=3, FOOT_SIZE=40.0, SHOE_MODEL="large")


@sql_count_checker(query_count=1)
def test_to_snowpark_from_pandas_df(native_pandas_df_basic) -> None:
    snow_dataframe = pd.DataFrame(native_pandas_df_basic)
    snowpark_df = snow_dataframe.to_snowpark()

    # verify the index column is included
    assert snowpark_df.schema[0].column_identifier.quoted_name == '"ID"'
    assert isinstance(snowpark_df.schema[0].datatype, LongType)

    # verify the rest of data columns are included
    assert snowpark_df.schema[1].column_identifier.name == "FOOT_SIZE"
    assert snowpark_df.schema[1].column_identifier.quoted_name == '"FOOT_SIZE"'
    assert isinstance(snowpark_df.schema[1].datatype, DoubleType)
    assert snowpark_df.schema[2].column_identifier.name == "SHOE_MODEL"
    assert snowpark_df.schema[2].column_identifier.quoted_name == '"SHOE_MODEL"'
    assert isinstance(snowpark_df.schema[2].datatype, StringType)

    # verify the snowpark content
    res = (
        snowpark_df.order_by("ID")
        .select(['"ID"', '"FOOT_SIZE"', '"SHOE_MODEL"'])
        .collect()
    )
    assert res[0] == Row(ID=1, FOOT_SIZE=32.0, SHOE_MODEL="medium")
    assert res[1] == Row(ID=2, FOOT_SIZE=27.0, SHOE_MODEL="small")
    assert res[2] == Row(ID=3, FOOT_SIZE=40.0, SHOE_MODEL="large")


@pytest.mark.parametrize("index", [True, False])
@pytest.mark.parametrize("index_labels", [None, ["index1", "index2"]])
@sql_count_checker(query_count=0)
def test_to_snowpark_with_multiindex(tmp_table_basic, index, index_labels) -> None:
    multiindex = native_pd.MultiIndex.from_arrays(
        [[1, 1, 2, 2], ["red", "blue", "red", "blue"]], names=("number", "color")
    )
    native_df = native_pd.DataFrame(
        [[1] * 2, [2] * 2, [3] * 2, [4] * 2], index=multiindex, columns=["a", "b"]
    )
    snow_dataframe = pd.DataFrame(native_df)
    snowpark_df = snow_dataframe.to_snowpark(index, index_labels)

    start = 0
    if index:
        # verify index columns are first couple schema
        for (i, index_label) in enumerate(multiindex.names):
            quoted_identifier = snowpark_df.schema[i].column_identifier.quoted_name
            label_to_match = index_label if not index_labels else index_labels[i]
            assert (
                label_to_match
                == extract_pandas_label_from_snowflake_quoted_identifier(
                    quoted_identifier
                )
            )
            start += 1
    # verify the data columns
    assert snowpark_df.schema[start].column_identifier.quoted_name == '"a"'
    assert snowpark_df.schema[start + 1].column_identifier.quoted_name == '"b"'


<<<<<<< HEAD
@sql_count_checker(query_count=0)
=======
@sql_count_checker(query_count=2)
>>>>>>> 6f72b844
def test_to_snowpark_with_operations(session, tmp_table_basic) -> None:
    snowpandas_df = pd.read_snowflake(tmp_table_basic)
    # Follow read_snowflake with a sort operation to ensure that ordering is stable and tests are not flaky.
    snowpandas_df = snowpandas_df.sort_values(snowpandas_df.columns.to_list())

    # rename FOOT_SIZE to size and SHOE_MODEL to model
    snowpandas_df = snowpandas_df.rename(
        columns={"FOOT_SIZE": "size", "SHOE_MODEL": "model"}
    )
    # set size and ID as new index
    snowpandas_df = snowpandas_df.set_index(["size", "ID"])

    snowpark_df = snowpandas_df.to_snowpark()

    # verify the index column is included, and in order of size and ID
    assert snowpark_df.schema[0].column_identifier.quoted_name == '"size"'
    assert isinstance(snowpark_df.schema[0].datatype, DoubleType)
    assert snowpark_df.schema[1].column_identifier.quoted_name == '"ID"'
    assert isinstance(snowpark_df.schema[1].datatype, LongType)

    # verify the rest of data columns are included
    assert snowpark_df.schema[2].column_identifier.quoted_name == '"model"'
    assert isinstance(snowpark_df.schema[2].datatype, StringType)


@sql_count_checker(query_count=0)
def test_to_snowpark_with_duplicated_columns_raise(native_pandas_df_basic) -> None:
    snow_dataframe = pd.DataFrame(native_pandas_df_basic)
    # rename to columns to have the same column name
    snow_dataframe.columns = ["shoe_info", "shoe_info"]

    message = re.escape(
        "Duplicated labels ['shoe_info'] found in index columns ['ID'] and data columns ['shoe_info', 'shoe_info']. "
        "Snowflake does not allow duplicated identifiers, please rename to make sure there is no duplication among both index and data columns."
    )
    with pytest.raises(ValueError, match=message):
        snow_dataframe.to_snowpark()


<<<<<<< HEAD
@sql_count_checker(query_count=0)
=======
@sql_count_checker(query_count=2)
>>>>>>> 6f72b844
def test_to_snowpark_with_none_index_label(tmp_table_basic) -> None:
    snowpandas_df = pd.read_snowflake(tmp_table_basic)
    # Follow read_snowflake with a sort operation to ensure that ordering is stable and tests are not flaky.
    snowpandas_df = snowpandas_df.sort_values(snowpandas_df.columns.to_list())

    snowpark_df = snowpandas_df.to_snowpark()

    # verify the index column is included
    assert snowpark_df.schema[0].column_identifier == '"index"'
    assert isinstance(snowpark_df.schema[0].datatype, LongType)

    # verify the rest of data columns are included
    assert snowpark_df.schema[1].column_identifier.name == "ID"
    assert snowpark_df.schema[1].column_identifier.quoted_name == '"ID"'
    assert isinstance(snowpark_df.schema[1].datatype, LongType)
    assert snowpark_df.schema[2].column_identifier.name == "FOOT_SIZE"
    assert snowpark_df.schema[2].column_identifier.quoted_name == '"FOOT_SIZE"'
    assert isinstance(snowpark_df.schema[2].datatype, DoubleType)
    assert snowpark_df.schema[3].column_identifier.name == "SHOE_MODEL"
    assert snowpark_df.schema[3].column_identifier.quoted_name == '"SHOE_MODEL"'
    assert isinstance(snowpark_df.schema[3].datatype, StringType)


@sql_count_checker(query_count=0)
def test_to_snowpark_with_none_data_label_raises(native_pandas_df_basic) -> None:
    snow_dataframe = pd.DataFrame(native_pandas_df_basic)
    snow_dataframe.columns = ["size", None]

    message = re.escape(
        "Label None is found in the data columns ['size', None], which is invalid in Snowflake. "
        "Please give it a name by set the dataframe columns like df.columns=['A', 'B'], "
        "or set the series name if it is a series like series.name='A'."
    )
    with pytest.raises(ValueError, match=message):
        snow_dataframe.to_snowpark()


@sql_count_checker(query_count=0)
def test_timedelta_to_snowpark(test_table_name, caplog):
    with caplog.at_level(logging.WARNING):
        df = pd.DataFrame(
            {
                "a": [1, 2, 3],
                "b": [4, 5, 6],
                "t": native_pd.timedelta_range("1 days", periods=3),
            }
        )
        sp = df.to_snowpark(index=False)
        assert sp.dtypes[-1] == ('"t"', "bigint")
        assert "`TimedeltaType` may be lost in `to_snowpark`'s result" in caplog.text<|MERGE_RESOLUTION|>--- conflicted
+++ resolved
@@ -50,11 +50,7 @@
 
 
 @pytest.mark.parametrize("index", [True, False])
-<<<<<<< HEAD
-@sql_count_checker(query_count=1)
-=======
-@sql_count_checker(query_count=3)
->>>>>>> 6f72b844
+@sql_count_checker(query_count=2)
 def test_to_snowpark_with_read_snowflake(tmp_table_basic, index) -> None:
     snow_dataframe = pd.read_snowflake(tmp_table_basic)
     # Follow read_snowflake with a sort operation to ensure that ordering is stable and tests are not flaky.
@@ -153,11 +149,7 @@
     assert snowpark_df.schema[start + 1].column_identifier.quoted_name == '"b"'
 
 
-<<<<<<< HEAD
-@sql_count_checker(query_count=0)
-=======
-@sql_count_checker(query_count=2)
->>>>>>> 6f72b844
+@sql_count_checker(query_count=1)
 def test_to_snowpark_with_operations(session, tmp_table_basic) -> None:
     snowpandas_df = pd.read_snowflake(tmp_table_basic)
     # Follow read_snowflake with a sort operation to ensure that ordering is stable and tests are not flaky.
@@ -197,11 +189,7 @@
         snow_dataframe.to_snowpark()
 
 
-<<<<<<< HEAD
-@sql_count_checker(query_count=0)
-=======
-@sql_count_checker(query_count=2)
->>>>>>> 6f72b844
+@sql_count_checker(query_count=1)
 def test_to_snowpark_with_none_index_label(tmp_table_basic) -> None:
     snowpandas_df = pd.read_snowflake(tmp_table_basic)
     # Follow read_snowflake with a sort operation to ensure that ordering is stable and tests are not flaky.

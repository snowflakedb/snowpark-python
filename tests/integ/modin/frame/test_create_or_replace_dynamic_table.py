#
# Copyright (c) 2012-2025 Snowflake Computing Inc. All rights reserved.
#

import modin.pandas as pd
import pytest

import snowflake.snowpark.modin.plugin  # noqa: F401
from snowflake.snowpark._internal.utils import TempObjectType
from snowflake.snowpark.exceptions import SnowparkSQLException
from snowflake.snowpark.session import Session
from tests.integ.modin.utils import BASIC_TYPE_DATA1, BASIC_TYPE_DATA2
from tests.integ.utils.sql_counter import sql_count_checker
from tests.utils import Utils


<<<<<<< HEAD
@sql_count_checker(query_count=5)
def test_create_or_replace_dynamic_table_enforce_ordering_raises(session) -> None:
=======
@sql_count_checker(query_count=7)
def test_create_or_replace_dynamic_table_no_relaxed_ordering_raises(session) -> None:
>>>>>>> 6f72b844
    try:
        # create table
        table_name = Utils.random_table_name()
        session.create_dataframe(
            [BASIC_TYPE_DATA1, BASIC_TYPE_DATA2]
        ).write.save_as_table(table_name)

        # create dataframe with enforce_ordering enabled
        snow_dataframe = pd.read_snowflake(
            f"(((SELECT * FROM {table_name})))", enforce_ordering=True
        )

        # creating dynamic_table fails when enforce_ordering is enabled
        # because it cannot depend on a temp table
        dynamic_table_name = Utils.random_name_for_temp_object(
            TempObjectType.DYNAMIC_TABLE
        )
        with pytest.raises(
            SnowparkSQLException,
            match="Dynamic Tables cannot depend on a temporary object",
        ):
            snow_dataframe.create_or_replace_dynamic_table(
                name=dynamic_table_name,
                warehouse=session.get_current_warehouse(),
                lag="1000 minutes",
            )
    finally:
        # cleanup
        Utils.drop_dynamic_table(session, dynamic_table_name)
        Utils.drop_table(session, table_name)


<<<<<<< HEAD
@sql_count_checker(query_count=5)
def test_create_or_replace_dynamic_table_no_enforce_ordering(session) -> None:
=======
@sql_count_checker(query_count=6)
def test_create_or_replace_dynamic_table_relaxed_ordering(session) -> None:
>>>>>>> 6f72b844
    try:
        # create table
        table_name = Utils.random_table_name()
        session.create_dataframe(
            [BASIC_TYPE_DATA1, BASIC_TYPE_DATA2]
        ).write.save_as_table(table_name)

        # create dataframe with enforce_ordering disabled
        snow_dataframe = pd.read_snowflake(
            f"(((SELECT * FROM {table_name})))", enforce_ordering=False
        )

        # creating dynamic_table succeeds when enforce_ordering is disabled
        dynamic_table_name = Utils.random_name_for_temp_object(
            TempObjectType.DYNAMIC_TABLE
        )
        assert (
            "successfully created"
            in snow_dataframe.create_or_replace_dynamic_table(
                name=dynamic_table_name,
                warehouse=session.get_current_warehouse(),
                lag="1000 minutes",
            )[0]["status"]
        )

        # accessing the created dynamic_table in the same session also succeeds
        res = session.sql(f"select * from {dynamic_table_name}").collect()
        assert len(res) == 2
    finally:
        # cleanup
        Utils.drop_dynamic_table(session, dynamic_table_name)
        Utils.drop_table(session, table_name)


<<<<<<< HEAD
@sql_count_checker(query_count=4)
def test_create_or_replace_dynamic_table_multiple_sessions_no_enforce_ordering(
=======
@sql_count_checker(query_count=5)
def test_create_or_replace_dynamic_table_multiple_sessions_relaxed_ordering(
>>>>>>> 6f72b844
    session,
    db_parameters,
) -> None:
    try:
        # create table
        table_name = Utils.random_table_name()
        session.create_dataframe(
            [BASIC_TYPE_DATA1, BASIC_TYPE_DATA2]
        ).write.save_as_table(table_name)

        # create dataframe with enforce_ordering disabled
        snow_dataframe = pd.read_snowflake(
            f"(((SELECT * FROM {table_name})))", enforce_ordering=False
        )

        # creating dynamic_table succeeds when enforce_ordering is disabled
        dynamic_table_name = Utils.random_name_for_temp_object(
            TempObjectType.DYNAMIC_TABLE
        )
        assert (
            "successfully created"
            in snow_dataframe.create_or_replace_dynamic_table(
                name=dynamic_table_name,
                warehouse=session.get_current_warehouse(),
                lag="1000 minutes",
            )[0]["status"]
        )

        # another session
        new_session = Session.builder.configs(db_parameters).create()
        pd.session = new_session

        # accessing the created dynamic_table in another session also succeeds
        res = new_session.sql(f"select * from {dynamic_table_name}").collect()
        assert len(res) == 2
        new_session.close()
    finally:
        # cleanup
        Utils.drop_dynamic_table(session, dynamic_table_name)
        Utils.drop_table(session, table_name)
        pd.session = session


@pytest.mark.parametrize("index", [True, False])
@pytest.mark.parametrize("index_labels", [None, ["my_index"]])
<<<<<<< HEAD
@sql_count_checker(query_count=4)
=======
@sql_count_checker(query_count=8)
>>>>>>> 6f72b844
def test_create_or_replace_dynamic_table_index(session, index, index_labels):
    try:
        # create table
        table_name = Utils.random_table_name()
        session.create_dataframe(
            [BASIC_TYPE_DATA1, BASIC_TYPE_DATA2]
        ).write.save_as_table(table_name)

        # create dataframe with enforce_ordering disabled
        snow_dataframe = pd.read_snowflake(
            f"(((SELECT * FROM {table_name})))", enforce_ordering=False
        )

        dynamic_table_name = Utils.random_name_for_temp_object(
            TempObjectType.DYNAMIC_TABLE
        )
        snow_dataframe.create_or_replace_dynamic_table(
            name=dynamic_table_name,
            warehouse=session.get_current_warehouse(),
            lag="1000 minutes",
            index=index,
            index_label=index_labels,
        )
        expected_columns = []
        if index:
            # if index is retained in the result, add it as the first expected column
            expected_index = ["index"]
            if index_labels:
                expected_index = index_labels
            expected_columns = expected_columns + expected_index
        # add the expected data columns
        expected_columns = expected_columns + ["_1", "_2", "_3", "_4", "_5", "_6", "_7"]

        # verify columns
        actual = pd.read_snowflake(
            dynamic_table_name,
            enforce_ordering=False,
        ).columns
        assert actual.tolist() == expected_columns
    finally:
        # cleanup
        Utils.drop_dynamic_table(session, dynamic_table_name)
        Utils.drop_table(session, table_name)


<<<<<<< HEAD
@sql_count_checker(query_count=4)
=======
@sql_count_checker(query_count=8)
>>>>>>> 6f72b844
def test_create_or_replace_dynamic_table_multiindex(session):
    try:
        # create table
        table_name = Utils.random_table_name()
        session.create_dataframe(
            [BASIC_TYPE_DATA1, BASIC_TYPE_DATA2]
        ).write.save_as_table(table_name)

        # create dataframe with enforce_ordering disabled
        snow_dataframe = pd.read_snowflake(
            f"(((SELECT * FROM {table_name})))", enforce_ordering=False
        )

        # make sure dataframe has a multi-index
        snow_dataframe = snow_dataframe.set_index(["_1", "_2"])

        dynamic_table_name = Utils.random_name_for_temp_object(
            TempObjectType.DYNAMIC_TABLE
        )
        snow_dataframe.create_or_replace_dynamic_table(
            name=dynamic_table_name,
            warehouse=session.get_current_warehouse(),
            lag="1000 minutes",
            index=True,
        )

        # verify columns
        actual = pd.read_snowflake(
            dynamic_table_name,
            enforce_ordering=False,
        ).columns
        assert actual.tolist() == ["_1", "_2", "_3", "_4", "_5", "_6", "_7"]

        with pytest.raises(
            ValueError, match="Length of 'index_label' should match number of levels"
        ):
            snow_dataframe.create_or_replace_dynamic_table(
                name=dynamic_table_name,
                warehouse=session.get_current_warehouse(),
                lag="1000 minutes",
                index=True,
                index_label=["a"],
            )
    finally:
        # cleanup
        Utils.drop_dynamic_table(session, dynamic_table_name)
        Utils.drop_table(session, table_name)<|MERGE_RESOLUTION|>--- conflicted
+++ resolved
@@ -14,13 +14,8 @@
 from tests.utils import Utils
 
 
-<<<<<<< HEAD
-@sql_count_checker(query_count=5)
+@sql_count_checker(query_count=7)
 def test_create_or_replace_dynamic_table_enforce_ordering_raises(session) -> None:
-=======
-@sql_count_checker(query_count=7)
-def test_create_or_replace_dynamic_table_no_relaxed_ordering_raises(session) -> None:
->>>>>>> 6f72b844
     try:
         # create table
         table_name = Utils.random_table_name()
@@ -53,13 +48,8 @@
         Utils.drop_table(session, table_name)
 
 
-<<<<<<< HEAD
-@sql_count_checker(query_count=5)
+@sql_count_checker(query_count=6)
 def test_create_or_replace_dynamic_table_no_enforce_ordering(session) -> None:
-=======
-@sql_count_checker(query_count=6)
-def test_create_or_replace_dynamic_table_relaxed_ordering(session) -> None:
->>>>>>> 6f72b844
     try:
         # create table
         table_name = Utils.random_table_name()
@@ -94,13 +84,8 @@
         Utils.drop_table(session, table_name)
 
 
-<<<<<<< HEAD
-@sql_count_checker(query_count=4)
+@sql_count_checker(query_count=5)
 def test_create_or_replace_dynamic_table_multiple_sessions_no_enforce_ordering(
-=======
-@sql_count_checker(query_count=5)
-def test_create_or_replace_dynamic_table_multiple_sessions_relaxed_ordering(
->>>>>>> 6f72b844
     session,
     db_parameters,
 ) -> None:
@@ -146,11 +131,7 @@
 
 @pytest.mark.parametrize("index", [True, False])
 @pytest.mark.parametrize("index_labels", [None, ["my_index"]])
-<<<<<<< HEAD
-@sql_count_checker(query_count=4)
-=======
-@sql_count_checker(query_count=8)
->>>>>>> 6f72b844
+@sql_count_checker(query_count=6)
 def test_create_or_replace_dynamic_table_index(session, index, index_labels):
     try:
         # create table
@@ -196,11 +177,7 @@
         Utils.drop_table(session, table_name)
 
 
-<<<<<<< HEAD
-@sql_count_checker(query_count=4)
-=======
-@sql_count_checker(query_count=8)
->>>>>>> 6f72b844
+@sql_count_checker(query_count=6)
 def test_create_or_replace_dynamic_table_multiindex(session):
     try:
         # create table

--- conflicted
+++ resolved
@@ -661,23 +661,8 @@
     with SqlCounter(query_count=0 if name2 is None or axis == 1 else 2):
         df2 = df2.rename_axis(name2, axis=axis)
 
-<<<<<<< HEAD
-    expected_join_count = (
-        1 if name1 is not None or name2 is not None or axis == 1 else 0
-    )
-    if axis == 0:
-        if name1 is not None:
-            expected_join_count += 1
-        if name2 is not None:
-            expected_join_count += 1
-        if name1 is not None and name2 is not None:
-            expected_join_count += 1
-    # One extra query to convert index to native pandas when creating df
-    with SqlCounter(query_count=3, join_count=expected_join_count):
-=======
     # One extra query to convert index to native pandas when creating df
     with SqlCounter(query_count=3):
->>>>>>> 695cd140
         eval_snowpark_pandas_result(
             "pd",
             "native_pd",

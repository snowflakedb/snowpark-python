#
# Copyright (c) 2012-2024 Snowflake Computing Inc. All rights reserved.
#

from collections import deque
from collections.abc import Hashable, Iterable

import modin.pandas as pd
import pandas as native_pd
import pytest
from pandas import Index, MultiIndex

import snowflake.snowpark.modin.plugin  # noqa: F401
from snowflake.snowpark.exceptions import SnowparkSQLException
from tests.integ.modin.sql_counter import SqlCounter, sql_count_checker
from tests.integ.modin.utils import (
    assert_frame_equal,
    assert_index_equal,
    assert_series_equal,
    assert_snowpark_pandas_equals_to_pandas_without_dtypecheck,
    eval_snowpark_pandas_result,
)
from tests.utils import TestFiles


@pytest.fixture(scope="function")
def df1():
    return native_pd.DataFrame(
        {
            "C": [1, 2, 3],
            "A": ["a", "b", "c"],
            "D": [3, 2, 1],
        },
        index=native_pd.Index([3, 1, 2], name="left_i"),
    )


@pytest.fixture(scope="function")
def df2():
    return native_pd.DataFrame(
        {
            "P": [3, 2, 1, 3],
            "A": ["a", "b", "c", "a"],
            "C": [1, 2, 3, 2],
        },
        index=native_pd.Index([2, 0, 3, 4], name="right_i"),
    )


@pytest.fixture(scope="function")
def df_single_col():
    return native_pd.DataFrame([1], columns=["A"])


@pytest.fixture(scope="function")
def zero_rows_df():
    return native_pd.DataFrame(columns=["A", "B"])


@pytest.fixture(scope="function")
def zero_columns_df():
    return native_pd.DataFrame(index=pd.Index([1, 2]))


@pytest.fixture(scope="function")
def empty_df():
    return native_pd.DataFrame()


@pytest.fixture(scope="function")
def series1():
    return native_pd.Series([1, 2])


@pytest.fixture(scope="function")
def series2():
    return native_pd.Series([2, 1])


@pytest.fixture(params=["inner", "outer"])
def join(request):
    """
    join argument to pass to concat.
    """
    return request.param


@pytest.fixture(params=[True, False])
def sort(request):
    """
    sort argument to pass to concat.
    """
    return request.param


@pytest.fixture(params=[True, False])
def ignore_index(request):
    """
    ignore_index argument to pass to concat.
    """
    return request.param


@pytest.fixture(params=[0, 1])
def axis(request):
    """
    ignore_index argument to pass to concat.
    """
    return request.param


def _concat_operation(snow_objs, native_objs, **kwargs):
    return (
        lambda x: pd.concat(snow_objs, **kwargs)
        if x == "pd"
        else native_pd.concat(native_objs, **kwargs)
    )


def test_concat_basic(df1, df2, join, sort, axis, ignore_index):
    expected_join_count = 1 if axis == 1 else 0
    native_objs = [df1, df2]
    snow_objs = [pd.DataFrame(obj) for obj in native_objs]
    with SqlCounter(query_count=1, join_count=expected_join_count):
        eval_snowpark_pandas_result(
            "pd",
            "native_pd",
            _concat_operation(
                snow_objs,
                native_objs,
                axis=axis,
                join=join,
                sort=sort,
                ignore_index=ignore_index,
            ),
        )


@sql_count_checker(query_count=0)
def test_concat_no_items_negative():
    eval_snowpark_pandas_result(
        "pd",
        "native_pd",
        _concat_operation(snow_objs=[], native_objs=[]),
        expect_exception=True,
        expect_exception_type=ValueError,
        expect_exception_match="No objects to concatenate",
    )


def test_concat_exclude_none(df1, df2, axis):
    expected_join_count = 2 if axis == 1 else 0
    with SqlCounter(query_count=2, join_count=expected_join_count):
        # Verify that none objects are simply ignored.
        df1, df2 = pd.DataFrame(df1), pd.DataFrame(df2)
        pieces = [df1, None, df2, None]
        result = pd.concat(pieces, axis=axis)
        expected = pd.concat([df1, df2], axis=axis)
        assert_frame_equal(result, expected)


@sql_count_checker(query_count=0)
def test_concat_all_none_negative():
    eval_snowpark_pandas_result(
        "pd",
        "native_pd",
        _concat_operation(snow_objs=[None, None], native_objs=[None, None]),
        expect_exception=True,
        expect_exception_type=ValueError,
        expect_exception_match="All objects passed were None",
    )


def test_concat_mixed_objs(df1, df2, series1, series2, axis, join):
    expected_join_count = 1 if axis == 1 else 0
    expected_join_count_with_duplicates = 2 if axis == 1 else 0

    # Series and Dataframes
    native_objs = [df1, series1]
    snow_objs = [pd.DataFrame(df1), pd.Series(series1)]
    with SqlCounter(query_count=1, join_count=expected_join_count):
        eval_snowpark_pandas_result(
            "pd",
            "native_pd",
            _concat_operation(snow_objs, native_objs, axis=axis, join=join),
        )

    # All dataframes
    native_objs = [df1, df2]
    snow_objs = [pd.DataFrame(df) for df in native_objs]
    with SqlCounter(query_count=1, join_count=expected_join_count):
        eval_snowpark_pandas_result(
            "pd",
            "native_pd",
            _concat_operation(snow_objs, native_objs, axis=axis, join=join),
        )

    # All dataframes with duplicates
    native_objs = [df1, df2, df1]
    snow_objs = [pd.DataFrame(df) for df in native_objs]
    with SqlCounter(query_count=1, join_count=expected_join_count_with_duplicates):
        eval_snowpark_pandas_result(
            "pd",
            "native_pd",
            _concat_operation(snow_objs, native_objs, axis=axis, join=join),
        )

    # All series
    native_objs = [series1, series2]
    snow_objs = [pd.Series(series) for series in native_objs]
    with SqlCounter(query_count=1, join_count=expected_join_count):
        eval_snowpark_pandas_result(
            "pd",
            "native_pd",
            _concat_operation(snow_objs, native_objs, axis=axis, join=join),
        )

    # All series with duplicates
    native_objs = [series1, series2, series1]
    snow_objs = [pd.Series(series) for series in native_objs]
    with SqlCounter(query_count=1, join_count=expected_join_count_with_duplicates):
        eval_snowpark_pandas_result(
            "pd",
            "native_pd",
            _concat_operation(snow_objs, native_objs, axis=axis, join=join),
        )


@pytest.mark.parametrize(
    "name1, name2, expected_columns",
    [
        (None, None, [0, 1]),
        ("foo", None, ["foo", 0]),
        (None, "bar", [0, "bar"]),
        ("foo", "bar", ["foo", "bar"]),
        ("foo", "foo", ["foo", "foo"]),
    ],
)
@sql_count_checker(query_count=1, join_count=1)
def test_concat_series_names_axis1(series1, series2, name1, name2, expected_columns):
    native_series1 = series1.rename(name1)
    native_series2 = series2.rename(name2)
    snow_series1 = pd.Series(series1).rename(name1)
    snow_series2 = pd.Series(series2).rename(name2)
    # snow result
    snow_res = pd.concat([snow_series1, snow_series2], axis=1)
    native_res = native_pd.concat([native_series1, native_series2], axis=1)
    assert_frame_equal(snow_res, native_res)
    # Explicit check for column names
    assert snow_res.columns.tolist() == expected_columns


@pytest.mark.parametrize(
    "name1, name2, expected_name",
    [
        (None, None, None),
        ("foo", None, None),
        (None, "bar", None),
        ("foo", "bar", None),
        ("foo", "foo", "foo"),
    ],
)
@sql_count_checker(query_count=1, union_count=1)
def test_concat_series_names_axis0(series1, series2, name1, name2, expected_name):
    native_series1 = series1.rename(name1)
    native_series2 = series2.rename(name2)
    snow_series1 = pd.Series(series1).rename(name1)
    snow_series2 = pd.Series(series2).rename(name2)
    # snow result
    snow_res = pd.concat([snow_series1, snow_series2])
    native_res = native_pd.concat([native_series1, native_series2])
    assert_series_equal(snow_res, native_res)
    # Explicit check for column names
    assert snow_res.name == expected_name


@sql_count_checker(query_count=0)
def test_concat_invalid_join_negative(df1, df2):
    native_objs = [df1, df2]
    snow_objs = [pd.DataFrame(df) for df in native_objs]
    eval_snowpark_pandas_result(
        "pd",
        "native_pd",
        _concat_operation(snow_objs, native_objs, join="left"),
        expect_exception=True,
        expect_exception_type=ValueError,
        expect_exception_match=r"Only can inner \(intersect\) or outer \(union\) join the other axis",
    )


def test_concat_iterables(df1, df2, axis):
    # verify that concat works with tuples, list, deque, generators and custom iterables
    expected = native_pd.concat([df1, df2], axis=axis)
    df1, df2 = pd.DataFrame(df1), pd.DataFrame(df2)

    expected_join_count = 1 if axis == 1 else 0

    # list
    with SqlCounter(query_count=1, join_count=expected_join_count):
        assert_frame_equal(pd.concat([df1, df2], axis=axis), expected)

    # tuple
    with SqlCounter(query_count=1, join_count=expected_join_count):
        assert_frame_equal(pd.concat((df1, df2), axis=axis), expected)

    # generator
    with SqlCounter(query_count=1, join_count=expected_join_count):
        assert_frame_equal(pd.concat((df for df in (df1, df2)), axis=axis), expected)

    # deque
    with SqlCounter(query_count=1, join_count=expected_join_count):
        assert_frame_equal(pd.concat(deque((df1, df2)), axis=axis), expected)

    # custom iterator
    class CustomIterator1:
        def __init__(self, objs) -> None:
            self.objs = objs
            self.index = 0

        def __iter__(self):
            return self

        def __next__(self):
            if self.index < len(self.objs):
                self.index = self.index + 1
                return self.objs[self.index - 1]
            else:
                raise StopIteration

    with SqlCounter(query_count=1, join_count=expected_join_count):
        assert_frame_equal(pd.concat(CustomIterator1([df1, df2]), axis=axis), expected)

    # customer iterator with generator
    class CustomIterator2(Iterable):
        def __iter__(self):
            yield df1
            yield df2

    with SqlCounter(query_count=1, join_count=expected_join_count):
        assert_frame_equal(pd.concat(CustomIterator2(), axis=axis), expected)


@sql_count_checker(query_count=0)
def test_concat_non_iterables_negative():
    msg = (
        "first argument must be an iterable of pandas objects, "
        'you passed an object of type "str"'
    )
    eval_snowpark_pandas_result(
        "pd",
        "native_pd",
        _concat_operation(snow_objs="abc", native_objs="abc"),
        expect_exception=True,
        expect_exception_type=TypeError,
        expect_exception_match=msg,
    )


@pytest.mark.parametrize("obj", [native_pd.DataFrame(), native_pd.Series()])
@sql_count_checker(query_count=0)
def test_concat_native_object_negative(obj):
    msg = (
        f"{type(obj)} is not supported as 'value' argument. Please convert this to "
        r"Snowpark pandas objects by calling modin.pandas.Series\(\)/DataFrame\(\)"
    )
    # As top level object
    with pytest.raises(TypeError, match=msg):
        pd.concat(obj)
    # As list
    with pytest.raises(TypeError, match=msg):
        pd.concat([obj])
    # As dict
    with pytest.raises(TypeError, match=msg):
        pd.concat({"a": obj})


@sql_count_checker(query_count=0)
def test_concat_invalid_type_negative(df1):
    native_objs = [df1, "abc"]
    snow_objs = [pd.DataFrame(df1), "abc"]
    eval_snowpark_pandas_result(
        "pd",
        "native_pd",
        _concat_operation(snow_objs, native_objs),
        expect_exception=True,
        expect_exception_type=TypeError,
        expect_exception_match="cannot concatenate object of type '<class 'str'>'; only Series and DataFrame objs are valid",
    )


def _index(labels: list[Hashable]) -> Index:
    # Creates an index with single level
    return Index(labels, tupleize_cols=False)


def _multiindex(labels: list[tuple[Hashable, ...]]) -> MultiIndex:
    return MultiIndex.from_tuples(labels)


@pytest.mark.parametrize(
    "columns1, columns2, expected_cols",
    [
        (_index([1]), _index([1]), _index([1, 1])),
        (_index([1]), _index([(1, 2)]), _index([1, (1, 2)])),
        (_index([1]), _multiindex([(1,)]), _index([1, (1,)])),
        (_index([1]), _multiindex([(1, 2)]), _index([1, (1, 2)])),
        (_index([(1, 2)]), _multiindex([(1,)]), _index([(1, 2), (1,)])),
        (_index([(1, 2)]), _multiindex([(1, 2)]), _index([(1, 2), (1, 2)])),
        (_index([(1, 2)]), _multiindex([(1, 2, 3)]), _index([(1, 2), (1, 2, 3)])),
        (_multiindex([(1, 2)]), _index([1]), _index([(1, 2), 1])),
        (_multiindex([(1, 2)]), _index([(1, 2)]), _multiindex([(1, 2), (1, 2)])),
        (_multiindex([(1, 2)]), _index([(1, 2, 3)]), _index([(1, 2), (1, 2, 3)])),
        (_multiindex([(1, 2)]), _multiindex([(1,)]), _index([(1, 2), (1,)])),
        (_multiindex([(1, 2)]), _multiindex([(1, 2)]), _multiindex([(1, 2), (1, 2)])),
        (_multiindex([(1, 2)]), _multiindex([(1, 2, 3)]), _index([(1, 2), (1, 2, 3)])),
    ],
)
@sql_count_checker(query_count=0)
def test_concat_multiindex_columns_axis1(
    columns1, columns2, df_single_col, expected_cols
):
    df1, df2 = pd.DataFrame(df_single_col), pd.DataFrame(df_single_col)
    df1.columns = columns1
    df2.columns = columns2

    result_columns = pd.concat([df1, df2], axis=1).columns
    assert_index_equal(result_columns, expected_cols)


@pytest.mark.parametrize(
    "index1, index2, expected_index, expected_join_count",
    [
        (_index([1]), _index([1]), _index([1, 1]), 2),
        (_index([1]), _index([(1, 2)]), _index([1, (1, 2)]), 2),
        (_index([1]), _multiindex([(1,)]), _index([1, 1]), 2),
        (_index([1]), _multiindex([(1, 2)]), _index([1, (1, 2)]), 3),
        (_index([(1, 2)]), _multiindex([(1,)]), _index([(1, 2), 1]), 2),
        (_index([(1, 2)]), _multiindex([(1, 2)]), _index([(1, 2), (1, 2)]), 3),
        (_index([(1, 2)]), _multiindex([(1, 2, 3)]), _index([(1, 2), (1, 2, 3)]), 4),
        (_multiindex([(1, 2)]), _index([1]), _index([(1, 2), 1]), 3),
        (_multiindex([(1, 2)]), _index([(1, 2)]), _index([(1, 2), (1, 2)]), 3),
        (_multiindex([(1, 2)]), _index([(1, 2, 3)]), _index([(1, 2), (1, 2, 3)]), 3),
        (_multiindex([(1, 2)]), _multiindex([(1,)]), _index([(1, 2), 1]), 3),
        (
            _multiindex([(1, 2)]),
            _multiindex([(1, 2)]),
            _multiindex([(1, 2), (1, 2)]),
            4,
        ),
        (
            _multiindex([(1, 2)]),
            _multiindex([(1, 2, 3)]),
            _index([(1, 2), (1, 2, 3)]),
            5,
        ),
    ],
)
def test_concat_multiindex_row_labels_axis0(
    index1, index2, df_single_col, expected_index, expected_join_count
):
    df1, df2 = pd.DataFrame(df_single_col), pd.DataFrame(df_single_col)
    df1.index = index1
    df2.index = index2

    with SqlCounter(query_count=1, join_count=expected_join_count):
        res_index = pd.concat([df1, df2], axis=0).to_pandas().index
        assert isinstance(res_index, MultiIndex) == isinstance(
            expected_index, MultiIndex
        )

        # Snowflake backend doesn't support tuples datatype. Values returned are of
        # array type.
        if not isinstance(res_index, MultiIndex):
            expected_values = [
                list(v) if isinstance(v, tuple) else v for v in expected_index.tolist()
            ]
        else:
            expected_values = expected_index.tolist()
        assert res_index.tolist() == expected_values


@pytest.mark.parametrize(
    "index1, index2, expected_index, expected_join_count",
    [
        (_index([1]), _index([1]), _index([1]), 3),
        (_index([1]), _multiindex([(1,)]), _index([1]), 3),
        (_index([(1, 2)]), _multiindex([(1, 2)]), _index([(1, 2)]), 4),
        (_index([(1, 2)]), _multiindex([(1, 2, 3)]), _index([(1, 2), (1, 2, 3)]), 5),
        (_multiindex([(1, 2)]), _index([(1, 2)]), _index([(1, 2)]), 4),
        (_multiindex([(1, 2)]), _index([(1, 2, 3)]), _index([(1, 2), (1, 2, 3)]), 4),
        (_multiindex([(1, 2)]), _multiindex([(1, 2)]), _multiindex([(1, 2)]), 5),
        (
            _multiindex([(1, 2)]),
            _multiindex([(1, 2, 3)]),
            _index([(1, 2), (1, 2, 3)]),
            6,
        ),
    ],
)
def test_concat_multiindex_row_labels_axis1(
    index1, index2, df_single_col, expected_index, expected_join_count
):
    df1, df2 = pd.DataFrame(df_single_col), pd.DataFrame(df_single_col)
    df1.index = index1
    df2.index = index2

    with SqlCounter(query_count=1, join_count=expected_join_count):
        res_index = pd.concat([df1, df2], axis=1).to_pandas().index
        assert isinstance(res_index, MultiIndex) == isinstance(
            expected_index, MultiIndex
        )
        # Snowflake backend doesn't support tuples datatype. Values returned are of
        # array type.
        if not isinstance(res_index, MultiIndex):
            expected_values = [
                list(v) if isinstance(v, tuple) else v for v in expected_index.tolist()
            ]
        else:
            expected_values = expected_index.tolist()
        assert res_index.tolist() == expected_values


@pytest.mark.parametrize(
    "index1, index2",
    [
        # single index with integer and array
        (_index([1]), _index([(1, 2)])),
        # single index with integer and multiindex with array
        (_index([1]), _multiindex([(1, 2)])),
        # single index with array and multiindex with integer
        (_index([(1, 2)]), _multiindex([(1,)])),
        # multiindex with array and single index with integer
        (_multiindex([(1, 2)]), _index([1])),
        # multiindex with array and single index with integer
        (_multiindex([(1, 2)]), _multiindex([(1,)])),
    ],
)
def test_concat_multiindex_row_labels_axis1_negative(index1, index2, df_single_col):
    df1, df2 = pd.DataFrame(df_single_col), pd.DataFrame(df_single_col)
    df1.index = index1
    df2.index = index2

    # This behavior is different with Native pandas, where native pandas cast the index
    # to object and performs join successfully. In snowflake, join on columns between Number
    # and Array fails.
    with SqlCounter(query_count=0):
        with pytest.raises(SnowparkSQLException, match="Can not convert parameter"):
            pd.concat([df1, df2], axis=1).to_pandas()


@pytest.mark.parametrize(
    "columns1, columns2, expected_cols",
    [
        (_index([1]), _index([1]), _index([1])),
        (_index([1]), _index([(1, 2)]), _index([1, (1, 2)])),
        (_index([1]), _multiindex([(1,)]), _index([1, (1,)])),
        (_index([1]), _multiindex([(1, 2)]), _index([1, (1, 2)])),
        (_index([(1, 2)]), _multiindex([(1,)]), _index([(1, 2), (1,)])),
        (_index([(1, 2)]), _multiindex([(1, 2)]), _index([(1, 2)])),
        (_index([(1, 2)]), _multiindex([(1, 2, 3)]), _index([(1, 2), (1, 2, 3)])),
        (_multiindex([(1, 2)]), _index([1]), _index([(1, 2), 1])),
        (_multiindex([(1, 2)]), _index([(1, 2)]), _multiindex([(1, 2)])),
        (_multiindex([(1, 2)]), _index([(1, 2, 3)]), _index([(1, 2), (1, 2, 3)])),
        (_multiindex([(1, 2)]), _multiindex([(1,)]), _index([(1, 2), (1,)])),
        (_multiindex([(1, 2)]), _multiindex([(1, 2)]), _multiindex([(1, 2)])),
        (_multiindex([(1, 2)]), _multiindex([(1, 2, 3)]), _index([(1, 2), (1, 2, 3)])),
    ],
)
@sql_count_checker(query_count=0)
def test_concat_multiindex_columns_axis0(
    columns1, columns2, df_single_col, expected_cols
):
    df1, df2 = pd.DataFrame(df_single_col), pd.DataFrame(df_single_col)
    df1.columns = columns1
    df2.columns = columns2

    result_columns = pd.concat([df1, df2], axis=0).columns
    assert_index_equal(result_columns, expected_cols)


def test_concat_index_with_nulls(df1, df2):
    native_objs = [df1, df2]
    df1, df2 = pd.DataFrame(df1), pd.DataFrame(df2)
    df1.set_index([[None, "a", None]])
    df2.set_index([[4, 5, None, 1]])
    snow_objs = [df1, df2]
    with SqlCounter(query_count=1):
        eval_snowpark_pandas_result(
            "pd", "native_pd", _concat_operation(snow_objs, native_objs)
        )


@pytest.mark.parametrize(
    "keys",
    [
        ["x", "y", "z"],  # length same as number of frames
        ["x"],  # too short
        ["x", "y", "z", "a"],  # too long
        ["x", "y", "x"],  # duplicate keys
        ["x", "x", "y"],  # duplicate keys
        [("x", 1), ("y", 2), ("z", 3)],  # keys as tuples
    ],
)
def test_concat_with_keys(df1, df2, series1, keys, axis):
    native_objs = [df1, df2, series1]
    snow_objs = [pd.DataFrame(df1), pd.DataFrame(df2), pd.Series(series1)]
    expected_join_count = 2 if axis == 1 and len(keys) > 1 else 0
    with SqlCounter(query_count=1, join_count=expected_join_count):
        eval_snowpark_pandas_result(
            "pd",
            "native_pd",
            _concat_operation(snow_objs, native_objs, keys=keys, axis=axis),
        )


@pytest.mark.parametrize(
    "keys",
    [
        ["x", "y"],  # length same as number of frames
        ["x"],  # too short
        ["x", "y", "z"],  # too long
        ["x", "x"],  # duplicate keys
        [("x", 1), ("y", 2)],  # keys as tuples
    ],
)
def test_concat_same_frame_with_keys(df1, keys, axis):
    native_objs = [df1, df1]
    snow_objs = [pd.DataFrame(df) for df in native_objs]
    expected_join_count = 1 if axis == 1 and len(keys) > 1 else 0
    with SqlCounter(query_count=1, join_count=expected_join_count):
        eval_snowpark_pandas_result(
            "pd",
            "native_pd",
            _concat_operation(snow_objs, native_objs, keys=keys, axis=axis),
        )


@pytest.mark.parametrize("nlevels", [2, 3])
@pytest.mark.parametrize("keys", [["x", "y"], [("x", 1), ("y", 2)]])
@sql_count_checker(query_count=1, join_count=1)
def test_concat_multiindex_columns_with_keys_axis1(df1, df2, nlevels, keys):
    df1, df2 = df1.copy(), df2.copy()
    df1.columns = MultiIndex.from_arrays([df1.columns.tolist()] * nlevels)
    df2.columns = MultiIndex.from_arrays([df2.columns.tolist()] * nlevels)
    native_objs = [df1, df2]
    snow_objs = [pd.DataFrame(df) for df in native_objs]
    eval_snowpark_pandas_result(
        "pd", "native_pd", _concat_operation(snow_objs, native_objs, axis=1, keys=keys)
    )


@sql_count_checker(query_count=1)
def test_concat_single_with_key(df1, axis):
    eval_snowpark_pandas_result(
        "pd",
        "native_pd",
        _concat_operation(
            snow_objs=[pd.DataFrame(df1)], native_objs=[df1], keys=["foo"], axis=axis
        ),
    )


@sql_count_checker(query_count=1)
def test_concat_keys_with_none(df1, df2, axis):
    native_objs = [df1, None, df2]
    snow_objs = [pd.DataFrame(df1), None, pd.DataFrame(df2)]
    eval_snowpark_pandas_result(
        "pd",
        "native_pd",
        _concat_operation(
            snow_objs,
            native_objs,
            keys=["x", "y"],
            axis=axis,
        ),
    )


@pytest.mark.parametrize(
    "names",
    [
        ["a", "b"],  # len same as number of levels
        ["a"],  # too short
        [],  # empty
        None,  # None,
    ],
)
@pytest.mark.parametrize(
    "name1, name2", [("one", "two"), ("one", None), (None, "two"), (None, None)]
)
def test_concat_with_keys_and_names(df1, df2, names, name1, name2, axis):
<<<<<<< HEAD
    df1 = df1.rename_axis(name1, axis=axis)
    df2 = df2.rename_axis(name2, axis=axis)
    native_objs = [df1, df2]
    snow_objs = [pd.DataFrame(df) for df in native_objs]
=======
    with SqlCounter(query_count=0):
        df1 = df1.rename_axis(name1, axis=axis)
    with SqlCounter(query_count=0):
        df2 = df2.rename_axis(name2, axis=axis)
>>>>>>> 98a39817

    # One extra query to convert index to native pandas when creating df
    with SqlCounter(query_count=1):
        eval_snowpark_pandas_result(
            "pd",
            "native_pd",
            _concat_operation(
                snow_objs, native_objs, keys=["x", "y"], names=names, axis=axis
            ),
        )


@sql_count_checker(query_count=0)
def test_concat_with_keys_and_extra_names_negative(df1, df2, axis):
    native_objs = [df1, df2]
    snow_objs = [pd.DataFrame(df) for df in native_objs]
    eval_snowpark_pandas_result(
        "pd",
        "native_pd",
        _concat_operation(
            snow_objs, native_objs, keys=["x", "y"], names=["a", "b", "c"], axis=axis
        ),
        expect_exception=True,
        expect_exception_type=ValueError,
        expect_exception_match="Length of names must match number of levels in MultiIndex",
    )


@sql_count_checker(query_count=0)
def test_concat_empty_keys_negative(df1, df2, axis):
    native_objs = [df1, df2]
    snow_objs = [pd.DataFrame(df) for df in native_objs]
    eval_snowpark_pandas_result(
        "pd",
        "native_pd",
        _concat_operation(snow_objs, native_objs, keys=[], axis=axis),
        expect_exception=True,
        expect_exception_type=ValueError,
    )


@pytest.mark.parametrize("dict_keys", [["x", "y"], ["y", "x"]])
def test_concat_dict(df1, df2, dict_keys, axis):
    native_objs = {dict_keys[0]: df1, dict_keys[1]: df2}
    snow_objs = {dict_keys[0]: pd.DataFrame(df1), dict_keys[1]: pd.DataFrame(df2)}
    expected_join_count = 1 if axis == 1 else 0
    with SqlCounter(query_count=1, join_count=expected_join_count):
        eval_snowpark_pandas_result(
            "pd", "native_pd", _concat_operation(snow_objs, native_objs, axis=axis)
        )


@pytest.mark.parametrize("dict_keys", [["x", "y"], ["y", "x"]])
@pytest.mark.parametrize("keys", [["x", "y"], ["y", "x"], ["x"], ["y"]])
def test_concat_dict_with_keys(df1, df2, dict_keys, keys, axis):
    native_objs = {dict_keys[0]: df1, dict_keys[1]: df2}
    snow_objs = {dict_keys[0]: pd.DataFrame(df1), dict_keys[1]: pd.DataFrame(df2)}
    expected_join_count = 1 if axis == 1 and len(keys) > 1 else 0
    with SqlCounter(query_count=1, join_count=expected_join_count):
        eval_snowpark_pandas_result(
            "pd",
            "native_pd",
            _concat_operation(snow_objs, native_objs, axis=axis, keys=keys),
        )


@sql_count_checker(query_count=0)
def test_concat_dict_with_invalid_keys_negative(df1, df2, axis):
    native_objs = {"x": df1, "y": df2}
    snow_objs = {"x": pd.DataFrame(df1), "y": pd.DataFrame(df2)}
    eval_snowpark_pandas_result(
        "pd",
        "native_pd",
        _concat_operation(snow_objs, native_objs, keys=["x", "z"], axis=axis),
        expect_exception=True,
        expect_exception_type=KeyError,
        expect_exception_match="z",
    )


@sql_count_checker(query_count=1, join_count=1)
def test_concat_with_mixed_tuples_as_column_labels(sort):
    # columns have mixed tuples
    df1 = native_pd.DataFrame({"A": "foo", ("B", 1): "bar"}, index=range(2))
    df2 = native_pd.DataFrame({"B": "foo", ("B", 1): "bar"}, index=range(2))
    native_objs = [df1, df2]
    snow_objs = [pd.DataFrame(df) for df in native_objs]
    eval_snowpark_pandas_result(
        "pd",
        "native_pd",
        _concat_operation(snow_objs, native_objs, axis=1, sort=sort),
    )


def test_concat_empty_df(df1, empty_df, zero_rows_df, zero_columns_df, axis):
    native_objs = [df1, empty_df, zero_columns_df, zero_rows_df]
    native_res = native_pd.concat(native_objs)

    snow_objs = [pd.DataFrame(obj) for obj in native_objs]
    snow_res = pd.concat(snow_objs)

    with SqlCounter(query_count=1):
        assert_snowpark_pandas_equals_to_pandas_without_dtypecheck(snow_res, native_res)


@pytest.mark.parametrize(
    "index1, index2",
    [
        (
            MultiIndex.from_tuples([(0, 0), (1, 2)]),
            MultiIndex.from_tuples([(0, 0), (1, 3)]),
        ),  # same levels for both frames
        (
            MultiIndex.from_tuples([(0, 0), (1, 2)], names=["a", "b"]),
            MultiIndex.from_tuples([(0, 0), (1, 3)], names=["c", "d"]),
        ),  # same levels, different names
        (
            MultiIndex.from_tuples([(0, 0), (1, 2)], names=["a", "b"]),
            MultiIndex.from_tuples([(0, 0), (1, 3)], names=["a", "c"]),
        ),  # same levels, one overlapping name
    ],
)
@sql_count_checker(query_count=1, join_count=1)
def test_concat_multiindex(index1, index2):
    df1 = native_pd.DataFrame({"A": [0, 1]}, index=index1)
    df2 = native_pd.DataFrame({"B": [2, 3]}, index=index2)
    native_objs = [df1, df2]
    snow_objs = [pd.DataFrame(df) for df in native_objs]
    eval_snowpark_pandas_result(
        "pd", "native_pd", _concat_operation(snow_objs, native_objs, axis=1)
    )


@pytest.mark.parametrize(
    "type1, type2",
    [("df", "df"), ("series", "series"), ("df", "series")],
)
@pytest.mark.parametrize("col1, col2", [("A", None), ("A", "a"), (1, "1")])
@sql_count_checker(query_count=1, join_count=1)
def test_concat_verify_integrity_axis1(type1, type2, col1, col2):
    if type1 == "df":
        native_obj1 = native_pd.DataFrame([1, 2], columns=[col1])
        snow_obj1 = pd.DataFrame(native_obj1)
    else:
        native_obj1 = native_pd.Series([1, 2], name=col1)
        snow_obj1 = pd.Series(native_obj1)

    if type2 == "df":
        native_obj2 = native_pd.DataFrame([1, 2], columns=[col2])
        snow_obj2 = pd.DataFrame(native_obj2)
    else:
        native_obj2 = native_pd.Series([1, 2], name=col2)
        snow_obj2 = pd.Series(native_obj2)

    eval_snowpark_pandas_result(
        "pd",
        "native_pd",
        _concat_operation(
            snow_objs=[snow_obj1, snow_obj2],
            native_objs=[native_obj1, native_obj2],
            axis=1,
            verify_integrity=True,
        ),
    )


@pytest.mark.parametrize("obj2_type", ["df", "series"])
@sql_count_checker(query_count=0)
def test_concat_verify_integrity_axis1_negative(obj2_type):
    # obj1 is always a DataFrame.
    obj1 = pd.DataFrame([1, 2], columns=["A"])

    if obj2_type == "df":
        obj2 = pd.DataFrame([3, 4], columns=["A"])
    else:
        obj2 = pd.Series([3, 4], name="A")

    msg = "Columns have overlapping values"
    with pytest.raises(ValueError, match=msg):
        pd.concat([obj1, obj2], axis=1, verify_integrity=True)


@sql_count_checker(query_count=0)
def test_concat_all_series_verify_integrity_axis1_negative():
    # Native pandas has a bug, it doesn't apply integrity check when all input objects
    # are series.
    # Snowpark pandas apply integrity check irrespective of input object types.
    obj1 = pd.Series([1, 2], name="A")
    obj2 = pd.Series([3, 4], name="A")
    with pytest.raises(ValueError, match="Columns have overlapping values"):
        pd.concat([obj1, obj2], axis=1, verify_integrity=True)


@sql_count_checker(query_count=1, join_count=1)
def test_concat_verify_integrity_axis1_with_keys():
    # Even though original frames have duplicate columns, after adding keys to column
    # labels duplicates are resolved, hence no error.
    obj1 = native_pd.DataFrame([1, 2], columns=["A"])
    obj2 = native_pd.DataFrame([3, 4], columns=["A"])
    native_objs = [obj1, obj2]
    snow_objs = [pd.DataFrame(obj) for obj in native_objs]
    eval_snowpark_pandas_result(
        "pd",
        "native_pd",
        _concat_operation(
            snow_objs, native_objs, axis=1, verify_integrity=True, keys=["x", "y"]
        ),
    )


@pytest.mark.parametrize(
    "index1, index2",
    [
        ([0, 1], [5, 6]),
        (_multiindex([(1, 1), (1, 2)]), _multiindex([(2, 1), (2, 2)])),
    ],
)
@sql_count_checker(query_count=2, union_count=2)
def test_concat_verify_integrity_axis0(index1, index2):
    df1 = native_pd.DataFrame([1, 2], columns=["a"], index=index1)
    df2 = native_pd.DataFrame([1, 2], columns=["a"], index=index2)
    native_objs = [df1, df2]
    snow_objs = [pd.DataFrame(obj) for obj in native_objs]
    eval_snowpark_pandas_result(
        "pd",
        "native_pd",
        _concat_operation(snow_objs, native_objs, verify_integrity=True),
    )


@pytest.mark.parametrize(
    "index1, index2",
    [([0, 1], [0, 1]), (_multiindex([(1, 1), (1, 2)]), _multiindex([(2, 1), (1, 2)]))],
)
@sql_count_checker(query_count=2, union_count=2)
def test_concat_verify_integrity_axis0_with_keys(index1, index2):
    # Even though original frames have duplicate columns, after adding keys to column
    # labels duplicates are resolved, hence no error.
    df1 = native_pd.DataFrame([1, 2], columns=["a"], index=index1)
    df2 = native_pd.DataFrame([1, 2], columns=["a"], index=index2)
    native_objs = [df1, df2]
    snow_objs = [pd.DataFrame(obj) for obj in native_objs]
    eval_snowpark_pandas_result(
        "pd",
        "native_pd",
        _concat_operation(
            snow_objs, native_objs, verify_integrity=True, keys=["red", "green"]
        ),
    )


@pytest.mark.parametrize(
    "index1, index2",
    [([0, 1], [0, 1]), (_multiindex([(1, 1), (1, 2)]), _multiindex([(2, 1), (1, 2)]))],
)
@sql_count_checker(query_count=1, union_count=1)
def test_concat_verify_integrity_axis0_with_ignore_index(index1, index2):
    # Even though original frames have duplicate columns, ignore_index=True will
    # replace original index values with values 0 to n-1, hence no error.
    df1 = native_pd.DataFrame([1, 2], columns=["a"], index=index1)
    df2 = native_pd.DataFrame([1, 2], columns=["a"], index=index2)
    native_objs = [df1, df2]
    snow_objs = [pd.DataFrame(obj) for obj in native_objs]
    eval_snowpark_pandas_result(
        "pd",
        "native_pd",
        _concat_operation(
            snow_objs, native_objs, verify_integrity=True, ignore_index=True
        ),
    )


@pytest.mark.parametrize(
    "index1, index2",
    [
        ([0, 1], [0, 1]),
        (_multiindex([(1, 1), (1, 2)]), _multiindex([(2, 1), (1, 2)])),
        ([1, 1], [2, 3]),
    ],
)
@sql_count_checker(query_count=2, union_count=2)
def test_concat_verify_integrity_axis0_negative(index1, index2):
    df1 = native_pd.DataFrame([1, 2], columns=["a"], index=index1)
    df2 = native_pd.DataFrame([1, 2], columns=["a"], index=index2)
    native_objs = [df1, df2]
    snow_objs = [pd.DataFrame(obj) for obj in native_objs]
    eval_snowpark_pandas_result(
        "pd",
        "native_pd",
        _concat_operation(snow_objs, native_objs, verify_integrity=True),
        expect_exception=True,
        expect_exception_type=ValueError,
        expect_exception_match="Indexes have overlapping values: ",
    )


@sql_count_checker(query_count=2, union_count=2)
def test_concat_verify_integrity_axis0_large_overlap_negative():
    df = pd.DataFrame(data=list(range(100)))
    msg = "Indexes have overlapping values. Few of them are: .* Please run "
    with pytest.raises(ValueError, match=msg):
        pd.concat([df, df], verify_integrity=True)


@sql_count_checker(query_count=0)
def test_concat_levels_negative(df1, df2):
    df1, df2 = pd.DataFrame(df1), pd.DataFrame(df2)
    with pytest.raises(
        NotImplementedError,
        match="Snowpark pandas doesn't support 'levels' argument in concat API",
    ):
        pd.concat([df1, df2], keys=["x", "y"], names=["a", "b"], levels=["a", "b"])


def test_concat_sorted_frames():
    df1 = native_pd.DataFrame({"A": [5, 2, 7]})
    df2 = native_pd.DataFrame({"B": [3, 5, 6]})
    df3 = native_pd.DataFrame({"A": [2, 1, 7], "B": [3, 5, 4]})
    native_objs = [df1, df2, df3]
    snow_objs = [pd.DataFrame(obj) for obj in native_objs]
    with SqlCounter(query_count=1):
        eval_snowpark_pandas_result(
            "pd", "native_pd", _concat_operation(snow_objs, native_objs)
        )
    native_objs = [
        df1.sort_values(by="A"),
        df2.sort_values(by="B"),
        df3.sort_values(by=["B", "A"]),
    ]
    snow_objs = [pd.DataFrame(obj) for obj in native_objs]
    with SqlCounter(query_count=1):
        eval_snowpark_pandas_result(
            "pd", "native_pd", _concat_operation(snow_objs, native_objs)
        )


@pytest.mark.parametrize(
    "columns1, columns2, expected_rows, expected_cols",
    [
        (
            ["A", "C", "C"],
            ["A", "C", "C"],
            [[1, 2, 3], [4, 5, 6]],
            ["A", "C", "C"],
        ),  # same columns,
        (
            ["A", "C", "C"],
            ["C", "A", "C"],
            [[1, 2, 3], [5, 4, 6]],
            ["A", "C", "C"],
        ),  # same columns, different order
        (
            ["A", "C", "C"],
            ["A", "B", "C"],
            [[1, 2, 3, None], [4, 6, None, 5]],
            ["A", "C", "C", "B"],
        ),  # duplicate in frame1
        (
            ["A", "B", "C"],
            ["A", "C", "C"],
            [[1, 2, 3, None], [4, None, 5, 6]],
            ["A", "B", "C", "C"],
        ),  # duplicate in frame2
    ],
)
@sql_count_checker(query_count=2, union_count=1)
def test_concat_duplicate_columns(columns1, columns2, expected_rows, expected_cols):
    df1 = pd.DataFrame([[1, 2, 3]], columns=columns1)
    df2 = pd.DataFrame([[4, 5, 6]], columns=columns2)
    expected_df = pd.DataFrame(expected_rows, columns=expected_cols, index=[0, 0])
    assert_frame_equal(pd.concat([df1, df2]), expected_df)


@pytest.mark.parametrize("value1", [4, 1.5, True, "c", (1, 2), {"a": 1}])
@pytest.mark.parametrize("value2", [4, 1.5, True, "c", (1, 2), {"a": 1}])
@sql_count_checker(query_count=1, union_count=1)
def test_concat_type_mismatch(value1, value2):
    df1 = native_pd.DataFrame({"A": [value1]})
    df2 = native_pd.DataFrame({"A": [value2]})
    native_objs = [df1, df2]
    snow_objs = [pd.DataFrame(obj) for obj in native_objs]
    eval_snowpark_pandas_result(
        "pd",
        "native_pd",
        _concat_operation(snow_objs, native_objs),
    )


@pytest.mark.parametrize(
    "index1, index2",
    [
        (Index([0]), Index([1])),  # both None
        (Index([0]), Index([1], name="right")),  # first frame index name is None
        (Index([0], name="left"), Index([1])),  # second frame index name is None
        (MultiIndex.from_tuples([(0, 0)]), MultiIndex.from_tuples([(1, 1)])),
        (
            MultiIndex.from_tuples([(0, 0)], names=["left", None]),
            MultiIndex.from_tuples([(1, 1)], names=["left", "right"]),
        ),
    ],
)
@sql_count_checker(query_count=1, union_count=1)
def test_concat_none_index_name(index1, index2):
    df1 = native_pd.DataFrame([11], columns=["A"], index=index1)
    df2 = native_pd.DataFrame([22], columns=["B"], index=index2)
    native_objs = [df1, df2]
    snow_objs = [pd.DataFrame(obj) for obj in native_objs]
    eval_snowpark_pandas_result(
        "pd",
        "native_pd",
        _concat_operation(snow_objs, native_objs),
    )


@sql_count_checker(query_count=3, union_count=1)
def test_concat_from_file(resources_path):
    test_files = TestFiles(resources_path)
    df1 = native_pd.read_csv(test_files.test_concat_file1_csv)
    df2 = native_pd.read_csv(test_files.test_concat_file1_csv)
    native_objs = [df1, df2]
    df1 = pd.read_csv(test_files.test_concat_file1_csv)
    df2 = pd.read_csv(test_files.test_concat_file1_csv)
    snow_objs = [df1, df2]
    eval_snowpark_pandas_result(
        "pd",
        "native_pd",
        _concat_operation(snow_objs, native_objs),
    )


@sql_count_checker(query_count=1, join_count=2)
def test_concat_keys():
    native_data = {
        "one": native_pd.Series([1, 2, 3], index=["a", "b", "c"]),
        "two": native_pd.Series([2, 3, 4, 5], index=["a", "b", "c", "d"]),
        "three": native_pd.Series([3, 4, 5], index=["b", "c", "d"]),
    }
    native_df = native_pd.concat(native_data.values(), axis=1, keys=native_data.keys())

    data = {
        "one": pd.Series([1, 2, 3], index=["a", "b", "c"]),
        "two": pd.Series([2, 3, 4, 5], index=["a", "b", "c", "d"]),
        "three": pd.Series([3, 4, 5], index=["b", "c", "d"]),
    }
    snow_df = pd.concat(data.values(), axis=1, keys=data.keys())
    assert_frame_equal(snow_df, native_df, check_dtype=False)


@sql_count_checker(query_count=4, join_count=0)
def test_concat_series_from_same_df(join):
    num_cols = 4
    select_data = [f'{i} as "{i}"' for i in range(num_cols)]
    query = f"select {', '.join(select_data)}"

    # concat today uses join_on_index to concat all series, we use
    # read_snowflake here so that the default index is created and
    # managed by snowpark pandas, which is the same as row position
    # column. This creates a valid optimization scenario for join, where
    # join performed on the same row_position column doesn't require
    # actual join.
    # This can not be done with pd.DataFrame constructor because the index
    # and row position column is controlled by client side, which are
    # different columns.
    df = pd.read_snowflake(query)

    series = [df[col] for col in df.columns]
    final_df = pd.concat(series, join=join, axis=1)

    assert_frame_equal(df, final_df)


@sql_count_checker(query_count=4, join_count=0)
def test_df_creation_from_series_from_same_df():
    num_cols = 6
    select_data = [f'{i} as "{i}"' for i in range(num_cols)]
    query = f"select {', '.join(select_data)}"

    df = pd.read_snowflake(query)

    df_dict = {col: df[col] for col in df.columns}
    final_df = pd.DataFrame(df_dict)

    assert_frame_equal(df, final_df)<|MERGE_RESOLUTION|>--- conflicted
+++ resolved
@@ -689,17 +689,10 @@
     "name1, name2", [("one", "two"), ("one", None), (None, "two"), (None, None)]
 )
 def test_concat_with_keys_and_names(df1, df2, names, name1, name2, axis):
-<<<<<<< HEAD
     df1 = df1.rename_axis(name1, axis=axis)
     df2 = df2.rename_axis(name2, axis=axis)
     native_objs = [df1, df2]
     snow_objs = [pd.DataFrame(df) for df in native_objs]
-=======
-    with SqlCounter(query_count=0):
-        df1 = df1.rename_axis(name1, axis=axis)
-    with SqlCounter(query_count=0):
-        df2 = df2.rename_axis(name2, axis=axis)
->>>>>>> 98a39817
 
     # One extra query to convert index to native pandas when creating df
     with SqlCounter(query_count=1):

#
# Copyright (c) 2012-2024 Snowflake Computing Inc. All rights reserved.
#

import modin.pandas as pd
import numpy as np
import pandas as native_pd
import pytest
from numpy.testing import assert_equal
from pandas._libs import lib

import snowflake.snowpark.modin.plugin  # noqa: F401
from tests.integ.modin.index.conftest import (
    NATIVE_INDEX_SCALAR_TEST_DATA,
    NATIVE_INDEX_TEST_DATA,
    NATIVE_INDEX_UNIQUE_TEST_DATA,
    TEST_DFS,
)
from tests.integ.modin.sql_counter import SqlCounter, sql_count_checker
from tests.integ.modin.utils import (
    assert_frame_equal,
    assert_index_equal,
    assert_series_equal,
    assert_snowpark_pandas_equals_to_pandas_without_dtypecheck,
    eval_snowpark_pandas_result,
)


@sql_count_checker(query_count=2)
@pytest.mark.parametrize("native_index", NATIVE_INDEX_TEST_DATA)
def test_index_copy(native_index):
    snow_index = pd.Index(native_index)
    new_index = snow_index.copy()
    assert snow_index is not new_index
    assert_index_equal(snow_index, new_index)


@pytest.mark.parametrize("native_df", TEST_DFS)
@sql_count_checker(query_count=2)
def test_df_index_copy(native_df):
    snow_df = pd.DataFrame(native_df)
    new_index = snow_df.index.copy()
    new_columns = snow_df.columns.copy()

    assert snow_df.index is not new_index
    assert snow_df.columns is not new_columns

    assert_index_equal(snow_df.index, new_index)
    assert_index_equal(snow_df.columns, new_columns)


@sql_count_checker(query_count=2)
@pytest.mark.parametrize("native_index", NATIVE_INDEX_TEST_DATA[2:])
def test_index_drop(native_index):
    snow_index = pd.Index(native_index)
    labels = [native_index[0]]
    assert_index_equal(snow_index.drop(labels), native_index.drop(labels))


@sql_count_checker(query_count=3, join_count=1)
@pytest.mark.parametrize("native_df", TEST_DFS)
def test_df_index_equals(native_df):
    snow_df = pd.DataFrame(native_df)
    assert native_df.columns.equals(native_df.columns)
    assert snow_df.columns.equals(snow_df.columns)
    assert native_df.columns.equals(snow_df.columns)
    assert snow_df.columns.equals(native_df.columns)

    assert native_df.index.equals(native_df.index)
    assert snow_df.index.equals(snow_df.index)
    assert native_df.index.equals(snow_df.index.to_pandas())
    assert snow_df.index.equals(native_df.index)


@sql_count_checker(query_count=8)
def test_index_union():
    idx1 = pd.Index([1, 2, 3, 4])
    idx2 = pd.Index([3, 4, 5, 6])
    union = idx1.union(idx2)
    assert_index_equal(union, pd.Index([1, 2, 3, 4, 5, 6], dtype="int64"))
    idx1 = pd.Index(["a", "b", "c", "d"])
    idx2 = pd.Index([1, 2, 3, 4])
    union = idx1.union(idx2)
    assert_index_equal(
        union, pd.Index(["a", "b", "c", "d", 1, 2, 3, 4], dtype="object")
    )


@sql_count_checker(query_count=4)
def test_index_difference():
    idx1 = pd.Index([2, 1, 3, 4])
    idx2 = pd.Index([3, 4, 5, 6])
    diff = idx1.difference(idx2)
    assert_index_equal(diff, pd.Index([1, 2], dtype="int64"))


@sql_count_checker(query_count=4)
def test_index_intersection():
    idx1 = pd.Index([2, 1, 3, 4])
    idx2 = pd.Index([3, 4, 5, 6])
    diff = idx1.intersection(idx2)
    assert_index_equal(diff, pd.Index([3, 4], dtype="int64"))


@sql_count_checker(query_count=3)
@pytest.mark.parametrize("native_index", NATIVE_INDEX_TEST_DATA)
def test_index_get_level_values(native_index):
    snow_index = pd.Index(native_index)
    assert_index_equal(snow_index.get_level_values(0), snow_index)


@sql_count_checker(query_count=2)
def test_slice_indexer():
    idx = pd.Index(list("abcd"))
    s = idx.slice_indexer(start="a", end="c")
    assert s != slice(1, 3, None)
    s = idx.slice_indexer(start="b", end="c")
    assert s == slice(1, 3, None)


@sql_count_checker(query_count=1)
@pytest.mark.parametrize("native_index", NATIVE_INDEX_TEST_DATA)
def test_index_summary(native_index):
    snow_index = pd.Index(native_index)
    assert snow_index._summary() == native_index._summary()


@sql_count_checker(query_count=1)
@pytest.mark.parametrize("native_index", NATIVE_INDEX_TEST_DATA)
def test_index_size(native_index):
    snow_index = pd.Index(native_index)
    assert snow_index.size == native_index.size


@pytest.mark.parametrize("native_df", TEST_DFS)
@sql_count_checker(query_count=1)
def test_df_index_size(native_df):
    snow_df = pd.DataFrame(native_df)
    assert snow_df.index.size == native_df.index.size
    assert snow_df.columns.size == native_df.columns.size


@sql_count_checker(query_count=1)
@pytest.mark.parametrize("native_index", NATIVE_INDEX_TEST_DATA)
def test_index_empty(native_index):
    snow_index = pd.Index(native_index)
    assert snow_index.empty == native_index.empty


@pytest.mark.parametrize("native_df", TEST_DFS)
@sql_count_checker(query_count=1)
def test_df_index_empty(native_df):
    snow_df = pd.DataFrame(native_df)
    assert snow_df.index.empty == native_df.index.empty
    assert snow_df.columns.empty == native_df.columns.empty


@sql_count_checker(query_count=1)
@pytest.mark.parametrize("native_index", NATIVE_INDEX_TEST_DATA)
def test_index_shape(native_index):
    snow_index = pd.Index(native_index)
    assert snow_index.shape == native_index.shape


@pytest.mark.parametrize("native_df", TEST_DFS)
@sql_count_checker(query_count=1)
def test_df_index_shape(native_df):
    snow_df = pd.DataFrame(native_df)
    assert snow_df.index.shape == native_df.index.shape
    assert snow_df.columns.shape == native_df.columns.shape


@sql_count_checker(query_count=1)
@pytest.mark.parametrize("native_index", NATIVE_INDEX_TEST_DATA)
def test_index_values(native_index):
    snow_index = pd.Index(native_index)
    assert_equal(snow_index.values, native_index.values)


@pytest.mark.parametrize("native_df", TEST_DFS)
@sql_count_checker(query_count=1)
def test_df_index_columns_values(native_df):
    snow_df = pd.DataFrame(native_df)
    assert_equal(snow_df.index.values, native_df.index.values)
    assert_equal(snow_df.columns.values, native_df.columns.values)


@pytest.mark.parametrize("native_index", NATIVE_INDEX_TEST_DATA)
@sql_count_checker(query_count=1)
def test_index_item(native_index):
    snow_index = pd.Index(native_index)
    if len(native_index) == 1:
        assert snow_index.item() == native_index.item()
    else:
        with pytest.raises(
            expected_exception=ValueError,
            match="can only convert an array of size 1 to a Python scalar",
        ):
            snow_index.item()


@pytest.mark.parametrize("native_df", TEST_DFS)
@sql_count_checker(query_count=1)
def test_df_index_columns_item(native_df):
    snow_df = pd.DataFrame(native_df)
    if len(native_df.index) == 1:
        assert snow_df.index.item() == native_df.index.item()
    else:
        with pytest.raises(
            expected_exception=ValueError,
            match="can only convert an array of size 1 to a Python scalar",
        ):
            snow_df.index.item()

    # no queries needed for columns
    if len(native_df.columns) == 1:
        assert snow_df.columns.item() == native_df.columns.item()
    else:
        with pytest.raises(
            expected_exception=ValueError,
            match="can only convert an array of size 1 to a Python scalar",
        ):
            snow_df.columns.item()


@sql_count_checker(query_count=1)
@pytest.mark.parametrize("native_index", NATIVE_INDEX_TEST_DATA)
def test_index_to_list(native_index):
    snow_index = pd.Index(native_index)
    assert_equal(native_index.to_list(), snow_index.to_list())


@pytest.mark.parametrize("native_df", TEST_DFS)
@sql_count_checker(query_count=1)
def test_df_index_columns_to_list(native_df):
    snow_df = pd.DataFrame(native_df)
    assert_equal(native_df.index.to_list(), snow_df.index.to_list())
    assert_equal(native_df.columns.to_list(), snow_df.columns.to_list())


@pytest.mark.parametrize("name", [None, "name", True, 1, lib.no_default])
@pytest.mark.parametrize("generate_extra_index", [True, False])
@pytest.mark.parametrize("native_index", NATIVE_INDEX_TEST_DATA)
def test_index_to_series(native_index, generate_extra_index, name):
    if generate_extra_index:
        index = range(len(native_index))
    else:
        index = None
    snow_index = pd.Index(native_index)
    with SqlCounter(query_count=1, join_count=1 if generate_extra_index else 0):
        assert_series_equal(
            snow_index.to_series(index=index, name=name),
            native_index.to_series(index=index, name=name),
            check_index_type=False,
        )


@pytest.mark.parametrize("name", [None, "name", True, 1, lib.no_default])
@pytest.mark.parametrize("generate_extra_index", [True, False])
@pytest.mark.parametrize("native_df", TEST_DFS)
def test_df_index_columns_to_series(native_df, generate_extra_index, name):
    snow_df = pd.DataFrame(native_df)

    # Snowpark pandas sets the dtype of df.columns for an empty df as object and native pandas sets it as int,
    # so we avoid this check on an empty df
    if native_df.empty:
        check_dtype = False
    else:
        check_dtype = True

    if generate_extra_index:
        row_index = range(len(native_df))
        col_index = range(len(native_df.columns))
    else:
        row_index = None
        col_index = None

    with SqlCounter(query_count=1, join_count=1 if generate_extra_index else 0):
        assert_series_equal(
            snow_df.index.to_series(index=row_index, name=name),
            native_df.index.to_series(index=row_index, name=name),
            check_index_type=False,
        )
        assert_series_equal(
            snow_df.columns.to_series(index=col_index),
            native_df.columns.to_series(index=col_index),
            check_dtype=check_dtype,
            check_index_type=False,
        )


@sql_count_checker(query_count=1)
@pytest.mark.parametrize("name", [None, "name", True, 1, lib.no_default])
@pytest.mark.parametrize("index", [True, False])
@pytest.mark.parametrize("native_index", NATIVE_INDEX_TEST_DATA)
def test_index_to_frame(native_index, name, index):
    snow_index = pd.Index(native_index)
    assert_snowpark_pandas_equals_to_pandas_without_dtypecheck(
        snow_index.to_frame(index=index, name=name),
        native_index.to_frame(index=index, name=name),
        check_index_type=False,
        check_column_type=False,
    )


@sql_count_checker(query_count=1)
@pytest.mark.parametrize("name", [None, "name", True, 1, lib.no_default])
@pytest.mark.parametrize("index", [True, False])
@pytest.mark.parametrize("native_df", TEST_DFS)
def test_df_index_to_frame(native_df, index, name):
    snow_df = pd.DataFrame(native_df)
    assert_snowpark_pandas_equals_to_pandas_without_dtypecheck(
        snow_df.index.to_frame(index=index, name=name),
        native_df.index.to_frame(index=index, name=name),
        check_index_type=False,
        check_column_type=False,
    )


@sql_count_checker(query_count=0)
@pytest.mark.parametrize("native_index", NATIVE_INDEX_TEST_DATA)
def test_index_dtype(native_index):
    snow_index = pd.Index(native_index)
    if isinstance(native_index, native_pd.DatetimeIndex):
        # Snowpark pandas does not include timezone info in dtype datetime64[ns],
        assert snow_index.dtype == "datetime64[ns]"
    else:
        assert snow_index.dtype == native_index.dtype


@sql_count_checker(query_count=0)
@pytest.mark.parametrize("native_df", TEST_DFS)
def test_df_index_columns_dtype(native_df):
    snow_df = pd.DataFrame(native_df)
    assert snow_df.index.dtype == native_df.index.dtype
    # do not check columns type for empty df
    if not native_df.empty:
        assert snow_df.columns.dtype == native_df.columns.dtype


@pytest.mark.parametrize("index", NATIVE_INDEX_UNIQUE_TEST_DATA)
def test_is_unique(index):
    with SqlCounter(query_count=1):
        snow_index = pd.Index(index)
        assert index.is_unique == snow_index.is_unique


@pytest.mark.parametrize("index", NATIVE_INDEX_UNIQUE_TEST_DATA)
def test_has_duplicates(index):
    with SqlCounter(query_count=1):
        snow_index = pd.Index(index)
        assert index.has_duplicates == snow_index.has_duplicates


@sql_count_checker(query_count=6)
def test_index_parent():
    """
    Check whether the parent field in Index is updated properly.
    """
    native_idx1 = native_pd.Index(["A", "B"], name="xyz")
    native_idx2 = native_pd.Index(["A", "B", "D", "E", "G", "H"], name="CFI")

    # DataFrame case.
    df = pd.DataFrame([[1, 2], [3, 4]], index=native_idx1)
    snow_idx = df.index
    assert_frame_equal(snow_idx._parent, df)
    assert_index_equal(snow_idx, native_idx1)

    # Series case.
    s = pd.Series([1, 2, 4, 5, 6, 7], index=native_idx2, name="zyx")
    snow_idx = s.index
    assert_series_equal(snow_idx._parent, s)
    assert_index_equal(snow_idx, native_idx2)


@sql_count_checker(query_count=0)
@pytest.mark.parametrize(
    "kwargs",
    [{"dtype": "str"}, {"copy": True}, {"name": "abc"}, {"tupleize_cols": False}],
)
def test_non_default_args(kwargs):
    idx = pd.Index([1, 2, 3, 4], name="name", dtype="int64")

    name = list(kwargs.keys())[0]
    value = list(kwargs.values())[0]
    msg = f"Non-default argument '{name}={value}' when constructing Index with query compiler"
    with pytest.raises(AssertionError, match=msg):
        pd.Index(query_compiler=idx._query_compiler, **kwargs)


@sql_count_checker(query_count=2)
def test_create_index_from_series():
    idx = pd.Index(pd.Series([5, 6]))
    assert_index_equal(idx, native_pd.Index([5, 6]))

    idx = pd.Index(pd.Series([5, 6], name="abc"))
    assert_index_equal(idx, native_pd.Index([5, 6], name="abc"))


@sql_count_checker(query_count=0)
def test_create_index_from_df_negative():
    with pytest.raises(ValueError):
        pd.Index(pd.DataFrame([[1, 2], [3, 4]]))
    with pytest.raises(ValueError):
        pd.DatetimeIndex(pd.DataFrame([[1, 2], [3, 4]]))


@sql_count_checker(query_count=3, join_count=3)
def test_index_identical():
    i1 = pd.Index(["a", "b", "c"])
    i2 = pd.Index(["a", "b", "c"])

    assert i1.identical(i2)

    i1 = i1.rename("foo")
    assert i1.equals(i2)
    assert not i1.identical(i2)

    i2 = i2.rename("foo")
    assert i1.identical(i2)

    i3 = pd.Index([("a", "a"), ("a", "b"), ("b", "a")])
    i4 = pd.Index([("a", "a"), ("a", "b"), ("b", "a")], tupleize_cols=False)
    assert not i3.identical(i4)


@pytest.mark.parametrize("native_index", NATIVE_INDEX_SCALAR_TEST_DATA)
@pytest.mark.parametrize("func", ["min", "max"])
@sql_count_checker(query_count=1)
def test_index_min_max(native_index, func):
    snow_index = pd.Index(native_index)
    snow_res = getattr(snow_index, func)()
    native_res = getattr(native_index, func)()
    # Snowpark pandas treats np.nan as None.
    native_res = None if native_res is np.nan else native_res
    assert snow_res == native_res


@pytest.mark.parametrize("func", ["min", "max"])
@pytest.mark.parametrize("axis", [1, "axis", 0.6, -1])
@sql_count_checker(query_count=0)
def test_index_min_max_wrong_axis_negative(func, axis):
    idx = pd.Index([1, 2, 3])
    with pytest.raises(ValueError, match="Axis must be None or 0 for Index objects"):
        getattr(idx, func)(axis=axis)


<<<<<<< HEAD
def test_df_set_index_and_reset_index():
    native_df = native_pd.DataFrame(
        {"A": [1, 2, 3], "B": [4, 5, 6]}, index=["A", "B", "C"]
    )
    snow_df = pd.DataFrame(native_df)
    native_idx = native_pd.Index([11, 22, 33])
    snow_idx = pd.Index(native_idx)

    # Test that df.index = new_index works with lazy index.
    with SqlCounter(query_count=3):
        native_df.index = native_idx
        snow_df.index = snow_idx
        assert_frame_equal(snow_df, native_df)

    # Check if reset_index works with lazy index.
    with SqlCounter(query_count=1):
        eval_snowpark_pandas_result(snow_df, native_df, lambda df: df.reset_index())


def test_series_set_index_and_reset_index():
    native_ser = native_pd.Series(
        {"A": [1, 2, 3], "B": [4, 5, 6]}, index=["A", "B", "C"]
    )
    snow_ser = pd.Series(native_ser)
    native_idx = native_pd.Index([11, 22, 33])
    snow_idx = pd.Index(native_idx)

    # Test that df.index = new_index works with lazy index.
    with SqlCounter(query_count=3):
        native_ser.index = native_idx
        snow_ser.index = snow_idx
        assert_series_equal(snow_ser, native_ser)

    # Check if reset_index works with lazy index.
    with SqlCounter(query_count=1):
        eval_snowpark_pandas_result(snow_ser, native_ser, lambda s: s.reset_index())
=======
@pytest.mark.parametrize(
    "native_index",
    [
        native_pd.Index(["Apple", "Mango", "Watermelon"]),
        native_pd.Index(["Apple", "Mango", 2.0]),
        native_pd.Index([1, 2, 3, 4]),
        native_pd.Index([1.0, 2.0, 3.0, 4.0]),
        native_pd.Index([1.0, 2.0, np.nan, 4.0]),
        native_pd.Index([1, 2, 3, 4.0, np.nan]),
        native_pd.Index([1, 2, 3, 4.0, np.nan, "Apple"]),
        native_pd.Index([1, 2, 3, 4.0]),
        native_pd.Index([True, False, True]),
        native_pd.Index(["True", "False", "True"]),
        native_pd.Index([True, False, "True"]),
    ],
)
@pytest.mark.parametrize(
    "func", ["is_integer", "is_boolean", "is_floating", "is_numeric", "is_object"]
)
@sql_count_checker(query_count=0)
def test_index_is_type(native_index, func):
    snow_index = pd.Index(native_index)
    snow_res = getattr(snow_index, func)()
    native_res = getattr(native_index, func)()
    assert snow_res == native_res
>>>>>>> a43f398d
<|MERGE_RESOLUTION|>--- conflicted
+++ resolved
@@ -445,44 +445,6 @@
         getattr(idx, func)(axis=axis)
 
 
-<<<<<<< HEAD
-def test_df_set_index_and_reset_index():
-    native_df = native_pd.DataFrame(
-        {"A": [1, 2, 3], "B": [4, 5, 6]}, index=["A", "B", "C"]
-    )
-    snow_df = pd.DataFrame(native_df)
-    native_idx = native_pd.Index([11, 22, 33])
-    snow_idx = pd.Index(native_idx)
-
-    # Test that df.index = new_index works with lazy index.
-    with SqlCounter(query_count=3):
-        native_df.index = native_idx
-        snow_df.index = snow_idx
-        assert_frame_equal(snow_df, native_df)
-
-    # Check if reset_index works with lazy index.
-    with SqlCounter(query_count=1):
-        eval_snowpark_pandas_result(snow_df, native_df, lambda df: df.reset_index())
-
-
-def test_series_set_index_and_reset_index():
-    native_ser = native_pd.Series(
-        {"A": [1, 2, 3], "B": [4, 5, 6]}, index=["A", "B", "C"]
-    )
-    snow_ser = pd.Series(native_ser)
-    native_idx = native_pd.Index([11, 22, 33])
-    snow_idx = pd.Index(native_idx)
-
-    # Test that df.index = new_index works with lazy index.
-    with SqlCounter(query_count=3):
-        native_ser.index = native_idx
-        snow_ser.index = snow_idx
-        assert_series_equal(snow_ser, native_ser)
-
-    # Check if reset_index works with lazy index.
-    with SqlCounter(query_count=1):
-        eval_snowpark_pandas_result(snow_ser, native_ser, lambda s: s.reset_index())
-=======
 @pytest.mark.parametrize(
     "native_index",
     [
@@ -508,4 +470,41 @@
     snow_res = getattr(snow_index, func)()
     native_res = getattr(native_index, func)()
     assert snow_res == native_res
->>>>>>> a43f398d
+
+
+def test_df_set_index_and_reset_index():
+    native_df = native_pd.DataFrame(
+        {"A": [1, 2, 3], "B": [4, 5, 6]}, index=["A", "B", "C"]
+    )
+    snow_df = pd.DataFrame(native_df)
+    native_idx = native_pd.Index([11, 22, 33])
+    snow_idx = pd.Index(native_idx)
+
+    # Test that df.index = new_index works with lazy index.
+    with SqlCounter(query_count=3):
+        native_df.index = native_idx
+        snow_df.index = snow_idx
+        assert_frame_equal(snow_df, native_df)
+
+    # Check if reset_index works with lazy index.
+    with SqlCounter(query_count=1):
+        eval_snowpark_pandas_result(snow_df, native_df, lambda df: df.reset_index())
+
+
+def test_series_set_index_and_reset_index():
+    native_ser = native_pd.Series(
+        {"A": [1, 2, 3], "B": [4, 5, 6]}, index=["A", "B", "C"]
+    )
+    snow_ser = pd.Series(native_ser)
+    native_idx = native_pd.Index([11, 22, 33])
+    snow_idx = pd.Index(native_idx)
+
+    # Test that df.index = new_index works with lazy index.
+    with SqlCounter(query_count=3):
+        native_ser.index = native_idx
+        snow_ser.index = snow_idx
+        assert_series_equal(snow_ser, native_ser)
+
+    # Check if reset_index works with lazy index.
+    with SqlCounter(query_count=1):
+        eval_snowpark_pandas_result(snow_ser, native_ser, lambda s: s.reset_index())
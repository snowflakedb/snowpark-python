#
# Copyright (c) 2012-2024 Snowflake Computing Inc. All rights reserved.
#

import modin.pandas as pd
import numpy as np
import pytest
from numpy.testing import assert_equal

import snowflake.snowpark.modin.plugin  # noqa: F401
from tests.integ.modin.index.conftest import NATIVE_INDEX_TEST_DATA, TEST_DFS
from tests.integ.modin.sql_counter import SqlCounter, sql_count_checker
from tests.integ.modin.utils import (
    assert_index_equal,
    assert_series_equal,
    assert_snowpark_pandas_equals_to_pandas_without_dtypecheck,
    eval_snowpark_pandas_result,
)

<<<<<<< HEAD
TEST_DFS = [
    native_pd.DataFrame(),
    native_pd.DataFrame({"col1": [1, 2, 3], "col2": [3, 4, 5], "col3": [5, 6, 7]}),
    native_pd.DataFrame(
        data={"col1": [1, 2, 3], "col2": [3, 4, 5]},
        index=native_pd.Index([[1, 2], [2, 3], [3, 4]]),
    ),
    native_pd.DataFrame([1]),
]

NATIVE_INDEX_TEST_DATA = [
    native_pd.Index([], dtype="object"),
    native_pd.Index([[1, 2], [2, 3], [3, 4]]),
    native_pd.Index([1, 2, 3]),
    native_pd.Index([3, np.nan, 5], name="my_index"),
    native_pd.Index([5, None, 7]),
    native_pd.Index([1]),
    native_pd.Index(["a", "b", 1, 2]),
]

NATIVE_NUMERIC_INDEX_TEST_DATA = [
    native_pd.Index([], dtype="int64"),
    native_pd.Index([1], dtype="float64"),
    native_pd.Index(
        [1, 2, 3, 2, 3, 5, 6, 7, 8, 4, 4, 5, 6, 7, 1, 2, 1, 2, 3, 4, 3, 4, 5, 6, 7]
    ),
    native_pd.Index([1.1, 2.2, 1.0, 1, 1.1, 2.2, 1, 1, 1, 2, 2, 2, 2.2]),
    native_pd.Index([1, 3, 1, 1, 1, 3, 1, 1, 1, 2, 2, 2, 3], name="random name"),
    native_pd.Index(
        [True, False, True, False, True, False, True, False, True, True], dtype=bool
    ),
    native_pd.Index(
        [
            "a",
            "b",
            "c",
            "b",
            "c",
            "e",
            "f",
            "g",
            "h",
            "d",
            "d",
            "e",
            "f",
            "g",
            "a",
            "b",
            "a",
            "b",
            "c",
            "d",
            "c",
            "d",
            "e",
            "f",
            "g",
        ]
    ),
]

=======
>>>>>>> c78080ab

@sql_count_checker(query_count=2)
@pytest.mark.parametrize("native_index", NATIVE_INDEX_TEST_DATA)
def test_index_astype(native_index):
    # TODO: SNOW-1480906: Investigate astype failure for int to object conversion
    snow_index = pd.Index(native_index)
    snow_index = snow_index.astype("object")
    assert repr(snow_index) == repr(native_index)


@sql_count_checker(query_count=2)
@pytest.mark.parametrize("native_index", NATIVE_INDEX_TEST_DATA)
def test_index_copy(native_index):
    snow_index = pd.Index(native_index)
    new_index = snow_index.copy()
    assert snow_index is not new_index
    assert_index_equal(snow_index, new_index)


@pytest.mark.parametrize("native_df", TEST_DFS)
@sql_count_checker(query_count=2)
def test_df_index_copy(native_df):
    snow_df = pd.DataFrame(native_df)
    new_index = snow_df.index.copy()
    new_columns = snow_df.columns.copy()

    assert snow_df.index is not new_index
    assert snow_df.columns is not new_columns

    assert_index_equal(snow_df.index, new_index)
    assert_index_equal(snow_df.columns, new_columns)


@sql_count_checker(query_count=2)
@pytest.mark.parametrize("native_index", NATIVE_INDEX_TEST_DATA[2:])
def test_index_drop(native_index):
    snow_index = pd.Index(native_index)
    labels = [native_index[0]]
    assert_index_equal(snow_index.drop(labels), native_index.drop(labels))


@sql_count_checker(query_count=6)
@pytest.mark.parametrize("native_index", NATIVE_INDEX_TEST_DATA)
def test_index_equals(native_index):
    snow_index = pd.Index(native_index)
    index_check = pd.Index([1, 2, 3, 4])
    assert not snow_index.equals(index_check)
    assert index_check.equals(pd.Index([1, 2, 3, 4]))

    new_index = snow_index.copy()
    assert snow_index.equals(new_index)


@sql_count_checker(query_count=4)
@pytest.mark.parametrize("native_df", TEST_DFS)
def test_df_index_equals(native_df):
    snow_df = pd.DataFrame(native_df)
    assert native_df.columns.equals(native_df.columns)
    assert snow_df.columns.equals(snow_df.columns)
    assert native_df.columns.equals(snow_df.columns.to_pandas())
    assert snow_df.columns.equals(native_df.columns)

    assert native_df.index.equals(native_df.index)
    assert snow_df.index.equals(snow_df.index)
    assert native_df.index.equals(snow_df.index.to_pandas())
    assert snow_df.index.equals(native_df.index)


@pytest.mark.parametrize("native_index", NATIVE_NUMERIC_INDEX_TEST_DATA)
@pytest.mark.parametrize("normalize", [True, False])
@pytest.mark.parametrize("sort", [True, False])
@pytest.mark.parametrize("ascending", [True, False])
@pytest.mark.parametrize("dropna", [True, False])
@sql_count_checker(query_count=1)
def test_index_value_counts(native_index, normalize, sort, ascending, dropna):
    snow_index = pd.Index(native_index)
    eval_snowpark_pandas_result(
        snow_index,
        native_index,
        lambda idx: idx.value_counts(
            normalize=normalize, sort=sort, ascending=ascending, dropna=dropna
        ),
    )


@sql_count_checker(query_count=4)
@pytest.mark.parametrize("native_index", NATIVE_INDEX_TEST_DATA[:-1])
def test_index_sort_values(native_index):
    snow_index = pd.Index(native_index)
    with SqlCounter(query_count=4):
        assert_index_equal(snow_index.sort_values(), native_index.sort_values())
        native_tup = native_index.sort_values(return_indexer=True)
        snow_tup = snow_index.sort_values(return_indexer=True)
        assert_index_equal(native_tup[0], snow_tup[0])
        assert np.array_equal(native_tup[1], snow_tup[1])


@sql_count_checker(query_count=8)
def test_index_union():
    idx1 = pd.Index([1, 2, 3, 4])
    idx2 = pd.Index([3, 4, 5, 6])
    union = idx1.union(idx2)
    assert_index_equal(union, pd.Index([1, 2, 3, 4, 5, 6], dtype="int64"))
    idx1 = pd.Index(["a", "b", "c", "d"])
    idx2 = pd.Index([1, 2, 3, 4])
    union = idx1.union(idx2)
    assert_index_equal(
        union, pd.Index(["a", "b", "c", "d", 1, 2, 3, 4], dtype="object")
    )


@sql_count_checker(query_count=4)
def test_index_difference():
    idx1 = pd.Index([2, 1, 3, 4])
    idx2 = pd.Index([3, 4, 5, 6])
    diff = idx1.difference(idx2)
    assert_index_equal(diff, pd.Index([1, 2], dtype="int64"))


@sql_count_checker(query_count=4)
def test_index_intersection():
    idx1 = pd.Index([2, 1, 3, 4])
    idx2 = pd.Index([3, 4, 5, 6])
    diff = idx1.intersection(idx2)
    assert_index_equal(diff, pd.Index([3, 4], dtype="int64"))


@sql_count_checker(query_count=3)
@pytest.mark.parametrize("native_index", NATIVE_INDEX_TEST_DATA)
def test_index_get_level_values(native_index):
    snow_index = pd.Index(native_index)
    assert_index_equal(snow_index.get_level_values(0), snow_index)


@sql_count_checker(query_count=2)
def test_slice_indexer():
    idx = pd.Index(list("abcd"))
    s = idx.slice_indexer(start="a", end="c")
    assert s != slice(1, 3, None)
    s = idx.slice_indexer(start="b", end="c")
    assert s == slice(1, 3, None)


@sql_count_checker(query_count=1)
@pytest.mark.parametrize("native_index", NATIVE_INDEX_TEST_DATA)
def test_index_summary(native_index):
    snow_index = pd.Index(native_index)
    assert snow_index._summary() == native_index._summary()


@sql_count_checker(query_count=1)
@pytest.mark.parametrize("native_index", NATIVE_INDEX_TEST_DATA)
def test_index_size(native_index):
    snow_index = pd.Index(native_index)
    assert snow_index.size == native_index.size


@pytest.mark.parametrize("native_df", TEST_DFS)
@sql_count_checker(query_count=1)
def test_df_index_size(native_df):
    snow_df = pd.DataFrame(native_df)
    assert snow_df.index.size == native_df.index.size
    assert snow_df.columns.size == native_df.columns.size


@sql_count_checker(query_count=1)
@pytest.mark.parametrize("native_index", NATIVE_INDEX_TEST_DATA)
def test_index_empty(native_index):
    snow_index = pd.Index(native_index)
    assert snow_index.empty == native_index.empty


@pytest.mark.parametrize("native_df", TEST_DFS)
@sql_count_checker(query_count=1)
def test_df_index_empty(native_df):
    snow_df = pd.DataFrame(native_df)
    assert snow_df.index.empty == native_df.index.empty
    assert snow_df.columns.empty == native_df.columns.empty


@sql_count_checker(query_count=1)
@pytest.mark.parametrize("native_index", NATIVE_INDEX_TEST_DATA)
def test_index_shape(native_index):
    snow_index = pd.Index(native_index)
    assert snow_index.shape == native_index.shape


@pytest.mark.parametrize("native_df", TEST_DFS)
@sql_count_checker(query_count=1)
def test_df_index_shape(native_df):
    snow_df = pd.DataFrame(native_df)
    assert snow_df.index.shape == native_df.index.shape
    assert snow_df.columns.shape == native_df.columns.shape


@sql_count_checker(query_count=1)
@pytest.mark.parametrize("native_index", NATIVE_INDEX_TEST_DATA)
def test_index_values(native_index):
    snow_index = pd.Index(native_index)
    assert_equal(snow_index.values, native_index.values)


@pytest.mark.parametrize("native_df", TEST_DFS)
@sql_count_checker(query_count=1)
def test_df_index_columns_values(native_df):
    snow_df = pd.DataFrame(native_df)
    assert_equal(snow_df.index.values, native_df.index.values)
    assert_equal(snow_df.columns.values, native_df.columns.values)


@pytest.mark.parametrize("native_index", NATIVE_INDEX_TEST_DATA)
@sql_count_checker(query_count=1)
def test_index_item(native_index):
    snow_index = pd.Index(native_index)
    if len(native_index) == 1:
        assert snow_index.item() == native_index.item()
    else:
        with pytest.raises(
            expected_exception=ValueError,
            match="can only convert an array of size 1 to a Python scalar",
        ):
            snow_index.item()


@pytest.mark.parametrize("native_df", TEST_DFS)
@sql_count_checker(query_count=1)
def test_df_index_columns_item(native_df):
    snow_df = pd.DataFrame(native_df)
    if len(native_df.index) == 1:
        assert snow_df.index.item() == native_df.index.item()
    else:
        with pytest.raises(
            expected_exception=ValueError,
            match="can only convert an array of size 1 to a Python scalar",
        ):
            snow_df.index.item()

    # no queries needed for columns
    if len(native_df.columns) == 1:
        assert snow_df.columns.item() == native_df.columns.item()
    else:
        with pytest.raises(
            expected_exception=ValueError,
            match="can only convert an array of size 1 to a Python scalar",
        ):
            snow_df.columns.item()


@sql_count_checker(query_count=1)
@pytest.mark.parametrize("native_index", NATIVE_INDEX_TEST_DATA)
def test_index_to_list(native_index):
    snow_index = pd.Index(native_index)
    assert_equal(native_index.to_list(), snow_index.to_list())


@pytest.mark.parametrize("native_df", TEST_DFS)
@sql_count_checker(query_count=1)
def test_df_index_columns_to_list(native_df):
    snow_df = pd.DataFrame(native_df)
    assert_equal(native_df.index.to_list(), snow_df.index.to_list())
    assert_equal(native_df.columns.to_list(), snow_df.columns.to_list())


@pytest.mark.parametrize("name", [None, "name", True, 1])
@pytest.mark.parametrize("generate_extra_index", [True, False])
@pytest.mark.parametrize("native_index", NATIVE_INDEX_TEST_DATA)
def test_index_to_series(native_index, generate_extra_index, name):
    if generate_extra_index:
        index = range(len(native_index))
    else:
        index = None
    snow_index = pd.Index(native_index)
    with SqlCounter(query_count=1, join_count=1 if generate_extra_index else 0):
        assert_series_equal(
            snow_index.to_series(index=index, name=name),
            native_index.to_series(index=index, name=name),
            check_index_type=False,
        )


@pytest.mark.parametrize("name", [None, "name", True, 1])
@pytest.mark.parametrize("generate_extra_index", [True, False])
@pytest.mark.parametrize("native_df", TEST_DFS)
def test_df_index_columns_to_series(native_df, generate_extra_index, name):
    snow_df = pd.DataFrame(native_df)

    # Snowpark pandas sets the dtype of df.columns for an empty df as object and native pandas sets it as int,
    # so we avoid this check on an empty df
    if native_df.empty:
        check_dtype = False
    else:
        check_dtype = True

    if generate_extra_index:
        row_index = range(len(native_df))
        col_index = range(len(native_df.columns))
    else:
        row_index = None
        col_index = None

    with SqlCounter(query_count=2, join_count=1 if generate_extra_index else 0):
        assert_series_equal(
            snow_df.index.to_series(index=row_index, name=name),
            native_df.index.to_series(index=row_index, name=name),
            check_index_type=False,
        )
        assert_series_equal(
            snow_df.columns.to_series(index=col_index),
            native_df.columns.to_series(index=col_index),
            check_dtype=check_dtype,
            check_index_type=False,
        )


@sql_count_checker(query_count=1)
@pytest.mark.parametrize("name", [None, "name", True, 1])
@pytest.mark.parametrize("index", [True, False])
@pytest.mark.parametrize("native_index", NATIVE_INDEX_TEST_DATA)
def test_index_to_frame(native_index, name, index):
    snow_index = pd.Index(native_index)
    assert_snowpark_pandas_equals_to_pandas_without_dtypecheck(
        snow_index.to_frame(index=index, name=name),
        native_index.to_frame(index=index, name=name),
        check_index_type=False,
        check_column_type=False,
    )


@sql_count_checker(query_count=2)
@pytest.mark.parametrize("name", [None, "name", True, 1])
@pytest.mark.parametrize("index", [True, False])
@pytest.mark.parametrize("native_df", TEST_DFS)
def test_df_index_columns_to_frame(native_df, index, name):
    snow_df = pd.DataFrame(native_df)
    assert_snowpark_pandas_equals_to_pandas_without_dtypecheck(
        snow_df.index.to_frame(index=index, name=name),
        native_df.index.to_frame(index=index, name=name),
        check_index_type=False,
        check_column_type=False,
    )
    assert_snowpark_pandas_equals_to_pandas_without_dtypecheck(
        snow_df.columns.to_frame(index=index, name=name),
        native_df.columns.to_frame(index=index, name=name),
        check_index_type=False,
        check_column_type=False,
    )


@sql_count_checker(query_count=0)
@pytest.mark.parametrize("native_index", NATIVE_INDEX_TEST_DATA)
def test_index_dtype(native_index):
    snow_index = pd.Index(native_index)
    assert snow_index.dtype == native_index.dtype


@sql_count_checker(query_count=0)
@pytest.mark.parametrize("native_df", TEST_DFS)
def test_df_index_columns_dtype(native_df):
    snow_df = pd.DataFrame(native_df)
    assert snow_df.index.dtype == native_df.index.dtype
    # do not check columns type for empty df
    if not native_df.empty:
        assert snow_df.columns.dtype == native_df.columns.dtype<|MERGE_RESOLUTION|>--- conflicted
+++ resolved
@@ -17,7 +17,6 @@
     eval_snowpark_pandas_result,
 )
 
-<<<<<<< HEAD
 TEST_DFS = [
     native_pd.DataFrame(),
     native_pd.DataFrame({"col1": [1, 2, 3], "col2": [3, 4, 5], "col3": [5, 6, 7]}),
@@ -80,8 +79,6 @@
     ),
 ]
 
-=======
->>>>>>> c78080ab
 
 @sql_count_checker(query_count=2)
 @pytest.mark.parametrize("native_index", NATIVE_INDEX_TEST_DATA)

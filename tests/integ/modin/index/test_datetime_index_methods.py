--- conflicted
+++ resolved
@@ -293,8 +293,6 @@
     )
 
 
-<<<<<<< HEAD
-=======
 @sql_count_checker(query_count=0)
 def test_tz_convert_negative():
     native_index = native_pd.date_range(
@@ -308,7 +306,6 @@
         snow_index.tz_convert(tz="UTC+09:00")
 
 
->>>>>>> d0eead29
 @sql_count_checker(query_count=1, join_count=1)
 @timezones
 def test_tz_localize(tz):
@@ -332,22 +329,6 @@
 
 
 @pytest.mark.parametrize(
-<<<<<<< HEAD
-    "ambiguous, nonexistent",
-    [
-        ("infer", "raise"),
-        ("NaT", "raise"),
-        (np.array([True, True, False]), "raise"),
-        ("raise", "shift_forward"),
-        ("raise", "shift_backward"),
-        ("raise", "NaT"),
-        ("raise", pd.Timedelta("1h")),
-        ("infer", "shift_forward"),
-    ],
-)
-@sql_count_checker(query_count=0)
-def test_tz_localize_negative(ambiguous, nonexistent):
-=======
     "tz, ambiguous, nonexistent",
     [
         (None, "infer", "raise"),
@@ -363,7 +344,6 @@
 )
 @sql_count_checker(query_count=0)
 def test_tz_localize_negative(tz, ambiguous, nonexistent):
->>>>>>> d0eead29
     native_index = native_pd.DatetimeIndex(
         [
             "2014-04-04 23:56:01.000000001",
@@ -375,11 +355,7 @@
     )
     snow_index = pd.DatetimeIndex(native_index)
     with pytest.raises(NotImplementedError):
-<<<<<<< HEAD
-        snow_index.tz_localize(tz=None, ambiguous=ambiguous, nonexistent=nonexistent)
-=======
         snow_index.tz_localize(tz=tz, ambiguous=ambiguous, nonexistent=nonexistent)
->>>>>>> d0eead29
 
 
 @pytest.mark.parametrize(

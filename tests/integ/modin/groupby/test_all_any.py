#
# Copyright (c) 2012-2024 Snowflake Computing Inc. All rights reserved.
#
# tests pulled from pandas/pandas/tests/groupby/test_min_max.py
#

import re

import modin.pandas as pd
import numpy as np
import pandas as native_pd
import pytest

import snowflake.snowpark.modin.plugin  # noqa: F401
from snowflake.snowpark.exceptions import SnowparkSQLException
from tests.integ.modin.utils import (
<<<<<<< HEAD
    assert_frame_equal,
    create_test_dfs,
    eval_snowpark_pandas_result,
)
from tests.integ.utils.sql_counter import sql_count_checker
=======
    PANDAS_VERSION_PREDICATE,
    assert_frame_equal,
    create_test_dfs,
    eval_snowpark_pandas_result as _eval_snowpark_pandas_result,
)
from tests.integ.utils.sql_counter import sql_count_checker


def eval_snowpark_pandas_result(*args, **kwargs):
    # Some calls to the native pandas function propagate attrs while some do not, depending on the values of its arguments
    return _eval_snowpark_pandas_result(*args, test_attrs=False, **kwargs)
>>>>>>> d0eead29


@pytest.mark.parametrize(
    "data",
    [
        {"nn": [11, 11, 22, 22], "ii": [0, 2, 3, 4], "ss": [-1, 2, 0, 0]},
        {
            "nn": ["aa", "aa", "bb", "bb"],
            "ii": [False, True, True, True],
            "ss": [True, True, False, False],
        },
    ],
)
@sql_count_checker(query_count=2)
def test_all_any_basic(data):
    eval_snowpark_pandas_result(
        *create_test_dfs(data), lambda df: df.groupby("nn").all()
    )
    eval_snowpark_pandas_result(
        *create_test_dfs(data), lambda df: df.groupby("nn").any()
    )


@pytest.mark.parametrize("agg_func", ["all", "any"])
@pytest.mark.parametrize("by", ["A", "B"])
@sql_count_checker(query_count=1)
def test_timedelta(agg_func, by):
    native_df = native_pd.DataFrame(
        {
            "A": native_pd.to_timedelta(["1 days 06:05:01.00003", "15.5us", "15.5us"]),
            "B": [10, 8, 12],
        }
    )
    snow_df = pd.DataFrame(native_df)

    eval_snowpark_pandas_result(
        snow_df, native_df, lambda df: getattr(df.groupby(by), agg_func)()
    )


@sql_count_checker(query_count=2)
def test_all_any_empty():
    data = {"nn": [11, 11, 22, 22]}
    eval_snowpark_pandas_result(
        *create_test_dfs(data), lambda df: df.groupby("nn").all()
    )
    eval_snowpark_pandas_result(
        *create_test_dfs(data), lambda df: df.groupby("nn").any()
    )


@pytest.mark.parametrize(
    "data, msg",
    [
        (
            {"by": ["a", "b", "a", "c"], "value": ["a", "", None, "abc"]},
            "Boolean value 'a' is not recognized",
        ),
        (
            {"by": ["a", "b", "a", "c"], "value": [1.1, 2.0, 0.0, np.nan]},
            re.escape(
                """invalid type [TO_BOOLEAN("values"."value")] for parameter 'TO_BOOLEAN'"""
            ),
        ),
    ],
)
@sql_count_checker(query_count=0)
def test_all_any_invalid_types(data, msg):
    with pytest.raises(SnowparkSQLException, match=msg):
        pd.DataFrame(data).groupby("by").all().to_pandas()
    with pytest.raises(SnowparkSQLException, match=msg):
        pd.DataFrame(data).groupby("by").any().to_pandas()


@pytest.mark.skipif(
    PANDAS_VERSION_PREDICATE,
    reason="SNOW-1739034: tests with UDFs/sprocs cannot run without pandas 2.2.3 in Snowflake anaconda",
)
@sql_count_checker(query_count=5, join_count=1, udtf_count=1)
def test_all_any_chained():
    data = {
        "by": ["a", "a", "b", "c", "c"],
        "value": [
            "a",
            "",
            None,
            "abc",
            "def",
        ],
    }
    # Even though we don't yet support all/any on string data, pre-processing it into bool/int is fine
    # For strings, we can get the same results by performing an apply to get the string's length
    eval_snowpark_pandas_result(
        *create_test_dfs(data),
        lambda df: df.groupby("by").apply(
            lambda df: df.apply(lambda ser: ser.str.len())
        )
    )


@sql_count_checker(query_count=1)
def test_timedelta_any_with_nulls():
    """
    Test this case separately because pandas behavior is different from Snowpark pandas behavior.

    pandas bug that does not apply to Snowpark pandas:
    https://github.com/pandas-dev/pandas/issues/59712
    """
    snow_df, native_df = create_test_dfs(
        {
            "key": ["a"],
            "A": native_pd.Series([pd.NaT], dtype="timedelta64[ns]"),
        },
    )
    assert_frame_equal(
        native_df.groupby("key").any(),
        native_pd.DataFrame({"A": [True]}, index=native_pd.Index(["a"], name="key")),
    )
    assert_frame_equal(
        snow_df.groupby("key").any(),
        native_pd.DataFrame({"A": [False]}, index=native_pd.Index(["a"], name="key")),
    )<|MERGE_RESOLUTION|>--- conflicted
+++ resolved
@@ -14,13 +14,6 @@
 import snowflake.snowpark.modin.plugin  # noqa: F401
 from snowflake.snowpark.exceptions import SnowparkSQLException
 from tests.integ.modin.utils import (
-<<<<<<< HEAD
-    assert_frame_equal,
-    create_test_dfs,
-    eval_snowpark_pandas_result,
-)
-from tests.integ.utils.sql_counter import sql_count_checker
-=======
     PANDAS_VERSION_PREDICATE,
     assert_frame_equal,
     create_test_dfs,
@@ -32,7 +25,6 @@
 def eval_snowpark_pandas_result(*args, **kwargs):
     # Some calls to the native pandas function propagate attrs while some do not, depending on the values of its arguments
     return _eval_snowpark_pandas_result(*args, test_attrs=False, **kwargs)
->>>>>>> d0eead29
 
 
 @pytest.mark.parametrize(

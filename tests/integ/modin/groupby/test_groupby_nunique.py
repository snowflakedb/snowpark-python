--- conflicted
+++ resolved
@@ -85,10 +85,7 @@
             lambda df: df.groupby(groupby_columns).agg(
                 {"value1": "count", "value2": "nunique"}, dropna=dropna
             ),
-<<<<<<< HEAD
-=======
             test_attrs=False,
->>>>>>> 8b801cc2
         )
 
 

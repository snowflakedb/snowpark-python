--- conflicted
+++ resolved
@@ -195,8 +195,6 @@
         snow_df,
         native_df,
         lambda df: df.groupby(by).size(),
-<<<<<<< HEAD
-=======
     )
 
 
@@ -224,5 +222,4 @@
         # This is a bug in pandas - the attrs are not propagated for
         # size, but are propagated for other functions.
         test_attrs=False,
->>>>>>> 8b801cc2
     )
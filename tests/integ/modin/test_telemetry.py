--- conflicted
+++ resolved
@@ -594,8 +594,6 @@
     assert result._query_compiler.snowpark_pandas_api_calls == [
         {"name": "Series.property.name_set"},
         {"name": "Series.isin"},
-<<<<<<< HEAD
-=======
     ]
 
 
@@ -628,5 +626,4 @@
     result_df = df.cache_result()
     assert result_df._query_compiler.snowpark_pandas_api_calls == [
         {"name": "DataFrame.cache_result"},
->>>>>>> 911d9de5
     ]
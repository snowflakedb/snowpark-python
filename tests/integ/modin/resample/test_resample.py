#
# Copyright (c) 2012-2024 Snowflake Computing Inc. All rights reserved.
#
import random
import string

import numpy as np
import pandas as native_pd
import pytest

from snowflake.snowpark.modin.plugin._internal.resample_utils import (
    IMPLEMENTED_AGG_METHODS,
    IMPLEMENTED_DATEOFFSET_STRINGS,
)
from tests.integ.modin.utils import (
    create_test_dfs,
    create_test_series,
    eval_snowpark_pandas_result as _eval_snowpark_pandas_result,
)
from tests.integ.utils.sql_counter import SqlCounter, sql_count_checker

<<<<<<< HEAD
=======

def eval_snowpark_pandas_result(*args, **kwargs):
    # Some calls to the native pandas function propagate attrs while some do not, depending on the values of its arguments.
    return _eval_snowpark_pandas_result(*args, test_attrs=False, **kwargs)


>>>>>>> 8b801cc2
# Parametrize on all IMPLEMENTED_AGG_METHODS except 'indices' which is tested in a separate file
agg_func = pytest.mark.parametrize(
    "agg_func", list(filter(lambda x: x not in ["indices"], IMPLEMENTED_AGG_METHODS))
)
freq = pytest.mark.parametrize("freq", IMPLEMENTED_DATEOFFSET_STRINGS)
interval = pytest.mark.parametrize("interval", [1, 2, 3, 5, 15])


def randomword(length):
    letters = string.ascii_lowercase
    return "".join(random.choice(letters) for i in range(length))


@freq
@interval
@agg_func
# One extra query to convert index to native pandas for dataframe constructor
@sql_count_checker(query_count=3, join_count=1)
def test_resample_floats_with_varying_freq_and_interval(freq, interval, agg_func):
    rule = f"{interval}{freq}"
    eval_snowpark_pandas_result(
        *create_test_dfs(
            {"A": np.random.randn(15)},
            index=native_pd.date_range("2020-01-01", periods=15, freq=f"1{freq}"),
        ),
        lambda df: getattr(df.resample(rule=rule, closed="left"), agg_func)(),
        check_freq=False,
    )


@freq
@interval
@agg_func
def test_resample_timedelta_and_floats_with_varying_freq_and_interval(
    freq, interval, agg_func
):
    rule = f"{interval}{freq}"
    # One extra query to convert index to native pandas for dataframe constructor
    with SqlCounter(query_count=1):
        dfs = create_test_dfs(
            {
                "A": np.random.randn(15),
                "B": native_pd.timedelta_range("1 day", periods=15),
            },
            index=native_pd.date_range("2020-01-01", periods=15, freq=f"1{freq}"),
        )

    def operation(df):
        return getattr(df.resample(rule=rule, closed="left"), agg_func)()

    if agg_func == "var":
        with SqlCounter(query_count=0):
            eval_snowpark_pandas_result(
                *dfs,
                operation,
                expect_exception=True,
                expect_exception_type=TypeError,
            )
    else:
        with SqlCounter(query_count=2, join_count=1):
            eval_snowpark_pandas_result(
                *dfs,
                operation,
                check_freq=False,
            )


# One extra query to convert index to native pandas for dataframe constructor
@sql_count_checker(query_count=3, join_count=1)
def test_resample_date_before_snowflake_alignment_date():
    # Snowflake TIMESLICE alignment date is 1970-01-01 00:00:00
    date_data = native_pd.to_datetime(
        [
            "1960-01-01",
            "1960-01-02",
            "1960-01-03",
            "1960-01-05",
            "1960-01-06",
            "1960-01-10",
        ]
    )
    eval_snowpark_pandas_result(
        *create_test_dfs({"A": np.random.randn(6)}, index=date_data),
        lambda df: df.resample("2D").min(),
        check_freq=False,
    )


@interval
# One extra query to convert index to native pandas for dataframe constructor
@sql_count_checker(query_count=3, join_count=1)
def test_resample_date_wraparound_snowflake_alignment_date(interval):
    # Snowflake TIMESLICE alignment date is 1970-01-01 00:00:00
    date_data = native_pd.to_datetime(
        [
            "1969-12-01",
            "1969-12-30",
            "1969-12-31",
            "1970-01-02",
            "1970-01-05",
            "1970-01-06",
            "1970-01-10",
        ]
    )
    eval_snowpark_pandas_result(
        *create_test_dfs({"A": np.random.randn(7)}, index=date_data),
        lambda df: df.resample(f"{interval}D").min(),
        check_freq=False,
    )


@agg_func
@freq
# One extra query to convert index to native pandas for dataframe constructor
@sql_count_checker(query_count=3, join_count=1)
def test_resample_missing_data_upsample(agg_func, freq):
    # this tests to make sure that missing resample bins will be filled in.
    date_data = native_pd.date_range("2020-01-01", periods=13, freq=f"1{freq}").delete(
        [2, 7, 9]
    )
    rule = f"1{freq}"
    eval_snowpark_pandas_result(
        *create_test_dfs({"A": np.random.randn(10)}, index=date_data),
        lambda df: getattr(df.resample(rule=rule, closed="left"), agg_func)(),
        check_freq=False,
    )


# One extra query to convert index to native pandas for dataframe constructor
@sql_count_checker(query_count=3, join_count=1)
def test_resample_duplicated_timestamps_downsample():
    date_data = native_pd.to_datetime(
        [
            "2020-01-01",
            "2020-01-01",
            "2020-01-01",
            "2020-01-02",
            "2020-01-03",
            "2020-01-07",
        ]
    )
    eval_snowpark_pandas_result(
        *create_test_dfs({"A": np.random.randn(6)}, index=date_data),
        lambda df: df.resample("1D").mean(),
        check_freq=False,
    )


# One extra query to convert index to native pandas for dataframe constructor
@sql_count_checker(query_count=3, join_count=1)
def test_resample_duplicated_timestamps():
    date_data = native_pd.to_datetime(
        [
            "2020-01-01",
            "2020-01-01",
            "2020-01-01",
            "2020-01-02",
            "2020-01-03",
            "2020-01-04",
            "2020-01-05",
        ]
    )
    eval_snowpark_pandas_result(
        *create_test_dfs({"A": np.random.randn(7)}, index=date_data),
        lambda df: df.resample("1D").min(),
        check_freq=False,
    )


@freq
@interval
@agg_func
@sql_count_checker(query_count=2, join_count=1)
def test_resample_int_series(freq, interval, agg_func):
    rule = f"{interval}{freq}"
    eval_snowpark_pandas_result(
        *create_test_series(
            range(15),
            index=native_pd.date_range("2020-01-01", periods=15, freq=f"1{freq}"),
        ),
        lambda ser: getattr(ser.resample(rule=rule, closed="left"), agg_func)(),
        check_freq=False,
    )


@freq
@interval
@agg_func
def test_resample_timedelta_series(freq, interval, agg_func):
    rule = f"{interval}{freq}"
    series = create_test_series(
        native_pd.timedelta_range("1 day", periods=15),
        index=native_pd.date_range("2020-01-01", periods=15, freq=f"1{freq}"),
    )

    def operation(ser):
        return getattr(ser.resample(rule=rule, closed="left"), agg_func)()

    if agg_func == "var":
        with SqlCounter(query_count=0):
            eval_snowpark_pandas_result(
                *series,
                operation,
                expect_exception=True,
                expect_exception_type=TypeError,
            )
    else:
        with SqlCounter(query_count=2, join_count=1):
            eval_snowpark_pandas_result(
                *series,
                operation,
                check_freq=False,
            )


# One extra query to convert index to native pandas for dataframe constructor
@pytest.mark.parametrize(
    "agg_func", ["max", "min", "mean", "median", "sum", "std", "var"]
)
@sql_count_checker(query_count=3, join_count=1)
def test_resample_numeric_only(agg_func):
    eval_snowpark_pandas_result(
        *create_test_dfs(
            {"A": np.random.randn(15), "B": [randomword(8) for _ in range(15)]},
            index=native_pd.date_range("2020-01-01", periods=15, freq="1D"),
        ),
        lambda df: getattr(df.resample(rule="4D"), agg_func)(numeric_only=True),
        check_freq=False,
    )


# One extra query to convert index to native pandas for dataframe constructor
@agg_func
@sql_count_checker(query_count=3, join_count=1)
def test_resample_df_with_nan(agg_func):
    # resample bins of 'A' each have a NaN. 1 resample bin of 'B' is all NaN
    eval_snowpark_pandas_result(
        *create_test_dfs(
            {"A": [np.nan, 3, np.nan, 4, 5.33], "B": [np.nan, np.nan, 6, 7, 9]},
            index=native_pd.date_range("2020-01-01", periods=5, freq="1D"),
        ),
        lambda df: getattr(df.resample("2D"), agg_func)(),
        check_freq=False,
    )


@agg_func
@sql_count_checker(query_count=2, join_count=1)
def test_resample_ser_with_nan(agg_func):
    # 1 resample bin of all NaN, 1 resample bin partially NaN, 1 resample bin no NaNs
    eval_snowpark_pandas_result(
        *create_test_series(
            [np.nan, np.nan, 7.33, np.nan, 9, 10],
            index=native_pd.date_range("2020-01-01", periods=6, freq="1D"),
        ),
        lambda ser: getattr(ser.resample("2D"), agg_func)(),
        check_freq=False,
    )


@agg_func
# One extra query to convert index to native pandas for dataframe constructor
@sql_count_checker(query_count=3, join_count=1)
def test_resample_single_resample_bin(agg_func):
    eval_snowpark_pandas_result(
        *create_test_dfs(
            {"A": np.random.randn(15)},
            index=native_pd.date_range("2020-01-01", periods=15, freq="1s"),
        ),
        lambda df: getattr(df.resample("1D"), agg_func)(),
        check_freq=False,
    )


@agg_func
# One extra query to convert index to native pandas for dataframe constructor
@sql_count_checker(query_count=3, join_count=1)
def test_resample_index_with_nan(agg_func):
    datecol = native_pd.to_datetime(
        ["2020-01-01", "2020-01-03", "2020-01-05", np.nan, "2020-01-09", np.nan]
    )
    eval_snowpark_pandas_result(
        *create_test_dfs(
            {"A": np.random.randn(6)},
            index=datecol,
        ),
        lambda df: getattr(df.resample("2D"), agg_func)(),
        check_freq=False,
    )


# One extra query to convert index to native pandas for dataframe constructor
@sql_count_checker(query_count=3, join_count=1)
def test_resample_df_getitem():
    eval_snowpark_pandas_result(
        *create_test_dfs(
            {"A": np.random.randn(10), "B": np.random.randn(10)},
            index=native_pd.date_range("2020-01-01", periods=10, freq="1D"),
        ),
        lambda df: df.resample("2D").min()["A"],
        check_freq=False,
    )


@sql_count_checker(query_count=2, join_count=1)
def test_resample_ser_getitem():
    eval_snowpark_pandas_result(
        *create_test_series(
            range(15), index=native_pd.date_range("2020-01-01", periods=15, freq="1D")
        ),
        lambda ser: ser.resample(rule="2D").min()[0:2],
        check_freq=False,
    )


# One extra query to convert index to native pandas for dataframe constructor
@sql_count_checker(query_count=3, join_count=1)
def test_resample_date_trunc_day():
    # resample bins of 'A' each have a NaN. 1 resample bin of 'B' is all NaN
    eval_snowpark_pandas_result(
        *create_test_dfs(
            {"A": [np.nan, 3, np.nan, 4, 5.33], "B": [np.nan, np.nan, 6, 7, 9]},
            index=native_pd.date_range("2020-01-01 2:00:00", periods=5, freq="1D"),
        ),
        lambda df: df.resample("2D").min(),
        check_freq=False,
    )


# One extra query to convert index to native pandas for dataframe constructor
@sql_count_checker(query_count=3, join_count=1)
def test_resample_date_trunc_hour():
    # resample bins of 'A' each have a NaN. 1 resample bin of 'B' is all NaN
    eval_snowpark_pandas_result(
        *create_test_dfs(
            {"A": [np.nan, 3, np.nan, 4, 5.33], "B": [np.nan, np.nan, 6, 7, 9]},
            index=native_pd.date_range("2020-01-01 2:00:23", periods=5, freq="1h"),
        ),
        lambda df: df.resample("2H").min(),
        check_freq=False,
    )


# One extra query to convert index to native pandas for dataframe constructor
@pytest.mark.parametrize("q", [0.1, 0.7])
@sql_count_checker(query_count=3, join_count=1)
def test_resample_quantile_various_q(q):
    eval_snowpark_pandas_result(
        *create_test_dfs(
            {"A": np.random.randn(15)},
            index=native_pd.date_range("2020-01-01", periods=15, freq="1s"),
        ),
        lambda df: df.resample(rule="3s").quantile(q=q),
        check_freq=False,
    )<|MERGE_RESOLUTION|>--- conflicted
+++ resolved
@@ -19,15 +19,12 @@
 )
 from tests.integ.utils.sql_counter import SqlCounter, sql_count_checker
 
-<<<<<<< HEAD
-=======
 
 def eval_snowpark_pandas_result(*args, **kwargs):
     # Some calls to the native pandas function propagate attrs while some do not, depending on the values of its arguments.
     return _eval_snowpark_pandas_result(*args, test_attrs=False, **kwargs)
 
 
->>>>>>> 8b801cc2
 # Parametrize on all IMPLEMENTED_AGG_METHODS except 'indices' which is tested in a separate file
 agg_func = pytest.mark.parametrize(
     "agg_func", list(filter(lambda x: x not in ["indices"], IMPLEMENTED_AGG_METHODS))

--- conflicted
+++ resolved
@@ -16,11 +16,6 @@
     _get_active_sessions,
     _remove_session,
 )
-<<<<<<< HEAD
-from tests.integ.conftest import running_on_jenkins
-from tests.integ.modin.conftest import running_on_github
-=======
->>>>>>> 0aaca46c
 from tests.integ.modin.sql_counter import sql_count_checker
 from tests.integ.modin.utils import create_test_dfs, eval_snowpark_pandas_result
 from tests.utils import running_on_jenkins, running_on_public_ci
@@ -140,7 +135,7 @@
 
 
 @pytest.mark.skipif(
-    running_on_github() or running_on_jenkins(),
+    running_on_public_ci() or running_on_jenkins(),
     reason="cannot create config file on CI due to permission issue. "
     "TODO SNOW-918497: investigate the failure and enable it in jenkins",
 )

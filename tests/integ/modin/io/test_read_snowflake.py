#
# Copyright (c) 2012-2025 Snowflake Computing Inc. All rights reserved.
#

import logging
import re

import modin.pandas as pd
import numpy as np
import pandas as native_pd
import pytest

import snowflake.snowpark.modin.plugin  # noqa: F401
from snowflake.snowpark._internal.analyzer.analyzer_utils import quote_name
from snowflake.snowpark._internal.utils import TempObjectType
from snowflake.snowpark.exceptions import SnowparkSQLException
from snowflake.snowpark.modin.plugin._internal.utils import (
    READ_ONLY_TABLE_SUFFIX,
    extract_pandas_label_from_snowflake_quoted_identifier,
)
from snowflake.snowpark.modin.plugin.utils.exceptions import (
    SnowparkPandasErrorCode,
    SnowparkPandasException,
)
from snowflake.snowpark.session import Session
from tests.integ.modin.utils import (
    BASIC_TYPE_DATA1,
    BASIC_TYPE_DATA2,
    SEMI_STRUCTURED_TYPE_DATA,
    VALID_SNOWFLAKE_COLUMN_NAMES,
    assert_frame_equal,
    assert_index_equal,
    assert_series_equal,
    create_table_with_type,
)
from tests.integ.utils.sql_counter import SqlCounter, sql_count_checker
from tests.utils import Utils

paramList = [False, True]


@pytest.fixture(params=paramList)
def setup_use_scoped_object(request, session):
    use_scoped_objects = session._use_scoped_temp_read_only_table
    session._use_scoped_temp_read_only_table = request.param
    yield
    session._use_scoped_temp_read_only_table = use_scoped_objects


def read_snowflake_and_verify_snapshot_creation_if_any(
    session: Session,
    table_name: str,
    as_query: bool,
    materialization_expected: bool,
    enforce_ordering: bool,
    **kwargs,
) -> pd.DataFrame:
    """
    Helper method with following capability:
    1) call `read_snowflake`, either with the table name directly, or with `SELECT * FROM {table_name}`.
    2) check proper read only table is created during read_snowflake.

    Args:
        table_name: The name of the table to call.
        as_query: Whether to call `read_snowflake` with a query or the table name.
        materialization_expected: Whether extra temp table creation is expected. If true, extra check will be applied
                            to verify that extra temp table is created during read_snowflake.
        kwargs: Keyword arguments to pass to `read_snowflake`.

        Returns:
            The resulting Snowpark pandas DataFrame.
    """

    if as_query:
        table_name_or_query = f"SELECT * FROM {table_name}"
    else:
        table_name_or_query = table_name

    with session.query_history() as query_history:
        df = pd.read_snowflake(
            table_name_or_query, **kwargs, enforce_ordering=enforce_ordering
        )

    filtered_query_history = [
        query
        for query in query_history.queries
        if "SHOW PARAMETERS LIKE" not in query.sql_text
    ]

<<<<<<< HEAD
    if not enforce_ordering:
        assert len(filtered_query_history) == 0
=======
    if relaxed_ordering:
        assert len(filtered_query_history) == 1
>>>>>>> 6f72b844
    else:
        if materialization_expected:
            # when materialization happens, two queries are executed during read_snowflake:
            # 1) temp table creation out of the current table or query
            # 2) read only temp table creation
            assert len(filtered_query_history) == 3
        else:
            assert len(filtered_query_history) == 2

        # test if the scoped snapshot is created
        scoped_pattern = " SCOPED " if session._use_scoped_temp_read_only_table else " "
        table_create_sql = query_history.queries[-2].sql_text
        table_create_pattern = f"CREATE OR REPLACE{scoped_pattern}TEMPORARY READ ONLY TABLE SNOWPARK_TEMP_TABLE_[0-9A-Z]+.*{READ_ONLY_TABLE_SUFFIX}.*"
        assert re.match(table_create_pattern, table_create_sql) is not None

        assert READ_ONLY_TABLE_SUFFIX in table_create_sql

    return df


@pytest.mark.parametrize(
    "as_query", [True, False], ids=["read_with_select_*", "read_with_table_name"]
)
@pytest.mark.parametrize("enforce_ordering", [True, False])
def test_read_snowflake_basic(
    setup_use_scoped_object, session, as_query, enforce_ordering
):
<<<<<<< HEAD
    expected_query_count = 5 if enforce_ordering else 3
=======
    expected_query_count = 7 if not relaxed_ordering else 5
>>>>>>> 6f72b844
    with SqlCounter(query_count=expected_query_count):
        # create table
        table_name = Utils.random_name_for_temp_object(TempObjectType.TABLE)
        fully_qualified_name = [
            session.get_current_database(),
            session.get_current_schema(),
            table_name,
        ]
        session.create_dataframe(
            [BASIC_TYPE_DATA1, BASIC_TYPE_DATA2]
        ).write.save_as_table(table_name, table_type="temp")
        if as_query:
            names_list = [table_name, ".".join(fully_qualified_name)]
        else:
            names_list = [table_name, fully_qualified_name]
        # create snowpark pandas dataframe
        for name in names_list:
            df = read_snowflake_and_verify_snapshot_creation_if_any(
                session, name, as_query, False, enforce_ordering
            )

            pdf = df.to_pandas()
            assert pdf.values[0].tolist() == BASIC_TYPE_DATA1
            assert pdf.values[1].tolist() == BASIC_TYPE_DATA2


@pytest.mark.parametrize(
    "as_query", [True, False], ids=["read_with_select_*", "read_with_table_name"]
)
@pytest.mark.parametrize("enforce_ordering", [True, False])
def test_read_snowflake_semi_structured_types(
    setup_use_scoped_object, session, as_query, enforce_ordering
):
<<<<<<< HEAD
    expected_query_count = 3 if enforce_ordering else 2
=======
    expected_query_count = 4 if not relaxed_ordering else 3
>>>>>>> 6f72b844
    with SqlCounter(query_count=expected_query_count):
        # create table
        table_name = Utils.random_name_for_temp_object(TempObjectType.TABLE)
        session.create_dataframe([SEMI_STRUCTURED_TYPE_DATA]).write.save_as_table(
            table_name, table_type="temp"
        )

        # create snowpark pandas dataframe
        df = read_snowflake_and_verify_snapshot_creation_if_any(
            session, table_name, as_query, False, enforce_ordering
        )

        pdf = df.to_pandas()
        for res, expected_res in zip(pdf.values[0].tolist(), SEMI_STRUCTURED_TYPE_DATA):
            assert res == expected_res


@pytest.mark.parametrize(
    "as_query", [True, False], ids=["read_with_select_*", "read_with_table_name"]
)
<<<<<<< HEAD
@pytest.mark.parametrize("enforce_ordering", [True, False])
def test_read_snowflake_none_nan(session, as_query, enforce_ordering):
    expected_query_count = 3 if enforce_ordering else 2
=======
@pytest.mark.parametrize("relaxed_ordering", [True, False])
def test_read_snowflake_none_nan(session, as_query, relaxed_ordering):
    expected_query_count = 4 if not relaxed_ordering else 3
>>>>>>> 6f72b844
    with SqlCounter(query_count=expected_query_count):
        # create table
        table_name = Utils.random_name_for_temp_object(TempObjectType.TABLE)
        session.create_dataframe([None, float("nan")]).write.save_as_table(
            table_name, table_type="temp"
        )

        # create snowpark pandas dataframe
        df = read_snowflake_and_verify_snapshot_creation_if_any(
            session, table_name, as_query, False, enforce_ordering
        )

        pdf = df.to_pandas()
        assert np.isnan(pdf.values[0][0])
        assert np.isnan(pdf.values[1][0])


@pytest.mark.parametrize("col_name", VALID_SNOWFLAKE_COLUMN_NAMES)
@pytest.mark.parametrize(
    "as_query", [True, False], ids=["read_with_select_*", "read_with_table_name"]
)
<<<<<<< HEAD
@pytest.mark.parametrize("enforce_ordering", [True, False])
def test_read_snowflake_column_names(session, col_name, as_query, enforce_ordering):
    expected_query_count = 3 if enforce_ordering else 2
=======
@pytest.mark.parametrize("relaxed_ordering", [True, False])
def test_read_snowflake_column_names(session, col_name, as_query, relaxed_ordering):
    expected_query_count = 4 if not relaxed_ordering else 3
>>>>>>> 6f72b844
    with SqlCounter(query_count=expected_query_count):
        # create table
        table_name = Utils.random_name_for_temp_object(TempObjectType.TABLE)
        Utils.create_table(session, table_name, f"{col_name} int", is_temporary=True)

        # create snowpark pandas dataframe
        df = read_snowflake_and_verify_snapshot_creation_if_any(
            session, table_name, as_query, False, enforce_ordering
        )

        pdf = df.to_pandas()
        assert pdf.index.dtype == np.int64
        assert pdf.columns[0] == extract_pandas_label_from_snowflake_quoted_identifier(
            quote_name(col_name)
        )


@pytest.mark.parametrize(
    "col_name1, col_name2",
    list(zip(VALID_SNOWFLAKE_COLUMN_NAMES, VALID_SNOWFLAKE_COLUMN_NAMES[::-1])),
)
@pytest.mark.parametrize(
    "as_query", [True, False], ids=["read_with_select_*", "read_with_table_name"]
)
@pytest.mark.parametrize("enforce_ordering", [True, False])
def test_read_snowflake_index_col(
    session, col_name1, col_name2, as_query, enforce_ordering
):
<<<<<<< HEAD
    expected_query_count = 3 if enforce_ordering else 2
=======
    expected_query_count = 4 if not relaxed_ordering else 3
>>>>>>> 6f72b844
    with SqlCounter(query_count=expected_query_count):
        # create table
        table_name = Utils.random_name_for_temp_object(TempObjectType.TABLE)
        Utils.create_table(
            session, table_name, f"{col_name1} int, {col_name2} text", is_temporary=True
        )

        col_label1 = extract_pandas_label_from_snowflake_quoted_identifier(
            quote_name(col_name1)
        )
        col_label2 = extract_pandas_label_from_snowflake_quoted_identifier(
            quote_name(col_name2)
        )

        # create snowpark pandas dataframe
        df = read_snowflake_and_verify_snapshot_creation_if_any(
            session, table_name, as_query, False, enforce_ordering, index_col=col_label1
        )

        pdf = df.to_pandas()
        assert pdf.index.name == col_label1
        assert len(pdf.columns) == 1
        assert pdf.columns[0] == col_label2


@pytest.mark.parametrize(
    "as_query", [True, False], ids=["read_with_select_*", "read_with_table_name"]
)
<<<<<<< HEAD
@pytest.mark.parametrize("enforce_ordering", [True, False])
def test_read_snowflake_index_col_multiindex(session, as_query, enforce_ordering):
    expected_query_count = 4 if enforce_ordering else 3
=======
@pytest.mark.parametrize("relaxed_ordering", [True, False])
def test_read_snowflake_index_col_multiindex(session, as_query, relaxed_ordering):
    expected_query_count = 5 if not relaxed_ordering else 4
>>>>>>> 6f72b844
    with SqlCounter(query_count=expected_query_count):
        # create table
        table_name = Utils.random_name_for_temp_object(TempObjectType.TABLE)
        Utils.create_table(
            session,
            table_name,
            "col1 text, col2 text, col3 text, col4 text",
            is_temporary=True,
        )
        session.sql(f"insert into {table_name} values ('A', 'B', 'C', 'D')").collect()

        # create snowpark pandas dataframe
        df = read_snowflake_and_verify_snapshot_creation_if_any(
            session,
            table_name,
            as_query,
            False,
            enforce_ordering,
            index_col=["COL1", "COL2", "COL3"],
        )

        assert_index_equal(
            df.index,
            pd.MultiIndex.from_tuples(
                [("A", "B", "C")], names=["COL1", "COL2", "COL3"]
            ),
        )


@pytest.mark.parametrize(
    # non_existing_index_col latter doesn't exist in the table because we require
    # it equals to extract_pandas_label_from_snowflake_quoted_identifier(quote_name(col_name))
    # in read_snowflake
    "col_name, non_existing_index_col",
    (
        ("col", "test"),
        ("col", "col"),
        ("COL", "col"),
        ('"col"', "COL"),
        ('"COL"', "col"),
    ),
)
@pytest.mark.parametrize("index_col_or_columns", [True, False])
@pytest.mark.parametrize("enforce_ordering", [True, False])
def test_read_snowflake_non_existing(
    session, col_name, non_existing_index_col, index_col_or_columns, enforce_ordering
):
<<<<<<< HEAD
    expected_query_count = 2 if enforce_ordering else 1
=======
    expected_query_count = 3 if not relaxed_ordering else 2
>>>>>>> 6f72b844
    with SqlCounter(query_count=expected_query_count):
        # create table
        table_name = Utils.random_name_for_temp_object(TempObjectType.TABLE)
        Utils.create_table(session, table_name, f"{col_name} int", is_temporary=True)
        with pytest.raises(
            KeyError,
            match="is not in existing snowflake columns",
        ):
            if index_col_or_columns:
                pd.read_snowflake(
                    table_name,
                    index_col=non_existing_index_col,
                    enforce_ordering=enforce_ordering,
                )
            else:
                pd.read_snowflake(
                    table_name,
                    columns=[non_existing_index_col],
                    enforce_ordering=enforce_ordering,
                )


@pytest.mark.parametrize("col_name", VALID_SNOWFLAKE_COLUMN_NAMES)
<<<<<<< HEAD
@pytest.mark.parametrize("enforce_ordering", [True, False])
def test_read_snowflake_columns(session, col_name, enforce_ordering):
    expected_query_count = 3 if enforce_ordering else 2
=======
@pytest.mark.parametrize("relaxed_ordering", [True, False])
def test_read_snowflake_columns(session, col_name, relaxed_ordering):
    expected_query_count = 4 if not relaxed_ordering else 3
>>>>>>> 6f72b844
    with SqlCounter(query_count=expected_query_count):
        # create table
        table_name = Utils.random_name_for_temp_object(TempObjectType.TABLE)
        Utils.create_table(
            session, table_name, f"{col_name} int, s text", is_temporary=True
        )

        col_label = extract_pandas_label_from_snowflake_quoted_identifier(
            quote_name(col_name)
        )

        # create snowpark pandas dataframe
        df = pd.read_snowflake(
            table_name, columns=[col_label], enforce_ordering=enforce_ordering
        )

        pdf = df.to_pandas()
        assert pdf.columns[0] == col_label


<<<<<<< HEAD
@pytest.mark.parametrize("enforce_ordering", [True, False])
def test_read_snowflake_both_index_col_columns(session, enforce_ordering):
    expected_query_count = 3 if enforce_ordering else 2
=======
@pytest.mark.parametrize("relaxed_ordering", [True, False])
def test_read_snowflake_both_index_col_columns(session, relaxed_ordering):
    expected_query_count = 4 if not relaxed_ordering else 3
>>>>>>> 6f72b844
    with SqlCounter(query_count=expected_query_count):
        # create table
        table_name = Utils.random_name_for_temp_object(TempObjectType.TABLE)
        Utils.create_table(
            session,
            table_name,
            "X int, Y int, Z int",
            is_temporary=True,
        )

        df = pd.read_snowflake(
            table_name, index_col="X", columns=["Y"], enforce_ordering=enforce_ordering
        )
        pdf = df.to_pandas()
        assert pdf.index.name == "X"
        assert pdf.columns[0] == "Y"


<<<<<<< HEAD
@pytest.mark.parametrize("enforce_ordering", [True, False])
def test_read_snowflake_duplicate_columns(session, enforce_ordering):
    expected_query_count = 7 if enforce_ordering else 3
    with SqlCounter(query_count=expected_query_count):
=======
@pytest.mark.parametrize("relaxed_ordering", [True, False])
def test_read_snowflake_duplicate_columns(session, relaxed_ordering):
    expected_query_count = 11 if not relaxed_ordering else 7
    with SqlCounter(
        query_count=expected_query_count,
        high_count_expected=True,
        high_count_reason="Each read creates counts a single row to get an estimated upper bound for hybrid execution",
    ):
>>>>>>> 6f72b844
        # create table
        table_name = Utils.random_name_for_temp_object(TempObjectType.TABLE)
        Utils.create_table(session, table_name, '"X" int, Y int', is_temporary=True)

        df = pd.read_snowflake(
            table_name, columns=["X", "X"], enforce_ordering=enforce_ordering
        )
        assert df.columns.tolist() == ["X", "X"]

        df = pd.read_snowflake(
            table_name, index_col=["X", "X"], enforce_ordering=enforce_ordering
        )
        assert df.index.names == ["X", "X"]

        df = pd.read_snowflake(
            table_name,
            index_col="X",
            columns=["X", "Y"],
            enforce_ordering=enforce_ordering,
        )
        assert df.index.names == ["X"]
        assert df.columns.tolist() == ["X", "Y"]

        df = pd.read_snowflake(
            table_name,
            index_col=["X", "Y"],
            columns=["X", "Y"],
            enforce_ordering=enforce_ordering,
        )
        assert df.index.names == ["X", "Y"]
        assert df.columns.tolist() == ["X", "Y"]


@pytest.mark.parametrize("enforce_ordering", [True, False])
@sql_count_checker(query_count=0)
def test_read_snowflake_table_not_exist_negative(session, enforce_ordering) -> None:
    table_name = "non_exist_table_error"

    expected_error = (
        SnowparkPandasException if enforce_ordering else SnowparkSQLException
    )
    with pytest.raises(expected_error) as ex:
        pd.read_snowflake(table_name, enforce_ordering=enforce_ordering)

    if enforce_ordering:
        assert (
            ex.value.error_code == SnowparkPandasErrorCode.GENERAL_SQL_EXCEPTION.value
        )


@pytest.mark.parametrize("enforce_ordering", [True, False])
@sql_count_checker(query_count=1)
def test_read_snowflake_column_not_list_raises(session, enforce_ordering) -> None:
    # create table
    table_name = Utils.random_name_for_temp_object(TempObjectType.TABLE)
    col_name = "TEST"
    Utils.create_table(
        session, table_name, f"{col_name} int, s text", is_temporary=True
    )

    with pytest.raises(ValueError, match="columns must be provided as list"):
        pd.read_snowflake(
            table_name, columns=col_name, enforce_ordering=enforce_ordering
        )


@pytest.mark.modin_sp_precommit
@pytest.mark.parametrize(
    "table_type",
    [
        "",
        "temporary",
        "transient",
        "view",
        "SECURE VIEW",
        "TEMP VIEW",
    ],
)
@pytest.mark.parametrize(
    "as_query", [True, False], ids=["read_with_select_*", "read_with_table_name"]
)
@pytest.mark.parametrize("enforce_ordering", [True, False])
def test_read_snowflake_with_views(
    setup_use_scoped_object,
    session,
    test_table_name,
    table_type,
    caplog,
    as_query,
    enforce_ordering,
) -> None:
    # create a temporary test table
<<<<<<< HEAD
    expected_query_count = 6 if enforce_ordering else 4
    original_table_type = "temporary"
    if table_type in ["", "temporary", "transient"]:
        original_table_type = table_type
        expected_query_count = 3 if enforce_ordering else 2
=======
    expected_query_count = 7 if not relaxed_ordering else 5
    original_table_type = "temporary"
    if table_type in ["", "temporary", "transient"]:
        original_table_type = table_type
        expected_query_count = 4 if not relaxed_ordering else 3
>>>>>>> 6f72b844
    elif table_type == "MATERIALIZED VIEW":
        original_table_type = ""
    with SqlCounter(query_count=expected_query_count):
        create_table_with_type(
            session, test_table_name, "col1 int, s text", table_type=original_table_type
        )
        session.sql(f"insert into {test_table_name} values (1, 'ok')").collect()
        # create a view out of the temporary test table
        table_name = test_table_name
        view_name = None
        try:
            verify_materialization = False
            if table_type in ["view", "SECURE VIEW", "TEMP VIEW"]:
                view_name = Utils.random_name_for_temp_object(TempObjectType.VIEW)
                session.sql(
                    f"create or replace {table_type} {view_name} (col1, s) as select * from {test_table_name}"
                ).collect()
                table_name = view_name
                verify_materialization = True
            caplog.clear()
            with caplog.at_level(logging.WARNING):
                df = read_snowflake_and_verify_snapshot_creation_if_any(
                    session,
                    table_name,
                    as_query,
                    verify_materialization,
                    enforce_ordering,
                )
            assert df.columns.tolist() == ["COL1", "S"]
            if enforce_ordering:
                failing_reason = (
                    "SQL compilation error: Cannot clone from a view object"
                )
                materialize_log = f"Data from source table/view '{table_name}' is being copied into a new temporary table"
                if table_type in ["view", "SECURE VIEW", "TEMP VIEW"]:
                    # verify temporary table is materialized for view, secure view and temp view
                    assert materialize_log in caplog.text
                    assert failing_reason in caplog.text
                else:
                    # verify no temporary table is materialized for regular table
                    assert not (materialize_log in caplog.text)
        finally:
            if view_name:
                Utils.drop_view(session, view_name)


@pytest.mark.modin_sp_precommit
@pytest.mark.parametrize(
    "as_query", [True, False], ids=["read_with_select_*", "read_with_table_name"]
)
@pytest.mark.parametrize("enforce_ordering", [True, False])
def test_read_snowflake_row_access_policy_table(
    setup_use_scoped_object,
    session,
    test_table_name,
    as_query,
    enforce_ordering,
) -> None:
    Utils.create_table(session, test_table_name, "col1 int, s text", is_temporary=True)
    session.sql(f"insert into {test_table_name} values (1, 'ok')").collect()
    # create row access policy that there is no access to the row
    session.sql(
        "create or replace row access policy no_access_policy as (c1 int) returns boolean -> False"
    ).collect()
    # add the row access policy to the table on column col1
    session.sql(
        f"alter table {test_table_name} add row access policy no_access_policy on (col1)"
    ).collect()

<<<<<<< HEAD
    expected_query_count = 3 if enforce_ordering else 1
=======
    expected_query_count = 4 if not relaxed_ordering else 2
>>>>>>> 6f72b844
    with SqlCounter(query_count=expected_query_count):
        df = read_snowflake_and_verify_snapshot_creation_if_any(
            session, test_table_name, as_query, True, enforce_ordering
        )

        assert df.columns.tolist() == ["COL1", "S"]
        assert len(df) == 0


@pytest.mark.parametrize(
    "input_data, snowflake_type_string, logical_dtype, actual_dtype",
    [
        ([1.1, 2.2, 3.3], "decimal(3, 1)", np.dtype("float64"), np.dtype("float64")),
        ([1.1, 2.2, 3.3], "decimal(38, 1)", np.dtype("float64"), np.dtype("float64")),
        ([1.0, 2.0, 3.0], "decimal(3, 0)", np.dtype("int64"), np.dtype("int8")),
        ([1.0, 2.0, 3.0], "decimal(38, 0)", np.dtype("int64"), np.dtype("int8")),
        (
            [1 << 20, 2 << 20, 3 << 20],
            "decimal(15, 0)",
            np.dtype("int64"),
            np.dtype("int32"),
        ),
        # The example below is questionable. Arguably to_pandas should be returning objects with decimals.
        (
            [1 << 65, 2 << 65, 3 << 65],
            "decimal(38, 0)",
            np.dtype("int64"),
            np.dtype("float64"),
        ),
    ],
)
@pytest.mark.parametrize(
    "as_query", [True, False], ids=["read_with_select_*", "read_with_table_name"]
)
@pytest.mark.parametrize("enforce_ordering", [True, False])
def test_decimal(
    input_data,
    snowflake_type_string,
    logical_dtype,
    actual_dtype,
    session,
    test_table_name,
    as_query,
    enforce_ordering,
) -> None:
<<<<<<< HEAD
    expected_query_count = 5 if enforce_ordering else 4
=======
    expected_query_count = 6 if not relaxed_ordering else 5
>>>>>>> 6f72b844
    with SqlCounter(query_count=expected_query_count):
        colname = "D"
        values_string = ",".join(f"({i})" for i in input_data)
        Utils.create_table(
            session, test_table_name, f"d {snowflake_type_string}", is_temporary=True
        )
        session.sql(f"insert into {test_table_name} values {values_string}").collect()
        # create row access policy that there is no access to the row
        df = read_snowflake_and_verify_snapshot_creation_if_any(
            session, test_table_name, as_query, False, enforce_ordering
        )

        assert_series_equal(
            df.dtypes, native_pd.Series([logical_dtype], index=[colname])
        )
        pandas_df = df.to_pandas()
        assert_series_equal(
            pandas_df.dtypes, native_pd.Series([actual_dtype], index=[colname])
        )
        assert_frame_equal(df, pandas_df, check_dtype=False)


@pytest.mark.parametrize(
    "as_query", [True, False], ids=["read_with_select_*", "read_with_table_name"]
)
@pytest.mark.parametrize("enforce_ordering", [True, False])
def test_read_snowflake_with_table_in_different_db(
    setup_use_scoped_object, session, caplog, as_query, enforce_ordering
) -> None:
<<<<<<< HEAD
    expected_query_count = 9 if enforce_ordering else 8
    with SqlCounter(query_count=expected_query_count):
=======
    expected_query_count = 10 if not relaxed_ordering else 9
    with SqlCounter(
        query_count=expected_query_count,
        high_count_expected=True,
        high_count_reason="Expected high count temp table",
    ):
>>>>>>> 6f72b844
        db_name = f"testdb_snowpandas_{Utils.random_alphanumeric_str(4)}"
        schema_name = f"testschema_snowpandas_{Utils.random_alphanumeric_str(4)}"
        table_name = Utils.random_name_for_temp_object(TempObjectType.TABLE)
        origin_db = session.get_current_database()
        origin_schema = session.get_current_schema()
        try:
            # create a different database and schema for testing compare with the
            # current database and schema used in current session.
            session.sql(f"create database {db_name}").collect()
            session.sql(f"create schema {db_name}.{schema_name}").collect()

            # create table
            Utils.create_table(
                session,
                f"{db_name}.{schema_name}.{table_name}",
                '"X" int, Y int',
                is_temporary=True,
            )

            caplog.clear()
            with caplog.at_level(logging.DEBUG):
                df = read_snowflake_and_verify_snapshot_creation_if_any(
                    session, table_name, as_query, False, enforce_ordering
                )
            # verify no temporary table is materialized for regular table
            assert not ("Materialize temporary table" in caplog.text)
            assert df.columns.tolist() == ["X", "Y"]
        finally:
            # drop the created temp object
            Utils.drop_table(session, f"{db_name}.{schema_name}.{table_name}")
            Utils.drop_schema(session, f"{db_name}.{schema_name}")
            Utils.drop_database(session, db_name)
            # recover the origin db and schema
            session.use_database(origin_db)
            session.use_schema(origin_schema)<|MERGE_RESOLUTION|>--- conflicted
+++ resolved
@@ -87,13 +87,8 @@
         if "SHOW PARAMETERS LIKE" not in query.sql_text
     ]
 
-<<<<<<< HEAD
     if not enforce_ordering:
-        assert len(filtered_query_history) == 0
-=======
-    if relaxed_ordering:
         assert len(filtered_query_history) == 1
->>>>>>> 6f72b844
     else:
         if materialization_expected:
             # when materialization happens, two queries are executed during read_snowflake:
@@ -121,11 +116,7 @@
 def test_read_snowflake_basic(
     setup_use_scoped_object, session, as_query, enforce_ordering
 ):
-<<<<<<< HEAD
-    expected_query_count = 5 if enforce_ordering else 3
-=======
-    expected_query_count = 7 if not relaxed_ordering else 5
->>>>>>> 6f72b844
+    expected_query_count = 7 if enforce_ordering else 5
     with SqlCounter(query_count=expected_query_count):
         # create table
         table_name = Utils.random_name_for_temp_object(TempObjectType.TABLE)
@@ -159,11 +150,7 @@
 def test_read_snowflake_semi_structured_types(
     setup_use_scoped_object, session, as_query, enforce_ordering
 ):
-<<<<<<< HEAD
-    expected_query_count = 3 if enforce_ordering else 2
-=======
-    expected_query_count = 4 if not relaxed_ordering else 3
->>>>>>> 6f72b844
+    expected_query_count = 4 if enforce_ordering else 3
     with SqlCounter(query_count=expected_query_count):
         # create table
         table_name = Utils.random_name_for_temp_object(TempObjectType.TABLE)
@@ -184,15 +171,9 @@
 @pytest.mark.parametrize(
     "as_query", [True, False], ids=["read_with_select_*", "read_with_table_name"]
 )
-<<<<<<< HEAD
 @pytest.mark.parametrize("enforce_ordering", [True, False])
 def test_read_snowflake_none_nan(session, as_query, enforce_ordering):
-    expected_query_count = 3 if enforce_ordering else 2
-=======
-@pytest.mark.parametrize("relaxed_ordering", [True, False])
-def test_read_snowflake_none_nan(session, as_query, relaxed_ordering):
-    expected_query_count = 4 if not relaxed_ordering else 3
->>>>>>> 6f72b844
+    expected_query_count = 4 if enforce_ordering else 3
     with SqlCounter(query_count=expected_query_count):
         # create table
         table_name = Utils.random_name_for_temp_object(TempObjectType.TABLE)
@@ -214,15 +195,9 @@
 @pytest.mark.parametrize(
     "as_query", [True, False], ids=["read_with_select_*", "read_with_table_name"]
 )
-<<<<<<< HEAD
 @pytest.mark.parametrize("enforce_ordering", [True, False])
 def test_read_snowflake_column_names(session, col_name, as_query, enforce_ordering):
-    expected_query_count = 3 if enforce_ordering else 2
-=======
-@pytest.mark.parametrize("relaxed_ordering", [True, False])
-def test_read_snowflake_column_names(session, col_name, as_query, relaxed_ordering):
-    expected_query_count = 4 if not relaxed_ordering else 3
->>>>>>> 6f72b844
+    expected_query_count = 4 if enforce_ordering else 3
     with SqlCounter(query_count=expected_query_count):
         # create table
         table_name = Utils.random_name_for_temp_object(TempObjectType.TABLE)
@@ -251,11 +226,7 @@
 def test_read_snowflake_index_col(
     session, col_name1, col_name2, as_query, enforce_ordering
 ):
-<<<<<<< HEAD
-    expected_query_count = 3 if enforce_ordering else 2
-=======
-    expected_query_count = 4 if not relaxed_ordering else 3
->>>>>>> 6f72b844
+    expected_query_count = 4 if enforce_ordering else 3
     with SqlCounter(query_count=expected_query_count):
         # create table
         table_name = Utils.random_name_for_temp_object(TempObjectType.TABLE)
@@ -284,15 +255,9 @@
 @pytest.mark.parametrize(
     "as_query", [True, False], ids=["read_with_select_*", "read_with_table_name"]
 )
-<<<<<<< HEAD
 @pytest.mark.parametrize("enforce_ordering", [True, False])
 def test_read_snowflake_index_col_multiindex(session, as_query, enforce_ordering):
-    expected_query_count = 4 if enforce_ordering else 3
-=======
-@pytest.mark.parametrize("relaxed_ordering", [True, False])
-def test_read_snowflake_index_col_multiindex(session, as_query, relaxed_ordering):
-    expected_query_count = 5 if not relaxed_ordering else 4
->>>>>>> 6f72b844
+    expected_query_count = 5 if enforce_ordering else 4
     with SqlCounter(query_count=expected_query_count):
         # create table
         table_name = Utils.random_name_for_temp_object(TempObjectType.TABLE)
@@ -340,11 +305,7 @@
 def test_read_snowflake_non_existing(
     session, col_name, non_existing_index_col, index_col_or_columns, enforce_ordering
 ):
-<<<<<<< HEAD
-    expected_query_count = 2 if enforce_ordering else 1
-=======
-    expected_query_count = 3 if not relaxed_ordering else 2
->>>>>>> 6f72b844
+    expected_query_count = 3 if enforce_ordering else 2
     with SqlCounter(query_count=expected_query_count):
         # create table
         table_name = Utils.random_name_for_temp_object(TempObjectType.TABLE)
@@ -368,15 +329,9 @@
 
 
 @pytest.mark.parametrize("col_name", VALID_SNOWFLAKE_COLUMN_NAMES)
-<<<<<<< HEAD
 @pytest.mark.parametrize("enforce_ordering", [True, False])
 def test_read_snowflake_columns(session, col_name, enforce_ordering):
-    expected_query_count = 3 if enforce_ordering else 2
-=======
-@pytest.mark.parametrize("relaxed_ordering", [True, False])
-def test_read_snowflake_columns(session, col_name, relaxed_ordering):
-    expected_query_count = 4 if not relaxed_ordering else 3
->>>>>>> 6f72b844
+    expected_query_count = 4 if enforce_ordering else 3
     with SqlCounter(query_count=expected_query_count):
         # create table
         table_name = Utils.random_name_for_temp_object(TempObjectType.TABLE)
@@ -397,15 +352,9 @@
         assert pdf.columns[0] == col_label
 
 
-<<<<<<< HEAD
 @pytest.mark.parametrize("enforce_ordering", [True, False])
 def test_read_snowflake_both_index_col_columns(session, enforce_ordering):
-    expected_query_count = 3 if enforce_ordering else 2
-=======
-@pytest.mark.parametrize("relaxed_ordering", [True, False])
-def test_read_snowflake_both_index_col_columns(session, relaxed_ordering):
-    expected_query_count = 4 if not relaxed_ordering else 3
->>>>>>> 6f72b844
+    expected_query_count = 4 if enforce_ordering else 3
     with SqlCounter(query_count=expected_query_count):
         # create table
         table_name = Utils.random_name_for_temp_object(TempObjectType.TABLE)
@@ -424,21 +373,14 @@
         assert pdf.columns[0] == "Y"
 
 
-<<<<<<< HEAD
 @pytest.mark.parametrize("enforce_ordering", [True, False])
 def test_read_snowflake_duplicate_columns(session, enforce_ordering):
-    expected_query_count = 7 if enforce_ordering else 3
-    with SqlCounter(query_count=expected_query_count):
-=======
-@pytest.mark.parametrize("relaxed_ordering", [True, False])
-def test_read_snowflake_duplicate_columns(session, relaxed_ordering):
-    expected_query_count = 11 if not relaxed_ordering else 7
+    expected_query_count = 11 if enforce_ordering else 7
     with SqlCounter(
         query_count=expected_query_count,
         high_count_expected=True,
         high_count_reason="Each read creates counts a single row to get an estimated upper bound for hybrid execution",
     ):
->>>>>>> 6f72b844
         # create table
         table_name = Utils.random_name_for_temp_object(TempObjectType.TABLE)
         Utils.create_table(session, table_name, '"X" int, Y int', is_temporary=True)
@@ -531,19 +473,11 @@
     enforce_ordering,
 ) -> None:
     # create a temporary test table
-<<<<<<< HEAD
-    expected_query_count = 6 if enforce_ordering else 4
+    expected_query_count = 7 if enforce_ordering else 5
     original_table_type = "temporary"
     if table_type in ["", "temporary", "transient"]:
         original_table_type = table_type
-        expected_query_count = 3 if enforce_ordering else 2
-=======
-    expected_query_count = 7 if not relaxed_ordering else 5
-    original_table_type = "temporary"
-    if table_type in ["", "temporary", "transient"]:
-        original_table_type = table_type
-        expected_query_count = 4 if not relaxed_ordering else 3
->>>>>>> 6f72b844
+        expected_query_count = 4 if enforce_ordering else 3
     elif table_type == "MATERIALIZED VIEW":
         original_table_type = ""
     with SqlCounter(query_count=expected_query_count):
@@ -613,11 +547,7 @@
         f"alter table {test_table_name} add row access policy no_access_policy on (col1)"
     ).collect()
 
-<<<<<<< HEAD
-    expected_query_count = 3 if enforce_ordering else 1
-=======
-    expected_query_count = 4 if not relaxed_ordering else 2
->>>>>>> 6f72b844
+    expected_query_count = 4 if enforce_ordering else 2
     with SqlCounter(query_count=expected_query_count):
         df = read_snowflake_and_verify_snapshot_creation_if_any(
             session, test_table_name, as_query, True, enforce_ordering
@@ -663,11 +593,7 @@
     as_query,
     enforce_ordering,
 ) -> None:
-<<<<<<< HEAD
-    expected_query_count = 5 if enforce_ordering else 4
-=======
-    expected_query_count = 6 if not relaxed_ordering else 5
->>>>>>> 6f72b844
+    expected_query_count = 6 if enforce_ordering else 5
     with SqlCounter(query_count=expected_query_count):
         colname = "D"
         values_string = ",".join(f"({i})" for i in input_data)
@@ -697,17 +623,12 @@
 def test_read_snowflake_with_table_in_different_db(
     setup_use_scoped_object, session, caplog, as_query, enforce_ordering
 ) -> None:
-<<<<<<< HEAD
-    expected_query_count = 9 if enforce_ordering else 8
-    with SqlCounter(query_count=expected_query_count):
-=======
-    expected_query_count = 10 if not relaxed_ordering else 9
+    expected_query_count = 10 if enforce_ordering else 9
     with SqlCounter(
         query_count=expected_query_count,
         high_count_expected=True,
         high_count_reason="Expected high count temp table",
     ):
->>>>>>> 6f72b844
         db_name = f"testdb_snowpandas_{Utils.random_alphanumeric_str(4)}"
         schema_name = f"testschema_snowpandas_{Utils.random_alphanumeric_str(4)}"
         table_name = Utils.random_name_for_temp_object(TempObjectType.TABLE)

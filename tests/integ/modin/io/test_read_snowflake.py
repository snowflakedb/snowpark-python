#
# Copyright (c) 2012-2024 Snowflake Computing Inc. All rights reserved.
#
import logging
import re

import modin.pandas as pd
import numpy as np
import pandas as native_pd
import pytest

import snowflake.snowpark.modin.plugin  # noqa: F401
from snowflake.snowpark._internal.analyzer.analyzer_utils import quote_name
from snowflake.snowpark._internal.utils import TempObjectType
from snowflake.snowpark.modin.plugin._internal.utils import (
    READ_ONLY_TABLE_SUFFIX,
    extract_pandas_label_from_snowflake_quoted_identifier,
)
from snowflake.snowpark.modin.plugin.utils.exceptions import (
    SnowparkPandasErrorCode,
    SnowparkPandasException,
)
from snowflake.snowpark.session import Session
from tests.integ.modin.utils import (
    BASIC_TYPE_DATA1,
    BASIC_TYPE_DATA2,
    SEMI_STRUCTURED_TYPE_DATA,
    VALID_SNOWFLAKE_COLUMN_NAMES,
    assert_frame_equal,
    assert_index_equal,
    assert_series_equal,
    create_table_with_type,
)
from tests.integ.utils.sql_counter import SqlCounter, sql_count_checker
from tests.utils import Utils

paramList = [False, True]


@pytest.fixture(params=paramList)
def setup_use_scoped_object(request, session):
<<<<<<< HEAD
    use_scoped_objects = session._use_scoped_temp_objects
    session._use_scoped_temp_objects = request.param
    yield
    session._use_scoped_temp_objects = use_scoped_objects
=======
    use_scoped_objects = session._use_scoped_temp_read_only_table
    session._use_scoped_temp_read_only_table = request.param
    yield
    session._use_scoped_temp_read_only_table = use_scoped_objects
>>>>>>> 8b801cc2


def read_snowflake_and_verify_snapshot_creation(
    session: Session,
    table_name: str,
    as_query: bool,
    materialization_expected: bool,
    **kwargs,
) -> pd.DataFrame:
    """
    Helper method with following capability:
    1) call `read_snowflake`, either with the table name directly, or with `SELECT * FROM {table_name}`.
    2) check proper read only table is created during read_snowflake.

    Args:
        table_name: The name of the table to call.
        as_query: Whether to call `read_snowflake` with a query or the table name.
        materialization_expected: Whether extra temp table creation is expected. If true, extra check will be applied
                            to verify that extra temp table is created during read_snowflake.
        kwargs: Keyword arguments to pass to `read_snowflake`.

        Returns:
            The resulting Snowpark pandas DataFrame.
    """

    if as_query:
        table_name_or_query = f"SELECT * FROM {table_name}"
    else:
        table_name_or_query = table_name

    with session.query_history() as query_history:
        df = pd.read_snowflake(table_name_or_query, **kwargs)

    if materialization_expected:
        # when materialization happens, two queries are executed during read_snowflake:
        # 1) temp table creation out of the current table or query
        # 2) read only temp table creation
        assert len(query_history.queries) == 2
    else:
        assert len(query_history.queries) == 1

    # test if the scoped snapshot is created
<<<<<<< HEAD
    scoped_pattern = " SCOPED " if session._use_scoped_temp_objects else " "
=======
    scoped_pattern = " SCOPED " if session._use_scoped_temp_read_only_table else " "
>>>>>>> 8b801cc2
    table_create_sql = query_history.queries[-1].sql_text
    table_create_pattern = f"CREATE OR REPLACE{scoped_pattern}TEMPORARY READ ONLY TABLE SNOWPARK_TEMP_TABLE_[0-9A-Z]+.*{READ_ONLY_TABLE_SUFFIX}.*"
    assert re.match(table_create_pattern, table_create_sql) is not None

    assert READ_ONLY_TABLE_SUFFIX in table_create_sql

    return df


@sql_count_checker(query_count=5)
@pytest.mark.parametrize(
    "as_query", [True, False], ids=["read_with_select_*", "read_with_table_name"]
)
def test_read_snowflake_basic(setup_use_scoped_object, session, as_query):
    # create table
    table_name = Utils.random_name_for_temp_object(TempObjectType.TABLE)
    fully_qualified_name = [
        session.get_current_database(),
        session.get_current_schema(),
        table_name,
    ]
    session.create_dataframe([BASIC_TYPE_DATA1, BASIC_TYPE_DATA2]).write.save_as_table(
        table_name, table_type="temp"
    )
    if as_query:
        names_list = [table_name, ".".join(fully_qualified_name)]
    else:
        names_list = [table_name, fully_qualified_name]
    # create snowpark pandas dataframe
    for name in names_list:
        df = read_snowflake_and_verify_snapshot_creation(session, name, as_query, False)

        pdf = df.to_pandas()
        assert pdf.values[0].tolist() == BASIC_TYPE_DATA1
        assert pdf.values[1].tolist() == BASIC_TYPE_DATA2


@sql_count_checker(query_count=3)
@pytest.mark.parametrize(
    "as_query", [True, False], ids=["read_with_select_*", "read_with_table_name"]
)
def test_read_snowflake_semi_structured_types(
    setup_use_scoped_object, session, as_query
):
    # create table
    table_name = Utils.random_name_for_temp_object(TempObjectType.TABLE)
    session.create_dataframe([SEMI_STRUCTURED_TYPE_DATA]).write.save_as_table(
        table_name, table_type="temp"
    )

    # create snowpark pandas dataframe
    df = read_snowflake_and_verify_snapshot_creation(
        session, table_name, as_query, False
    )

    pdf = df.to_pandas()
    for res, expected_res in zip(pdf.values[0].tolist(), SEMI_STRUCTURED_TYPE_DATA):
        assert res == expected_res


@sql_count_checker(query_count=3)
@pytest.mark.parametrize(
    "as_query", [True, False], ids=["read_with_select_*", "read_with_table_name"]
)
def test_read_snowflake_none_nan(session, as_query):
    # create table
    table_name = Utils.random_name_for_temp_object(TempObjectType.TABLE)
    session.create_dataframe([None, float("nan")]).write.save_as_table(
        table_name, table_type="temp"
    )

    # create snowpark pandas dataframe
    df = read_snowflake_and_verify_snapshot_creation(
        session, table_name, as_query, False
    )

    pdf = df.to_pandas()
    assert np.isnan(pdf.values[0][0])
    assert np.isnan(pdf.values[1][0])


@pytest.mark.parametrize("col_name", VALID_SNOWFLAKE_COLUMN_NAMES)
@sql_count_checker(query_count=3)
@pytest.mark.parametrize(
    "as_query", [True, False], ids=["read_with_select_*", "read_with_table_name"]
)
def test_read_snowflake_column_names(session, col_name, as_query):
    # create table
    table_name = Utils.random_name_for_temp_object(TempObjectType.TABLE)
    Utils.create_table(session, table_name, f"{col_name} int", is_temporary=True)

    # create snowpark pandas dataframe
    df = read_snowflake_and_verify_snapshot_creation(
        session, table_name, as_query, False
    )

    pdf = df.to_pandas()
    assert pdf.index.dtype == np.int64
    assert pdf.columns[0] == extract_pandas_label_from_snowflake_quoted_identifier(
        quote_name(col_name)
    )


@pytest.mark.parametrize(
    "col_name1, col_name2",
    list(zip(VALID_SNOWFLAKE_COLUMN_NAMES, VALID_SNOWFLAKE_COLUMN_NAMES[::-1])),
)
@pytest.mark.parametrize(
    "as_query", [True, False], ids=["read_with_select_*", "read_with_table_name"]
)
@sql_count_checker(query_count=3)
def test_read_snowflake_index_col(session, col_name1, col_name2, as_query):
    # create table
    table_name = Utils.random_name_for_temp_object(TempObjectType.TABLE)
    Utils.create_table(
        session, table_name, f"{col_name1} int, {col_name2} text", is_temporary=True
    )

    col_label1 = extract_pandas_label_from_snowflake_quoted_identifier(
        quote_name(col_name1)
    )
    col_label2 = extract_pandas_label_from_snowflake_quoted_identifier(
        quote_name(col_name2)
    )

    # create snowpark pandas dataframe
    df = read_snowflake_and_verify_snapshot_creation(
        session, table_name, as_query, False, index_col=col_label1
    )

    pdf = df.to_pandas()
    assert pdf.index.name == col_label1
    assert len(pdf.columns) == 1
    assert pdf.columns[0] == col_label2


@sql_count_checker(query_count=4)
@pytest.mark.parametrize(
    "as_query", [True, False], ids=["read_with_select_*", "read_with_table_name"]
)
def test_read_snowflake_index_col_multiindex(session, as_query):
    # create table
    table_name = Utils.random_name_for_temp_object(TempObjectType.TABLE)
    Utils.create_table(
        session,
        table_name,
        "col1 text, col2 text, col3 text, col4 text",
        is_temporary=True,
    )
    session.sql(f"insert into {table_name} values ('A', 'B', 'C', 'D')").collect()

    # create snowpark pandas dataframe
    df = read_snowflake_and_verify_snapshot_creation(
        session, table_name, as_query, False, index_col=["COL1", "COL2", "COL3"]
    )

    assert_index_equal(
        df.index,
        pd.MultiIndex.from_tuples([("A", "B", "C")], names=["COL1", "COL2", "COL3"]),
    )


@pytest.mark.parametrize(
    # non_existing_index_col latter doesn't exist in the table because we require
    # it equals to extract_pandas_label_from_snowflake_quoted_identifier(quote_name(col_name))
    # in read_snowflake
    "col_name, non_existing_index_col",
    (
        ("col", "test"),
        ("col", "col"),
        ("COL", "col"),
        ('"col"', "COL"),
        ('"COL"', "col"),
    ),
)
@pytest.mark.parametrize("index_col_or_columns", [True, False])
@sql_count_checker(query_count=2)
def test_read_snowflake_non_existing(
    session, col_name, non_existing_index_col, index_col_or_columns
):
    # create table
    table_name = Utils.random_name_for_temp_object(TempObjectType.TABLE)
    Utils.create_table(session, table_name, f"{col_name} int", is_temporary=True)
    with pytest.raises(
        KeyError,
        match="is not in existing snowflake columns",
    ):
        if index_col_or_columns:
            pd.read_snowflake(table_name, index_col=non_existing_index_col)
        else:
            pd.read_snowflake(table_name, columns=[non_existing_index_col])


@pytest.mark.parametrize("col_name", VALID_SNOWFLAKE_COLUMN_NAMES)
@sql_count_checker(query_count=3)
def test_read_snowflake_columns(session, col_name):
    # create table
    table_name = Utils.random_name_for_temp_object(TempObjectType.TABLE)
    Utils.create_table(
        session, table_name, f"{col_name} int, s text", is_temporary=True
    )

    col_label = extract_pandas_label_from_snowflake_quoted_identifier(
        quote_name(col_name)
    )

    # create snowpark pandas dataframe
    df = pd.read_snowflake(table_name, columns=[col_label])

    pdf = df.to_pandas()
    assert pdf.columns[0] == col_label


@sql_count_checker(query_count=3)
def test_read_snowflake_both_index_col_columns(session):
    table_name = Utils.random_name_for_temp_object(TempObjectType.TABLE)
    Utils.create_table(
        session,
        table_name,
        "X int, Y int, Z int",
        is_temporary=True,
    )

    df = pd.read_snowflake(table_name, index_col="X", columns=["Y"])
    pdf = df.to_pandas()
    assert pdf.index.name == "X"
    assert pdf.columns[0] == "Y"


@sql_count_checker(query_count=7)
def test_read_snowflake_duplicate_columns(session):
    # create table
    table_name = Utils.random_name_for_temp_object(TempObjectType.TABLE)
    Utils.create_table(session, table_name, '"X" int, Y int', is_temporary=True)

    df = pd.read_snowflake(table_name, columns=["X", "X"])
    assert df.columns.tolist() == ["X", "X"]

    df = pd.read_snowflake(table_name, index_col=["X", "X"])
    assert df.index.names == ["X", "X"]

    df = pd.read_snowflake(table_name, index_col="X", columns=["X", "Y"])
    assert df.index.names == ["X"]
    assert df.columns.tolist() == ["X", "Y"]

    df = pd.read_snowflake(table_name, index_col=["X", "Y"], columns=["X", "Y"])
    assert df.index.names == ["X", "Y"]
    assert df.columns.tolist() == ["X", "Y"]


@sql_count_checker(query_count=0)
def test_read_snowflake_table_not_exist_negative(session) -> None:
    table_name = "non_exist_table_error"

    with pytest.raises(SnowparkPandasException) as ex:
        pd.read_snowflake(table_name)

    assert ex.value.error_code == SnowparkPandasErrorCode.GENERAL_SQL_EXCEPTION.value


@sql_count_checker(query_count=1)
def test_read_snowflake_column_not_list_raises(session) -> None:
    # create table
    table_name = Utils.random_name_for_temp_object(TempObjectType.TABLE)
    col_name = "TEST"
    Utils.create_table(
        session, table_name, f"{col_name} int, s text", is_temporary=True
    )

    with pytest.raises(ValueError, match="columns must be provided as list"):
        pd.read_snowflake(table_name, columns=col_name)


@pytest.mark.modin_sp_precommit
@pytest.mark.parametrize(
    "table_type",
    [
        "",
        "temporary",
        "transient",
        "view",
        "SECURE VIEW",
        "TEMP VIEW",
    ],
)
@pytest.mark.parametrize(
    "as_query", [True, False], ids=["read_with_select_*", "read_with_table_name"]
)
def test_read_snowflake_with_views(
    setup_use_scoped_object, session, test_table_name, table_type, caplog, as_query
) -> None:
    # create a temporary test table
    expected_query_count = 6
    original_table_type = "temporary"
    if table_type in ["", "temporary", "transient"]:
        original_table_type = table_type
        expected_query_count = 3
    elif table_type == "MATERIALIZED VIEW":
        original_table_type = ""
    with SqlCounter(query_count=expected_query_count):
        create_table_with_type(
            session, test_table_name, "col1 int, s text", table_type=original_table_type
        )
        session.sql(f"insert into {test_table_name} values (1, 'ok')").collect()
        # create a view out of the temporary test table
        table_name = test_table_name
        view_name = None
        try:
            verify_materialization = False
            if table_type in ["view", "SECURE VIEW", "TEMP VIEW"]:
                view_name = Utils.random_name_for_temp_object(TempObjectType.VIEW)
                session.sql(
                    f"create or replace {table_type} {view_name} (col1, s) as select * from {test_table_name}"
                ).collect()
                table_name = view_name
                verify_materialization = True
            caplog.clear()
            with caplog.at_level(logging.WARNING):
                df = read_snowflake_and_verify_snapshot_creation(
                    session, table_name, as_query, verify_materialization
                )
            assert df.columns.tolist() == ["COL1", "S"]
            failing_reason = "SQL compilation error: Cannot clone from a view object"
            materialize_log = f"Data from source table/view '{table_name}' is being copied into a new temporary table"
            if table_type in ["view", "SECURE VIEW", "TEMP VIEW"]:
                # verify temporary table is materialized for view, secure view and temp view
                assert materialize_log in caplog.text
                assert failing_reason in caplog.text
            else:
                # verify no temporary table is materialized for regular table
                assert not (materialize_log in caplog.text)
        finally:
            if view_name:
                Utils.drop_view(session, view_name)


@pytest.mark.modin_sp_precommit
@pytest.mark.parametrize(
    "as_query", [True, False], ids=["read_with_select_*", "read_with_table_name"]
)
def test_read_snowflake_row_access_policy_table(
    setup_use_scoped_object,
    session,
    test_table_name,
    as_query,
) -> None:
    Utils.create_table(session, test_table_name, "col1 int, s text", is_temporary=True)
    session.sql(f"insert into {test_table_name} values (1, 'ok')").collect()
    # create row access policy that there is no access to the row
    session.sql(
        "create or replace row access policy no_access_policy as (c1 int) returns boolean -> False"
    ).collect()
    # add the row access policy to the table on column col1
    session.sql(
        f"alter table {test_table_name} add row access policy no_access_policy on (col1)"
    ).collect()

    with SqlCounter(query_count=3):
        df = read_snowflake_and_verify_snapshot_creation(
            session, test_table_name, as_query, True
        )

        assert df.columns.tolist() == ["COL1", "S"]
        assert len(df) == 0


@pytest.mark.parametrize(
    "input_data, snowflake_type_string, logical_dtype, actual_dtype",
    [
        ([1.1, 2.2, 3.3], "decimal(3, 1)", np.dtype("float64"), np.dtype("float64")),
        ([1.1, 2.2, 3.3], "decimal(38, 1)", np.dtype("float64"), np.dtype("float64")),
        ([1.0, 2.0, 3.0], "decimal(3, 0)", np.dtype("int64"), np.dtype("int8")),
        ([1.0, 2.0, 3.0], "decimal(38, 0)", np.dtype("int64"), np.dtype("int8")),
        (
            [1 << 20, 2 << 20, 3 << 20],
            "decimal(15, 0)",
            np.dtype("int64"),
            np.dtype("int32"),
        ),
        # The example below is questionable. Arguably to_pandas should be returning objects with decimals.
        (
            [1 << 65, 2 << 65, 3 << 65],
            "decimal(38, 0)",
            np.dtype("int64"),
            np.dtype("float64"),
        ),
    ],
)
@pytest.mark.parametrize(
    "as_query", [True, False], ids=["read_with_select_*", "read_with_table_name"]
)
@sql_count_checker(query_count=5)
def test_decimal(
    input_data,
    snowflake_type_string,
    logical_dtype,
    actual_dtype,
    session,
    test_table_name,
    as_query,
) -> None:
    colname = "D"
    values_string = ",".join(f"({i})" for i in input_data)
    Utils.create_table(
        session, test_table_name, f"d {snowflake_type_string}", is_temporary=True
    )
    session.sql(f"insert into {test_table_name} values {values_string}").collect()
    # create row access policy that there is no access to the row
    df = read_snowflake_and_verify_snapshot_creation(
        session, test_table_name, as_query, False
    )

    assert_series_equal(df.dtypes, native_pd.Series([logical_dtype], index=[colname]))
    pandas_df = df.to_pandas()
    assert_series_equal(
        pandas_df.dtypes, native_pd.Series([actual_dtype], index=[colname])
    )
    assert_frame_equal(df, pandas_df, check_dtype=False)


@sql_count_checker(query_count=9)
@pytest.mark.parametrize(
    "as_query", [True, False], ids=["read_with_select_*", "read_with_table_name"]
)
def test_read_snowflake_with_table_in_different_db(
    setup_use_scoped_object, session, caplog, as_query
) -> None:
    db_name = f"testdb_snowpandas_{Utils.random_alphanumeric_str(4)}"
    schema_name = f"testschema_snowpandas_{Utils.random_alphanumeric_str(4)}"
    table_name = Utils.random_name_for_temp_object(TempObjectType.TABLE)
    origin_db = session.get_current_database()
    origin_schema = session.get_current_schema()
    try:
        # create a different database and schema for testing compare with the
        # current database and schema used in current session.
        session.sql(f"create database {db_name}").collect()
        session.sql(f"create schema {db_name}.{schema_name}").collect()

        # create table
        Utils.create_table(
            session,
            f"{db_name}.{schema_name}.{table_name}",
            '"X" int, Y int',
            is_temporary=True,
        )

        caplog.clear()
        with caplog.at_level(logging.DEBUG):
            df = read_snowflake_and_verify_snapshot_creation(
                session, table_name, as_query, False
            )
        # verify no temporary table is materialized for regular table
        assert not ("Materialize temporary table" in caplog.text)
        assert df.columns.tolist() == ["X", "Y"]
    finally:
        # drop the created temp object
        Utils.drop_table(session, f"{db_name}.{schema_name}.{table_name}")
        Utils.drop_schema(session, f"{db_name}.{schema_name}")
        Utils.drop_database(session, db_name)
        # recover the origin db and schema
        session.use_database(origin_db)
        session.use_schema(origin_schema)<|MERGE_RESOLUTION|>--- conflicted
+++ resolved
@@ -39,17 +39,10 @@
 
 @pytest.fixture(params=paramList)
 def setup_use_scoped_object(request, session):
-<<<<<<< HEAD
-    use_scoped_objects = session._use_scoped_temp_objects
-    session._use_scoped_temp_objects = request.param
-    yield
-    session._use_scoped_temp_objects = use_scoped_objects
-=======
     use_scoped_objects = session._use_scoped_temp_read_only_table
     session._use_scoped_temp_read_only_table = request.param
     yield
     session._use_scoped_temp_read_only_table = use_scoped_objects
->>>>>>> 8b801cc2
 
 
 def read_snowflake_and_verify_snapshot_creation(
@@ -92,11 +85,7 @@
         assert len(query_history.queries) == 1
 
     # test if the scoped snapshot is created
-<<<<<<< HEAD
-    scoped_pattern = " SCOPED " if session._use_scoped_temp_objects else " "
-=======
     scoped_pattern = " SCOPED " if session._use_scoped_temp_read_only_table else " "
->>>>>>> 8b801cc2
     table_create_sql = query_history.queries[-1].sql_text
     table_create_pattern = f"CREATE OR REPLACE{scoped_pattern}TEMPORARY READ ONLY TABLE SNOWPARK_TEMP_TABLE_[0-9A-Z]+.*{READ_ONLY_TABLE_SUFFIX}.*"
     assert re.match(table_create_pattern, table_create_sql) is not None

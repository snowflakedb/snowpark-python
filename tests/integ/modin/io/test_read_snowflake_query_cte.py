#
# Copyright (c) 2012-2025 Snowflake Computing Inc. All rights reserved.
#

import modin.pandas as pd
import pandas as native_pd
import pytest

import snowflake.snowpark.modin.plugin  # noqa: F401
from snowflake.snowpark._internal.utils import TempObjectType
from tests.integ.modin.utils import (
    assert_snowpark_pandas_equals_to_pandas_without_dtypecheck,
)
from tests.integ.utils.sql_counter import SqlCounter
from tests.utils import Utils


<<<<<<< HEAD
@pytest.mark.parametrize("enforce_ordering", [True, False])
def test_read_snowflake_query_basic_cte(session, enforce_ordering):
    expected_query_count = 4 if enforce_ordering else 2
    with SqlCounter(query_count=expected_query_count, union_count=2):
=======
@pytest.mark.parametrize("relaxed_ordering", [True, False])
def test_read_snowflake_query_basic_cte(session, relaxed_ordering):
    expected_query_count = 6 if not relaxed_ordering else 3
    expected_union_count = 2 if not relaxed_ordering else 4
    with SqlCounter(query_count=expected_query_count, union_count=expected_union_count):
>>>>>>> 6f72b844
        # create table
        table_name = Utils.random_name_for_temp_object(TempObjectType.TABLE)
        session.create_dataframe(
            native_pd.DataFrame([[1, 2], [3, 7], [6, 7]], columns=["A", "B"])
        ).write.save_as_table(table_name, table_type="temp")
        SQL_QUERY = f"""WITH CTE1 AS (SELECT SQUARE(A) AS A2, SQUARE(B) AS B2 FROM {table_name} WHERE A % 2 = 1),
        CTE2 AS (SELECT SQUARE(A2) as A2, SQUARE(B2) AS B4 FROM CTE1 WHERE B2 % 2 = 0) (SELECT * FROM {table_name})
        UNION ALL (SELECT * FROM CTE1) UNION ALL (SELECT * FROM CTE2)"""
        df = pd.read_snowflake(SQL_QUERY, enforce_ordering=enforce_ordering)
        pdf = native_pd.DataFrame(
            [[1, 2], [3, 7], [6, 7], [1, 4], [9, 49], [1, 16]], columns=["A", "B"]
        )
        assert_snowpark_pandas_equals_to_pandas_without_dtypecheck(df, pdf)


<<<<<<< HEAD
@pytest.mark.parametrize("enforce_ordering", [True, False])
def test_read_snowflake_query_recursive_cte(enforce_ordering):
    expected_query_count = 3 if enforce_ordering else 1
    with SqlCounter(query_count=expected_query_count, union_count=1):
=======
@pytest.mark.parametrize("relaxed_ordering", [True, False])
def test_read_snowflake_query_recursive_cte(relaxed_ordering):
    expected_query_count = 5 if not relaxed_ordering else 2
    expected_union_count = 1 if not relaxed_ordering else 2
    with SqlCounter(query_count=expected_query_count, union_count=expected_union_count):
>>>>>>> 6f72b844
        SQL_QUERY = """WITH RECURSIVE current_f (current_val, previous_val) AS
                        (
                        SELECT 0, 1
                        UNION ALL
                        SELECT current_val + previous_val, current_val FROM current_f
                        WHERE current_val + previous_val < 100
                        )
                    SELECT current_val FROM current_f ORDER BY current_val"""
        df = pd.read_snowflake(SQL_QUERY, enforce_ordering=enforce_ordering)
        native_df = (
            native_pd.DataFrame(
                [[0], [1], [1], [2], [3], [5], [8], [13], [21], [34], [55], [89]],
                columns=["CURRENT_VAL"],
            )
            .sort_values("CURRENT_VAL")
            .reset_index(drop=True)
        )
        assert_snowpark_pandas_equals_to_pandas_without_dtypecheck(
            df.sort_values("CURRENT_VAL").reset_index(drop=True), native_df
        )


<<<<<<< HEAD
@pytest.mark.parametrize("enforce_ordering", [True, False])
def test_read_snowflake_query_complex_recursive_cte(session, enforce_ordering):
    expected_query_count = 4 if enforce_ordering else 2
    with SqlCounter(query_count=expected_query_count, join_count=1, union_count=1):
=======
@pytest.mark.parametrize("relaxed_ordering", [True, False])
def test_read_snowflake_query_complex_recursive_cte(session, relaxed_ordering):
    expected_query_count = 6 if not relaxed_ordering else 3
    expected_join_count = 1 if not relaxed_ordering else 2
    expected_union_count = 1 if not relaxed_ordering else 2
    with SqlCounter(
        query_count=expected_query_count,
        join_count=expected_join_count,
        union_count=expected_union_count,
    ):
>>>>>>> 6f72b844
        # create table
        table_name = Utils.random_name_for_temp_object(TempObjectType.TABLE)
        session.sql(
            f"""
                    -- The components of a car.
                    CREATE OR REPLACE TEMPORARY TABLE {table_name} (
                        description VARCHAR,
                        component_ID INTEGER,
                        quantity INTEGER,
                        parent_component_ID INTEGER
                        )
                    """
        ).collect()
        session.sql(
            f"""
                    INSERT INTO {table_name} (description, quantity, component_ID, parent_component_ID) VALUES
                        ('car', 1, 1, 0),
                        ('wheel', 4, 11, 1),
                            ('tire', 1, 111, 11),
                            ('#112 bolt', 5, 112, 11),
                            ('brake', 1, 113, 11),
                                ('brake pad', 1, 1131, 113),
                        ('engine', 1, 12, 1),
                            ('piston', 4, 121, 12),
                            ('cylinder block', 1, 122, 12),
                            ('#112 bolt', 16, 112, 12)   -- Can use same type of bolt in multiple places
                    """
        )
        SQL_QUERY = f"""
                        WITH RECURSIVE current_layer (indent, layer_ID, parent_component_ID, component_id, description, sort_key) AS (
                        SELECT
                            '...',
                            1,
                            parent_component_ID,
                            component_id,
                            description,
                            '0001'
                            FROM {table_name} WHERE component_id = 1
                        UNION ALL
                        SELECT indent || '...',
                            layer_ID + 1,
                            {table_name}.parent_component_ID,
                            {table_name}.component_id,
                            {table_name}.description,
                            sort_key || SUBSTRING('000' || {table_name}.component_ID, -4)
                            FROM current_layer JOIN {table_name}
                            ON ({table_name}.parent_component_id = current_layer.component_id)
                        )
                        SELECT
                        -- The indentation gives us a sort of "side-ways tree" view, with
                        -- sub-{table_name} indented under their respective {table_name}.
                        indent || description AS description,
                        component_id,
                        parent_component_ID,
                        sort_key
                        -- The layer_ID and sort_key are useful for debugging, but not
                        -- needed in the report.
                        --  , layer_ID, sort_key
                        FROM current_layer
                        ORDER BY sort_key
                    """
        cur = session.connection.cursor()
        cur.execute(SQL_QUERY)
        native_df = (
            cur.fetch_pandas_all().sort_values("SORT_KEY").reset_index(drop=True)
        )
        snow_df = (
            pd.read_snowflake(SQL_QUERY, enforce_ordering=enforce_ordering)
            .sort_values("SORT_KEY")
            .reset_index(drop=True)
        )
        assert_snowpark_pandas_equals_to_pandas_without_dtypecheck(snow_df, native_df)


@pytest.mark.parametrize(
    "enforce_ordering",
    [
        True,
        pytest.param(
            False,
            marks=pytest.mark.skip(
                "Queries with CALL statements raise a SQL compilation "
                "error when enforce_ordering=False"
            ),
        ),
    ],
)
<<<<<<< HEAD
def test_read_snowflake_query_cte_with_cross_language_sproc(session, enforce_ordering):
    expected_query_count = 5 if enforce_ordering else 3
=======
def test_read_snowflake_query_cte_with_cross_language_sproc(session, relaxed_ordering):
    expected_query_count = 7 if not relaxed_ordering else 3
>>>>>>> 6f72b844
    with SqlCounter(query_count=expected_query_count, sproc_count=1):
        # create table name
        table_name = Utils.random_name_for_temp_object(TempObjectType.TABLE)
        SPROC_CREATION = """
                    WITH filter_by_role AS PROCEDURE (table_name VARCHAR, role VARCHAR)
                    RETURNS TABLE("id" NUMBER, "name" VARCHAR, "role" VARCHAR)
                    LANGUAGE SCALA
                    RUNTIME_VERSION = '2.12'
                    PACKAGES = ('com.snowflake:snowpark:latest')
                    HANDLER = 'Filter.filterByRole'
                    AS
                    $$
                    import com.snowflake.snowpark.functions._
                    import com.snowflake.snowpark._

                    object Filter {
                        def filterByRole(session: Session, tableName: String, role: String): DataFrame = {
                            val table = session.table(tableName)
                            val filteredRows = table.filter(col("\\"role\\"") === role)
                            return filteredRows
                        }
                    }
                    $$
                    """
        SQL_QUERY = f"{SPROC_CREATION} CALL filter_by_role('{table_name}', 'op')"
        native_df = native_pd.DataFrame(
            [[1, "Alice", "op"], [2, "Bob", "dev"], [3, "Cindy", "dev"]],
            columns=["id", "name", "role"],
        )
        session.create_dataframe(native_df).write.save_as_table(
            table_name, table_type="temp"
        )
        native_df = native_df.iloc[0:1]
        snow_df = pd.read_snowflake(SQL_QUERY, enforce_ordering=enforce_ordering)
        assert_snowpark_pandas_equals_to_pandas_without_dtypecheck(snow_df, native_df)


@pytest.mark.modin_sp_precommit
@pytest.mark.parametrize(
    "enforce_ordering",
    [
        True,
        pytest.param(
            False,
            marks=pytest.mark.skip(
                "Queries with CALL statements raise a SQL compilation "
                "error when enforce_ordering=False"
            ),
        ),
    ],
)
def test_read_snowflake_query_cte_with_python_anonymous_sproc(
    session, enforce_ordering
):
<<<<<<< HEAD
    expected_query_count = 5 if enforce_ordering else 3
=======
    expected_query_count = 7 if not relaxed_ordering else 3
>>>>>>> 6f72b844
    with SqlCounter(query_count=expected_query_count, sproc_count=1):
        # create table name
        table_name = Utils.random_name_for_temp_object(TempObjectType.TABLE)
        SPROC_CREATION = """
                WITH filterByRole AS PROCEDURE (tableName VARCHAR, role VARCHAR)
                RETURNS TABLE("id" NUMBER, "name" VARCHAR, "role" VARCHAR)
                LANGUAGE PYTHON
                RUNTIME_VERSION = '3.8'
                PACKAGES = ('snowflake-snowpark-python')
                HANDLER = 'filter_by_role'
                AS $$from snowflake.snowpark.functions import col

def filter_by_role(session, table_name, role):
    df = session.table(table_name)
    return df.filter(col('"role"') == role)
                $$
                """
        SQL_QUERY = f"{SPROC_CREATION} CALL filterByRole('{table_name}', 'op')"
        native_df = native_pd.DataFrame(
            [[1, "Alice", "op"], [2, "Bob", "dev"], [3, "Cindy", "dev"]],
            columns=["id", "name", "role"],
        )
        session.create_dataframe(native_df).write.save_as_table(
            table_name, table_type="temp"
        )
        native_df = native_df.iloc[0:1]
        snow_df = pd.read_snowflake(SQL_QUERY, enforce_ordering=enforce_ordering)
        assert_snowpark_pandas_equals_to_pandas_without_dtypecheck(snow_df, native_df)<|MERGE_RESOLUTION|>--- conflicted
+++ resolved
@@ -15,18 +15,11 @@
 from tests.utils import Utils
 
 
-<<<<<<< HEAD
 @pytest.mark.parametrize("enforce_ordering", [True, False])
 def test_read_snowflake_query_basic_cte(session, enforce_ordering):
-    expected_query_count = 4 if enforce_ordering else 2
-    with SqlCounter(query_count=expected_query_count, union_count=2):
-=======
-@pytest.mark.parametrize("relaxed_ordering", [True, False])
-def test_read_snowflake_query_basic_cte(session, relaxed_ordering):
-    expected_query_count = 6 if not relaxed_ordering else 3
-    expected_union_count = 2 if not relaxed_ordering else 4
+    expected_query_count = 6 if enforce_ordering else 3
+    expected_union_count = 2 if enforce_ordering else 4
     with SqlCounter(query_count=expected_query_count, union_count=expected_union_count):
->>>>>>> 6f72b844
         # create table
         table_name = Utils.random_name_for_temp_object(TempObjectType.TABLE)
         session.create_dataframe(
@@ -42,18 +35,11 @@
         assert_snowpark_pandas_equals_to_pandas_without_dtypecheck(df, pdf)
 
 
-<<<<<<< HEAD
 @pytest.mark.parametrize("enforce_ordering", [True, False])
 def test_read_snowflake_query_recursive_cte(enforce_ordering):
-    expected_query_count = 3 if enforce_ordering else 1
-    with SqlCounter(query_count=expected_query_count, union_count=1):
-=======
-@pytest.mark.parametrize("relaxed_ordering", [True, False])
-def test_read_snowflake_query_recursive_cte(relaxed_ordering):
-    expected_query_count = 5 if not relaxed_ordering else 2
-    expected_union_count = 1 if not relaxed_ordering else 2
+    expected_query_count = 5 if enforce_ordering else 2
+    expected_union_count = 1 if enforce_ordering else 2
     with SqlCounter(query_count=expected_query_count, union_count=expected_union_count):
->>>>>>> 6f72b844
         SQL_QUERY = """WITH RECURSIVE current_f (current_val, previous_val) AS
                         (
                         SELECT 0, 1
@@ -76,23 +62,16 @@
         )
 
 
-<<<<<<< HEAD
 @pytest.mark.parametrize("enforce_ordering", [True, False])
 def test_read_snowflake_query_complex_recursive_cte(session, enforce_ordering):
-    expected_query_count = 4 if enforce_ordering else 2
-    with SqlCounter(query_count=expected_query_count, join_count=1, union_count=1):
-=======
-@pytest.mark.parametrize("relaxed_ordering", [True, False])
-def test_read_snowflake_query_complex_recursive_cte(session, relaxed_ordering):
-    expected_query_count = 6 if not relaxed_ordering else 3
-    expected_join_count = 1 if not relaxed_ordering else 2
-    expected_union_count = 1 if not relaxed_ordering else 2
+    expected_query_count = 6 if enforce_ordering else 3
+    expected_join_count = 1 if enforce_ordering else 2
+    expected_union_count = 1 if enforce_ordering else 2
     with SqlCounter(
         query_count=expected_query_count,
         join_count=expected_join_count,
         union_count=expected_union_count,
     ):
->>>>>>> 6f72b844
         # create table
         table_name = Utils.random_name_for_temp_object(TempObjectType.TABLE)
         session.sql(
@@ -180,13 +159,8 @@
         ),
     ],
 )
-<<<<<<< HEAD
 def test_read_snowflake_query_cte_with_cross_language_sproc(session, enforce_ordering):
-    expected_query_count = 5 if enforce_ordering else 3
-=======
-def test_read_snowflake_query_cte_with_cross_language_sproc(session, relaxed_ordering):
-    expected_query_count = 7 if not relaxed_ordering else 3
->>>>>>> 6f72b844
+    expected_query_count = 7 if enforce_ordering else 3
     with SqlCounter(query_count=expected_query_count, sproc_count=1):
         # create table name
         table_name = Utils.random_name_for_temp_object(TempObjectType.TABLE)
@@ -241,11 +215,7 @@
 def test_read_snowflake_query_cte_with_python_anonymous_sproc(
     session, enforce_ordering
 ):
-<<<<<<< HEAD
-    expected_query_count = 5 if enforce_ordering else 3
-=======
-    expected_query_count = 7 if not relaxed_ordering else 3
->>>>>>> 6f72b844
+    expected_query_count = 7 if enforce_ordering else 3
     with SqlCounter(query_count=expected_query_count, sproc_count=1):
         # create table name
         table_name = Utils.random_name_for_temp_object(TempObjectType.TABLE)

--- conflicted
+++ resolved
@@ -31,15 +31,9 @@
 from tests.utils import Utils
 
 
-<<<<<<< HEAD
 @pytest.mark.parametrize("enforce_ordering", [True, False])
 def test_read_snowflake_basic_query_with_weird_formatting(session, enforce_ordering):
-    expected_query_count = 4 if enforce_ordering else 2
-=======
-@pytest.mark.parametrize("relaxed_ordering", [True, False])
-def test_read_snowflake_basic_query_with_weird_formatting(session, relaxed_ordering):
-    expected_query_count = 6 if not relaxed_ordering else 3
->>>>>>> 6f72b844
+    expected_query_count = 6 if enforce_ordering else 3
     with SqlCounter(query_count=expected_query_count):
         # create table
         table_name = Utils.random_name_for_temp_object(TempObjectType.TABLE)
@@ -76,11 +70,7 @@
 def test_read_snowflake_basic_query_with_comment_preceding_sql_inline_string(
     session, enforce_ordering
 ):
-<<<<<<< HEAD
-    expected_query_count = 5 if enforce_ordering else 2
-=======
-    expected_query_count = 7 if not relaxed_ordering else 3
->>>>>>> 6f72b844
+    expected_query_count = 7 if enforce_ordering else 3
     with SqlCounter(query_count=expected_query_count):
         # create table
         table_name = Utils.random_name_for_temp_object(TempObjectType.TABLE)
@@ -130,11 +120,7 @@
 def test_read_snowflake_basic_query_with_comment_preceding_sql_multiline_string(
     session, enforce_ordering
 ):
-<<<<<<< HEAD
-    expected_query_count = 5 if enforce_ordering else 2
-=======
-    expected_query_count = 7 if not relaxed_ordering else 2
->>>>>>> 6f72b844
+    expected_query_count = 7 if enforce_ordering else 2
     with SqlCounter(query_count=expected_query_count):
         # create table
         table_name = Utils.random_name_for_temp_object(TempObjectType.TABLE)
@@ -172,15 +158,9 @@
 
 
 @pytest.mark.parametrize("only_nulls", [True, False])
-<<<<<<< HEAD
 @pytest.mark.parametrize("enforce_ordering", [True, False])
 def test_read_snowflake_query_none_nan_condition(session, only_nulls, enforce_ordering):
-    expected_query_count = 4 if enforce_ordering else 2
-=======
-@pytest.mark.parametrize("relaxed_ordering", [True, False])
-def test_read_snowflake_query_none_nan_condition(session, only_nulls, relaxed_ordering):
-    expected_query_count = 6 if not relaxed_ordering else 3
->>>>>>> 6f72b844
+    expected_query_count = 6 if enforce_ordering else 3
     with SqlCounter(query_count=expected_query_count):
         # create table
         table_name = Utils.random_name_for_temp_object(TempObjectType.TABLE)
@@ -211,11 +191,7 @@
 def test_read_snowflake_query_aliased_columns(
     session, col_name_and_alias_tuple, enforce_ordering
 ):
-<<<<<<< HEAD
-    expected_query_count = 4 if enforce_ordering else 2
-=======
-    expected_query_count = 6 if not relaxed_ordering else 3
->>>>>>> 6f72b844
+    expected_query_count = 6 if enforce_ordering else 3
     with SqlCounter(query_count=expected_query_count):
         # create table
         col_name, alias = col_name_and_alias_tuple
@@ -241,11 +217,7 @@
 def test_read_snowflake_query_aliased_columns_and_columns_kwarg_specified(
     session, col_name_and_alias_tuple, enforce_ordering
 ):
-<<<<<<< HEAD
-    expected_query_count = 4 if enforce_ordering else 2
-=======
-    expected_query_count = 6 if not relaxed_ordering else 3
->>>>>>> 6f72b844
+    expected_query_count = 6 if enforce_ordering else 3
     with SqlCounter(query_count=expected_query_count):
         # create table
         col_name, alias = col_name_and_alias_tuple
@@ -267,15 +239,9 @@
         assert len(pdf.columns) == 1
 
 
-<<<<<<< HEAD
 @pytest.mark.parametrize("enforce_ordering", [True, False])
 def test_read_snowflake_query_with_columns(session, enforce_ordering):
-    expected_query_count = 3 if enforce_ordering else 2
-=======
-@pytest.mark.parametrize("relaxed_ordering", [True, False])
-def test_read_snowflake_query_with_columns(session, relaxed_ordering):
-    expected_query_count = 4 if not relaxed_ordering else 3
->>>>>>> 6f72b844
+    expected_query_count = 4 if enforce_ordering else 3
     with SqlCounter(query_count=expected_query_count):
         # create table
         table_name = Utils.random_name_for_temp_object(TempObjectType.TABLE)
@@ -295,15 +261,9 @@
         assert pdf.columns[0] == "col0"
 
 
-<<<<<<< HEAD
 @pytest.mark.parametrize("enforce_ordering", [True, False])
 def test_read_snowflake_query_with_index_col_and_columns(session, enforce_ordering):
-    expected_query_count = 3 if enforce_ordering else 2
-=======
-@pytest.mark.parametrize("relaxed_ordering", [True, False])
-def test_read_snowflake_query_with_index_col_and_columns(session, relaxed_ordering):
-    expected_query_count = 4 if not relaxed_ordering else 3
->>>>>>> 6f72b844
+    expected_query_count = 4 if enforce_ordering else 3
     with SqlCounter(query_count=expected_query_count):
         # create table
         table_name = Utils.random_name_for_temp_object(TempObjectType.TABLE)
@@ -332,11 +292,7 @@
 def test_read_snowflake_query_with_index_col_and_columns_overlap(
     session, enforce_ordering
 ):
-<<<<<<< HEAD
-    expected_query_count = 3 if enforce_ordering else 2
-=======
-    expected_query_count = 4 if not relaxed_ordering else 3
->>>>>>> 6f72b844
+    expected_query_count = 4 if enforce_ordering else 3
     with SqlCounter(query_count=expected_query_count):
         # create table
         table_name = Utils.random_name_for_temp_object(TempObjectType.TABLE)
@@ -360,15 +316,9 @@
         assert pdf.index.name == "index_col"
 
 
-<<<<<<< HEAD
 @pytest.mark.parametrize("enforce_ordering", [True, False])
 def test_read_snowflake_query_additional_derived_column(session, enforce_ordering):
-    expected_query_count = 4 if enforce_ordering else 2
-=======
-@pytest.mark.parametrize("relaxed_ordering", [True, False])
-def test_read_snowflake_query_additional_derived_column(session, relaxed_ordering):
-    expected_query_count = 6 if not relaxed_ordering else 3
->>>>>>> 6f72b844
+    expected_query_count = 6 if enforce_ordering else 3
     with SqlCounter(query_count=expected_query_count):
         # create table
         table_name = Utils.random_name_for_temp_object(TempObjectType.TABLE)
@@ -411,11 +361,7 @@
     non_existing_index_col,
     enforce_ordering,
 ):
-<<<<<<< HEAD
-    expected_query_count = 2 if enforce_ordering else 1
-=======
-    expected_query_count = 3 if not relaxed_ordering else 2
->>>>>>> 6f72b844
+    expected_query_count = 3 if enforce_ordering else 2
     with SqlCounter(query_count=expected_query_count):
         # create table
         table_name = Utils.random_name_for_temp_object(TempObjectType.TABLE)
@@ -431,15 +377,9 @@
             )
 
 
-<<<<<<< HEAD
 @pytest.mark.parametrize("enforce_ordering", [True, False])
 def test_read_snowflake_query_duplicate_columns(session, enforce_ordering):
-    expected_query_count = 5 if enforce_ordering else 3
-=======
-@pytest.mark.parametrize("relaxed_ordering", [True, False])
-def test_read_snowflake_query_duplicate_columns(session, relaxed_ordering):
-    expected_query_count = 7 if not relaxed_ordering else 5
->>>>>>> 6f72b844
+    expected_query_count = 7 if enforce_ordering else 5
     with SqlCounter(query_count=expected_query_count):
         # create table
         table_name = Utils.random_name_for_temp_object(TempObjectType.TABLE)
@@ -504,18 +444,11 @@
     assert ex.value.error_code == expected_error_code
 
 
-<<<<<<< HEAD
 @pytest.mark.parametrize("enforce_ordering", [True, False])
 def test_read_snowflake_query_complex_query_with_join(session, enforce_ordering):
-    expected_query_count = 5 if enforce_ordering else 3
-    with SqlCounter(query_count=expected_query_count, join_count=1):
-=======
-@pytest.mark.parametrize("relaxed_ordering", [True, False])
-def test_read_snowflake_query_complex_query_with_join(session, relaxed_ordering):
-    expected_query_count = 7 if not relaxed_ordering else 4
-    expected_join_count = 1 if not relaxed_ordering else 2
+    expected_query_count = 7 if enforce_ordering else 4
+    expected_join_count = 1 if enforce_ordering else 2
     with SqlCounter(query_count=expected_query_count, join_count=expected_join_count):
->>>>>>> 6f72b844
         # create table
         table_name1 = Utils.random_name_for_temp_object(TempObjectType.TABLE)
         session.create_dataframe(
@@ -551,15 +484,9 @@
         assert_snowpark_pandas_equals_to_pandas_without_dtypecheck(df, pdf)
 
 
-<<<<<<< HEAD
 @pytest.mark.parametrize("enforce_ordering", [True, False])
 def test_read_snowflake_query_connect_by(session, enforce_ordering):
-    expected_query_count = 6 if enforce_ordering else 4
-=======
-@pytest.mark.parametrize("relaxed_ordering", [True, False])
-def test_read_snowflake_query_connect_by(session, relaxed_ordering):
-    expected_query_count = 8 if not relaxed_ordering else 5
->>>>>>> 6f72b844
+    expected_query_count = 8 if enforce_ordering else 5
     with SqlCounter(query_count=expected_query_count):
         # create table
         table_name = Utils.random_name_for_temp_object(TempObjectType.TABLE)

--- conflicted
+++ resolved
@@ -17,13 +17,9 @@
     version.parse(native_pd.__version__) != version.parse("2.2.1"),
     reason="SNOW-1758760: modin stored procedure test must pin pandas==2.2.1 and modin==0.28.1",
 )
-<<<<<<< HEAD
-from tests.integ.utils.sql_counter import sql_count_checker
-=======
 
 # Must pin modin version to match version available in Snowflake Anaconda
 SPROC_MODIN_VERSION = "0.28.1"
->>>>>>> d0eead29
 
 PACKAGE_LIST = [
     # modin 0.30.1 supports any pandas 2.2.x, so just pick whichever one is installed in the client.

#!/usr/bin/env python3
#
# Copyright (c) 2012-2024 Snowflake Computing Inc. All rights reserved.
#

import modin.pandas as pd

from snowflake.snowpark import Session
from snowflake.snowpark.functions import sproc
from snowflake.snowpark.modin.plugin import (
    supported_modin_version,
    supported_pandas_version,
)
<<<<<<< HEAD
from tests.integ.modin.sql_counter import sql_count_checker
from tests.utils import multithreaded_run
=======
from tests.integ.utils.sql_counter import sql_count_checker
>>>>>>> 53925522

PACKAGE_LIST = [
    f"pandas=={supported_pandas_version}",
    f"modin=={supported_modin_version}",
    "snowflake-snowpark-python",
    "numpy",
]


@sql_count_checker(query_count=4, sproc_count=1)
def test_sproc_head(session):
    @sproc(packages=PACKAGE_LIST)
    def run(session_: Session) -> str:
        df = pd.DataFrame(
            [["a", 2.1, 1], ["b", 4.2, 2], ["c", 6.3, None]],
            columns=["COL_STR", "COL_FLOAT", "COL_INT"],
        )
        snow_df = df.head(2)
        return str(snow_df)

    assert (
        run()
        == "  COL_STR  COL_FLOAT  COL_INT\n0       a        2.1      1.0\n1       b        4.2      2.0"
    )


@sql_count_checker(query_count=4, sproc_count=1)
def test_sproc_dropna(session):
    @sproc(packages=PACKAGE_LIST)
    def run(session_: Session) -> int:
        default_index_snowpark_pandas_df = pd.DataFrame(
            [["a", 2.1, 1], ["b", None, 2], ["c", 6.3, None]],
            columns=["COL_STR", "COL_FLOAT", "COL_INT"],
        )
        snow_df = default_index_snowpark_pandas_df.dropna(subset=["COL_FLOAT"])

        return snow_df.shape[0]

    assert run() == 2


@sql_count_checker(query_count=4, sproc_count=1)
def test_sproc_idx(session):
    @sproc(packages=PACKAGE_LIST)
    def run(session_: Session) -> str:
        df = pd.DataFrame({"a": [1, 2, 3], "b": ["x", "y", "z"]})
        df_result = df["a"]
        return str(df_result)

    assert run() == "0    1\n1    2\n2    3\nName: a, dtype: int64"


@sql_count_checker(query_count=4, sproc_count=1)
def test_sproc_loc(session):
    @sproc(packages=PACKAGE_LIST)
    def run(session_: Session) -> str:
        df = pd.DataFrame({"a": [1, 2, 3], "b": ["x", "y", "z"]})
        df_result = df.loc[df["a"] > 2]
        return str(df_result)

    assert run() == "   a  b\n2  3  z"


@sql_count_checker(query_count=4, sproc_count=1)
def test_sproc_iloc(session):
    @sproc(packages=PACKAGE_LIST)
    def run(session_: Session) -> str:
        df = pd.DataFrame({"a": [1, 2, 3], "b": ["x", "y", "z"]})
        df_result = df.iloc[0, 1]
        return df_result

    assert run() == "x"


@sql_count_checker(query_count=4, sproc_count=1)
def test_sproc_missing_val(session):
    @sproc(packages=PACKAGE_LIST)
    def run(session_: Session) -> int:
        import numpy as np

        df = pd.DataFrame(
            [
                [np.nan, 2, np.nan, 0],
                [3, 4, np.nan, 1],
                [np.nan, np.nan, np.nan, np.nan],
                [np.nan, 3, np.nan, 4],
            ],
            columns=list("ABCD"),
        )
        df_result = df.dropna(how="all")
        return df_result.shape[0]

    assert run() == 3


@sql_count_checker(query_count=4, sproc_count=1)
def test_sproc_type_conv(session):
    @sproc(packages=PACKAGE_LIST)
    def run(session_: Session) -> str:
        df = pd.DataFrame({"int": [1, 2, 3], "str": ["4", "5", "6"]})
        df_result = df.astype(float)["int"].iloc[0]
        return str(df_result)

    assert run() == "1.0"


@sql_count_checker(query_count=8, sproc_count=2)
def test_sproc_binary_ops(session):
    @sproc(packages=PACKAGE_LIST)
    def add(session_: Session) -> str:
        df_1 = pd.DataFrame([[1, 2, 3], [4, 5, 6]])
        df_2 = pd.DataFrame([[6, 7, 8]])
        df_result = df_1.add(df_2)
        return str(df_result)

    @sproc(packages=PACKAGE_LIST)
    def plus(session_: Session) -> str:
        s1 = pd.Series([1, 2, 3])
        s2 = pd.Series([2, 2, 2])
        ser_result = s1 + s2
        return str(ser_result)

    assert add() == "     0    1     2\n0  7.0  9.0  11.0\n1  NaN  NaN   NaN"
    assert plus() == "0    3\n1    4\n2    5\ndtype: int64"


@multithreaded_run(num_threads=5)
@sql_count_checker(query_count=8, sproc_count=2)
def test_sproc_agg(session):
    @sproc(packages=PACKAGE_LIST)
    def run_agg(session_: Session) -> str:
        import numpy as np

        df = pd.DataFrame(
            [[1, 2, 3], [4, 5, 6], [7, 8, 9], [np.nan, np.nan, np.nan]],
            columns=["A", "B", "C"],
        )
        df_result = df.agg(["sum", "min"])
        return str(df_result)

    @sproc(packages=PACKAGE_LIST)
    def run_median(session_: Session) -> str:
        import numpy as np

        df = pd.DataFrame(
            [[1, 2, 3], [4, 5, 6], [7, 8, 9], [np.nan, np.nan, np.nan]],
            columns=["A", "B", "C"],
        )
        df_result = df.median()
        return str(df_result)

    assert (
        run_agg()
        == "        A     B     C\nsum  12.0  15.0  18.0\nmin   1.0   2.0   3.0"
    )
    assert run_median() == "A    4.0\nB    5.0\nC    6.0\ndtype: float64"


@sql_count_checker(query_count=8, sproc_count=2)
def test_sproc_merge(session):
    @sproc(packages=PACKAGE_LIST)
    def run_merge(session_: Session) -> str:
        df1 = pd.DataFrame(
            {"lkey": ["foo", "bar", "baz", "foo"], "value": [1, 2, 3, 5]}
        )
        df2 = pd.DataFrame(
            {"rkey": ["foo", "bar", "baz", "foo"], "value": [5, 6, 7, 8]}
        )
        df_result = df1.merge(df2, left_on="lkey", right_on="rkey")
        return str(df_result["value_x"])

    @sproc(packages=PACKAGE_LIST)
    def run_join(session_: Session) -> str:
        df = pd.DataFrame(
            {
                "key": ["K0", "K1", "K2", "K3", "K4", "K5"],
                "A": ["A0", "A1", "A2", "A3", "A4", "A5"],
            }
        )
        other = pd.DataFrame({"key": ["K0", "K1", "K2"], "B": ["B0", "B1", "B2"]})
        df_result = df.join(other, lsuffix="_caller", rsuffix="_other")
        return str(df_result["key_other"])

    assert (
        run_merge()
        == "0    1\n1    1\n2    2\n3    3\n4    5\n5    5\nName: value_x, dtype: int64"
    )
    assert run_join() == (
        "0      K0\n1      K1\n2      K2\n3    None\n"
        "4    None\n5    None\nName: key_other, dtype: object"
    )


@sql_count_checker(query_count=4, sproc_count=1)
def test_sproc_groupby(session):
    @sproc(packages=PACKAGE_LIST)
    def run(session_: Session) -> str:
        df = pd.DataFrame(
            {
                "Animal": ["Falcon", "Falcon", "Parrot", "Parrot"],
                "Max Speed": [380.0, 370.0, 24.0, 26.0],
            }
        )
        df_result = df.groupby(["Animal"]).mean()
        return str(df_result)

    assert (
        run()
        == "        Max Speed\nAnimal           \nFalcon      375.0\nParrot       25.0"
    )


@sql_count_checker(query_count=4, sproc_count=1)
def test_sproc_pivot(session):
    @sproc(packages=PACKAGE_LIST)
    def run(session_: Session) -> str:
        df = pd.DataFrame(
            {
                "A": ["foo", "foo", "foo", "foo", "foo", "bar", "bar", "bar", "bar"],
                "B": ["one", "one", "one", "two", "two", "one", "one", "two", "two"],
                "C": [
                    "small",
                    "large",
                    "large",
                    "small",
                    "small",
                    "large",
                    "small",
                    "small",
                    "large",
                ],
                "D": [1, 2, 2, 3, 3, 4, 5, 6, 7],
                "E": [2, 4, 5, 5, 6, 6, 8, 9, 9],
            }
        )
        df_result = pd.pivot_table(
            df, values="D", index=["A", "B"], columns=["C"], aggfunc="sum"
        )
        return str(df_result)

    assert run() == (
        "C        large  small\nA   B                \nbar one    4.0      "
        "5\n    two    7.0      6\nfoo one    4.0      1\n    two    NaN      6"
    )


@sql_count_checker(query_count=4, sproc_count=1)
def test_sproc_apply(session):
    @sproc(packages=PACKAGE_LIST)
    def run(session_: Session) -> str:
        import numpy as np

        df = pd.DataFrame([[2, 0], [3, 7], [4, 9]], columns=["A", "B"])
        df_result = df.apply(np.sum, axis=1)
        return str(df_result)

    assert run() == "0     2\n1    10\n2    13\ndtype: int64"


@sql_count_checker(query_count=4, sproc_count=1)
def test_sproc_applymap(session):
    @sproc(packages=PACKAGE_LIST)
    def run(session_: Session) -> str:
        df = pd.DataFrame([[1, 2.12], [3.356, 4.567]])
        df_result = df.applymap(lambda x: len(str(x)))
        return str(df_result)

    assert run() == "   0  1\n0  3  4\n1  5  5"


@sql_count_checker(query_count=4, sproc_count=1)
def test_sproc_devguide_example(session):
    @sproc(packages=PACKAGE_LIST)
    def run(session_: Session) -> int:
        # Create a Snowpark Pandas DataFrame with sample data.
        df = pd.DataFrame(
            [
                [1, "Big Bear", 8],
                [2, "Big Bear", 10],
                [3, "Big Bear", None],
                [1, "Tahoe", 3],
                [2, "Tahoe", None],
                [3, "Tahoe", 13],
                [1, "Whistler", None],
                ["Friday", "Whistler", 40],
                [3, "Whistler", 25],
            ],
            columns=["DAY", "LOCATION", "SNOWFALL"],
        )
        # Drop rows with null values.
        df = df.dropna()
        # In-place point update to fix data error.
        df.loc[df["DAY"] == "Friday", "DAY"] = 2
        # return [df.iloc[4]["DAY"], df.shape[0]]
        return df.iloc[4]["DAY"]

    assert run() == 2<|MERGE_RESOLUTION|>--- conflicted
+++ resolved
@@ -11,12 +11,8 @@
     supported_modin_version,
     supported_pandas_version,
 )
-<<<<<<< HEAD
-from tests.integ.modin.sql_counter import sql_count_checker
+from tests.integ.sql_counter import sql_count_checker
 from tests.utils import multithreaded_run
-=======
-from tests.integ.utils.sql_counter import sql_count_checker
->>>>>>> 53925522
 
 PACKAGE_LIST = [
     f"pandas=={supported_pandas_version}",

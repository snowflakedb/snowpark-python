--- conflicted
+++ resolved
@@ -8,10 +8,6 @@
 from pandas import _testing as tm
 
 import snowflake.snowpark.modin.plugin  # noqa: F401
-<<<<<<< HEAD
-from tests.integ.modin.conftest import running_on_github
-=======
->>>>>>> 27f23f63
 from tests.integ.modin.sql_counter import sql_count_checker
 from tests.integ.modin.utils import assert_snowpark_pandas_equal_to_pandas
 from tests.utils import running_on_public_ci
@@ -21,7 +17,7 @@
 #   APIs, which is time consuming. we will set up a daily jenkins job to run those daily.
 @pytest.fixture(scope="module", autouse=True)
 def skip(pytestconfig):
-    if running_on_github():
+    if running_on_public_ci():
         pytest.skip(
             "Disable series str tests for public ci",
             allow_module_level=True,

--- conflicted
+++ resolved
@@ -477,11 +477,7 @@
         ("transient", 100),
     ],
 )
-<<<<<<< HEAD
-@sql_count_checker(query_count=7)
-=======
-@sql_count_checker(query_count=9)
->>>>>>> 6f72b844
+@sql_count_checker(query_count=8)
 def test_determinism_with_repeated_to_pandas(session, table_type, n_rows) -> None:
     ref_df = native_pd.DataFrame(
         {
@@ -554,11 +550,7 @@
     assert_series_equal(snow_series, expected_series, check_dtype=False)
 
 
-<<<<<<< HEAD
-@sql_count_checker(query_count=2)
-=======
-@sql_count_checker(query_count=4)
->>>>>>> 6f72b844
+@sql_count_checker(query_count=3)
 def test_empty_variant_type_frame_to_pandas(session):
     # Tests type conversion of empty dataframes that have columns with the ARRAY and MAP types.
     # These dataframes must be constructed from pd.read_snowflake to have the correct type, since

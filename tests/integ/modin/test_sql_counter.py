--- conflicted
+++ resolved
@@ -1,11 +1,8 @@
 #
 # Copyright (c) 2012-2025 Snowflake Computing Inc. All rights reserved.
 #
-<<<<<<< HEAD
-
-=======
+
 import threading
->>>>>>> 5b40dda2
 import modin.pandas as pd
 import numpy as np
 import pandas as native_pd

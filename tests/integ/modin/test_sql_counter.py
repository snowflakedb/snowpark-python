--- conflicted
+++ resolved
@@ -8,11 +8,7 @@
 
 import snowflake.snowpark.modin.plugin  # noqa: F401
 from snowflake.snowpark import QueryRecord
-<<<<<<< HEAD
-from tests.integ.modin.utils import assert_frame_equal
-=======
 from tests.integ.modin.utils import PANDAS_VERSION_PREDICATE, assert_frame_equal
->>>>>>> d0eead29
 from tests.integ.utils.sql_counter import SqlCounter, sql_count_checker
 
 
@@ -159,27 +155,27 @@
 
 def test_sql_count_with_joins():
     with SqlCounter(query_count=1, join_count=1) as sql_counter:
-        sql_counter._notify(
+        sql_counter._add_query(
             QueryRecord(query_id="1", sql_text="SELECT A FROM X JOIN Y")
         )
 
     with SqlCounter(query_count=1, join_count=2) as sql_counter:
-        sql_counter._notify(
+        sql_counter._add_query(
             QueryRecord(query_id="1", sql_text="SELECT A FROM X JOIN Y JOIN Z")
         )
 
     with SqlCounter(query_count=2, join_count=5) as sql_counter:
-        sql_counter._notify(
+        sql_counter._add_query(
             QueryRecord(query_id="1", sql_text="SELECT A FROM X JOIN Y JOIN Z")
         )
-        sql_counter._notify(
+        sql_counter._add_query(
             QueryRecord(query_id="2", sql_text="SELECT A FROM X JOIN Y JOIN Z JOIN W")
         )
 
 
 def test_sql_count_by_query_substr():
     with SqlCounter(query_count=1) as sql_counter:
-        sql_counter._notify(
+        sql_counter._add_query(
             QueryRecord(query_id="1", sql_text="SELECT A FROM X JOIN Y JOIN W")
         )
 
@@ -200,7 +196,7 @@
 
 def test_sql_count_instances_by_query_substr():
     with SqlCounter(query_count=1) as sql_counter:
-        sql_counter._notify(
+        sql_counter._add_query(
             QueryRecord(query_id="1", sql_text="SELECT A FROM X JOIN Y JOIN W")
         )
 

#
# Copyright (c) 2012-2024 Snowflake Computing Inc. All rights reserved.
#
from collections.abc import Generator
from typing import Callable, Union

import modin.pandas as pd
import pandas as native_pd
import pytest
from _pytest.logging import LogCaptureFixture

import snowflake.snowpark.modin.plugin  # noqa: F401
from tests.integ.modin.sql_counter import sql_count_checker


def eval_and_validate_unsupported_methods(
    func: Callable,
    func_name: str,
    native_pd_args: list[Union[native_pd.DataFrame, native_pd.Series]],
    caplog: Generator[LogCaptureFixture, None, None],
    inplace: bool = False,
) -> None:
    """
    Apply callable on the given pandas object (native_pd_args) and also the corresponding derived Snowpark pandas objects.
    Verify the following:
    1) Apply callable on the Snowpark pandas objects triggers the default_to_pandas call in SnowflakeQueryCompiler
    2) The results for both Snowpark pandas and pandas matches each other
    """

    # construct the corresponding Snowpark pandas objects function arguments for the given pandas objects
    snow_pd_args = []
    for native_pd_arg in native_pd_args:
        if isinstance(native_pd_arg, native_pd.DataFrame):
            snow_pd_args.append(pd.DataFrame(native_pd_arg))
        else:
            snow_pd_args.append(pd.Series(native_pd_arg))

    native_pd_args = native_pd_args[0] if len(native_pd_args) == 1 else native_pd_args
    snow_pd_args = snow_pd_args[0] if len(snow_pd_args) == 1 else snow_pd_args

    func(native_pd_args)
    with pytest.raises(NotImplementedError):
        func(snow_pd_args)


def unimplemented_dt_index_helper(name, *args):
    # Helper method for methods that require the frame to have a DatetimeIndex and tz-aware timestamp data.
    # If the argument is a native pandas object, then convert its index to DatetimeIndex.
    # If the argument is a Snowpark pandas object, pass it as-is, since it should fail at the
    # query compiler layer without validating the index object.
    def helper(df):
        if isinstance(df, (native_pd.DataFrame, native_pd.Series)):
            # When the method is tz_convert, the index must already be tz-aware
            # otherwise leave it tz-naive
            df.index = native_pd.to_datetime(range(len(df)), utc=name == "tz_convert")
        return getattr(df, name)(*args)

    return helper, name


# unsupported methods for both dataframe and series
UNSUPPORTED_DATAFRAME_SERIES_METHODS = [
    (lambda df: df.cumprod(), "cumprod"),
    unimplemented_dt_index_helper("at_time", "12:00"),
    unimplemented_dt_index_helper("between_time", "12:00", "13:00"),
    (lambda df: df.explode("a"), "explode"),
    (lambda df: df.infer_objects(), "infer_objects"),
    (lambda df: df.kurt(), "kurt"),
    (lambda df: df.kurtosis(), "kurtosis"),
    (lambda df: df.mode(), "mode"),
    (lambda df: df.sem(), "sem"),
    unimplemented_dt_index_helper("tz_convert", "US/Central"),
    unimplemented_dt_index_helper("tz_localize", "US/Central"),
]

# unsupported methods that can only be applied on dataframe
UNSUPPORTED_DATAFRAME_METHODS = [
    (lambda df: df.cumprod(axis=1), "cumprod"),
]

# unsupported methods that can only be applied on series
# This set triggers SeriesDefault.register
UNSUPPORTED_SERIES_METHODS = [
    (lambda se: se.is_monotonic_increasing, "property fget:is_monotonic_increasing"),
    (lambda se: se.is_monotonic_decreasing, "property fget:is_monotonic_decreasing"),
    (lambda df: df.transform(lambda x: x + 1), "transform"),
]

# unsupported binary operations that can be applied on both dataframe and series
# this set triggers default_to_pandas test with Snowpark pandas objects in arguments
UNSUPPORTED_BINARY_METHODS = [
    # TODO SNOW-862664, support together with combine
    # (lambda dfs: dfs[0].combine(dfs[1], np.minimum, fill_value=1), "combine"),
    (lambda dfs: dfs[0].align(dfs[1]), "align"),
    (lambda dfs: dfs[0].combine(dfs[1], func=lambda a, b: a), "combine"),
    (lambda dfs: dfs[0].combine_first(dfs[1]), "combine_first"),
    (lambda dfs: dfs[0].reindex_like(dfs[1]), "reindex_like"),
    (lambda dfs: dfs[0].update(dfs[1]), "update"),
]


# When any unsupported method gets supported, we should run the test to verify (expect failure)
# and remove the corresponding method in the above list.
# When most of the methods are supported, we should run all unsupported methods
@pytest.mark.parametrize(
    "func, func_name",
    UNSUPPORTED_DATAFRAME_SERIES_METHODS + UNSUPPORTED_DATAFRAME_METHODS,
)
@sql_count_checker(query_count=0)
def test_unsupported_dataframe_methods(func, func_name, caplog):
    data = {"a": [1, 2, 3], "b": [4, 5, 6]}
    # Native pandas
    native_df = native_pd.DataFrame(data)
    eval_and_validate_unsupported_methods(func, func_name, [native_df], caplog)


@pytest.mark.parametrize(
    "func, func_name",
    UNSUPPORTED_SERIES_METHODS + UNSUPPORTED_DATAFRAME_SERIES_METHODS,
)
@sql_count_checker(query_count=0)
def test_unsupported_series_methods(func, func_name, caplog) -> None:
    native_series = native_pd.Series([5, 4, 0, 6, 6, 4])
    eval_and_validate_unsupported_methods(func, func_name, [native_series], caplog)


@pytest.mark.parametrize(
    "func, func_name",
    UNSUPPORTED_BINARY_METHODS,
)
@sql_count_checker(query_count=0)
def test_unsupported_dataframe_binary_methods(func, func_name, caplog) -> None:
    # Native pandas
    native_df1 = native_pd.DataFrame([[0, 1], [2, 3]])
    native_df2 = native_pd.DataFrame([[4, 5], [6, 7]])

    eval_and_validate_unsupported_methods(
        func,
        func_name,
        [native_df1, native_df2],
        caplog,
        inplace=bool(func_name == "update"),
    )


@pytest.mark.parametrize(
    "func, func_name",
    UNSUPPORTED_BINARY_METHODS,
)
@sql_count_checker(query_count=0)
def test_unsupported_series_binary_methods(func, func_name, caplog) -> None:
    native_se1 = native_pd.Series([1, 2, 3, 0, 2])
    native_se2 = native_pd.Series([2, 3, 10, 0, 1])

    eval_and_validate_unsupported_methods(
        func,
        func_name,
        [native_se1, native_se2],
        caplog,
        inplace=bool(func_name == "update"),
    )


# This set triggers StrDefault
# The full set of StringMethods test is under tests/integ/modin/strings/
UNSUPPORTED_STR_METHODS = [
    (lambda se: se.str.rfind("a"), "Series.rfind"),
]


@pytest.mark.parametrize(
    "func, func_name",
    UNSUPPORTED_STR_METHODS,
)
@sql_count_checker(query_count=0)
def test_unsupported_str_methods(func, func_name, caplog) -> None:
    native_series = native_pd.Series(["bat.aB", "com.fcc", "foo", "bar"])
    eval_and_validate_unsupported_methods(func, func_name, [native_series], caplog)


# unsupported methods for Index
UNSUPPORTED_INDEX_METHODS = [
    lambda idx: idx.is_monotonic_increasing(),
    lambda idx: idx.is_monotonic_decreasing(),
    lambda idx: idx.nbytes(),
    lambda idx: idx.memory_usage(),
    lambda idx: idx.delete(),
    lambda idx: idx.drop_duplicates(),
    lambda idx: idx.factorize(),
<<<<<<< HEAD
    lambda idx: idx.identical(),
=======
>>>>>>> 695cd140
    lambda idx: idx.insert(),
    lambda idx: idx.is_(),
    lambda idx: idx.is_boolean(),
    lambda idx: idx.is_categorical(),
    lambda idx: idx.is_floating(),
    lambda idx: idx.is_integer(),
    lambda idx: idx.is_interval(),
    lambda idx: idx.is_numeric(),
    lambda idx: idx.is_object(),
    lambda idx: idx.min(),
    lambda idx: idx.max(),
<<<<<<< HEAD
    lambda idx: idx.rename(),
=======
>>>>>>> 695cd140
    lambda idx: idx.repeat(),
    lambda idx: idx.where(),
    lambda idx: idx.take(),
    lambda idx: idx.putmask(),
    lambda idx: idx.droplevel(),
    lambda idx: idx.fillna(),
    lambda idx: idx.dropna(),
    lambda idx: idx.isna(),
    lambda idx: idx.notna(),
    lambda idx: idx.map(),
    lambda idx: idx.ravel(),
    lambda idx: idx.argsort(),
    lambda idx: idx.searchsorted(),
    lambda idx: idx.shift(),
    lambda idx: idx.append(),
    lambda idx: idx.join(),
    lambda idx: idx.symmetric_difference(),
    lambda idx: idx.asof(),
    lambda idx: idx.asof_locs(),
    lambda idx: idx.get_indexer(),
    lambda idx: idx.get_indexer_non_unique(),
    lambda idx: idx.get_loc(),
    lambda idx: idx.get_slice_bound(),
    lambda idx: idx.isin(),
    lambda idx: idx.slice_locs(),
]


@pytest.mark.parametrize("func", UNSUPPORTED_INDEX_METHODS)
@sql_count_checker(query_count=0)
def test_unsupported_index_methods(func) -> None:
    index = pd.Index([5, 4, 0, 6, 6, 4])
    with pytest.raises(NotImplementedError):
        func(index)<|MERGE_RESOLUTION|>--- conflicted
+++ resolved
@@ -187,10 +187,6 @@
     lambda idx: idx.delete(),
     lambda idx: idx.drop_duplicates(),
     lambda idx: idx.factorize(),
-<<<<<<< HEAD
-    lambda idx: idx.identical(),
-=======
->>>>>>> 695cd140
     lambda idx: idx.insert(),
     lambda idx: idx.is_(),
     lambda idx: idx.is_boolean(),
@@ -202,10 +198,6 @@
     lambda idx: idx.is_object(),
     lambda idx: idx.min(),
     lambda idx: idx.max(),
-<<<<<<< HEAD
-    lambda idx: idx.rename(),
-=======
->>>>>>> 695cd140
     lambda idx: idx.repeat(),
     lambda idx: idx.where(),
     lambda idx: idx.take(),

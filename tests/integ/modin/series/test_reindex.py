--- conflicted
+++ resolved
@@ -10,10 +10,6 @@
 import pytest
 
 import snowflake.snowpark.modin.plugin  # noqa: F401
-<<<<<<< HEAD
-from snowflake.snowpark.exceptions import SnowparkSQLException
-=======
->>>>>>> 8b801cc2
 from tests.integ.modin.utils import (
     assert_snowpark_pandas_equals_to_pandas_without_dtypecheck,
     eval_snowpark_pandas_result,
@@ -262,12 +258,7 @@
     )
 
 
-<<<<<<< HEAD
-@pytest.mark.xfail(reason="SNOW-1638397 reindex issue when column types don't match")
-@sql_count_checker(query_count=2, join_count=1)
-=======
 @sql_count_checker(query_count=1, join_count=2)
->>>>>>> 8b801cc2
 @pytest.mark.parametrize("limit", [None, 1, 2, 100])
 @pytest.mark.parametrize("method", ["bfill", "backfill", "pad", "ffill"])
 def test_reindex_index_datetime_with_fill(limit, method):
@@ -308,12 +299,7 @@
     )
 
 
-<<<<<<< HEAD
-@pytest.mark.xfail(reason="SNOW-1638397 reindex issue when column types don't match")
-@sql_count_checker(query_count=2, join_count=1)
-=======
 @sql_count_checker(query_count=1, join_count=2)
->>>>>>> 8b801cc2
 def test_reindex_index_non_overlapping_datetime_index():
     date_index = native_pd.date_range("1/1/2010", periods=6, freq="D")
     native_series = native_pd.Series(
@@ -339,17 +325,12 @@
     )
 
 
-<<<<<<< HEAD
-@sql_count_checker(query_count=0)
-def test_reindex_index_non_overlapping_different_types_index_negative():
-=======
 @sql_count_checker(query_count=1, join_count=2)
 def test_reindex_index_non_overlapping_different_types_index():
     date_index = native_pd.date_range("1/1/2010", periods=6, freq="D")
     native_series = native_pd.Series(
         {"prices": [100, 101, np.nan, 100, 89, 88]}, index=date_index
     )
->>>>>>> 8b801cc2
     date_index = pd.date_range("1/1/2010", periods=6, freq="D")
     snow_series = pd.Series(
         {"prices": [100, 101, np.nan, 100, 89, 88]}, index=date_index

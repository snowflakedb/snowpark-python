--- conflicted
+++ resolved
@@ -14,10 +14,6 @@
 from modin.pandas import Index, MultiIndex, Series
 
 import snowflake.snowpark.modin.plugin  # noqa: F401
-<<<<<<< HEAD
-from tests.integ.modin.conftest import running_on_github
-=======
->>>>>>> 27f23f63
 from tests.integ.modin.sql_counter import SqlCounter, sql_count_checker
 from tests.integ.modin.utils import assert_index_equal, assert_series_equal
 from tests.utils import running_on_public_ci
@@ -184,7 +180,7 @@
         with pytest.raises(KeyError, match=match):
             ser.rename({2: 9}, errors="raise")
 
-    @pytest.mark.skipif(running_on_github(), reason="slow fallback test")
+    @pytest.mark.skipif(running_on_public_ci(), reason="slow fallback test")
     @sql_count_checker(query_count=8, join_count=12)
     def test_rename_copy_false(self):
         # GH 46889

#
# Copyright (c) 2012-2024 Snowflake Computing Inc. All rights reserved.
#
import datetime as dt

import modin.pandas as pd
import numpy as np
import pytest

import snowflake.snowpark.modin.plugin  # noqa: F401
from tests.integ.modin.utils import (
    assert_series_equal,
    create_test_dfs,
    create_test_series,
    eval_snowpark_pandas_result,
)
<<<<<<< HEAD
from tests.integ.utils.sql_counter import sql_count_checker
=======
from tests.integ.utils.sql_counter import SqlCounter, sql_count_checker
>>>>>>> d0eead29


@pytest.mark.parametrize(
    # For numeric data, 5 UNIONs occur because we concat 6 query compilers together:
    # count, mean, std, min, quantiles (0.25, 0.5, 0.75), max
    # For object data, 5 UNIONs occur:
    # - 2 to concat 3 query compilers (count, unique, top/freq)
    # - 1 to NULL-pad the Series to avoid special-case handling top/freq calculation for empty Series
    # - 2 from a UNION ALL + replicated subquery when transposing the top/freq calculation
    "data",
    [
        [1, 10, -1, 20],
        [None, 1.0, 0.8, 0.9, 0, 0.1, 0.2, None],
        # If there are multiple modes, return the first
        ["k", "j", "j", "k"],
        ["y", "y", "y", "z"],
        # Empty series is object by default
        [],
        # Heterogeneous data is considered non-numeric
        [1.1, 2.2, "hello", None],
    ],
)
def test_describe(data):
    with SqlCounter(
        query_count=1,
        union_count=4 if not data or any(isinstance(x, str) for x in data) else 5,
    ):
        eval_snowpark_pandas_result(
            *create_test_series(data), lambda ser: ser.describe()
        )


@pytest.mark.parametrize(
    "percentiles",
    [
        # We concat count, std, mean, min, max, and 1 QC for all percentiles
        # median is automatically added if it is not present already
        [0.1, 0.2, 0.33, 0.432],
        [],
        [0.1],
        [0.5],
    ],
)
@sql_count_checker(query_count=1, union_count=5)
def test_describe_percentiles(percentiles):
    eval_snowpark_pandas_result(
        *create_test_series(list(range(10))), lambda ser: ser.describe(percentiles)
    )


# The include and exclude parameters are completely ignored for Series objects, even if
# they would not be well-formed parameters for Dataframe.describe
@pytest.mark.parametrize(
    "include, exclude",
    [
        (None, None),
        (1, 2),  # Even non-dtype arguments are ignored
        (int, None),
        (
            str,
            None,
        ),  # Specifying string dtypes (instead of object) is invalid for dataframes
        (
            "all",
            [int],
        ),  # Specifying non-None exclude with include="all" is invalid for dataframes
    ],
)
@sql_count_checker(query_count=1, union_count=4)
def test_describe_ignore_include_exclude(include, exclude):
    data = [f"data{i}" for i in range(10)]
    eval_snowpark_pandas_result(
        *create_test_series(data),
        lambda ser: ser.describe(include=include, exclude=exclude),
    )


@pytest.mark.parametrize(
    "data",
    [
        [
            pd.NaT,
            pd.Timestamp("1940-04-25 00:00:01"),
            pd.Timestamp("2000-10-10 20:20:20"),
            pd.Timestamp("2020-12-31 10:00:05"),
        ],
        [
            dt.datetime(year=1900, month=1, day=1, hour=3, minute=4, second=5),
            dt.datetime(year=1940, month=4, day=25, hour=0, minute=0, second=1),
            dt.datetime(year=2000, month=10, day=10, hour=20, minute=20, second=20),
            dt.datetime(year=2020, month=12, day=31, hour=10, minute=0, second=5),
        ],
    ],
)
# Datetime Series have 4 UNIONs for 5 computed statistics.
# (count, mean, min, quantiles, max)
@sql_count_checker(query_count=1, union_count=4)
def test_describe_timestamps(data):
    def timestamp_describe_comparator(snow_res, native_res):
        # atol/rtol arguments of asserters doesn't work for datetimes
        # Snowflake computed mean is very slightly different from pandas
        # (1987-05-13 18:06:48.66666668 vs. 1987-05-13 18:06:48.666000)
        # Perform exact comparison on other rows, and check the delta between means is small
        snow_to_pandas = snow_res.to_pandas()
        # assert_series_equal and assert_allclose are used here instead of assert_snowpark_pandas*
        # helpers so we only call to_pandas() a single time
        assert_series_equal(snow_to_pandas.drop(["mean"]), native_res.drop(["mean"]))
        np.testing.assert_allclose(
            snow_to_pandas.loc["mean"].timestamp(),
            native_res.loc["mean"].timestamp(),
        )

    eval_snowpark_pandas_result(
        *create_test_series(data),
        lambda ser: ser.describe(),
        comparator=timestamp_describe_comparator,
    )


@pytest.mark.parametrize(
    "index",
    [
        pytest.param(None, id="default_index"),
        pytest.param(["one", "two", "three", "four", "five", "six"], id="flat_index"),
        pytest.param(
            [
                np.array(["bar", "bar", "baz", "baz", "foo", "foo"]),
                np.array(["one", "two", "one", "two", "one", "two"]),
            ],
            id="2D_index",
        ),
    ],
)
@pytest.mark.parametrize(
    "data",
    [
        [-1, -3, 1, 14, 0, 100],
        [3.1, 4.1, 5.9, 2.6, 5.3, np.nan],
        [f"data{i}" for i in range(6)],
    ],
    ids=["ints", "floats", "objects"],
)
def test_describe_multiindex(data, index):
    with SqlCounter(
        query_count=1,
        union_count=4 if not data or any(isinstance(x, str) for x in data) else 5,
    ):
        eval_snowpark_pandas_result(
            *create_test_series(data, index=index), lambda ser: ser.describe()
        )


@sql_count_checker(query_count=0)
@pytest.mark.xfail(
    strict=True,
    raises=NotImplementedError,
    reason="requires concat(), which we cannot do with Timedelta.",
)
def test_timedelta(timedelta_native_df):
    eval_snowpark_pandas_result(
<<<<<<< HEAD
        *create_test_series(data, index=index), lambda ser: ser.describe()
    )


@sql_count_checker(query_count=0)
@pytest.mark.xfail(
    strict=True,
    raises=NotImplementedError,
    reason="requires concat(), which we cannot do with Timedelta.",
)
def test_timedelta(timedelta_native_df):
    eval_snowpark_pandas_result(
=======
>>>>>>> d0eead29
        *create_test_dfs(
            timedelta_native_df,
        ),
        lambda df: df["A"].describe(),
    )<|MERGE_RESOLUTION|>--- conflicted
+++ resolved
@@ -14,11 +14,7 @@
     create_test_series,
     eval_snowpark_pandas_result,
 )
-<<<<<<< HEAD
-from tests.integ.utils.sql_counter import sql_count_checker
-=======
 from tests.integ.utils.sql_counter import SqlCounter, sql_count_checker
->>>>>>> d0eead29
 
 
 @pytest.mark.parametrize(
@@ -179,21 +175,6 @@
 )
 def test_timedelta(timedelta_native_df):
     eval_snowpark_pandas_result(
-<<<<<<< HEAD
-        *create_test_series(data, index=index), lambda ser: ser.describe()
-    )
-
-
-@sql_count_checker(query_count=0)
-@pytest.mark.xfail(
-    strict=True,
-    raises=NotImplementedError,
-    reason="requires concat(), which we cannot do with Timedelta.",
-)
-def test_timedelta(timedelta_native_df):
-    eval_snowpark_pandas_result(
-=======
->>>>>>> d0eead29
         *create_test_dfs(
             timedelta_native_df,
         ),

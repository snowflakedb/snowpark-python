#
# Copyright (c) 2012-2025 Snowflake Computing Inc. All rights reserved.
#

import re

import modin.pandas as pd
import pandas as native_pd
import pytest

import snowflake.snowpark.modin.plugin  # noqa: F401
from tests.integ.modin.utils import VALID_PANDAS_LABELS
from tests.integ.utils.sql_counter import SqlCounter, sql_count_checker


@pytest.fixture(scope="module")
def snow_series():
    return pd.Series([1, 2, 3], name="a", index=pd.Index(["a", "b", "c"], name="index"))


def _verify_columns(table_name: str, expected: list[str]) -> None:
    actual = pd.read_snowflake(table_name).columns
    assert actual.tolist() == expected


def _verify_num_rows(session, table_name: str, expected: int) -> None:
    actual = session.table(table_name).count()
    assert actual == expected


@pytest.mark.parametrize("index", [True, False])
@pytest.mark.parametrize("index_labels", [None, ["my_index"]])
<<<<<<< HEAD
@sql_count_checker(query_count=1, join_count=1)
=======
@sql_count_checker(query_count=3, join_count=1)
>>>>>>> 6f72b844
def test_to_snowflake_index(test_table_name, snow_series, index, index_labels):
    snow_series.to_snowflake(
        test_table_name, if_exists="replace", index=index, index_label=index_labels
    )

    expected_columns = []
    if index:
        # if index is retained in the result, add it as the first expected column
        expected_index = ["index"]
        if index_labels:
            expected_index = index_labels
        expected_columns = expected_columns + expected_index
    # add the expected data columns
    expected_columns = expected_columns + ["a"]
    _verify_columns(test_table_name, expected_columns)


@sql_count_checker(query_count=0)
def test_to_snowflake_index_name_conflict_negative(test_table_name, snow_series):
    # Verify error is thrown if 'index_label' conflicts with existing column name
    message = re.escape(
        "Duplicated labels ['a'] found in index columns ['a'] and data columns ['a']. "
        "Snowflake does not allow duplicated identifiers"
    )
    with pytest.raises(ValueError, match=message):
        snow_series.to_snowflake(test_table_name, if_exists="replace", index_label="a")


<<<<<<< HEAD
@sql_count_checker(query_count=1)
=======
@sql_count_checker(query_count=3)
>>>>>>> 6f72b844
def test_to_snowflake_index_label_none(test_table_name):
    snow_series = pd.Series([1, 2, 3], name="a", index=native_pd.Index([4, 5, 6]))
    snow_series.to_snowflake(test_table_name, if_exists="replace", index=True)
    _verify_columns(test_table_name, ["index", "a"])


<<<<<<< HEAD
@sql_count_checker(query_count=1)
=======
@sql_count_checker(query_count=3)
>>>>>>> 6f72b844
def test_to_snowflake_multiindex(test_table_name, snow_series):
    index = native_pd.MultiIndex.from_arrays(
        [[1, 1, 2, 2], ["red", "blue", "red", "blue"]], names=("number", "color")
    )
    snow_series = pd.Series([1, 2, 5, 3], index=index, name="a")
    snow_series.to_snowflake(test_table_name, if_exists="replace", index=True)
    _verify_columns(test_table_name, ["number", "color", "a"])


@sql_count_checker(query_count=0)
def test_to_snowflake_index_label_invalid_length_negative(test_table_name, snow_series):
    with pytest.raises(
        ValueError, match="Length of 'index_label' should match number of levels"
    ):
        snow_series.to_snowflake(
            test_table_name, if_exists="replace", index=True, index_label=["a", "b"]
        )


def test_to_snowflake_if_exists(session, test_table_name, snow_series):
    # Verify new table is created
<<<<<<< HEAD
    with SqlCounter(query_count=2):
=======
    with SqlCounter(query_count=4):
>>>>>>> 6f72b844
        snow_series.to_snowflake(test_table_name, if_exists="fail", index=False)
        _verify_columns(test_table_name, ["a"])

    # Verify existing table is replaced with new data
<<<<<<< HEAD
    with SqlCounter(query_count=1):
=======
    with SqlCounter(query_count=3):
>>>>>>> 6f72b844
        snow_series = pd.Series([4, 5, 6], name="b")
        snow_series.to_snowflake(test_table_name, if_exists="replace", index=False)
        _verify_columns(test_table_name, ["b"])

    # Verify data is appended to existing table
<<<<<<< HEAD
    with SqlCounter(query_count=4):
=======
    with SqlCounter(query_count=6):
>>>>>>> 6f72b844
        _verify_num_rows(session, test_table_name, 3)
        snow_series.to_snowflake(test_table_name, if_exists="append", index=False)
        _verify_columns(test_table_name, ["b"])
        _verify_num_rows(session, test_table_name, 6)


@sql_count_checker(query_count=4, join_count=1)
def test_to_snowflake_if_exists_negative(session, test_table_name, snow_series):
    # Create a table.
    snow_series.to_snowflake(test_table_name, if_exists="fail", index=False)

    # Verify attempt to write to existing table fails
    with pytest.raises(ValueError, match=f"Table '{test_table_name}' already exists"):
        snow_series.to_snowflake(test_table_name, if_exists="fail", index=False)

    # Verify by default attempt to write to existing table fails
    with pytest.raises(ValueError, match=f"Table '{test_table_name}' already exists"):
        snow_series.to_snowflake(test_table_name, index=False)

    # Verify invalid 'if_exists' value.
    with pytest.raises(ValueError, match="'abc' is not valid for if_exists"):
        snow_series.to_snowflake(test_table_name, if_exists="abc")


@pytest.mark.parametrize("index_label", VALID_PANDAS_LABELS)
<<<<<<< HEAD
@sql_count_checker(query_count=1, join_count=1)
=======
@sql_count_checker(query_count=3, join_count=1)
>>>>>>> 6f72b844
def test_to_snowflake_index_column_labels(index_label, test_table_name, snow_series):
    snow_series.to_snowflake(
        test_table_name, if_exists="replace", index=True, index_label=index_label
    )
    _verify_columns(test_table_name, [str(index_label), "a"])


@pytest.mark.parametrize("col_label", VALID_PANDAS_LABELS)
<<<<<<< HEAD
@sql_count_checker(query_count=1, join_count=1)
=======
@sql_count_checker(query_count=3, join_count=1)
>>>>>>> 6f72b844
def test_to_snowflake_data_column_labels(col_label, test_table_name, snow_series):
    snow_series = snow_series.rename(col_label)
    snow_series.to_snowflake(test_table_name, if_exists="replace", index=False)
    _verify_columns(test_table_name, [str(col_label)])<|MERGE_RESOLUTION|>--- conflicted
+++ resolved
@@ -30,11 +30,7 @@
 
 @pytest.mark.parametrize("index", [True, False])
 @pytest.mark.parametrize("index_labels", [None, ["my_index"]])
-<<<<<<< HEAD
-@sql_count_checker(query_count=1, join_count=1)
-=======
-@sql_count_checker(query_count=3, join_count=1)
->>>>>>> 6f72b844
+@sql_count_checker(query_count=2, join_count=1)
 def test_to_snowflake_index(test_table_name, snow_series, index, index_labels):
     snow_series.to_snowflake(
         test_table_name, if_exists="replace", index=index, index_label=index_labels
@@ -63,22 +59,14 @@
         snow_series.to_snowflake(test_table_name, if_exists="replace", index_label="a")
 
 
-<<<<<<< HEAD
-@sql_count_checker(query_count=1)
-=======
-@sql_count_checker(query_count=3)
->>>>>>> 6f72b844
+@sql_count_checker(query_count=2)
 def test_to_snowflake_index_label_none(test_table_name):
     snow_series = pd.Series([1, 2, 3], name="a", index=native_pd.Index([4, 5, 6]))
     snow_series.to_snowflake(test_table_name, if_exists="replace", index=True)
     _verify_columns(test_table_name, ["index", "a"])
 
 
-<<<<<<< HEAD
-@sql_count_checker(query_count=1)
-=======
-@sql_count_checker(query_count=3)
->>>>>>> 6f72b844
+@sql_count_checker(query_count=2)
 def test_to_snowflake_multiindex(test_table_name, snow_series):
     index = native_pd.MultiIndex.from_arrays(
         [[1, 1, 2, 2], ["red", "blue", "red", "blue"]], names=("number", "color")
@@ -100,30 +88,18 @@
 
 def test_to_snowflake_if_exists(session, test_table_name, snow_series):
     # Verify new table is created
-<<<<<<< HEAD
-    with SqlCounter(query_count=2):
-=======
-    with SqlCounter(query_count=4):
->>>>>>> 6f72b844
+    with SqlCounter(query_count=3):
         snow_series.to_snowflake(test_table_name, if_exists="fail", index=False)
         _verify_columns(test_table_name, ["a"])
 
     # Verify existing table is replaced with new data
-<<<<<<< HEAD
-    with SqlCounter(query_count=1):
-=======
-    with SqlCounter(query_count=3):
->>>>>>> 6f72b844
+    with SqlCounter(query_count=2):
         snow_series = pd.Series([4, 5, 6], name="b")
         snow_series.to_snowflake(test_table_name, if_exists="replace", index=False)
         _verify_columns(test_table_name, ["b"])
 
     # Verify data is appended to existing table
-<<<<<<< HEAD
-    with SqlCounter(query_count=4):
-=======
-    with SqlCounter(query_count=6):
->>>>>>> 6f72b844
+    with SqlCounter(query_count=5):
         _verify_num_rows(session, test_table_name, 3)
         snow_series.to_snowflake(test_table_name, if_exists="append", index=False)
         _verify_columns(test_table_name, ["b"])
@@ -149,11 +125,7 @@
 
 
 @pytest.mark.parametrize("index_label", VALID_PANDAS_LABELS)
-<<<<<<< HEAD
-@sql_count_checker(query_count=1, join_count=1)
-=======
-@sql_count_checker(query_count=3, join_count=1)
->>>>>>> 6f72b844
+@sql_count_checker(query_count=2, join_count=1)
 def test_to_snowflake_index_column_labels(index_label, test_table_name, snow_series):
     snow_series.to_snowflake(
         test_table_name, if_exists="replace", index=True, index_label=index_label
@@ -162,11 +134,7 @@
 
 
 @pytest.mark.parametrize("col_label", VALID_PANDAS_LABELS)
-<<<<<<< HEAD
-@sql_count_checker(query_count=1, join_count=1)
-=======
-@sql_count_checker(query_count=3, join_count=1)
->>>>>>> 6f72b844
+@sql_count_checker(query_count=2, join_count=1)
 def test_to_snowflake_data_column_labels(col_label, test_table_name, snow_series):
     snow_series = snow_series.rename(col_label)
     snow_series.to_snowflake(test_table_name, if_exists="replace", index=False)

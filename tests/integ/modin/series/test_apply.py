#
# Copyright (c) 2012-2024 Snowflake Computing Inc. All rights reserved.
#
import datetime
import logging
import math
from typing import Callable

import modin.pandas as pd
import numpy as np
import pandas as native_pd
import pytest
from pandas.testing import assert_series_equal

import snowflake.snowpark.modin.plugin  # noqa: F401
from snowflake.snowpark._internal.utils import (
    TempObjectType,
    random_name_for_temp_object,
)
from snowflake.snowpark.exceptions import SnowparkSQLException
from snowflake.snowpark.functions import udf
from snowflake.snowpark.modin.plugin.utils.warning_message import WarningMessage
from snowflake.snowpark.types import DoubleType, StringType, VariantType
from tests.integ.conftest import running_on_public_ci
from tests.integ.modin.sql_counter import SqlCounter, sql_count_checker
from tests.integ.modin.utils import (
    ColumnSchema,
    assert_snowpark_pandas_equal_to_pandas,
    assert_snowpark_pandas_equals_to_pandas_without_dtypecheck,
    create_snow_df_with_table_and_data,
    eval_snowpark_pandas_result,
)

BASIC_DATA_FUNC_RETURN_TYPE_MAP = [
    ([1, 2, 3, None], lambda x: x + 1, "int"),
    (["s", "n", "o", "w"], lambda x: x * 2, "str"),
    ([1.0, 1.5, 2.0], math.exp, "float"),
    ([True, True, False], int, "int"),
    ([bytes("snow", "utf-8"), bytes("flake", "utf-8")], lambda x: x.decode(), "str"),
    ([1, 2, 3], lambda x: [x, x + 1], "list"),
    ([1, 2, 3], lambda x: {str(x): x * 8}, "dict"),
    ([None, 1], lambda x: bool(np.isnan(x)), "bool"),
    ([np.nan, None, 2.1], lambda x: x, "float"),
]

# TODO SNOW-876999: Test return date/time/timestamp type when
#  timezone-aware type annotation on UDF is supported
DATE_TIME_TIMESTAMP_DATA_FUNC_RETURN_TYPE_MAP = [
    # data in DATE column will be encoded as pd.Timestamp,
    # and NULL will be encoded as pd.NaT in vectorized udf
    (
        [datetime.date(2023, 1, 1), None],
        str,
        "str",
        native_pd.Series(["2023-01-01 00:00:00", "NaT"]),
    ),
    (
        [datetime.date(2023, 1, 1), None],
        type,
        "str",
        native_pd.Series(
            [
                "<class 'pandas._libs.tslibs.timestamps.Timestamp'>",
                "<class 'pandas._libs.tslibs.nattype.NaTType'>",
            ]
        ),
    ),
    # data in TIME column will be encoded as pd.Timedelta (instead of pd.Timestamp!),
    # and NULL will be encoded as pd.NaT in vectorized udf
    (
        [datetime.time(1, 2, 3), None],
        str,
        "str",
        native_pd.Series(["0 days 01:02:03", "NaT"]),
    ),
    (
        [datetime.time(1, 2, 3), None],
        type,
        "str",
        native_pd.Series(
            [
                "<class 'pandas._libs.tslibs.timedeltas.Timedelta'>",
                "<class 'pandas._libs.tslibs.nattype.NaTType'>",
            ]
        ),
    ),
    # data in TIMESTAMP_NTZ/LTZ column will be encoded as pd.Timestamp,
    # and NULL will be encoded as pd.NaT in vectorized udf
    (
        [datetime.datetime(2023, 1, 1, 1, 2, 3), None],
        str,
        "str",
        native_pd.Series(["2023-01-01 01:02:03", "NaT"]),
    ),
    (
        [datetime.datetime(2023, 1, 1, 1, 2, 3), None],
        type,
        "str",
        native_pd.Series(
            [
                "<class 'pandas._libs.tslibs.timestamps.Timestamp'>",
                "<class 'pandas._libs.tslibs.nattype.NaTType'>",
            ]
        ),
    ),
    # data in TIMESTAMP_TZ column will be encoded as pd.Timestamp,
    # and NULL will be encoded as None in vectorized udf
    (
        [
            datetime.datetime(2023, 1, 1, 1, 2, 3, tzinfo=datetime.timezone.utc),
            datetime.datetime(2023, 1, 1, 1, 2, 3),
            None,
        ],
        str,
        "str",
        native_pd.Series(
            ["2023-01-01 01:02:03+00:00", "2023-01-01 01:02:03-08:00", "None"]
        ),
    ),
    (
        [datetime.datetime(2023, 1, 1, 1, 2, 3, tzinfo=datetime.timezone.utc), None],
        type,
        "str",
        native_pd.Series(
            ["<class 'pandas._libs.tslibs.timestamps.Timestamp'>", "<class 'NoneType'>"]
        ),
    ),
]

FUNC_BODY_WITH_TYPE_HINTS_TEMPLATE = """
def f(x) -> {0}:
    return func(x)
"""


def create_func_with_return_type_hint(func: Callable, return_type: str) -> Callable:
    """
    Create a function with return type hint.
    We create a python function using exec on a string template,
    and add type annotation dynamically.
    variable `d` contains the created function with its name as the key
    """
    func_body = FUNC_BODY_WITH_TYPE_HINTS_TEMPLATE.format(return_type)
    d = {}
    exec(func_body, {**globals(), **locals()}, d)
    return d["f"]


TEST_NUMPY_FUNCS = [np.min, np.sqrt, np.tan, np.sum, np.median]


@pytest.mark.parametrize("data,func,return_type", BASIC_DATA_FUNC_RETURN_TYPE_MAP)
@sql_count_checker(query_count=4, udf_count=1)
def test_apply_basic_without_type_hints(data, func, return_type):
    native_series = native_pd.Series(data)
    snow_series = pd.Series(data)
    eval_snowpark_pandas_result(snow_series, native_series, lambda x: x.apply(func))


@pytest.mark.parametrize("data,func,return_type", BASIC_DATA_FUNC_RETURN_TYPE_MAP)
@sql_count_checker(query_count=8, udf_count=2)
def test_apply_and_map_basic_with_type_hints(data, func, return_type):
    func_with_type_hint = create_func_with_return_type_hint(func, return_type)

    native_series = native_pd.Series(data)
    snow_series = pd.Series(data)
    eval_snowpark_pandas_result(
        snow_series, native_series, lambda x: x.apply(func_with_type_hint)
    )
    eval_snowpark_pandas_result(
        snow_series, native_series, lambda x: x.map(func_with_type_hint)
    )


@pytest.mark.parametrize("data,func,return_type", BASIC_DATA_FUNC_RETURN_TYPE_MAP)
@sql_count_checker(query_count=4, udf_count=1)
def test_apply_and_map_type(data, func, return_type):
    native_series = native_pd.Series(data)
    snow_series = pd.Series(data)

    def type_func_with_type_hint(x) -> str:
        return type(x)

    result = snow_series.apply(type_func_with_type_hint).to_pandas()
    # We cannot use the assert_snowpark_pandas_equal_to_pandas helper function here
    # because it would materialize `result` twice
    assert_series_equal(
        result,
        # In the python udf, we can't return a type object (will raise an exception),
        # so the function has to return it as a string here.
        # However, in pandas, it's ok to keep type object in the series.
        # Therefore, I need to convert the type object to string first in native pandas series
        # so their values are equal.
        native_series.apply(type_func_with_type_hint).astype(str),
        check_dtype=False,
        check_index_type=False,
    )
    assert_series_equal(
        result,
        native_series.map(type_func_with_type_hint).astype(str),
        check_dtype=False,
        check_index_type=False,
    )


@pytest.mark.parametrize(
    "data,func,return_type,expected_result",
    DATE_TIME_TIMESTAMP_DATA_FUNC_RETURN_TYPE_MAP,
)
@sql_count_checker(query_count=4, udf_count=1)
def test_apply_date_time_timestamp(data, func, return_type, expected_result):
    func_with_type_hint = create_func_with_return_type_hint(func, return_type)

    snow_series = pd.Series(data)
    result = snow_series.apply(func_with_type_hint)
    assert_snowpark_pandas_equal_to_pandas(result, expected_result)


def test_variant_apply(session):
    data = [
        None,
        1,
        1.1,
        np.nan,
        "s",
        True,
        bytes("snow", "utf-8"),
        datetime.date(2023, 1, 1),
        datetime.time(1, 1, 1),
        datetime.datetime(2023, 1, 1, 1, 2, 3),
        datetime.datetime(2023, 1, 1, 1, 2, 3, tzinfo=datetime.timezone.utc),
        [1, 2, datetime.datetime(2023, 1, 1, 1, 2, 3)],
        {
            "s": 1.2,
            "d": datetime.datetime(2023, 1, 1, 1, 2, 3, tzinfo=datetime.timezone.utc),
        },
    ]
    with SqlCounter(query_count=2):
        snow_df = create_snow_df_with_table_and_data(
            session,
            random_name_for_temp_object(TempObjectType.TABLE),
            [ColumnSchema("col", VariantType())],
            [[e] for e in data],
        )

    expected_types = [
        "<class 'NoneType'>",
        "<class 'int'>",
        "<class 'float'>",
        "<class 'NoneType'>",
        "<class 'str'>",
        "<class 'bool'>",
        "<class 'str'>",
        "<class 'str'>",
        "<class 'str'>",
        "<class 'str'>",
        "<class 'str'>",
        "<class 'list'>",
        "<class 'dict'>",
    ]

    # convert first back and check types
    with SqlCounter(query_count=1):
        assert (
            snow_df["col"].to_pandas().apply(lambda x: str(type(x))).tolist()
            == expected_types
        )

    # then, apply UDF and check results
    with SqlCounter(query_count=4, udf_count=1):
        assert (
            snow_df["col"].apply(lambda x: str(type(x))).to_pandas().tolist()
            == expected_types
        )

    with SqlCounter(query_count=4, udf_count=1):
        assert snow_df["col"].apply(str).to_pandas().tolist() == [
            "None",
            "1",
            "1.1",
            "None",
            "s",
            "True",
            "736e6f77",
            "2023-01-01",
            "01:01:01",
            "2023-01-01T01:02:03",
            "2023-01-01T01:02:03+00:00",
            "[1, 2, '2023-01-01T01:02:03']",
            "{'d': '2023-01-01T01:02:03+00:00', 's': 1.2}",
        ]


def test_apply_null_nan():
    # data becomes 1, 1.1, NaN and NULL in a FLOAT column in Snowflake, which correspond to
    # 1, 1.1, np.nan, np.nan in vectorized UDF and returned as float64 type instead of Float64 type
    # So the last two elements both become missing values
    # So when checking the result, we compare with float64 type
    data = [1, 1.1, "NaN", None]
    snow_series = pd.Series(data, dtype="Float64")
    native_series = native_pd.Series(data, dtype="float64")

    with SqlCounter(query_count=4, udf_count=1):
        eval_snowpark_pandas_result(
            snow_series, native_series, lambda x: x.apply(lambda x: x)
        )

    with SqlCounter(query_count=4, udf_count=1):
        assert snow_series.apply(lambda x: str(type(x))).to_pandas().tolist() == [
            "<class 'float'>",
            "<class 'float'>",
            "<class 'float'>",
            "<class 'float'>",
        ]

    # It will become a number column in Snowflake, and in vectorized UDF, we use Int32/64Dtype
    # where NULL is encoded as pd.NA
    snow_series = pd.Series([None, None])
    with SqlCounter(query_count=4, udf_count=1):
        assert snow_series.apply(lambda x: str(type(x))).to_pandas().tolist() == [
            "<class 'pandas._libs.missing.NAType'>",
            "<class 'pandas._libs.missing.NAType'>",
        ]


@sql_count_checker(query_count=3)
def test_apply_json_serializable_negative():
    snow_series = pd.Series([1])

    # In Python UDF, if the return type is variant, the return value must be
    # json serializable so it can become a variant in Snowflake.
    # type() returns a type object which is not json serializable.
    with pytest.raises(SnowparkSQLException, match="is not JSON serializable"):
        snow_series.apply(type).to_pandas()


def test_apply_args_kwargs():
    def f(x, y, z=1) -> int:
        return x + y + z

    native_series = native_pd.Series([1, 2, 3])
    snow_series = pd.Series([1, 2, 3])

    with SqlCounter(query_count=3):
        eval_snowpark_pandas_result(
            snow_series,
            native_series,
            lambda x: x.apply(f),
            expect_exception=True,
            expect_exception_type=SnowparkSQLException,
            expect_exception_match="missing 1 required positional argument",
            assert_exception_equal=False,
        )

    with SqlCounter(query_count=4, udf_count=1):
        eval_snowpark_pandas_result(
            snow_series, native_series, lambda x: x.apply(f, args=(1,))
        )

    with SqlCounter(query_count=4, udf_count=1):
        eval_snowpark_pandas_result(
            snow_series, native_series, lambda x: x.apply(f, args=(1,), z=2)
        )

    with SqlCounter(query_count=3):
        eval_snowpark_pandas_result(
            snow_series,
            native_series,
            lambda x: x.apply(f, args=(1,), z=2, v=3),
            expect_exception=True,
            expect_exception_type=SnowparkSQLException,
            expect_exception_match="got an unexpected keyword argument",
            assert_exception_equal=False,
        )


@pytest.mark.xfail(
    reason="SNOW-1336091: Snowpark pandas cannot run in sprocs until modin 0.28.1 is available in conda",
    strict=True,
    raises=RuntimeError,
)
@pytest.mark.skipif(running_on_public_ci(), reason="slow fallback test")
@sql_count_checker(
    query_count=20, fallback_count=2, sproc_count=2, expect_high_count=True
)
def test_apply_args_kwargs_with_snowpark_pandas_object_fallback():
    def f(x, y=None) -> int:
        return x + (y.sum() if y is not None else 0)

    native_series = native_pd.Series([1, 2, 3])
    snow_series = pd.Series([1, 2, 3])
    assert_snowpark_pandas_equals_to_pandas_without_dtypecheck(
        snow_series.apply(f, args=(pd.Series([1, 2]),)),
        native_series.apply(f, args=(native_pd.Series([1, 2]),)),
    )
    assert_snowpark_pandas_equals_to_pandas_without_dtypecheck(
        snow_series.apply(f, y=pd.Series([1, 2])),
        native_series.apply(f, y=native_pd.Series([1, 2])),
    )


@pytest.mark.parametrize("func", [str, int, float, bytes, list, dict])
@sql_count_checker(query_count=8, udf_count=2)
def test_apply_builtin(func):
    if func is list:
        data = [{"a": "b", "c": "d"}, {"b": "a", "d": "c"}]
    elif func is dict:
        data = [[("a", "b"), ("c", "d")], [("b", "a"), ("d", "c")]]
    else:
        data = [1, 2]
    native_series = native_pd.Series(data)
    snow_series = pd.Series(data)
    eval_snowpark_pandas_result(snow_series, native_series, lambda x: x.apply(func))
    eval_snowpark_pandas_result(snow_series, native_series, lambda x: x.map(func))


@pytest.mark.parametrize("func", TEST_NUMPY_FUNCS)
@sql_count_checker(query_count=8, udf_count=2)
def test_apply_and_map_numpy(func):
    data = [1.0, 2.0, 3.0]
    native_series = native_pd.Series(data)
    snow_series = pd.Series(data)
    eval_snowpark_pandas_result(snow_series, native_series, lambda x: x.apply(func))
    eval_snowpark_pandas_result(snow_series, native_series, lambda x: x.map(func))


@pytest.mark.parametrize(
    "native_series, expected_query_count, expected_udf_count",
    [
        (
            native_pd.Series(dtype=object, name="foo", index=pd.Index([], name="bar")),
            10,
            4,
        ),
        (native_pd.Series(index=[1, 2, 3], dtype=np.float64), 8, 2),
    ],
)
@sql_count_checker(query_count=8, udf_count=2)
def test_apply_and_map_empty(native_series, expected_query_count, expected_udf_count):
    def f(x) -> float:
        return x

    snow_series = pd.Series(native_series)
    eval_snowpark_pandas_result(snow_series, native_series, lambda x: x.apply(f))
    eval_snowpark_pandas_result(snow_series, native_series, lambda x: x.map(f))


@sql_count_checker(query_count=3)
def test_apply_convert_dtype(caplog):
    snow_series = pd.Series([1])

    caplog.clear()
    WarningMessage.printed_warnings.clear()
    with caplog.at_level(logging.WARNING):
        snow_series.apply(lambda x: x, convert_dtype=True)
        assert "convert_dtype is ignored in Snowflake backend" in caplog.text


@pytest.mark.xfail(
    reason="SNOW-1336091: Snowpark pandas cannot run in sprocs until modin 0.28.1 is available in conda",
    strict=True,
    raises=RuntimeError,
)
@pytest.mark.parametrize(
    "func",
    [[np.min], {2: np.min, 1: "max"}]
    # TODO SNOW-864025: enable following after str in df.apply is supported
    # ["min", "mode", "abs"]
)
@sql_count_checker(query_count=8, fallback_count=1, sproc_count=1)
def test_apply_input_type_str_list_dict(func):
    data = [1.0, 2.0, 3.0]
    native_series = native_pd.Series(data)
    snow_series = pd.Series(data)
    eval_snowpark_pandas_result(
        snow_series, native_series, lambda x: x.apply(func), check_index=False
    )


@pytest.mark.xfail(
    reason="SNOW-1336091: Snowpark pandas cannot run in sprocs until modin 0.28.1 is available in conda",
    strict=True,
    raises=RuntimeError,
)
@sql_count_checker(
    query_count=16, fallback_count=2, sproc_count=2, expect_high_count=True
)
def test_map_na_action_ignore():
    snow_series = pd.Series([1, 1.1, "NaN", None], dtype="Float64")

    # In native pandas, the last two elements are NaN and pd.NA
    assert snow_series.map(
        lambda x: x is None, na_action="ignore"
    ).to_pandas().to_list() == [False, False, None, None]

    data = ["cat", "dog", np.nan, "rabbit"]
    snow_series = pd.Series(data)
    native_series = native_pd.Series(data)
    eval_snowpark_pandas_result(
        snow_series,
        native_series,
        lambda x: x.map("I am a {}".format, na_action="ignore"),
    )


@pytest.mark.xfail(
    reason="SNOW-1336091: Snowpark pandas cannot run in sprocs until modin 0.28.1 is available in conda",
    strict=True,
    raises=RuntimeError,
)
@sql_count_checker(query_count=8, fallback_count=1, sproc_count=1)
def test_map_dict():
    s = pd.Series(["cat", "dog", np.nan, "rabbit"])
    assert s.map({"cat": "kitten", "dog": "puppy"}).to_pandas().tolist() == [
        "kitten",
        "puppy",
        None,
        None,
    ]


@sql_count_checker(query_count=8, udf_count=2)
def test_apply_variant_json_null():
    def f(x):
        if native_pd.isna(x):
            return x
        elif x == 1:
            return None
        elif x == 2:
            return np.nan
        elif x == 3:
            return native_pd.NA
        else:
            return x

    # The last element in this numeric column becomes np.nan in Python UDF -> SQL null
    series = pd.Series([1, 2, 3, 4, None])
    assert series.apply(f).isna().tolist() == [False, True, True, False, True]

    # The last element in this string column becomes pd.NA in Python UDF -> SQL null
    series = pd.Series(["s", "t", "null", None])
    assert series.apply(f).isna().tolist() == [False, False, False, True]


# This import is related to the test below. Do not remove.
import scipy  # noqa: E402


@pytest.mark.parametrize(
    "package,expected_query_count",
    [("scipy", 7), ("scipy>=1.0", 7), ("scipy<1.12.0", 7), (scipy, 9)],
)
def test_3rd_party_package_with_udf_annotation(package, expected_query_count):

    with SqlCounter(
        query_count=expected_query_count,
        udf_count=1,
        high_count_expected=True,
        high_count_reason="Snowpark package management uses many queries.",
    ):
        # There are multiple ways on how to call UDFs depending on packages over a Series, test this here
        data = [1, 2, 3, 6, 7, 8]
        snow_series = pd.Series(data)
        native_series = native_pd.Series(data)

        try:
            # this snowpark setting is required for the last use case
            pd.session.custom_package_usage_config["enabled"] = True

            # Note: @udf decorator always requires specifying return_type
            @udf(packages=[package], return_type=DoubleType())
            def func_with_local_import(x):
                from scipy.stats import erlang

                # This API is regarded as stable for the test versions, i.e. no matter the package identifier - the result
                # should be identical.
                var = erlang.pdf(x, 4)
                return var

            snow_ans = snow_series.apply(func_with_local_import)

            # apply UDF without snowpark function decorator
            native_ans = native_series.apply(func_with_local_import.func)

            assert_snowpark_pandas_equals_to_pandas_without_dtypecheck(
                snow_ans, native_ans
            )
        finally:
            pd.session.clear_packages()
            pd.session.clear_imports()


# These imports are related to the test below. Do not remove.
import numpy as np  # noqa: E402
import statsmodels  # noqa: E402


@pytest.mark.parametrize(
    "packages,expected_query_count",
    [
        (["statsmodels", "numpy"], 4),
        (["statsmodels==0.14.0", "numpy>=1.0"], 4),
        ([statsmodels, np], 5),
    ],
)
def test_3rd_party_package_with_session(packages, expected_query_count):
    # Use in this test different package (statsmodels) to isolate test from scipy test above.
    with SqlCounter(query_count=expected_query_count, udf_count=1):
        # There are multiple ways on how to call UDFs depending on packages over a Series, test this here
        data = [1, 2, 3, 6, 7, 8]
        snow_series = pd.Series(data)
        native_series = native_pd.Series(data)

        # import outside of function
        import numpy as np
        import statsmodels.api as sm

        def func(nsample):
            x = np.linspace(0, 10, nsample)
            X = np.column_stack((x, x**2))
            beta = np.array([1, 0.1, 10])
            e = np.random.normal(size=nsample)
            X = sm.add_constant(X)
            y = np.dot(X, beta) + e
            model = sm.OLS(y, X)
            results = model.fit()
            return results.rsquared

        try:
            # this snowpark setting is required for the last use case
            pd.session.custom_package_usage_config["enabled"] = True
            pd.session.add_packages(packages)

            snow_ans = snow_series.apply(func)
        finally:
            pd.session.clear_packages()
            pd.session.clear_imports()

        native_ans = native_series.apply(func)
        assert_snowpark_pandas_equals_to_pandas_without_dtypecheck(
            snow_ans, native_ans, atol=0.1
        )


@pytest.mark.parametrize("udf_packages,session_packages", [(["pandas", np], [scipy])])
@sql_count_checker(query_count=5, join_count=2, udf_count=1)
def test_3rd_party_package_mix_and_match(udf_packages, session_packages):

    snow_series = pd.Series([1])

    def func(x):
        import pandas as pd

        return (pd.__version__, np.__version__, scipy.__version__)

    try:
        # this snowpark setting is required for the last use case
        pd.session.custom_package_usage_config["enabled"] = True
        pd.session.add_packages(session_packages)

        snow_ans = snow_series.apply(func)
        ans = snow_ans.iloc[0]
    finally:
        pd.session.clear_packages()
        pd.session.clear_imports()

    assert len(ans) == 3


@sql_count_checker(query_count=7, udf_count=1)
def test_SNOW_1344784_udf_decorator():
    # tests udf decorator with no packages specified

    df = pd.DataFrame(
        [[True, "test string"], [False, "another"], [True, "This is an emoji: 😀"]],
        columns=["is_valid_unitno", "column"],
    )

<<<<<<< HEAD
    # can also specify packages here...
=======
    from snowflake.snowpark.functions import udf
    from snowflake.snowpark.types import StringType

    # note that we don't specify any packages in the udf() decorator.
>>>>>>> 67a1e61a
    @udf(input_types=[StringType()], return_type=StringType())
    def _remove_emoji(input_string):
        """This function takes a string and removes non-ascii characters like emojis"""
        return input_string.encode("ascii", "ignore").decode("ascii").strip()

    ans = df.loc[df["is_valid_unitno"], "column"].apply(_remove_emoji)
    expected = native_pd.Series(
        ["test string", "This is an emoji:"], index=[0, 2], name="column"
    )
    assert_snowpark_pandas_equals_to_pandas_without_dtypecheck(ans, expected)<|MERGE_RESOLUTION|>--- conflicted
+++ resolved
@@ -676,14 +676,7 @@
         columns=["is_valid_unitno", "column"],
     )
 
-<<<<<<< HEAD
-    # can also specify packages here...
-=======
-    from snowflake.snowpark.functions import udf
-    from snowflake.snowpark.types import StringType
-
     # note that we don't specify any packages in the udf() decorator.
->>>>>>> 67a1e61a
     @udf(input_types=[StringType()], return_type=StringType())
     def _remove_emoji(input_string):
         """This function takes a string and removes non-ascii characters like emojis"""

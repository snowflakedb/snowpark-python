--- conflicted
+++ resolved
@@ -93,11 +93,7 @@
 @pytest.mark.parametrize(
     "datetime_index_value",
     [
-<<<<<<< HEAD
-        ["2014-04-04 23:56", "2014-07-18 21:24", "2015-11-22 22:14"],
-=======
         ["2014-04-04 23:56:20", "2014-07-18 21:24:30", "2015-11-22 22:14:40"],
->>>>>>> 695cd140
         ["04/04/2014", "07/18/2013", "11/22/2015"],
         ["2014-04-04 23:56", pd.NaT, "2014-07-18 21:24", "2015-11-22 22:14", pd.NaT],
         [
@@ -107,11 +103,7 @@
         ],
     ],
 )
-<<<<<<< HEAD
-@pytest.mark.parametrize("func", ["floor", "ceil"])
-=======
 @pytest.mark.parametrize("func", ["floor", "ceil", "round"])
->>>>>>> 695cd140
 @pytest.mark.parametrize(
     "freq",
     [
@@ -125,18 +117,6 @@
         "2s",
     ],
 )
-<<<<<<< HEAD
-@sql_count_checker(query_count=1)
-def test_floor_ceil(datetime_index_value, func, freq):
-    native_ser = native_pd.Series(native_pd.DatetimeIndex(datetime_index_value))
-    snow_ser = pd.Series(native_ser)
-    eval_snowpark_pandas_result(
-        snow_ser, native_ser, lambda ser: getattr(ser.dt, func)(freq)
-    )
-
-
-@pytest.mark.parametrize("func", ["floor", "ceil"])
-=======
 def test_floor_ceil_round(datetime_index_value, func, freq):
     native_ser = native_pd.Series(native_pd.DatetimeIndex(datetime_index_value))
     snow_ser = pd.Series(native_ser)
@@ -152,7 +132,6 @@
 
 
 @pytest.mark.parametrize("func", ["floor", "ceil", "round"])
->>>>>>> 695cd140
 @pytest.mark.parametrize(
     "freq, ambiguous, nonexistent",
     [
@@ -163,11 +142,7 @@
     ],
 )
 @sql_count_checker(query_count=0)
-<<<<<<< HEAD
-def test_floor_ceil_negative(func, freq, ambiguous, nonexistent):
-=======
 def test_floor_ceil_round_negative(func, freq, ambiguous, nonexistent):
->>>>>>> 695cd140
     datetime_index_value = [
         "2014-04-04 23:56",
         pd.NaT,

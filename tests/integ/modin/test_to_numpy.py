--- conflicted
+++ resolved
@@ -76,11 +76,7 @@
                 assert r1 == r2
 
 
-<<<<<<< HEAD
-@sql_count_checker(query_count=3)
-=======
-@sql_count_checker(query_count=5)
->>>>>>> 6f72b844
+@sql_count_checker(query_count=4)
 def test_tz_aware_data_to_numpy(session):
     table_name = random_name_for_temp_object(TempObjectType.TABLE)
     Utils.create_table(

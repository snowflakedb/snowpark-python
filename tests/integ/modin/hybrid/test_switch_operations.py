--- conflicted
+++ resolved
@@ -737,7 +737,6 @@
 
 
 @pytest.mark.parametrize(
-<<<<<<< HEAD
     "method,kwargs,query_count,api_cls_name",
     [
         ("skew", {"numeric_only": True}, 1, "BasePandasDataset"),
@@ -749,17 +748,6 @@
     ],
 )
 def test_auto_switch_supported_dataframe(method, kwargs, query_count, api_cls_name):
-=======
-    "method,kwargs,api_cls_name",
-    [
-        ("skew", {"numeric_only": True}, "BasePandasDataset"),
-        ("round", {"decimals": 1}, "BasePandasDataset"),
-        ("corr", {"method": "pearson"}, "DataFrame"),
-        ("corr", {}, "DataFrame"),
-    ],
-)
-def test_auto_switch_supported_dataframe(method, kwargs, api_cls_name):
->>>>>>> ca7b1206
     # Test supported DataFrame operations that should stay on Snowflake backend.
     test_data = {"A": [1.23, 2.57, 3.89], "B": [4.12, 5.26, 6.34]}
 
@@ -773,6 +761,7 @@
 
         _test_stay_cost(
             data_obj=df,
+            api_cls_name=api_cls_name,
             api_cls_name=api_cls_name,
             method_name=method,
             args=kwargs,
@@ -910,7 +899,6 @@
             "get_dummies",
             {"drop_first": True},
         ),
-<<<<<<< HEAD
         ("get_dummies", {"dtype": int}),
         ("melt", {"col_level": 0}),
         ("pivot_table", {"values": "B", "index": "A", "sort": False}),
@@ -921,8 +909,6 @@
             "pivot_table",
             {"index": None, "columns": "A", "values": ["B"], "aggfunc": {"B": max}},
         ),
-=======
->>>>>>> ca7b1206
     ],
 )
 def test_auto_switch_unsupported_top_level_functions(method, kwargs):
@@ -976,17 +962,14 @@
         ("cummin", {"axis": 1}, "BasePandasDataset"),
         ("cummax", {"axis": 1}, "BasePandasDataset"),
         ("round", {"decimals": native_pd.Series([0, 1, 1])}, "BasePandasDataset"),
-<<<<<<< HEAD
         ("shift", {"periods": [1, 2], "suffix": "suffix"}, "BasePandasDataset"),
         ("shift", {"periods": [1, 2]}, "BasePandasDataset"),
         ("sort_index", {"axis": 1}, "BasePandasDataset"),
         ("sort_index", {"key": lambda x: x}, "BasePandasDataset"),
         ("sort_values", {"by": 0, "axis": 1}, "BasePandasDataset"),
         ("apply", {"func": lambda x: x * 2, "result_type": "expand"}, "DataFrame"),
-=======
         ("corr", {"method": "kendall"}, "DataFrame"),
         ("corr", {"method": lambda x, y: np.corrcoef(x, y)[0, 1]}, "DataFrame"),
->>>>>>> ca7b1206
     ],
 )
 def test_auto_switch_unsupported_dataframe(method, kwargs, api_cls_name):
@@ -1090,7 +1073,6 @@
             {"drop_first": True},
             "drop_first = True is not supported",
         ),
-<<<<<<< HEAD
         (
             "get_dummies",
             {"dtype": int},
@@ -1126,8 +1108,6 @@
             {"index": None, "columns": "A", "values": ["B"], "aggfunc": {"B": max}},
             "dictionary aggfunc with non-string aggregation functions is not yet supported for pivot_table with margins or when index is None",
         ),
-=======
->>>>>>> ca7b1206
     ],
 )
 @sql_count_checker(query_count=0)
@@ -1178,7 +1158,6 @@
             "axis = 1 is not supported",
         ),
         (
-<<<<<<< HEAD
             "shift",
             {"suffix": "_suffix"},
             "Snowpark pandas DataFrame/Series.shift does not yet support the `suffix` parameter",
@@ -1207,7 +1186,8 @@
             "apply",
             {"func": lambda x: x * 2, "result_type": "expand"},
             "Snowpark pandas DataFrame apply does not support the `result_type` parameter yet",
-=======
+        ),
+        (
             "corr",
             {"method": "kendall"},
             "method = 'kendall' is not supported. Snowpark pandas currently only supports method = 'pearson'.",
@@ -1216,7 +1196,6 @@
             "corr",
             {"method": 123},
             "method parameter must be a string. Snowpark pandas currently only supports method = 'pearson'.",
->>>>>>> ca7b1206
         ),
     ],
 )

#
# Copyright (c) 2012-2025 Snowflake Computing Inc. All rights reserved.
#

import logging
from unittest import mock
import pytest
from unittest.mock import patch
import tqdm.auto

import pandas as native_pd
import numpy as np
from numpy.testing import assert_array_equal
from pytest import param
from modin.config import context as config_context, Backend
import modin.pandas as pd
import snowflake.snowpark.functions as snowpark_functions
from tests.utils import running_on_jenkins
from types import MappingProxyType
import re
from snowflake.snowpark.modin.config import SnowflakePandasTransferThreshold
import snowflake.snowpark.modin.plugin  # noqa: F401
from snowflake.snowpark.modin.plugin._internal.row_count_estimation import (
    MAX_ROW_COUNT_FOR_ESTIMATION,
)
from snowflake.snowpark.modin.plugin._internal.telemetry import (
    clear_hybrid_switch_log,
)
from modin.core.storage_formats.base.query_compiler import QCCoercionCost
from snowflake.snowpark.modin.plugin.compiler.snowflake_query_compiler import (
    SnowflakeQueryCompiler,
    UnsupportedArgsRule,
    register_query_compiler_method_not_implemented,
)
from snowflake.snowpark.modin.plugin._internal.frame import InternalFrame
from snowflake.snowpark.modin.plugin.utils.warning_message import WarningMessage
from snowflake.snowpark.modin.plugin.extensions.datetime_index import DatetimeIndex
from snowflake.snowpark.modin.plugin._internal.utils import (
    MODIN_IS_AT_LEAST_0_37_0,
)
from tests.integ.utils.sql_counter import sql_count_checker, SqlCounter
from tests.integ.modin.utils import (
    assert_snowpark_pandas_equal_to_pandas,
    eval_snowpark_pandas_result,
)

# snowflake-ml-python, which provides snowflake.cortex, may not be available in
# the test environment. If it's not available, skip all tests in this module.
cortex = pytest.importorskip("snowflake.cortex")
Sentiment = cortex.Sentiment


@sql_count_checker(query_count=0)
def test_get_rows_with_large_and_none_upper_bound():
    """
    Tests that _get_rows returns a large default value when row_count_upper_bound
    is None or very large.
    """

    pandas_df = pd.DataFrame({"A": [1, 2, 3, 4]})
    df = pandas_df.move_to("Snowflake")
    df._query_compiler._modin_frame.ordered_dataframe.row_count_upper_bound = None
    assert (
        SnowflakeQueryCompiler._get_rows(df._query_compiler)
        == MAX_ROW_COUNT_FOR_ESTIMATION
    )
    df._query_compiler._modin_frame.ordered_dataframe.row_count_upper_bound = (
        MAX_ROW_COUNT_FOR_ESTIMATION + 1
    )
    assert (
        SnowflakeQueryCompiler._get_rows(df._query_compiler)
        == MAX_ROW_COUNT_FOR_ESTIMATION
    )
    assert (
        df._query_compiler.move_to_cost(
            type(pandas_df._query_compiler), "DataFrame", "apply", {}
        )
        == QCCoercionCost.COST_IMPOSSIBLE
    )


@sql_count_checker(query_count=9, union_count=1)
def test_snowflake_pandas_transfer_threshold():
    """
    Tests that the SnowflakePandasTransferThreshold configuration variable
    is correctly used in the cost model.
    """
    # Verify the default value of the configuration variable.
    assert SnowflakePandasTransferThreshold.get() == 100_000

    # Create a SnowflakeQueryCompiler and verify that it has the default value.
    compiler = SnowflakeQueryCompiler(mock.create_autospec(InternalFrame))
    assert compiler._transfer_threshold() == 100_000

    df = pd.DataFrame()
    assert df.get_backend() == "Pandas"
    snow_df = pd.DataFrame({"A": [1, 2, 3] * 100})
    snow_df = snow_df.move_to("Snowflake")
    assert snow_df.get_backend() == "Snowflake"
    cost = snow_df._query_compiler.move_to_cost(
        type(df._query_compiler), "DataFrame", "test_op", {}
    )
    assert cost < QCCoercionCost.COST_LOW
    pandas_df = snow_df.transpose()

    assert pandas_df.get_backend() == "Pandas"

    # Set and verify that we can set the transfer cost to
    # something low and it works.
    # TODO: Allow for usage of this variable with the modin
    # config context.
    with config_context(SnowflakePandasTransferThreshold=10):
        compiler = SnowflakeQueryCompiler(mock.create_autospec(InternalFrame))
        assert compiler._transfer_threshold() == 10

        snow_df = pd.DataFrame({"A": [1, 2, 3] * 100})
        snow_df = snow_df.move_to("Snowflake")
        # Verify that the move_to_cost changes when this value is changed.
        cost = snow_df._query_compiler.move_to_cost(
            type(df._query_compiler), "DataFrame", "test_op", {}
        )
        assert cost == QCCoercionCost.COST_IMPOSSIBLE
        assert snow_df.get_backend() == "Snowflake"
        result_df = snow_df.transpose()
        assert result_df.get_backend() == "Snowflake"


@sql_count_checker(query_count=0)
def test_move_to_me_cost_with_incompatible_dtype(caplog):
    """
    Tests that the move_to_me cost is impossible when the DataFrame has a dtype
    that is incompatible with Snowpark pandas, and that a warning is issued
    when attempting to convert it.
    """

    # DataFrame with a compatible dtype.
    df_compatible = pd.DataFrame({"A": [1, 2, 3]})
    df_compatible.move_to("Pandas")

    cost_compatible = SnowflakeQueryCompiler.move_to_me_cost(
        df_compatible._query_compiler, None, None, None
    )
    assert cost_compatible < QCCoercionCost.COST_IMPOSSIBLE

    # DataFrame with an incompatible dtype.
    df_incompatible = df_compatible.astype("category")

    caplog.clear()
    WarningMessage.printed_warnings.clear()
    with caplog.at_level(logging.WARNING):
        cost_incompatible = SnowflakeQueryCompiler.move_to_me_cost(
            df_incompatible._query_compiler, None, None, None
        )
        assert cost_incompatible == QCCoercionCost.COST_IMPOSSIBLE
        assert "not directly compatible with the Snowflake backend" in caplog.text

    # Verify that attempting to move the incompatible DataFrame to Snowflake
    # issues an exception.
    with pytest.raises(NotImplementedError):
        df_incompatible.move_to("Snowflake")


# Newer version of modin switches before the merge
@sql_count_checker(query_count=2 if MODIN_IS_AT_LEAST_0_37_0 else 0)
def test_merge(revenue_transactions, us_holidays_data):
    df_transactions = pd.read_snowflake(revenue_transactions)
    df_us_holidays = pd.DataFrame(us_holidays_data, columns=["Holiday", "Date"])
    assert df_transactions.get_backend() == "Snowflake"
    assert df_us_holidays.get_backend() == "Pandas"
    combined = pd.merge(
        df_us_holidays, df_transactions, left_on="Date", right_on="DATE"
    )
    if MODIN_IS_AT_LEAST_0_37_0:
        # Because the result of the merge is small enough to be faster to execute in native pandas,
        # we move the Snowflake data to pandas.
        assert combined.get_backend() == "Pandas"
    else:
        # Older version of modin moves to Snowflake because df_us_holidays is small.
        assert combined.get_backend() == "Snowflake"


@sql_count_checker(query_count=2)
def test_filtered_data(revenue_transactions):
    # When data is filtered, the engine should change when it is sufficiently small.
    df_transactions = pd.read_snowflake(revenue_transactions)
    assert df_transactions.get_backend() == "Snowflake"
    # in-place operations that do not change the backend
    # TODO: the following will result in an align which will grow the
    # size of the row estimate
    df_transactions["DATE"] = pd.to_datetime(df_transactions["DATE"])
    assert df_transactions.get_backend() == "Snowflake"
    base_date = pd.Timestamp("2025-06-09").date()

    # Filter 1 will stay in snowflake, because no operations are
    # performed which will trigger a switch
    df_transactions_filter1 = df_transactions[
        (df_transactions["DATE"] >= base_date - pd.Timedelta("7 days"))
        & (df_transactions["DATE"] < base_date)
    ][["DATE", "REVENUE"]]
    assert df_transactions_filter1.get_backend() == "Snowflake"

    # We still do not know the size of the underlying data, so
    # GroupBy.sum will keep the data in Snowflake
    # The smaller dataframe does operations in pandas
    df_transactions_filter1 = df_transactions_filter1.groupby("DATE").sum()
    # We still operate in Snowflake because we cannot properly estimate the rows
    assert df_transactions_filter1.get_backend() == "Snowflake"

    # The SQL here is functionatly the same as above
    # Unlike in previous iterations of hybrid this does *not* move the data immediately
    df_transactions_filter2 = pd.read_snowflake(
        f"SELECT Date, SUM(Revenue) AS REVENUE FROM {revenue_transactions} WHERE Date >= DATEADD( 'days', -7, '2025-06-09' ) and Date < '2025-06-09' GROUP BY DATE"
    )
    # We do not know the size of this data yet, because the query is entirely lazy
    assert df_transactions_filter2.get_backend() == "Snowflake"
    # Move to pandas backend
    df_transactions_filter2.move_to("Pandas", inplace=True)
    assert df_transactions_filter2.get_backend() == "Pandas"

    # Sort and compare the results.
    assert_array_equal(
        # Snowpark handles index objects differently from native pandas, so just check values
        # A .head on filter1 will trigger migration to pandas
        df_transactions_filter1["REVENUE"]
        .to_pandas()
        .sort_values(ascending=True)
        .values,
        df_transactions_filter2["REVENUE"]
        .to_pandas()
        .sort_values(ascending=True)
        .values,
    )


@sql_count_checker(query_count=3)
def test_apply(revenue_transactions, us_holidays_data):
    df_transactions = pd.read_snowflake(revenue_transactions).head(1000)
    assert df_transactions.get_backend() == "Snowflake"
    df_us_holidays = pd.DataFrame(us_holidays_data, columns=["Holiday", "Date"])
    df_us_holidays["Date"] = pd.to_datetime(df_us_holidays["Date"])
    assert df_us_holidays.get_backend() == "Pandas"

    def forecast_revenue(df, start_date, end_date):
        # Filter data from last year
        df_filtered = df[
            (df["DATE"] >= start_date - pd.Timedelta(days=365))
            & (df["DATE"] < start_date)
        ]
        # Append future dates to daily_avg for prediction
        future_dates = pd.date_range(start=start_date, end=end_date, freq="D")
        df_future = pd.DataFrame({"DATE": future_dates})

        # Group by DATE and calculate the mean revenue
        daily_avg = df_filtered.groupby("DATE")["REVENUE"].mean().reset_index()
        daily_avg["DATE"] = daily_avg["DATE"].astype("datetime64[ns]")
        # Merge future dates with predicted revenue, filling missing values
        df_forecast = df_future.merge(daily_avg, on="DATE", how="left")
        # Fill missing predicted revenue with overall mean from last year
        df_forecast["PREDICTED_REVENUE"] = np.nan
        df_forecast["PREDICTED_REVENUE"].fillna(
            daily_avg["REVENUE"].mean(), inplace=True
        )
        df_forecast["PREDICTED_REVENUE"] = df_forecast["PREDICTED_REVENUE"].astype(
            "float"
        )
        return df_forecast

    start_date = pd.Timestamp("2025-10-01")
    end_date = pd.Timestamp("2025-10-31")

    assert (
        df_transactions._query_compiler._modin_frame.ordered_dataframe.row_count_upper_bound
        == 1000
    )
    df_forecast = forecast_revenue(df_transactions, start_date, end_date)
    assert df_forecast.get_backend() == "Pandas"

    def adjust_for_holiday_weekend(row):
        # For national holidays, revenue down 5% since stores are closed.
        # For weekends, revenue is up 5% due to increased activity.
        if row["DATE"].strftime("%Y-%m-%d") in list(
            df_us_holidays["Date"].dt.strftime("%Y-%m-%d")
        ):
            return row["PREDICTED_REVENUE"] * 0.95
        elif (
            row["DATE"].weekday() == 5 or row["DATE"].weekday() == 6
        ):  # Saturday/Sundays
            return row["PREDICTED_REVENUE"] * 1.05
        return row["PREDICTED_REVENUE"]

    # Adjust for holidays using the apply function
    df_forecast["PREDICTED_REVENUE"] = df_forecast.apply(
        adjust_for_holiday_weekend, axis=1
    )
    assert df_forecast.get_backend() == "Pandas"


@pytest.fixture
def small_snow_df():
    return pd.DataFrame([[0, 1], [2, 3]]).move_to("Snowflake")


@pytest.mark.parametrize(
    "operation",
    [
        param(
            "tail",
            marks=pytest.mark.xfail(
                reason="pd.DataFrame([[0, 1], [2, 3]]).groupby(0)[1].tail() fails with some indexing error.",
                strict=True,
            ),
        ),
        "var",
        "std",
        "sum",
        # "sem",  # unsupported
        "max",
        "mean",
        "min",
        "count",
        "nunique",
    ],
)
@sql_count_checker(query_count=2)
def test_groupby_agg_post_op_switch(operation, small_snow_df):
    assert small_snow_df.get_backend() == "Snowflake"
    dataframe_groupby_result = getattr(small_snow_df.groupby(0), operation)()
    assert dataframe_groupby_result.get_backend() == "Pandas"
    assert small_snow_df.get_backend() == "Snowflake"
    series_groupby_result = getattr(small_snow_df.groupby(0)[1], operation)()
    assert series_groupby_result.get_backend() == "Pandas"
    assert small_snow_df.get_backend() == "Snowflake"


@sql_count_checker(query_count=0)
def test_explain_switch_empty():
    clear_hybrid_switch_log()
    empty_switch = pd.explain_switch()
    assert len(empty_switch) == 0
    empty_switch_cols = empty_switch.columns.tolist()
    empty_switch_index_names = empty_switch.index.names
    pd.DataFrame().move_to("Snowflake")
    new_switch = pd.explain_switch()
    assert len(new_switch) > 0
    new_switch_cols = new_switch.columns.tolist()
    new_switch_index_names = new_switch.index.names
    assert new_switch_cols == empty_switch_cols
    assert new_switch_index_names == empty_switch_index_names


# Newer version of modin switches before the merge
@sql_count_checker(query_count=2 if MODIN_IS_AT_LEAST_0_37_0 else 0)
def test_explain_switch(revenue_transactions, us_holidays_data):
    clear_hybrid_switch_log()
    df_transactions = pd.read_snowflake(revenue_transactions)
    df_us_holidays = pd.DataFrame(us_holidays_data, columns=["Holiday", "Date"])
    pd.merge(df_us_holidays, df_transactions, left_on="Date", right_on="DATE")
    assert "decision" in str(pd.explain_switch())
    assert "decision" in str(pd.explain_switch(simple=False))
    assert "DataFrame.__init__" in str(pd.explain_switch())
    assert "rows" in str(pd.explain_switch(simple=False))


@sql_count_checker(query_count=1)
def test_np_where_manual_switch():
    df = pd.DataFrame([[True, False]]).set_backend("Snowflake")
    with pytest.raises(TypeError, match=r"no implementation found for 'numpy\.where'"):
        # Snowpark pandas currently does not support np.where with native objects
        np.where(df, [1, 2], [3, 4])
    df.set_backend("Pandas", inplace=True)
    result = np.where(df, [1, 2], [3, 4])
    assert_array_equal(result, np.array([[1, 4]]))


@sql_count_checker(query_count=0)
def test_tqdm_usage_during_pandas_to_snowflake_switch():
    progress_iter_count = 2
    df = pd.DataFrame([1, 2, 3]).set_backend("pandas")

    with patch.object(
        tqdm.auto, "trange", return_value=range(progress_iter_count)
    ) as mock_trange:
        df.set_backend("Snowflake")

    mock_trange.assert_called_once()


@sql_count_checker(query_count=1)
def test_tqdm_usage_during_snowflake_to_pandas_switch():
    progress_iter_count = 2
    df = pd.DataFrame([1, 2, 3]).set_backend("Snowflake")

    with patch.object(
        tqdm.auto, "trange", return_value=range(progress_iter_count)
    ) as mock_trange:
        df.set_backend("Pandas")

    mock_trange.assert_called_once()


@pytest.mark.parametrize(
    "class_name, method_name, f_args",
    [
        ("DataFrame", "to_json", ()),  # declared in base_overrides
        ("Series", "to_json", ()),  # declared in base_overrides
        ("DataFrame", "dot", ([6],)),  # declared in dataframe_overrides
        ("Series", "transform", (lambda x: x * 2,)),  # declared in series_overrides
    ],
)
@pytest.mark.parametrize("use_session_param", [True, False])
@sql_count_checker(query_count=1)
def test_unimplemented_autoswitches(class_name, method_name, f_args, use_session_param):
    # Unimplemented methods declared via register_*_not_implemented should automatically
    # default to local pandas execution.
    # This test needs to be modified if any of the APIs in question are ever natively implemented
    # for Snowpark pandas.
    data = [1, 2, 3]
    method = getattr(getattr(pd, class_name)(data).move_to("Snowflake"), method_name)
    # Attempting to call the method without switching should raise.
    with config_context(AutoSwitchBackend=False):
        if use_session_param:
            from modin.config import AutoSwitchBackend

            AutoSwitchBackend.enable()
            pd.session.pandas_hybrid_execution_enabled = False
            assert pd.session.pandas_hybrid_execution_enabled is False
            assert AutoSwitchBackend.get() is False
        with pytest.raises(
            NotImplementedError, match="Snowpark pandas does not yet support the method"
        ):
            method(*f_args)
    # Attempting to call the method while switching is enabled should work fine.
    snow_result = method(*f_args)
    pandas_result = getattr(getattr(native_pd, class_name)(data), method_name)(*f_args)
    if isinstance(snow_result, (pd.DataFrame, pd.Series)):
        assert snow_result.get_backend() == "Pandas"
        assert_array_equal(snow_result.to_numpy(), pandas_result.to_numpy())
    else:
        # Series.to_json will output an extraneous level for the __reduced__ column, but that's OK
        # since we don't officially support the method.
        # See modin bug: https://github.com/modin-project/modin/issues/7624
        if (
            not MODIN_IS_AT_LEAST_0_37_0
            and class_name == "Series"
            and method_name == "to_json"
        ):
            assert snow_result == '{"__reduced__":{"0":1,"1":2,"2":3}}'
        else:
            assert snow_result == pandas_result


@sql_count_checker(query_count=0)
def test_to_datetime():
    assert Backend.get() == "Snowflake"
    # Should return a Snowpark pandas object without error
    result = pd.to_datetime([3, 4, 5], unit="Y")
    assert isinstance(result, DatetimeIndex)


@pytest.mark.parametrize("use_session_param", [True, False])
@sql_count_checker(
    query_count=11,
    join_count=6,
    udtf_count=2,
    high_count_expected=True,
    high_count_reason="tests queries across different execution modes",
)
def test_query_count_no_switch(revenue_transactions, use_session_param):
    """
    Tests that when there is no switching behavior the query count is the
    same under hybrid mode and non-hybrid mode.
    """

    def inner_test(df_in):
        df_result = df_in[(df_in["REVENUE"] > 123) & (df_in["REVENUE"] < 200)]
        df_result["REVENUE_DUPE"] = df_result["REVENUE"]
        df_result["COUNT"] = df_result.groupby("DATE")["REVENUE"].transform("count")
        return df_result

    df_transactions = pd.read_snowflake(revenue_transactions)
    inner_test(df_transactions)
    orig_len = None
    hybrid_len = None
    with pd.session.query_history() as query_history_orig:
        with config_context(AutoSwitchBackend=False, NativePandasMaxRows=10):
            if use_session_param:
                from modin.config import AutoSwitchBackend

                AutoSwitchBackend.enable()
                pd.session.pandas_hybrid_execution_enabled = False
                assert pd.session.pandas_hybrid_execution_enabled is False
                assert AutoSwitchBackend.get() is False
            df_result = inner_test(df_transactions)
            orig_len = len(df_result)

    with pd.session.query_history() as query_history_hybrid:
        with config_context(AutoSwitchBackend=True, NativePandasMaxRows=10):
            if use_session_param:
                from modin.config import AutoSwitchBackend

                AutoSwitchBackend.disable()
                pd.session.pandas_hybrid_execution_enabled = True
                assert pd.session.pandas_hybrid_execution_enabled is True
                assert AutoSwitchBackend.get() is True
            df_result = inner_test(df_transactions)
            hybrid_len = len(df_result)

    assert orig_len == hybrid_len
    assert len(query_history_orig.queries) == len(query_history_hybrid.queries)


non_callable_func_not_implemented = pytest.mark.xfail(
    strict=True,
    raises=NotImplementedError,
    match=re.escape("Snowpark pandas apply API only supports callables func"),
)


class TestApplySnowparkAndCortexFunctions:
    @sql_count_checker(query_count=1)
    @pytest.mark.parametrize(
        "func",
        [
            snowpark_functions.floor,
            param(
                [
                    snowpark_functions.floor,
                    np.floor,
                ],
                marks=non_callable_func_not_implemented,
            ),
            param(
                {
                    "col0": snowpark_functions.floor,
                },
                marks=non_callable_func_not_implemented,
            ),
            param(
                {"col0": [np.floor, snowpark_functions.floor]},
                marks=non_callable_func_not_implemented,
            ),
        ],
    )
    def test_applying_snowpark_function_to_dataframe_causes_backend_switch(self, func):
        """Test that applying Snowpark functions triggers switch from pandas backend to Snowflake."""
        pandas_backend_df = pd.DataFrame({"col0": [-1.7, 2.3, 3.9]}).set_backend(
            "pandas"
        )
        result = pandas_backend_df.apply(func)
        assert result.get_backend() == "Snowflake"
        result.to_pandas()

    @sql_count_checker(query_count=0)
    @pytest.mark.parametrize(
        "func",
        [
            abs,
            [
                abs,
                round,
            ],
            {
                "col0": abs,
            },
            {"col0": [abs, round]},
        ],
    )
    def test_applying_non_snowpark_function_to_dataframe_keeps_pandas_backend(
        self, func
    ):
        """Test that non-snowpark python functions don't trigger backend switch."""

        pandas_backend_df = pd.DataFrame({"col0": [-1.7, 2.3, 3.9]}).set_backend(
            "pandas"
        )
        result = pandas_backend_df.apply(func)
        assert result.get_backend() == "Pandas"
        result.to_pandas()

    @sql_count_checker(query_count=1)
    @pytest.mark.parametrize(
        "data_class,method",
        [
            (pd.Series, pd.Series.map),
            (pd.Series, pd.Series.apply),
            (pd.DataFrame, pd.DataFrame.applymap),
            (pd.DataFrame, pd.DataFrame.map),
        ],
    )
    def test_mapping_snowpark_function_causes_backend_switch(self, data_class, method):
        pandas_backend_df = data_class([1.7, 2.3]).set_backend("pandas")
        result = method(pandas_backend_df, snowpark_functions.floor)
        assert result.get_backend() == "Snowflake"
        result.to_pandas()

    @sql_count_checker(query_count=1)
    @pytest.mark.parametrize(
        "func",
        [
            snowpark_functions.floor,
            param(
                [snowpark_functions.floor, abs],
                marks=non_callable_func_not_implemented,
            ),
        ],
    )
    def test_applying_snowpark_function_to_series_causes_backend_switch(self, func):
        series = pd.Series([1.7, 2.3, 3.9]).set_backend("pandas")
        result = series.apply(func)
        assert result.get_backend() == "Snowflake"
        result.to_pandas()

    @sql_count_checker(query_count=1)
    @pytest.mark.parametrize(
        "data_class,method",
        [
            (pd.Series, pd.Series.map),
            (pd.Series, pd.Series.apply),
            (pd.DataFrame, pd.DataFrame.apply),
            (pd.DataFrame, pd.DataFrame.applymap),
            (pd.DataFrame, pd.DataFrame.map),
        ],
    )
    @pytest.mark.skipif(
        running_on_jenkins(),
        reason="TODO: SNOW-1859087 applying snowflake.cortex functions causes SSL error",
    )
    def test_applying_cortex_function_causes_backend_switch(self, data_class, method):
        """Test that applying Snowflake Cortex functions triggers switch from pandas backend to Snowflake."""
        pandas_backend_data = data_class(["happy"]).set_backend("pandas")
        sentiment = method(pandas_backend_data, Sentiment)
        assert sentiment.get_backend() == "Snowflake"
        sentiment.to_pandas()


@sql_count_checker(query_count=1, join_count=2)
def test_switch_then_iloc():
    # Switching backends then calling iloc should be valid.
    # Prior to fixing SNOW-2331021, discrepancies with the index class caused an AssertionError.
    df = pd.DataFrame([[0] * 10] * 10)
    assert df.get_backend() == "Pandas"
    # Should not error
    assert_snowpark_pandas_equal_to_pandas(
        df.move_to("Snowflake").iloc[[1, 3, 9], 1],
        df.iloc[[1, 3, 9], 1].to_pandas(),
    )
    # Setting should similarly not error
    df.iloc[1, 1] = 100
    assert df.iloc[1, 1] == 100


@sql_count_checker(query_count=1, join_count=1)
def test_rename():
    # SNOW-2333472: Switching backends then performing a rename should be valid.
    df = pd.DataFrame([[0] * 3] * 3)
    assert df.get_backend() == "Pandas"
    assert_snowpark_pandas_equal_to_pandas(
        df.move_to("Snowflake").rename({0: "a", 1: "b", 2: "c"}),
        # Perform to_pandas first due to modin issue 7667
        df.to_pandas().rename({0: "a", 1: "b", 2: "c"}),
    )


@sql_count_checker(query_count=1, join_count=1)
def test_set_index():
    s = pd.Series([0]).move_to("Snowflake")
    # SNOW-2333472: Switching backends then setting the index should be valid.
    s.index = ["a"]
    assert_snowpark_pandas_equal_to_pandas(s, native_pd.Series([0], index=["a"]))


def _test_stay_cost(*, data_obj, api_cls_name, method_name, args, expected_cost):
    stay_cost = data_obj._query_compiler.stay_cost(
        api_cls_name, method_name, MappingProxyType(args)
    )
    assert stay_cost == expected_cost


def _test_move_to_me_cost(*, pandas_qc, api_cls_name, method_name, args, expected_cost):
    move_to_me_cost = SnowflakeQueryCompiler.move_to_me_cost(
        pandas_qc, api_cls_name, method_name, MappingProxyType(args)
    )
    assert move_to_me_cost == expected_cost


def _test_expected_backend(
    *, data_obj, method_name, args, expected_backend, is_top_level=False
):
    if is_top_level:
        result = getattr(pd, method_name)(data_obj, **args)
    else:
        result = getattr(data_obj, method_name)(**args)

    assert result.get_backend() == expected_backend


@pytest.mark.parametrize(
    "method,kwargs",
    [
        ("get_dummies", {}),
        ("melt", {"id_vars": ["A"], "value_vars": ["B"]}),
        ("pivot_table", {"values": "B", "index": "A"}),
    ],
)
def test_auto_switch_supported_top_level_functions(method, kwargs):
    # Test supported top-level functions that should stay on Snowflake backend.
    test_data = {"A": ["x", "y", "z"], "B": [1, 2, 3]}

    with SqlCounter(query_count=1):
        df = pd.DataFrame(test_data).move_to("Snowflake")
        assert df.get_backend() == "Snowflake"

        _test_stay_cost(
            data_obj=df,
            api_cls_name=None,
            method_name=method,
            args=kwargs,
            expected_cost=QCCoercionCost.COST_ZERO,
        )

        _test_expected_backend(
            data_obj=df,
            method_name=method,
            args=kwargs,
            expected_backend="Snowflake",
            is_top_level=True,
        )

        eval_snowpark_pandas_result(
            df,
            native_pd.DataFrame(test_data),
            lambda df: getattr(native_pd, method)(df, **kwargs)
            if isinstance(df, native_pd.DataFrame)
            else getattr(pd, method)(df, **kwargs),
            test_attrs=False,
        )


@pytest.mark.parametrize(
    "method,kwargs,api_cls_name",
    [
        ("skew", {"numeric_only": True}, "BasePandasDataset"),
        ("round", {"decimals": 1}, "BasePandasDataset"),
        ("shift", {"periods": 1}, "BasePandasDataset"),
        ("sort_index", {"axis": 0}, "BasePandasDataset"),
        ("sort_values", {"by": "A", "axis": 0}, "BasePandasDataset"),
        ("fillna", {"value": 0}, "DataFrame"),
        ("dropna", {"axis": 0}, "DataFrame"),
    ],
)
def test_auto_switch_supported_dataframe(method, kwargs, api_cls_name):
    # Test supported DataFrame operations that should stay on Snowflake backend.
    test_data = {"A": [1.23, None, 3.89], "B": [4.12, 5.26, 6.34]}

    with SqlCounter(
        query_count=1,
    ):
        df = pd.DataFrame(test_data).move_to("Snowflake")
        assert df.get_backend() == "Snowflake"

        _test_stay_cost(
            data_obj=df,
            api_cls_name=api_cls_name,
            method_name=method,
            args=kwargs,
            expected_cost=QCCoercionCost.COST_ZERO,
        )

        _test_expected_backend(
            data_obj=df,
            method_name=method,
            args=kwargs,
            expected_backend="Snowflake",
            is_top_level=False,
        )

        eval_snowpark_pandas_result(
            df, native_pd.DataFrame(test_data), lambda df: getattr(df, method)(**kwargs)
        )


@pytest.mark.parametrize(
    "method,kwargs,is_result_scalar,api_cls_name",
    [
        ("skew", {"numeric_only": True}, True, "BasePandasDataset"),
        ("round", {"decimals": 1}, False, "BasePandasDataset"),
        ("shift", {"periods": 1}, False, "BasePandasDataset"),
        ("sort_index", {"axis": 0}, False, "BasePandasDataset"),
        ("fillna", {"value": 0}, False, "Series"),
    ],
)
def test_auto_switch_supported_series(method, kwargs, is_result_scalar, api_cls_name):
    # Test supported Series operations that should stay on Snowflake backend.
    test_data = [1.89, 2.95, 3.12, None, 5.23, 6.34]

    with SqlCounter(query_count=1):
        series = pd.Series(test_data).move_to("Snowflake")
        assert series.get_backend() == "Snowflake"

        _test_stay_cost(
            data_obj=series,
            api_cls_name=api_cls_name,
            method_name=method,
            args=kwargs,
            expected_cost=QCCoercionCost.COST_ZERO,
        )

        if not is_result_scalar:
            _test_expected_backend(
                data_obj=series,
                method_name=method,
                args=kwargs,
                expected_backend="Snowflake",
                is_top_level=False,
            )

        eval_snowpark_pandas_result(
            series,
            native_pd.Series(test_data),
            lambda series: getattr(series, method)(**kwargs),
            comparator=np.testing.assert_allclose
            if is_result_scalar
            else assert_snowpark_pandas_equal_to_pandas,
            test_attrs=False,
        )


@pytest.mark.parametrize(
    "method,kwargs",
    [
        ("cumsum", {"axis": 0}),
        ("cummin", {"axis": 0}),
        ("cummax", {"axis": 0}),
    ],
)
def test_auto_switch_supported_post_op_switch_point_dataframe(method, kwargs):
    # Test DataFrame operations that execute on Snowflake but switch to Pandas post-operation.
    test_data = {"A": [1, 2, 3], "B": [4, 5, 6]}

    with SqlCounter(query_count=1):
        df = pd.DataFrame(test_data).move_to("Snowflake")
        assert df.get_backend() == "Snowflake"

        _test_stay_cost(
            data_obj=df,
            api_cls_name="BasePandasDataset",
            method_name=method,
            args=kwargs,
            expected_cost=QCCoercionCost.COST_ZERO,
        )

        # Test result equality - don't check backend as it switches post-operation
        eval_snowpark_pandas_result(
            df, native_pd.DataFrame(test_data), lambda df: getattr(df, method)(**kwargs)
        )


@pytest.mark.parametrize(
    "method,kwargs",
    [
        ("cumsum", {"axis": 0}),
        ("cummin", {"axis": 0}),
        ("cummax", {"axis": 0}),
    ],
)
def test_auto_switch_supported_post_op_switch_point_series(method, kwargs):
    # Test Series operations that execute on Snowflake but switch to Pandas post-operation.
    test_data = [1, 2, 3, 4, 5, 6]

    with SqlCounter(query_count=1):
        series = pd.Series(test_data).move_to("Snowflake")
        assert series.get_backend() == "Snowflake"

        _test_stay_cost(
            data_obj=series,
            api_cls_name="BasePandasDataset",
            method_name=method,
            args=kwargs,
            expected_cost=QCCoercionCost.COST_ZERO,
        )

        # Test result equality - don't check backend as it switches post-operation
        eval_snowpark_pandas_result(
            series,
            native_pd.Series(test_data),
            lambda series: getattr(series, method)(**kwargs),
        )


@pytest.mark.parametrize(
    "groupby_kwargs",
    [
        {"by": "A"},
        {"level": 0},
        {"by": pd.Grouper()},
        {"by": ["A", "B", "C"]},
    ],
)
def test_auto_switch_supported_groupby(groupby_kwargs):
    # Test unsupported GroupBy operations that should switch to Pandas backend.
    test_data = {"A": [1, 2, 3], "B": [4, 5, 6]}

    with SqlCounter(query_count=0):
        df = pd.DataFrame(test_data).move_to("Snowflake")
        assert df.get_backend() == "Snowflake"

        _test_stay_cost(
            data_obj=df,
            api_cls_name="DataFrameGroupBy",
            method_name="__init__",
            args=groupby_kwargs,
            expected_cost=QCCoercionCost.COST_ZERO,
        )

        groupby_obj = df.groupby(**groupby_kwargs)
        assert groupby_obj.get_backend() == "Snowflake"


@pytest.mark.parametrize(
    "method,kwargs",
    [
        ("get_dummies", {"dummy_na": True}),
        ("get_dummies", {"drop_first": True}),
        ("melt", {"col_level": 0}),
        ("pivot_table", {"values": "B", "index": "A", "sort": False}),
        ("pivot_table", {"values": "B", "index": "A", "observed": True}),
        ("pivot_table", {"index": ["A", 0], "columns": "B", "values": "B"}),
        ("pivot_table", {"index": "A", "columns": ["B", 0], "values": "B"}),
        ("pivot_table", {"index": "A", "columns": "B", "values": ["B", 0]}),
        (
            "pivot_table",
            {"index": None, "columns": "A", "values": ["B"], "aggfunc": {"B": max}},
        ),
    ],
)
def test_auto_switch_unsupported_top_level_functions(method, kwargs):
    # Test unsupported top-level functions that should switch to Pandas backend.
    test_data = {"A": ["x", "y", "z"], "B": [1, 2, 3], 0: [4, 5, 6], 1: [7, 8, 9]}

    with SqlCounter(query_count=1):
        df = pd.DataFrame(test_data).move_to("Snowflake")
        assert df.get_backend() == "Snowflake"

        _test_stay_cost(
            data_obj=df,
            api_cls_name=None,
            method_name=method,
            args=kwargs,
            expected_cost=QCCoercionCost.COST_IMPOSSIBLE,
        )

        pandas_df = pd.DataFrame(test_data)
        _test_move_to_me_cost(
            pandas_qc=pandas_df._query_compiler,
            api_cls_name=None,
            method_name=method,
            args=kwargs,
            expected_cost=QCCoercionCost.COST_IMPOSSIBLE,
        )

        _test_expected_backend(
            data_obj=df,
            method_name=method,
            args=kwargs,
            expected_backend="Pandas",
            is_top_level=True,
        )

        eval_snowpark_pandas_result(
            df,
            native_pd.DataFrame(test_data),
            lambda df: getattr(
                native_pd if isinstance(df, native_pd.DataFrame) else pd, method
            )(df, **kwargs),
        )


@pytest.mark.parametrize(
    "method,kwargs,api_cls_name",
    [
        ("skew", {"axis": 1}, "BasePandasDataset"),
        ("skew", {"numeric_only": False}, "BasePandasDataset"),
        ("cumsum", {"axis": 1}, "BasePandasDataset"),
        ("cummin", {"axis": 1}, "BasePandasDataset"),
        ("cummax", {"axis": 1}, "BasePandasDataset"),
        ("round", {"decimals": native_pd.Series([0, 1, 1])}, "BasePandasDataset"),
        ("shift", {"periods": [1, 2], "suffix": "suffix"}, "BasePandasDataset"),
        ("shift", {"periods": [1, 2]}, "BasePandasDataset"),
        ("sort_index", {"axis": 1}, "BasePandasDataset"),
        ("sort_index", {"key": lambda x: x}, "BasePandasDataset"),
        ("sort_values", {"by": 0, "axis": 1}, "BasePandasDataset"),
        ("apply", {"func": lambda x: x * 2, "result_type": "expand"}, "DataFrame"),
        ("corr", {"method": "kendall"}, "DataFrame"),
        ("corr", {"method": lambda x, y: np.corrcoef(x, y)[0, 1]}, "DataFrame"),
        ("dropna", {"axis": 1}, "DataFrame"),
        ("fillna", {"value": 0, "limit": 1}, "DataFrame"),
        ("fillna", {"downcast": "infer", "value": 0}, "DataFrame"),
    ],
)
def test_auto_switch_unsupported_dataframe(method, kwargs, api_cls_name):
    # Test unsupported DataFrame operations that should switch to Pandas backend.
    test_data = {"A": [1.234, 2.567, 9.101], "B": [3.891, 4.123, 5.912]}

    with SqlCounter(
        # not sure why query_count=2 in this case, but it doesn't matter much,
        # since the latest version of Modin gives a lower query_count=1.
        query_count=2
        if method == "round" and not MODIN_IS_AT_LEAST_0_37_0
        else 1
    ):
        snowpark_kwargs = {
            k: pd.Series(v) if isinstance(v, native_pd.Series) else v
            for k, v in kwargs.items()
        }
        df = pd.DataFrame(test_data).move_to("Snowflake")

        _test_stay_cost(
            data_obj=df,
            api_cls_name=api_cls_name,
            method_name=method,
            args=snowpark_kwargs,
            expected_cost=QCCoercionCost.COST_IMPOSSIBLE,
        )

        pandas_df = pd.DataFrame(test_data)
        _test_move_to_me_cost(
            pandas_qc=pandas_df._query_compiler,
            api_cls_name=api_cls_name,
            method_name=method,
            args=snowpark_kwargs,
            expected_cost=QCCoercionCost.COST_IMPOSSIBLE,
        )

        _test_expected_backend(
            data_obj=df,
            method_name=method,
            args=snowpark_kwargs,
            expected_backend="Pandas",
            is_top_level=False,
        )

        eval_snowpark_pandas_result(
            df,
            native_pd.DataFrame(test_data),
            lambda df: getattr(df, method)(
                **(kwargs if isinstance(df, native_pd.DataFrame) else snowpark_kwargs)
            ),
        )


@pytest.mark.parametrize(
    "groupby_kwargs",
    [
        {"by": "A", "axis": 1},
        {"by": "A", "level": 0},
        {"by": lambda x: x % 2},
        {"by": np.array([1, 2, 3])},
        {"by": pd.Grouper(axis=1)},
    ],
)
def test_auto_switch_unsupported_dataframe_groupby(groupby_kwargs):
    # Test unsupported GroupBy operations that should switch to Pandas backend.
    test_data = {"A": [1, 2, 3], "B": [4, 5, 6]}

    with SqlCounter(query_count=1):
        df = pd.DataFrame(test_data).move_to("Snowflake")
        assert df.get_backend() == "Snowflake"

        _test_stay_cost(
            data_obj=df,
            api_cls_name="DataFrameGroupBy",
            method_name="__init__",
            args=groupby_kwargs,
            expected_cost=QCCoercionCost.COST_IMPOSSIBLE,
        )

        pandas_df = pd.DataFrame(test_data)
        _test_move_to_me_cost(
            pandas_qc=pandas_df._query_compiler,
            api_cls_name="DataFrameGroupBy",
            method_name="__init__",
            args=groupby_kwargs,
            expected_cost=QCCoercionCost.COST_IMPOSSIBLE,
        )

        groupby_obj = df.groupby(**groupby_kwargs)
        assert groupby_obj.get_backend() == "Pandas"


@pytest.mark.parametrize(
    "method,method_kwargs, groupby_kwargs, query_count",
    [
        ("fillna", {"value": 0}, {"by": "A", "level": 0}, 1),
        ("fillna", {"value": 0}, {"by": lambda x: x % 2}, 1),
        ("cummin", {}, {"by": "A", "axis": 1}, 1),
        ("cummin", {}, {"by": lambda x: x % 2}, 1),
        ("cummin", {}, {"by": "A", "level": 0}, 1),
        ("cumsum", {}, {"by": "A", "axis": 1}, 1),
        ("cumsum", {}, {"by": lambda x: x % 2}, 1),
        ("cumsum", {}, {"by": "A", "level": 0}, 1),
        ("cummax", {}, {"by": "A", "axis": 1}, 1),
        ("cummax", {}, {"by": "A", "level": 0}, 1),
        ("cummax", {}, {"by": lambda x: x % 2}, 1),
        ("cumcount", {}, {"by": "A", "level": 0}, 1),
        ("cumcount", {}, {"by": lambda x: x % 2}, 1),
        ("rank", {}, {"by": "A", "level": 0}, 1),
        ("rank", {}, {"by": lambda x: x % 2}, 1),
        ("shift", {}, {"by": "A", "level": 0}, 1),
        ("shift", {}, {"by": lambda x: x % 2}, 1),
        ("agg", {"func": "sum"}, {"by": "A", "level": 0}, 1),
        ("agg", {"func": "sum"}, {"by": lambda x: x % 2}, 1),
        ("apply", {"func": lambda x: x.sum()}, {"by": "A", "level": 0}, 1),
        ("apply", {"func": lambda x: x.sum()}, {"by": lambda x: x % 2}, 1),
        ("apply", {"func": lambda x: x.sum()}, {"by": "A", "axis": 1}, 1),
        ("first", {}, {"by": "A", "level": 0}, 1),
        ("first", {}, {"by": lambda x: x % 2}, 1),
        ("last", {}, {"by": "A", "level": 0}, 1),
        ("last", {}, {"by": lambda x: x % 2}, 1),
        ("size", {}, {"by": "A", "level": 0}, 1),
        ("size", {}, {"by": lambda x: x % 2}, 1),
        ("size", {}, {"level": 0, "axis": 1}, 1),
        ("get_group", {"name": 1}, {"by": "A", "level": 0}, 1),
        ("get_group", {"name": 0}, {"by": lambda x: x % 2}, 1),
        ("nunique", {}, {"by": "A", "level": 0}, 1),
        ("nunique", {}, {"by": lambda x: x % 2}, 1),
        ("nunique", {}, {"by": "A", "axis": 1}, 1),
        ("any", {}, {"by": "A", "level": 0}, 1),
        ("any", {}, {"by": lambda x: x % 2}, 1),
        ("any", {}, {"by": "A", "axis": 1}, 1),
        ("all", {}, {"by": "A", "level": 0}, 1),
        ("all", {}, {"by": lambda x: x % 2}, 1),
        ("all", {}, {"by": "A", "axis": 1}, 1),
        ("value_counts", {}, {"by": "A", "level": 0}, 1),
    ],
)
def test_auto_switch_unsupported_dataframe_groupby_with_supported_method(
    method, method_kwargs, groupby_kwargs, query_count
):
    # Test unsupported GroupBy operations that should switch to Pandas backend.
    with SqlCounter(query_count=query_count):
        test_data = {"A": [1, 2, 3], "B": [4, 5, 6], "C": [7, 8, 9]}

        df = pd.DataFrame(test_data).move_to("Snowflake")
        assert df.get_backend() == "Snowflake"

        _test_stay_cost(
            data_obj=df,
            api_cls_name="DataFrameGroupBy",
            method_name="__init__",
            args=groupby_kwargs,
            expected_cost=QCCoercionCost.COST_IMPOSSIBLE,
        )

        pandas_df = pd.DataFrame(test_data)
        _test_move_to_me_cost(
            pandas_qc=pandas_df._query_compiler,
            api_cls_name="DataFrameGroupBy",
            method_name="__init__",
            args=groupby_kwargs,
            expected_cost=QCCoercionCost.COST_IMPOSSIBLE,
        )

        groupby_obj = df.groupby(**groupby_kwargs)
        assert groupby_obj.get_backend() == "Pandas"

        _test_expected_backend(
            data_obj=groupby_obj,
            method_name=method,
            args=method_kwargs,
            expected_backend="Pandas",
            is_top_level=False,
        )

        eval_snowpark_pandas_result(
            groupby_obj,
            native_pd.DataFrame(test_data).groupby(**groupby_kwargs),
            lambda df: getattr(df, method)(**method_kwargs),
        )


@pytest.mark.parametrize(
    "method,method_kwargs, groupby_kwargs, query_count, test_index",
    [
        (
            "fillna",
            {"value": 0, "downcast": "infer"},
            {"axis": 0},
            1,
            None,
        ),
        ("first", {"min_count": 2}, {}, 1, None),
        ("last", {"min_count": 2}, {}, 1, None),
        (
            "shift",
            {"freq": "D"},
            {},
            3,
            native_pd.date_range("2023-01-01", periods=3, freq="D"),
        ),
    ],
)
def test_auto_switch_unsupported_dataframe_groupby_method(
    method,
    method_kwargs,
    groupby_kwargs,
    query_count,
    test_index,
):
    # Test unsupported GroupBy operations that should switch to Pandas backend.
    with SqlCounter(query_count=query_count):
        test_data = {"A": [1, 2, 3], "B": [4, 5, 6]}

        # Special handling for shift with freq parameter because it requires DatetimeIndex
        if test_index is not None:
            snowpark_index = pd.DatetimeIndex(test_index)
            df = pd.DataFrame(test_data, index=snowpark_index).move_to("Snowflake")
        else:
            df = pd.DataFrame(test_data).move_to("Snowflake")
        assert df.get_backend() == "Snowflake"

        groupby_obj = df.groupby("A", **groupby_kwargs)
        assert groupby_obj.get_backend() == "Snowflake"

        _test_stay_cost(
            data_obj=groupby_obj,
            api_cls_name="DataFrameGroupBy",
            method_name=method,
            args=method_kwargs,
            expected_cost=QCCoercionCost.COST_IMPOSSIBLE,
        )

        if test_index is not None:
            pandas_df = pd.DataFrame(test_data, index=pd.DatetimeIndex(test_index))
        else:
            pandas_df = pd.DataFrame(test_data)

        pandas_groupby_obj = pandas_df.groupby("A")
        _test_move_to_me_cost(
            pandas_qc=pandas_groupby_obj._query_compiler,
            api_cls_name="DataFrameGroupBy",
            method_name=method,
            args=method_kwargs,
            expected_cost=QCCoercionCost.COST_IMPOSSIBLE,
        )

        _test_expected_backend(
            data_obj=groupby_obj,
            method_name=method,
            args=method_kwargs,
            expected_backend="Pandas",
            is_top_level=False,
        )

        if test_index is not None:
            native_df = native_pd.DataFrame(
                test_data, index=native_pd.DatetimeIndex(test_index, freq=None)
            )
        else:
            native_df = native_pd.DataFrame(test_data)

        eval_snowpark_pandas_result(
            df,
            native_df,
            lambda df: getattr(df.groupby("A"), method)(**method_kwargs),
        )


@pytest.mark.parametrize(
    "method,method_kwargs",
    [
        ("fillna", {"value": 0}),
        ("first", {"min_count": -1}),
        ("last", {"min_count": -1}),
    ],
)
def test_auto_switch_supported_dataframe_groupby(method, method_kwargs):
    # Test supported GroupBy operations that should stay on Snowflake backend.
    test_data = {"A": [1, 2, 3, 1, 2], "B": [4, 5, 6, 7, 8]}

    with SqlCounter(query_count=1):
        df = pd.DataFrame(test_data).move_to("Snowflake")
        groupby_obj = df.groupby("A").move_to("Snowflake")
        assert groupby_obj.get_backend() == "Snowflake"

        _test_stay_cost(
            data_obj=groupby_obj,
            api_cls_name="DataFrameGroupBy",
            method_name=method,
            args=method_kwargs,
            expected_cost=QCCoercionCost.COST_ZERO,
        )

        _test_expected_backend(
            data_obj=groupby_obj,
            method_name=method,
            args=method_kwargs,
            expected_backend="Snowflake",
            is_top_level=False,
        )

        eval_snowpark_pandas_result(
            df,
            native_pd.DataFrame(test_data),
            lambda df: getattr(df.groupby("A"), method)(**method_kwargs),
        )


@pytest.mark.parametrize(
    "method,kwargs,api_cls_name",
    [
        ("skew", {"numeric_only": False}, "BasePandasDataset"),
        ("shift", {"suffix": "_suffix"}, "BasePandasDataset"),
        ("shift", {"periods": [1, 2]}, "BasePandasDataset"),
        ("fillna", {"value": 0, "limit": 1}, "Series"),
        ("fillna", {"downcast": "infer", "value": 0}, "Series"),
        ("sort_index", {"key": lambda x: x}, "BasePandasDataset"),
    ],
)
def test_auto_switch_unsupported_series(method, kwargs, api_cls_name):
    # Test unsupported Series operations that should switch to Pandas backend.
    test_data = [1, 2, 3, 4, 5, 6]

    with SqlCounter(query_count=1):
        series = pd.Series(test_data).move_to("Snowflake")
        assert series.get_backend() == "Snowflake"

        _test_stay_cost(
            data_obj=series,
            api_cls_name=api_cls_name,
            method_name=method,
            args=kwargs,
            expected_cost=QCCoercionCost.COST_IMPOSSIBLE,
        )

        pandas_series = pd.Series(test_data)
        _test_move_to_me_cost(
            pandas_qc=pandas_series._query_compiler,
            api_cls_name=api_cls_name,
            method_name=method,
            args=kwargs,
            expected_cost=QCCoercionCost.COST_IMPOSSIBLE,
        )

        eval_snowpark_pandas_result(
            series,
            native_pd.Series(test_data),
            lambda series: getattr(series, method)(**kwargs),
            comparator=np.testing.assert_allclose,
            test_attrs=False,
        )


@pytest.mark.parametrize(
    "groupby_kwargs",
    [
        {"level": 0},
        {"by": pd.Grouper()},
    ],
)
def test_auto_switch_supported_series_groupby(groupby_kwargs):
    # Test supported SeriesGroupBy operations that should stay on Snowflake backend.
    test_data = [1, 2, 3, 4, 5, 6]

    with SqlCounter(query_count=0):
        series = pd.Series(test_data).move_to("Snowflake")
        assert series.get_backend() == "Snowflake"

        _test_stay_cost(
            data_obj=series,
            api_cls_name="Series",
            method_name="groupby",
            args=groupby_kwargs,
            expected_cost=QCCoercionCost.COST_ZERO,
        )

        groupby_obj = series.groupby(**groupby_kwargs)
        assert groupby_obj.get_backend() == "Snowflake"


@pytest.mark.parametrize(
    "groupby_kwargs",
    [
        {"level": 0, "axis": 1},
        {"by": [1, 1, 2, 2, 3, 3], "level": 0},
        {"by": lambda x: x % 2},
        {"by": np.array([1, 2, 1, 2, 1, 2])},
        {"by": pd.Grouper(axis=1)},
    ],
)
def test_auto_switch_unsupported_series_groupby(groupby_kwargs):
    # Test unsupported SeriesGroupBy operations that should switch to Pandas backend.
    test_data = [1, 2, 3, 4, 5, 6]

    with SqlCounter(query_count=1):
        series = pd.Series(test_data).move_to("Snowflake")
        assert series.get_backend() == "Snowflake"

        # Convert list to Snowpark pandas Series in groupby_kwargs
        converted_kwargs = groupby_kwargs.copy()
        if "by" in converted_kwargs and isinstance(converted_kwargs["by"], list):
            converted_kwargs["by"] = pd.Series(converted_kwargs["by"])

        _test_stay_cost(
            data_obj=series,
            api_cls_name="Series",
            method_name="groupby",
            args=converted_kwargs,
            expected_cost=QCCoercionCost.COST_IMPOSSIBLE,
        )

        pandas_series = pd.Series(test_data)
        _test_move_to_me_cost(
            pandas_qc=pandas_series._query_compiler,
            api_cls_name="Series",
            method_name="groupby",
            args=converted_kwargs,
            expected_cost=QCCoercionCost.COST_IMPOSSIBLE,
        )

        groupby_obj = series.groupby(**converted_kwargs)
        assert groupby_obj.get_backend() == "Pandas"


@pytest.mark.parametrize(
    "method,method_kwargs, groupby_kwargs, query_count",
    [
        ("agg", {"func": "sum"}, {"by": [1, 1, 2, 2, 3, 3], "level": 0}, 1),
        ("agg", {"func": "sum"}, {"by": lambda x: x % 2}, 1),
        (
            "apply",
            {"func": lambda x: x.sum()},
            {"by": [1, 1, 2, 2, 3, 3], "level": 0},
            1,
        ),
        ("apply", {"func": lambda x: x.sum()}, {"by": lambda x: x % 2}, 1),
        ("size", {}, {"by": [1, 1, 2, 2, 3, 3], "level": 0}, 1),
        ("size", {}, {"by": lambda x: x % 2}, 1),
        ("value_counts", {}, {"by": [1, 1, 2, 2, 3, 3], "level": 0}, 1),
        ("unique", {}, {"by": [1, 1, 2, 2, 3, 3], "level": 0}, 1),
        ("unique", {}, {"by": lambda x: x % 2}, 1),
        ("cummin", {}, {"by": lambda x: x % 2}, 1),
        ("cummin", {}, {"by": [1, 1, 2, 2, 3, 3], "level": 0}, 1),
        ("cumsum", {}, {"by": lambda x: x % 2}, 1),
        ("cumsum", {}, {"by": [1, 1, 2, 2, 3, 3], "level": 0}, 1),
        ("cummax", {}, {"by": [1, 1, 2, 2, 3, 3], "level": 0}, 1),
        ("cummax", {}, {"by": lambda x: x % 2}, 1),
        ("cumcount", {}, {"by": [1, 1, 2, 2, 3, 3], "level": 0}, 1),
        ("cumcount", {}, {"by": lambda x: x % 2}, 1),
        ("rank", {}, {"by": [1, 1, 2, 2, 3, 3], "level": 0}, 1),
        ("rank", {}, {"by": lambda x: x % 2}, 1),
        ("shift", {}, {"by": [1, 1, 2, 2, 3, 3], "level": 0}, 1),
        ("shift", {}, {"by": lambda x: x % 2}, 1),
    ],
)
def test_auto_switch_unsupported_series_groupby_with_supported_method(
    method, method_kwargs, groupby_kwargs, query_count
):
    # Test unsupported SeriesGroupBy operations with supported methods that should switch to Pandas backend.
    with SqlCounter(query_count=query_count):
        test_data = [1, 2, 3, 4, 5, 6]

        series = pd.Series(test_data).move_to("Snowflake")
        assert series.get_backend() == "Snowflake"

        # Convert list to Snowpark pandas Series in groupby_kwargs
        converted_kwargs = groupby_kwargs.copy()
        if "by" in converted_kwargs and isinstance(converted_kwargs["by"], list):
            converted_kwargs["by"] = pd.Series(converted_kwargs["by"])

        _test_stay_cost(
            data_obj=series,
            api_cls_name="Series",
            method_name="groupby",
            args=converted_kwargs,
            expected_cost=QCCoercionCost.COST_IMPOSSIBLE,
        )

        pandas_series = pd.Series(test_data)
        _test_move_to_me_cost(
            pandas_qc=pandas_series._query_compiler,
            api_cls_name="Series",
            method_name="groupby",
            args=converted_kwargs,
            expected_cost=QCCoercionCost.COST_IMPOSSIBLE,
        )

        groupby_obj = series.groupby(**converted_kwargs)
        assert groupby_obj.get_backend() == "Pandas"

        _test_expected_backend(
            data_obj=groupby_obj,
            method_name=method,
            args=method_kwargs,
            expected_backend="Pandas",
            is_top_level=False,
        )

        eval_snowpark_pandas_result(
            groupby_obj,
            native_pd.Series(test_data).groupby(**groupby_kwargs),
            lambda s: getattr(s, method)(**method_kwargs),
        )


@pytest.mark.parametrize(
    "method,kwargs,expected_reason",
    [
        (
            "get_dummies",
            {"dummy_na": True},
            "dummy_na = True is not supported",
        ),
        (
            "get_dummies",
            {"drop_first": True},
            "drop_first = True is not supported",
        ),
        (
            "melt",
            {"col_level": 0},
            "col_level argument is not yet supported",
        ),
        (
            "pivot_table",
            {"sort": False},
            "sort = False is not supported",
        ),
        (
            "pivot_table",
            {"index": ["A", 0], "columns": "B", "values": "B"},
            "index argument should be a string or a list of strings",
        ),
        (
            "pivot_table",
            {"index": "A", "columns": ["B", 0], "values": "B"},
            "columns argument should be a string or a list of strings",
        ),
        (
            "pivot_table",
            {"index": "A", "columns": "B", "values": ["B", 0]},
            "values argument should be a string or a list of strings",
        ),
        (
            "pivot_table",
            {"index": None, "columns": "A", "values": ["B"], "aggfunc": {"B": max}},
            "dictionary aggfunc with non-string aggregation functions is not yet supported for pivot_table when index is None",
        ),
    ],
)
@sql_count_checker(query_count=0)
def test_error_handling_top_level_functions_when_auto_switch_disabled(
    method, kwargs, expected_reason
):
    # Test that unsupported top-level function args raise NotImplementedError when auto-switch is disabled.
    with config_context(AutoSwitchBackend=False):
        df = pd.DataFrame(
            {"A": ["x", "y", "z"], "B": [1, 2, 3], 0: [4, 5, 6], 1: [7, 8, 9]}
        ).move_to("Snowflake")

        with pytest.raises(
            NotImplementedError,
            match=re.escape(
                f"Snowpark pandas {method} does not yet support the parameter combination because {expected_reason}"
            ),
        ):
            getattr(pd, method)(df, **kwargs)


@pytest.mark.parametrize(
    "method,kwargs,expected_reason",
    [
        (
            "skew",
            {"axis": 1},
            "axis = 1 is not supported",
        ),
        (
            "skew",
            {"numeric_only": False},
            "numeric_only = False argument not supported for skew",
        ),
        (
            "cumsum",
            {"axis": 1},
            "axis = 1 is not supported",
        ),
        (
            "cummin",
            {"axis": 1},
            "axis = 1 is not supported",
        ),
        (
            "cummax",
            {"axis": 1},
            "axis = 1 is not supported",
        ),
        (
            "shift",
            {"suffix": "_suffix"},
            "the 'suffix' parameter is not yet supported",
        ),
        (
            "shift",
            {"periods": [1, 2]},
            "only int 'periods' is currently supported",
        ),
        (
            "sort_index",
            {"axis": 1},
            "axis = 1 is not supported",
        ),
        (
            "sort_index",
            {"key": lambda x: x},
            "the 'key' parameter is not yet supported",
        ),
        (
            "sort_values",
            {"by": "A", "axis": 1},
            "axis = 1 is not supported",
        ),
        (
            "apply",
            {"func": lambda x: x * 2, "result_type": "expand"},
            "the 'result_type' parameter is not yet supported",
        ),
        (
            "fillna",
            {"downcast": "infer", "value": 0},
            "the 'downcast' parameter is not yet supported",
        ),
        (
            "fillna",
            {"limit": 1, "value": 0},
            "the 'limit' parameter with 'value' parameter is not yet supported",
        ),
        (
            "dropna",
            {"axis": 1},
            "axis = 1 is not supported",
        ),
        (
            "corr",
            {"method": "kendall"},
            "method = 'kendall' is not supported. Snowpark pandas currently only supports method = 'pearson'.",
        ),
        (
            "corr",
            {"method": 123},
            "method parameter must be a string. Snowpark pandas currently only supports method = 'pearson'.",
        ),
    ],
)
@sql_count_checker(query_count=0)
def test_error_handling_dataframe_when_auto_switch_disabled(
    method, kwargs, expected_reason
):
    # Test that unsupported DataFrame args raise NotImplementedError when auto-switch is disabled.
    with config_context(AutoSwitchBackend=False):
        df = pd.DataFrame({"A": [1, 2, 3], "B": [4, 5, 6]}).move_to("Snowflake")

        with pytest.raises(
            NotImplementedError,
            match=re.escape(
                f"Snowpark pandas {method} does not yet support the parameter combination because {expected_reason}"
            ),
        ):
            getattr(df, method)(**kwargs)


@pytest.mark.parametrize(
    "method,kwargs,expected_reason",
    [
        (
            "skew",
            {"numeric_only": False},
            "numeric_only = False argument not supported for skew",
        ),
        (
            "shift",
            {"suffix": "_suffix"},
            "the 'suffix' parameter is not yet supported",
        ),
        (
            "shift",
            {"periods": [1, 2]},
            "only int 'periods' is currently supported",
        ),
        (
            "fillna",
            {"downcast": "infer", "value": 0},
            "the 'downcast' parameter is not yet supported",
        ),
        (
            "fillna",
            {"limit": 1, "value": 0},
            "the 'limit' parameter with 'value' parameter is not yet supported",
        ),
    ],
)
@sql_count_checker(query_count=0)
def test_error_handling_series_when_auto_switch_disabled(
    method, kwargs, expected_reason
):
    # Test that unsupported Series args raise NotImplementedError when auto-switch is disabled.
    with config_context(AutoSwitchBackend=False):
        series = pd.Series([1, 2, 3, 4, 5, 6]).move_to("Snowflake")

        with pytest.raises(
            NotImplementedError,
            match=re.escape(
                f"Snowpark pandas {method} does not yet support the parameter combination because {expected_reason}"
            ),
        ):
            getattr(series, method)(**kwargs)


@sql_count_checker(query_count=0)
def test_malformed_decorator_conditions():
    # Test that malformed conditions in decorator are caught during rule creation.

    # Test malformed condition with wrong tuple length
    with pytest.raises(
        ValueError, match="Invalid condition at index 0.*expected tuple of length 2"
    ):

        @register_query_compiler_method_not_implemented(
            api_cls_name="TestClass",
            method_name="test_method_single_item",
            unsupported_args=UnsupportedArgsRule(
                unsupported_conditions=[
                    ("single_item",),
                ]
            ),
        )
        def test_method_single_item(self):
            pass

    # Test malformed condition with non-tuple
    with pytest.raises(
        ValueError, match="Invalid condition at index 1.*expected tuple of length 2"
    ):

        @register_query_compiler_method_not_implemented(
            api_cls_name="TestClass",
            method_name="test_method_not_tuple",
            unsupported_args=UnsupportedArgsRule(
                unsupported_conditions=[
                    ("valid_param", "valid_value"),
                    "not_a_tuple",
                ]
            ),
        )
        def test_method_not_tuple(self):
            pass

    # Test malformed condition with invalid first element
    with pytest.raises(
        ValueError,
        match="Invalid condition at index 0.*first element must be callable or string",
    ):

        @register_query_compiler_method_not_implemented(
            api_cls_name="TestClass",
            method_name="test_method_none_condition",
            unsupported_args=UnsupportedArgsRule(
                unsupported_conditions=[
                    (None, "reason_for_none"),
                ]
            ),
        )
        def test_method_none_condition(self):
            pass

    # Test malformed condition with callable first element but non-string second element
    with pytest.raises(
        ValueError,
        match="Invalid condition at index 0.*when first element is callable.*second element must be a string",
    ):

        @register_query_compiler_method_not_implemented(
            api_cls_name="TestClass",
            method_name="test_method_callable_non_string_reason",
            unsupported_args=UnsupportedArgsRule(
                unsupported_conditions=[
                    (lambda args: True, 123),
                ]
            ),
        )
        def test_method_callable_non_string_reason(self):
            pass


@pytest.mark.parametrize(
<<<<<<< HEAD
    "method, method_kwargs",
    [
        ("apply", {"func": lambda x: x.sum()}),
        ("size", {}),
        ("value_counts", {}),
        ("agg", {"func": "sum"}),
=======
    "method,kwargs,expected_reason",
    [
        (
            "fillna",
            {"value": 0, "downcast": "infer"},
            "Snowpark pandas fillna does not yet support the parameter combination because 'downcast' argument is not supported yet in Snowpark pandas",
        ),
        (
            "first",
            {"min_count": 2},
            "GroupBy.first does not yet support min_count > 1",
        ),
        (
            "last",
            {"min_count": 2},
            "GroupBy.last does not yet support min_count > 1",
        ),
        (
            "shift",
            {"freq": "D"},
            "Snowpark pandas shift does not yet support the parameter combination because 'freq' argument is not supported yet in Snowpark pandas.",
        ),
    ],
)
@sql_count_checker(query_count=0)
def test_error_handling_unsupported_dataframe_groupby_method_when_auto_switch_disabled(
    method, kwargs, expected_reason
):
    # Test that unsupported DataFrame GroupBy args raise NotImplementedError when auto-switch is disabled.
    with config_context(AutoSwitchBackend=False):
        df = pd.DataFrame({"A": [1, 2, 3, 1, 2], "B": [4, 5, 6, 7, 8]}).move_to(
            "Snowflake"
        )

        with pytest.raises(
            NotImplementedError,
            match=re.escape(expected_reason),
        ):
            groupby_obj = df.groupby("A")
            getattr(groupby_obj, method)(**kwargs)


@pytest.mark.parametrize(
    "method, method_kwargs",
    [
        ("fillna", {"value": 0}),
        ("first", {}),
        ("last", {}),
        ("shift", {}),
        ("apply", {"func": lambda x: x.sum()}),
        ("size", {}),
        ("get_group", {"name": 1}),
        ("nunique", {}),
        ("any", {}),
        ("all", {}),
>>>>>>> 7412bf44
        ("cummin", {}),
        ("cumsum", {}),
        ("cummax", {}),
        ("cumcount", {}),
        ("rank", {}),
<<<<<<< HEAD
        ("shift", {}),
        ("unique", {}),
    ],
)
@sql_count_checker(query_count=0)
def test_error_handling_unsupported_series_groupby_with_supported_method_when_auto_switch_disabled(
    method, method_kwargs
):
    # Test that unsupported SeriesGroupBy args raise NotImplementedError when auto-switch is disabled.
    with config_context(AutoSwitchBackend=False):
        series = pd.Series([1, 2, 3, 4, 5, 6]).move_to("Snowflake")
=======
        ("value_counts", {}),
        ("pct_change", {}),
    ],
)
@sql_count_checker(query_count=0)
def test_error_handling_unsupported_dataframe_groupby_with_supported_method_when_auto_switch_disabled(
    method, method_kwargs
):
    # Test that unsupported DataFrame GroupBy args raise NotImplementedError when auto-switch is disabled.
    with config_context(AutoSwitchBackend=False):
        df = pd.DataFrame({"A": [1, 2, 3], "B": [4, 5, 6]}).move_to("Snowflake")
>>>>>>> 7412bf44

        with pytest.raises(
            NotImplementedError,
            match=re.escape(
                "does not yet support axis == 1, by != None and level != None, or by containing any non-pandas hashable labels."
            ),
        ):
<<<<<<< HEAD
            groupby_obj = series.groupby(by=pd.Series([1, 1, 2, 2, 3, 3]), level=0)
=======
            groupby_obj = df.groupby("A", level=0)
>>>>>>> 7412bf44
            getattr(groupby_obj, method)(**method_kwargs)<|MERGE_RESOLUTION|>--- conflicted
+++ resolved
@@ -1792,14 +1792,6 @@
 
 
 @pytest.mark.parametrize(
-<<<<<<< HEAD
-    "method, method_kwargs",
-    [
-        ("apply", {"func": lambda x: x.sum()}),
-        ("size", {}),
-        ("value_counts", {}),
-        ("agg", {"func": "sum"}),
-=======
     "method,kwargs,expected_reason",
     [
         (
@@ -1855,13 +1847,45 @@
         ("nunique", {}),
         ("any", {}),
         ("all", {}),
->>>>>>> 7412bf44
         ("cummin", {}),
         ("cumsum", {}),
         ("cummax", {}),
         ("cumcount", {}),
         ("rank", {}),
-<<<<<<< HEAD
+        ("value_counts", {}),
+        ("pct_change", {}),
+    ],
+)
+@sql_count_checker(query_count=0)
+def test_error_handling_unsupported_dataframe_groupby_with_supported_method_when_auto_switch_disabled(
+    method, method_kwargs
+):
+    # Test that unsupported DataFrame GroupBy args raise NotImplementedError when auto-switch is disabled.
+    with config_context(AutoSwitchBackend=False):
+        df = pd.DataFrame({"A": [1, 2, 3], "B": [4, 5, 6]}).move_to("Snowflake")
+
+        with pytest.raises(
+            NotImplementedError,
+            match=re.escape(
+                "does not yet support axis == 1, by != None and level != None, or by containing any non-pandas hashable labels."
+            ),
+        ):
+            groupby_obj = df.groupby("A", level=0)
+            getattr(groupby_obj, method)(**method_kwargs)
+
+
+@pytest.mark.parametrize(
+    "method, method_kwargs",
+    [
+        ("apply", {"func": lambda x: x.sum()}),
+        ("size", {}),
+        ("value_counts", {}),
+        ("agg", {"func": "sum"}),
+        ("cummin", {}),
+        ("cumsum", {}),
+        ("cummax", {}),
+        ("cumcount", {}),
+        ("rank", {}),
         ("shift", {}),
         ("unique", {}),
     ],
@@ -1873,19 +1897,6 @@
     # Test that unsupported SeriesGroupBy args raise NotImplementedError when auto-switch is disabled.
     with config_context(AutoSwitchBackend=False):
         series = pd.Series([1, 2, 3, 4, 5, 6]).move_to("Snowflake")
-=======
-        ("value_counts", {}),
-        ("pct_change", {}),
-    ],
-)
-@sql_count_checker(query_count=0)
-def test_error_handling_unsupported_dataframe_groupby_with_supported_method_when_auto_switch_disabled(
-    method, method_kwargs
-):
-    # Test that unsupported DataFrame GroupBy args raise NotImplementedError when auto-switch is disabled.
-    with config_context(AutoSwitchBackend=False):
-        df = pd.DataFrame({"A": [1, 2, 3], "B": [4, 5, 6]}).move_to("Snowflake")
->>>>>>> 7412bf44
 
         with pytest.raises(
             NotImplementedError,
@@ -1893,9 +1904,5 @@
                 "does not yet support axis == 1, by != None and level != None, or by containing any non-pandas hashable labels."
             ),
         ):
-<<<<<<< HEAD
             groupby_obj = series.groupby(by=pd.Series([1, 1, 2, 2, 3, 3]), level=0)
-=======
-            groupby_obj = df.groupby("A", level=0)
->>>>>>> 7412bf44
             getattr(groupby_obj, method)(**method_kwargs)
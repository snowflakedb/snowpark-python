#
# Copyright (c) 2012-2025 Snowflake Computing Inc. All rights reserved.
#

import logging
from unittest import mock
import pytest
from unittest.mock import patch
import tqdm.auto

import pandas as native_pd
import numpy as np
from numpy.testing import assert_array_equal
from pytest import param
from modin.config import context as config_context, Backend
import modin.pandas as pd
import snowflake.snowpark.functions as snowpark_functions
from tests.utils import running_on_jenkins
import re
from snowflake.snowpark.modin.config import SnowflakePandasTransferThreshold
import snowflake.snowpark.modin.plugin  # noqa: F401
from snowflake.snowpark.modin.plugin._internal.row_count_estimation import (
    MAX_ROW_COUNT_FOR_ESTIMATION,
)
from snowflake.snowpark.modin.plugin._internal.telemetry import (
    clear_hybrid_switch_log,
)
from modin.core.storage_formats.base.query_compiler import QCCoercionCost
from snowflake.snowpark.modin.plugin.compiler.snowflake_query_compiler import (
    SnowflakeQueryCompiler,
)
from snowflake.snowpark.modin.plugin._internal.frame import InternalFrame
from snowflake.snowpark.modin.plugin.utils.warning_message import WarningMessage
from snowflake.snowpark.modin.plugin.extensions.datetime_index import DatetimeIndex
from tests.integ.utils.sql_counter import sql_count_checker

# snowflake-ml-python, which provides snowflake.cortex, may not be available in
# the test environment. If it's not available, skip all tests in this module.
cortex = pytest.importorskip("snowflake.cortex")
Sentiment = cortex.Sentiment


@sql_count_checker(query_count=0)
def test_get_rows_with_large_and_none_upper_bound():
    """
    Tests that _get_rows returns a large default value when row_count_upper_bound
    is None or very large.
    """

    pandas_df = pd.DataFrame({"A": [1, 2, 3, 4]})
    df = pandas_df.move_to("Snowflake")
    df._query_compiler._modin_frame.ordered_dataframe.row_count_upper_bound = None
    assert (
        SnowflakeQueryCompiler._get_rows(df._query_compiler)
        == MAX_ROW_COUNT_FOR_ESTIMATION
    )
    df._query_compiler._modin_frame.ordered_dataframe.row_count_upper_bound = (
        MAX_ROW_COUNT_FOR_ESTIMATION + 1
    )
    assert (
        SnowflakeQueryCompiler._get_rows(df._query_compiler)
        == MAX_ROW_COUNT_FOR_ESTIMATION
    )
    assert (
        df._query_compiler.move_to_cost(
            type(pandas_df._query_compiler), "DataFrame", "apply", {}
        )
        == QCCoercionCost.COST_IMPOSSIBLE
    )


@sql_count_checker(query_count=9, union_count=1)
def test_snowflake_pandas_transfer_threshold():
    """
    Tests that the SnowflakePandasTransferThreshold configuration variable
    is correctly used in the cost model.
    """
    # Verify the default value of the configuration variable.
    assert SnowflakePandasTransferThreshold.get() == 100_000

    # Create a SnowflakeQueryCompiler and verify that it has the default value.
    compiler = SnowflakeQueryCompiler(mock.create_autospec(InternalFrame))
    assert compiler._transfer_threshold() == 100_000

    df = pd.DataFrame()
    assert df.get_backend() == "Pandas"
    snow_df = pd.DataFrame({"A": [1, 2, 3] * 100})
    snow_df = snow_df.move_to("Snowflake")
    assert snow_df.get_backend() == "Snowflake"
    cost = snow_df._query_compiler.move_to_cost(
        type(df._query_compiler), "DataFrame", "test_op", {}
    )
    assert cost < QCCoercionCost.COST_LOW
    pandas_df = snow_df.transpose()

    assert pandas_df.get_backend() == "Pandas"

    # Set and verify that we can set the transfer cost to
    # something low and it works.
    # TODO: Allow for usage of this variable with the modin
    # config context.
    with config_context(SnowflakePandasTransferThreshold=10):
        compiler = SnowflakeQueryCompiler(mock.create_autospec(InternalFrame))
        assert compiler._transfer_threshold() == 10

        snow_df = pd.DataFrame({"A": [1, 2, 3] * 100})
        snow_df = snow_df.move_to("Snowflake")
        # Verify that the move_to_cost changes when this value is changed.
        cost = snow_df._query_compiler.move_to_cost(
            type(df._query_compiler), "DataFrame", "test_op", {}
        )
        assert cost == QCCoercionCost.COST_IMPOSSIBLE
        assert snow_df.get_backend() == "Snowflake"
        result_df = snow_df.transpose()
        assert result_df.get_backend() == "Snowflake"


@sql_count_checker(query_count=0)
def test_move_to_me_cost_with_incompatible_dtype(caplog):
    """
    Tests that the move_to_me cost is impossible when the DataFrame has a dtype
    that is incompatible with Snowpark pandas, and that a warning is issued
    when attempting to convert it.
    """

    # DataFrame with a compatible dtype.
    df_compatible = pd.DataFrame({"A": [1, 2, 3]})
    df_compatible.move_to("Pandas")

    cost_compatible = SnowflakeQueryCompiler.move_to_me_cost(
        df_compatible._query_compiler
    )
    assert cost_compatible < QCCoercionCost.COST_IMPOSSIBLE

    # DataFrame with an incompatible dtype.
    df_incompatible = df_compatible.astype("category")

    caplog.clear()
    WarningMessage.printed_warnings.clear()
    with caplog.at_level(logging.WARNING):
        cost_incompatible = SnowflakeQueryCompiler.move_to_me_cost(
            df_incompatible._query_compiler
        )
        assert cost_incompatible == QCCoercionCost.COST_IMPOSSIBLE
        assert "not directly compatible with the Snowflake backend" in caplog.text

    # Verify that attempting to move the incompatible DataFrame to Snowflake
    # issues an exception.
    with pytest.raises(NotImplementedError):
        df_incompatible.move_to("Snowflake")


<<<<<<< HEAD
@sql_count_checker(query_count=2)
=======
# There is no query count because the Snowflake->Pandas migration
# of the small dataset is not counted and there is no actual materialization
# of the merge
@sql_count_checker(query_count=0)
>>>>>>> 72126009
def test_merge(init_transaction_tables, us_holidays_data):
    df_transactions = pd.read_snowflake("REVENUE_TRANSACTIONS")
    df_us_holidays = pd.DataFrame(us_holidays_data, columns=["Holiday", "Date"])
    assert df_transactions.get_backend() == "Snowflake"
    assert df_us_holidays.get_backend() == "Pandas"
    # Since `df_us_holidays` is much smaller than `df_transactions`, we moved `df_us_holidays`
    # to Snowflake where `df_transactions` is, to perform the operation.
    combined = pd.merge(
        df_us_holidays, df_transactions, left_on="Date", right_on="DATE"
    )
    assert combined.get_backend() == "Snowflake"


<<<<<<< HEAD
@sql_count_checker(query_count=6)
=======
@sql_count_checker(query_count=2)
>>>>>>> 72126009
def test_filtered_data(init_transaction_tables):
    # When data is filtered, the engine should change when it is sufficiently small.
    df_transactions = pd.read_snowflake("REVENUE_TRANSACTIONS")
    assert df_transactions.get_backend() == "Snowflake"
    # in-place operations that do not change the backend
    # TODO: the following will result in an align which will grow the
    # size of the row estimate
    df_transactions["DATE"] = pd.to_datetime(df_transactions["DATE"])
    assert df_transactions.get_backend() == "Snowflake"
    base_date = pd.Timestamp("2025-06-09").date()

    # Filter 1 will stay in snowflake, because no operations are
    # performed which will trigger a switch
    df_transactions_filter1 = df_transactions[
        (df_transactions["DATE"] >= base_date - pd.Timedelta("7 days"))
        & (df_transactions["DATE"] < base_date)
    ][["DATE", "REVENUE"]]
    assert df_transactions_filter1.get_backend() == "Snowflake"

    # We still do not know the size of the underlying data, so
    # GroupBy.sum will keep the data in Snowflake
    # The smaller dataframe does operations in pandas
    df_transactions_filter1 = df_transactions_filter1.groupby("DATE").sum()
    # We still operate in Snowflake because we cannot properly estimate the rows
    assert df_transactions_filter1.get_backend() == "Snowflake"

    # The SQL here is functionatly the same as above
    # Unlike in previous iterations of hybrid this does *not* move the data immediately
    df_transactions_filter2 = pd.read_snowflake(
        "SELECT Date, SUM(Revenue) AS REVENUE FROM revenue_transactions WHERE Date >= DATEADD( 'days', -7, '2025-06-09' ) and Date < '2025-06-09' GROUP BY DATE"
    )
    # We do not know the size of this data yet, because the query is entirely lazy
    assert df_transactions_filter2.get_backend() == "Snowflake"
    # Move to pandas backend
    df_transactions_filter2.move_to("Pandas", inplace=True)
    assert df_transactions_filter2.get_backend() == "Pandas"

    # Sort and compare the results.
    assert_array_equal(
        # Snowpark handles index objects differently from native pandas, so just check values
        # A .head on filter1 will trigger migration to pandas
        df_transactions_filter1["REVENUE"]
        .to_pandas()
        .sort_values(ascending=True)
        .values,
        df_transactions_filter2["REVENUE"]
        .to_pandas()
        .sort_values(ascending=True)
        .values,
    )


<<<<<<< HEAD
@sql_count_checker(query_count=5)
=======
@sql_count_checker(query_count=3)
>>>>>>> 72126009
def test_apply(init_transaction_tables, us_holidays_data):
    df_transactions = pd.read_snowflake("REVENUE_TRANSACTIONS").head(1000)
    assert df_transactions.get_backend() == "Snowflake"
    df_us_holidays = pd.DataFrame(us_holidays_data, columns=["Holiday", "Date"])
    df_us_holidays["Date"] = pd.to_datetime(df_us_holidays["Date"])
    assert df_us_holidays.get_backend() == "Pandas"

    def forecast_revenue(df, start_date, end_date):
        # Filter data from last year
        df_filtered = df[
            (df["DATE"] >= start_date - pd.Timedelta(days=365))
            & (df["DATE"] < start_date)
        ]
        # Append future dates to daily_avg for prediction
        future_dates = pd.date_range(start=start_date, end=end_date, freq="D")
        df_future = pd.DataFrame({"DATE": future_dates})

        # Group by DATE and calculate the mean revenue
        daily_avg = df_filtered.groupby("DATE")["REVENUE"].mean().reset_index()
        daily_avg["DATE"] = daily_avg["DATE"].astype("datetime64[ns]")
        # Merge future dates with predicted revenue, filling missing values
        df_forecast = df_future.merge(daily_avg, on="DATE", how="left")
        # Fill missing predicted revenue with overall mean from last year
        df_forecast["PREDICTED_REVENUE"] = np.nan
        df_forecast["PREDICTED_REVENUE"].fillna(
            daily_avg["REVENUE"].mean(), inplace=True
        )
        df_forecast["PREDICTED_REVENUE"] = df_forecast["PREDICTED_REVENUE"].astype(
            "float"
        )
        return df_forecast

    start_date = pd.Timestamp("2025-10-01")
    end_date = pd.Timestamp("2025-10-31")

    assert (
        df_transactions._query_compiler._modin_frame.ordered_dataframe.row_count_upper_bound
        == 1000
    )
    df_forecast = forecast_revenue(df_transactions, start_date, end_date)
    assert df_forecast.get_backend() == "Pandas"

    def adjust_for_holiday_weekend(row):
        # For national holidays, revenue down 5% since stores are closed.
        # For weekends, revenue is up 5% due to increased activity.
        if row["DATE"].strftime("%Y-%m-%d") in list(
            df_us_holidays["Date"].dt.strftime("%Y-%m-%d")
        ):
            return row["PREDICTED_REVENUE"] * 0.95
        elif (
            row["DATE"].weekday() == 5 or row["DATE"].weekday() == 6
        ):  # Saturday/Sundays
            return row["PREDICTED_REVENUE"] * 1.05
        return row["PREDICTED_REVENUE"]

    # Adjust for holidays using the apply function
    df_forecast["PREDICTED_REVENUE"] = df_forecast.apply(
        adjust_for_holiday_weekend, axis=1
    )
    assert df_forecast.get_backend() == "Pandas"


@pytest.fixture
def small_snow_df():
    return pd.DataFrame([[0, 1], [2, 3]]).move_to("Snowflake")


@pytest.mark.parametrize(
    "operation",
    [
        param(
            "tail",
            marks=pytest.mark.xfail(
                reason="pd.DataFrame([[0, 1], [2, 3]]).groupby(0)[1].tail() fails with some indexing error.",
                strict=True,
            ),
        ),
        "var",
        "std",
        "sum",
        # "sem",  # unsupported
        "max",
        "mean",
        "min",
        "count",
        "nunique",
    ],
)
@sql_count_checker(query_count=2)
def test_groupby_agg_post_op_switch(operation, small_snow_df):
    assert small_snow_df.get_backend() == "Snowflake"
    dataframe_groupby_result = getattr(small_snow_df.groupby(0), operation)()
    assert dataframe_groupby_result.get_backend() == "Pandas"
    assert small_snow_df.get_backend() == "Snowflake"
    series_groupby_result = getattr(small_snow_df.groupby(0)[1], operation)()
    assert series_groupby_result.get_backend() == "Pandas"
    assert small_snow_df.get_backend() == "Snowflake"


@sql_count_checker(query_count=0)
def test_explain_switch_empty():
    clear_hybrid_switch_log()
    empty_switch = pd.explain_switch()
    assert len(empty_switch) == 0
    empty_switch_cols = empty_switch.columns.tolist()
    empty_switch_index_names = empty_switch.index.names
    pd.DataFrame().move_to("Snowflake")
    new_switch = pd.explain_switch()
    assert len(new_switch) > 0
    new_switch_cols = new_switch.columns.tolist()
    new_switch_index_names = new_switch.index.names
    assert new_switch_cols == empty_switch_cols
    assert new_switch_index_names == empty_switch_index_names


<<<<<<< HEAD
@sql_count_checker(query_count=2)
=======
@sql_count_checker(query_count=0)
>>>>>>> 72126009
def test_explain_switch(init_transaction_tables, us_holidays_data):
    clear_hybrid_switch_log()
    df_transactions = pd.read_snowflake("REVENUE_TRANSACTIONS")
    df_us_holidays = pd.DataFrame(us_holidays_data, columns=["Holiday", "Date"])
    pd.merge(df_us_holidays, df_transactions, left_on="Date", right_on="DATE")
    assert "decision" in str(pd.explain_switch())
    assert "decision" in str(pd.explain_switch(simple=False))
    assert "DataFrame.__init__" in str(pd.explain_switch())
    assert "rows" in str(pd.explain_switch(simple=False))


@sql_count_checker(query_count=1)
def test_np_where_manual_switch():
    df = pd.DataFrame([[True, False]]).set_backend("Snowflake")
    with pytest.raises(TypeError, match=r"no implementation found for 'numpy\.where'"):
        # Snowpark pandas currently does not support np.where with native objects
        np.where(df, [1, 2], [3, 4])
    df.set_backend("Pandas", inplace=True)
    result = np.where(df, [1, 2], [3, 4])
    assert_array_equal(result, np.array([[1, 4]]))


@sql_count_checker(query_count=0)
def test_tqdm_usage_during_pandas_to_snowflake_switch():
    progress_iter_count = 2
    df = pd.DataFrame([1, 2, 3]).set_backend("pandas")

    with patch.object(
        tqdm.auto, "trange", return_value=range(progress_iter_count)
    ) as mock_trange:
        df.set_backend("Snowflake")

    mock_trange.assert_called_once()


@sql_count_checker(query_count=1)
def test_tqdm_usage_during_snowflake_to_pandas_switch():
    progress_iter_count = 2
    df = pd.DataFrame([1, 2, 3]).set_backend("Snowflake")

    with patch.object(
        tqdm.auto, "trange", return_value=range(progress_iter_count)
    ) as mock_trange:
        df.set_backend("Pandas")

    mock_trange.assert_called_once()


@pytest.mark.parametrize(
    "class_name, method_name, f_args",
    [
        ("DataFrame", "to_json", ()),  # declared in base_overrides
        ("Series", "to_json", ()),  # declared in base_overrides
        ("DataFrame", "dot", ([6],)),  # declared in dataframe_overrides
        ("Series", "transform", (lambda x: x * 2,)),  # declared in series_overrides
    ],
)
@sql_count_checker(query_count=1)
def test_unimplemented_autoswitches(class_name, method_name, f_args):
    # Unimplemented methods declared via register_*_not_implemented should automatically
    # default to local pandas execution.
    # This test needs to be modified if any of the APIs in question are ever natively implemented
    # for Snowpark pandas.
    data = [1, 2, 3]
    method = getattr(getattr(pd, class_name)(data).move_to("Snowflake"), method_name)
    # Attempting to call the method without switching should raise.
    with config_context(AutoSwitchBackend=False):
        with pytest.raises(
            NotImplementedError, match="Snowpark pandas does not yet support the method"
        ):
            method(*f_args)
    # Attempting to call the method while switching is enabled should work fine.
    snow_result = method(*f_args)
    pandas_result = getattr(getattr(native_pd, class_name)(data), method_name)(*f_args)
    if isinstance(snow_result, (pd.DataFrame, pd.Series)):
        assert snow_result.get_backend() == "Pandas"
        assert_array_equal(snow_result.to_numpy(), pandas_result.to_numpy())
    else:
        # Series.to_json will output an extraneous level for the __reduced__ column, but that's OK
        # since we don't officially support the method.
        # See modin bug: https://github.com/modin-project/modin/issues/7624
        if class_name == "Series" and method_name == "to_json":
            assert snow_result == '{"__reduced__":{"0":1,"1":2,"2":3}}'
        else:
            assert snow_result == pandas_result


@sql_count_checker(query_count=0)
def test_to_datetime():
    assert Backend.get() == "Snowflake"
    # Should return a Snowpark pandas object without error
    result = pd.to_datetime([3, 4, 5], unit="Y")
    assert isinstance(result, DatetimeIndex)


@sql_count_checker(
<<<<<<< HEAD
    query_count=13,
=======
    query_count=11,
>>>>>>> 72126009
    join_count=6,
    udtf_count=2,
    high_count_expected=True,
    high_count_reason="tests queries across different execution modes",
)
def test_query_count_no_switch(init_transaction_tables):
    """
    Tests that when there is no switching behavior the query count is the
    same under hybrid mode and non-hybrid mode.
    """

    def inner_test(df_in):
        df_result = df_in[(df_in["REVENUE"] > 123) & (df_in["REVENUE"] < 200)]
        df_result["REVENUE_DUPE"] = df_result["REVENUE"]
        df_result["COUNT"] = df_result.groupby("DATE")["REVENUE"].transform("count")
        return df_result

    df_transactions = pd.read_snowflake("REVENUE_TRANSACTIONS")
    inner_test(df_transactions)
    orig_len = None
    hybrid_len = None
    with pd.session.query_history() as query_history_orig:
        with config_context(AutoSwitchBackend=False, NativePandasMaxRows=10):
            df_result = inner_test(df_transactions)
            orig_len = len(df_result)

    with pd.session.query_history() as query_history_hybrid:
        with config_context(AutoSwitchBackend=True, NativePandasMaxRows=10):
            df_result = inner_test(df_transactions)
            hybrid_len = len(df_result)

    assert orig_len == hybrid_len
    assert len(query_history_orig.queries) == len(query_history_hybrid.queries)


non_callable_func_not_implemented = pytest.mark.xfail(
    strict=True,
    raises=NotImplementedError,
    match=re.escape("Snowpark pandas apply API only supports callables func"),
)


class TestApplySnowparkAndCortexFunctions:
    @sql_count_checker(query_count=1)
    @pytest.mark.parametrize(
        "func",
        [
            snowpark_functions.floor,
            param(
                [
                    snowpark_functions.floor,
                    np.floor,
                ],
                marks=non_callable_func_not_implemented,
            ),
            param(
                {
                    "col0": snowpark_functions.floor,
                },
                marks=non_callable_func_not_implemented,
            ),
            param(
                {"col0": [np.floor, snowpark_functions.floor]},
                marks=non_callable_func_not_implemented,
            ),
        ],
    )
    def test_applying_snowpark_function_to_dataframe_causes_backend_switch(self, func):
        """Test that applying Snowpark functions triggers switch from pandas backend to Snowflake."""
        pandas_backend_df = pd.DataFrame({"col0": [-1.7, 2.3, 3.9]}).set_backend(
            "pandas"
        )
        result = pandas_backend_df.apply(func)
        assert result.get_backend() == "Snowflake"
        result.to_pandas()

    @sql_count_checker(query_count=0)
    @pytest.mark.parametrize(
        "func",
        [
            abs,
            [
                abs,
                round,
            ],
            {
                "col0": abs,
            },
            {"col0": [abs, round]},
        ],
    )
    def test_applying_non_snowpark_function_to_dataframe_keeps_pandas_backend(
        self, func
    ):
        """Test that non-snowpark python functions don't trigger backend switch."""

        pandas_backend_df = pd.DataFrame({"col0": [-1.7, 2.3, 3.9]}).set_backend(
            "pandas"
        )
        result = pandas_backend_df.apply(func)
        assert result.get_backend() == "Pandas"
        result.to_pandas()

    @sql_count_checker(query_count=1)
    @pytest.mark.parametrize(
        "data_class,method",
        [
            (pd.Series, pd.Series.map),
            (pd.Series, pd.Series.apply),
            (pd.DataFrame, pd.DataFrame.applymap),
            (pd.DataFrame, pd.DataFrame.map),
        ],
    )
    def test_mapping_snowpark_function_causes_backend_switch(self, data_class, method):
        pandas_backend_df = data_class([1.7, 2.3]).set_backend("pandas")
        result = method(pandas_backend_df, snowpark_functions.floor)
        assert result.get_backend() == "Snowflake"
        result.to_pandas()

    @sql_count_checker(query_count=1)
    @pytest.mark.parametrize(
        "func",
        [
            snowpark_functions.floor,
            param(
                [snowpark_functions.floor, abs],
                marks=non_callable_func_not_implemented,
            ),
        ],
    )
    def test_applying_snowpark_function_to_series_causes_backend_switch(self, func):
        series = pd.Series([1.7, 2.3, 3.9]).set_backend("pandas")
        result = series.apply(func)
        assert result.get_backend() == "Snowflake"
        result.to_pandas()

    @sql_count_checker(query_count=1)
    @pytest.mark.parametrize(
        "data_class,method",
        [
            (pd.Series, pd.Series.map),
            (pd.Series, pd.Series.apply),
            (pd.DataFrame, pd.DataFrame.apply),
            (pd.DataFrame, pd.DataFrame.applymap),
            (pd.DataFrame, pd.DataFrame.map),
        ],
    )
    @pytest.mark.skipif(
        running_on_jenkins(),
        reason="TODO: SNOW-1859087 applying snowflake.cortex functions causes SSL error",
    )
    def test_applying_cortex_function_causes_backend_switch(self, data_class, method):
        """Test that applying Snowflake Cortex functions triggers switch from pandas backend to Snowflake."""
        pandas_backend_data = data_class(["happy"]).set_backend("pandas")
        sentiment = method(pandas_backend_data, Sentiment)
        assert sentiment.get_backend() == "Snowflake"
        sentiment.to_pandas()<|MERGE_RESOLUTION|>--- conflicted
+++ resolved
@@ -150,14 +150,10 @@
         df_incompatible.move_to("Snowflake")
 
 
-<<<<<<< HEAD
-@sql_count_checker(query_count=2)
-=======
 # There is no query count because the Snowflake->Pandas migration
 # of the small dataset is not counted and there is no actual materialization
 # of the merge
 @sql_count_checker(query_count=0)
->>>>>>> 72126009
 def test_merge(init_transaction_tables, us_holidays_data):
     df_transactions = pd.read_snowflake("REVENUE_TRANSACTIONS")
     df_us_holidays = pd.DataFrame(us_holidays_data, columns=["Holiday", "Date"])
@@ -171,11 +167,7 @@
     assert combined.get_backend() == "Snowflake"
 
 
-<<<<<<< HEAD
-@sql_count_checker(query_count=6)
-=======
 @sql_count_checker(query_count=2)
->>>>>>> 72126009
 def test_filtered_data(init_transaction_tables):
     # When data is filtered, the engine should change when it is sufficiently small.
     df_transactions = pd.read_snowflake("REVENUE_TRANSACTIONS")
@@ -228,11 +220,7 @@
     )
 
 
-<<<<<<< HEAD
-@sql_count_checker(query_count=5)
-=======
 @sql_count_checker(query_count=3)
->>>>>>> 72126009
 def test_apply(init_transaction_tables, us_holidays_data):
     df_transactions = pd.read_snowflake("REVENUE_TRANSACTIONS").head(1000)
     assert df_transactions.get_backend() == "Snowflake"
@@ -348,11 +336,7 @@
     assert new_switch_index_names == empty_switch_index_names
 
 
-<<<<<<< HEAD
-@sql_count_checker(query_count=2)
-=======
-@sql_count_checker(query_count=0)
->>>>>>> 72126009
+@sql_count_checker(query_count=0)
 def test_explain_switch(init_transaction_tables, us_holidays_data):
     clear_hybrid_switch_log()
     df_transactions = pd.read_snowflake("REVENUE_TRANSACTIONS")
@@ -449,11 +433,7 @@
 
 
 @sql_count_checker(
-<<<<<<< HEAD
-    query_count=13,
-=======
     query_count=11,
->>>>>>> 72126009
     join_count=6,
     udtf_count=2,
     high_count_expected=True,

#
# Copyright (c) 2012-2025 Snowflake Computing Inc. All rights reserved.
#

import logging
from unittest import mock
import pytest
from unittest.mock import patch
import tqdm.auto

import pandas as native_pd
import numpy as np
from numpy.testing import assert_array_equal
from pytest import param
from modin.config import context as config_context, Backend
import modin.pandas as pd
import snowflake.snowpark.functions as snowpark_functions
from tests.utils import running_on_jenkins
from types import MappingProxyType
import re
from snowflake.snowpark.modin.config import SnowflakePandasTransferThreshold
import snowflake.snowpark.modin.plugin  # noqa: F401
from snowflake.snowpark.modin.plugin._internal.row_count_estimation import (
    MAX_ROW_COUNT_FOR_ESTIMATION,
)
from snowflake.snowpark.modin.plugin._internal.telemetry import (
    clear_hybrid_switch_log,
)
from modin.core.storage_formats.base.query_compiler import QCCoercionCost
from snowflake.snowpark.modin.plugin.compiler.snowflake_query_compiler import (
    SnowflakeQueryCompiler,
    UnsupportedArgsRule,
    register_query_compiler_method_not_implemented,
)
from snowflake.snowpark.modin.plugin._internal.frame import InternalFrame
from snowflake.snowpark.modin.plugin.utils.warning_message import WarningMessage
from snowflake.snowpark.modin.plugin.extensions.datetime_index import DatetimeIndex
from snowflake.snowpark.modin.plugin._internal.utils import (
    MODIN_IS_AT_LEAST_0_37_0,
)
from tests.integ.utils.sql_counter import sql_count_checker, SqlCounter
from tests.integ.modin.utils import (
    assert_snowpark_pandas_equal_to_pandas,
    eval_snowpark_pandas_result,
)

# snowflake-ml-python, which provides snowflake.cortex, may not be available in
# the test environment. If it's not available, skip all tests in this module.
cortex = pytest.importorskip("snowflake.cortex")
Sentiment = cortex.Sentiment


@sql_count_checker(query_count=0)
def test_get_rows_with_large_and_none_upper_bound():
    """
    Tests that _get_rows returns a large default value when row_count_upper_bound
    is None or very large.
    """

    pandas_df = pd.DataFrame({"A": [1, 2, 3, 4]})
    df = pandas_df.move_to("Snowflake")
    df._query_compiler._modin_frame.ordered_dataframe.row_count_upper_bound = None
    assert (
        SnowflakeQueryCompiler._get_rows(df._query_compiler)
        == MAX_ROW_COUNT_FOR_ESTIMATION
    )
    df._query_compiler._modin_frame.ordered_dataframe.row_count_upper_bound = (
        MAX_ROW_COUNT_FOR_ESTIMATION + 1
    )
    assert (
        SnowflakeQueryCompiler._get_rows(df._query_compiler)
        == MAX_ROW_COUNT_FOR_ESTIMATION
    )
    assert (
        df._query_compiler.move_to_cost(
            type(pandas_df._query_compiler), "DataFrame", "apply", {}
        )
        == QCCoercionCost.COST_IMPOSSIBLE
    )


@sql_count_checker(query_count=9, union_count=1)
def test_snowflake_pandas_transfer_threshold():
    """
    Tests that the SnowflakePandasTransferThreshold configuration variable
    is correctly used in the cost model.
    """
    # Verify the default value of the configuration variable.
    assert SnowflakePandasTransferThreshold.get() == 100_000

    # Create a SnowflakeQueryCompiler and verify that it has the default value.
    compiler = SnowflakeQueryCompiler(mock.create_autospec(InternalFrame))
    assert compiler._transfer_threshold() == 100_000

    df = pd.DataFrame()
    assert df.get_backend() == "Pandas"
    snow_df = pd.DataFrame({"A": [1, 2, 3] * 100})
    snow_df = snow_df.move_to("Snowflake")
    assert snow_df.get_backend() == "Snowflake"
    cost = snow_df._query_compiler.move_to_cost(
        type(df._query_compiler), "DataFrame", "test_op", {}
    )
    assert cost < QCCoercionCost.COST_LOW
    pandas_df = snow_df.transpose()

    assert pandas_df.get_backend() == "Pandas"

    # Set and verify that we can set the transfer cost to
    # something low and it works.
    # TODO: Allow for usage of this variable with the modin
    # config context.
    with config_context(SnowflakePandasTransferThreshold=10):
        compiler = SnowflakeQueryCompiler(mock.create_autospec(InternalFrame))
        assert compiler._transfer_threshold() == 10

        snow_df = pd.DataFrame({"A": [1, 2, 3] * 100})
        snow_df = snow_df.move_to("Snowflake")
        # Verify that the move_to_cost changes when this value is changed.
        cost = snow_df._query_compiler.move_to_cost(
            type(df._query_compiler), "DataFrame", "test_op", {}
        )
        assert cost == QCCoercionCost.COST_IMPOSSIBLE
        assert snow_df.get_backend() == "Snowflake"
        result_df = snow_df.transpose()
        assert result_df.get_backend() == "Snowflake"


@sql_count_checker(query_count=0)
def test_move_to_me_cost_with_incompatible_dtype(caplog):
    """
    Tests that the move_to_me cost is impossible when the DataFrame has a dtype
    that is incompatible with Snowpark pandas, and that a warning is issued
    when attempting to convert it.
    """

    # DataFrame with a compatible dtype.
    df_compatible = pd.DataFrame({"A": [1, 2, 3]})
    df_compatible.move_to("Pandas")

    cost_compatible = SnowflakeQueryCompiler.move_to_me_cost(
        df_compatible._query_compiler, None, None, None
    )
    assert cost_compatible < QCCoercionCost.COST_IMPOSSIBLE

    # DataFrame with an incompatible dtype.
    df_incompatible = df_compatible.astype("category")

    caplog.clear()
    WarningMessage.printed_warnings.clear()
    with caplog.at_level(logging.WARNING):
        cost_incompatible = SnowflakeQueryCompiler.move_to_me_cost(
            df_incompatible._query_compiler, None, None, None
        )
        assert cost_incompatible == QCCoercionCost.COST_IMPOSSIBLE
        assert "not directly compatible with the Snowflake backend" in caplog.text

    # Verify that attempting to move the incompatible DataFrame to Snowflake
    # issues an exception.
    with pytest.raises(NotImplementedError):
        df_incompatible.move_to("Snowflake")


# Newer version of modin switches before the merge
@sql_count_checker(query_count=2 if MODIN_IS_AT_LEAST_0_37_0 else 0)
def test_merge(revenue_transactions, us_holidays_data):
    df_transactions = pd.read_snowflake(revenue_transactions)
    df_us_holidays = pd.DataFrame(us_holidays_data, columns=["Holiday", "Date"])
    assert df_transactions.get_backend() == "Snowflake"
    assert df_us_holidays.get_backend() == "Pandas"
    combined = pd.merge(
        df_us_holidays, df_transactions, left_on="Date", right_on="DATE"
    )
    if MODIN_IS_AT_LEAST_0_37_0:
        # Because the result of the merge is small enough to be faster to execute in native pandas,
        # we move the Snowflake data to pandas.
        assert combined.get_backend() == "Pandas"
    else:
        # Older version of modin moves to Snowflake because df_us_holidays is small.
        assert combined.get_backend() == "Snowflake"


@sql_count_checker(query_count=2)
def test_filtered_data(revenue_transactions):
    # When data is filtered, the engine should change when it is sufficiently small.
    df_transactions = pd.read_snowflake(revenue_transactions)
    assert df_transactions.get_backend() == "Snowflake"
    # in-place operations that do not change the backend
    # TODO: the following will result in an align which will grow the
    # size of the row estimate
    df_transactions["DATE"] = pd.to_datetime(df_transactions["DATE"])
    assert df_transactions.get_backend() == "Snowflake"
    base_date = pd.Timestamp("2025-06-09").date()

    # Filter 1 will stay in snowflake, because no operations are
    # performed which will trigger a switch
    df_transactions_filter1 = df_transactions[
        (df_transactions["DATE"] >= base_date - pd.Timedelta("7 days"))
        & (df_transactions["DATE"] < base_date)
    ][["DATE", "REVENUE"]]
    assert df_transactions_filter1.get_backend() == "Snowflake"

    # We still do not know the size of the underlying data, so
    # GroupBy.sum will keep the data in Snowflake
    # The smaller dataframe does operations in pandas
    df_transactions_filter1 = df_transactions_filter1.groupby("DATE").sum()
    # We still operate in Snowflake because we cannot properly estimate the rows
    assert df_transactions_filter1.get_backend() == "Snowflake"

    # The SQL here is functionatly the same as above
    # Unlike in previous iterations of hybrid this does *not* move the data immediately
    df_transactions_filter2 = pd.read_snowflake(
        f"SELECT Date, SUM(Revenue) AS REVENUE FROM {revenue_transactions} WHERE Date >= DATEADD( 'days', -7, '2025-06-09' ) and Date < '2025-06-09' GROUP BY DATE"
    )
    # We do not know the size of this data yet, because the query is entirely lazy
    assert df_transactions_filter2.get_backend() == "Snowflake"
    # Move to pandas backend
    df_transactions_filter2.move_to("Pandas", inplace=True)
    assert df_transactions_filter2.get_backend() == "Pandas"

    # Sort and compare the results.
    assert_array_equal(
        # Snowpark handles index objects differently from native pandas, so just check values
        # A .head on filter1 will trigger migration to pandas
        df_transactions_filter1["REVENUE"]
        .to_pandas()
        .sort_values(ascending=True)
        .values,
        df_transactions_filter2["REVENUE"]
        .to_pandas()
        .sort_values(ascending=True)
        .values,
    )


@sql_count_checker(query_count=3)
def test_apply(revenue_transactions, us_holidays_data):
    df_transactions = pd.read_snowflake(revenue_transactions).head(1000)
    assert df_transactions.get_backend() == "Snowflake"
    df_us_holidays = pd.DataFrame(us_holidays_data, columns=["Holiday", "Date"])
    df_us_holidays["Date"] = pd.to_datetime(df_us_holidays["Date"])
    assert df_us_holidays.get_backend() == "Pandas"

    def forecast_revenue(df, start_date, end_date):
        # Filter data from last year
        df_filtered = df[
            (df["DATE"] >= start_date - pd.Timedelta(days=365))
            & (df["DATE"] < start_date)
        ]
        # Append future dates to daily_avg for prediction
        future_dates = pd.date_range(start=start_date, end=end_date, freq="D")
        df_future = pd.DataFrame({"DATE": future_dates})

        # Group by DATE and calculate the mean revenue
        daily_avg = df_filtered.groupby("DATE")["REVENUE"].mean().reset_index()
        daily_avg["DATE"] = daily_avg["DATE"].astype("datetime64[ns]")
        # Merge future dates with predicted revenue, filling missing values
        df_forecast = df_future.merge(daily_avg, on="DATE", how="left")
        # Fill missing predicted revenue with overall mean from last year
        df_forecast["PREDICTED_REVENUE"] = np.nan
        df_forecast["PREDICTED_REVENUE"].fillna(
            daily_avg["REVENUE"].mean(), inplace=True
        )
        df_forecast["PREDICTED_REVENUE"] = df_forecast["PREDICTED_REVENUE"].astype(
            "float"
        )
        return df_forecast

    start_date = pd.Timestamp("2025-10-01")
    end_date = pd.Timestamp("2025-10-31")

    assert (
        df_transactions._query_compiler._modin_frame.ordered_dataframe.row_count_upper_bound
        == 1000
    )
    df_forecast = forecast_revenue(df_transactions, start_date, end_date)
    assert df_forecast.get_backend() == "Pandas"

    def adjust_for_holiday_weekend(row):
        # For national holidays, revenue down 5% since stores are closed.
        # For weekends, revenue is up 5% due to increased activity.
        if row["DATE"].strftime("%Y-%m-%d") in list(
            df_us_holidays["Date"].dt.strftime("%Y-%m-%d")
        ):
            return row["PREDICTED_REVENUE"] * 0.95
        elif (
            row["DATE"].weekday() == 5 or row["DATE"].weekday() == 6
        ):  # Saturday/Sundays
            return row["PREDICTED_REVENUE"] * 1.05
        return row["PREDICTED_REVENUE"]

    # Adjust for holidays using the apply function
    df_forecast["PREDICTED_REVENUE"] = df_forecast.apply(
        adjust_for_holiday_weekend, axis=1
    )
    assert df_forecast.get_backend() == "Pandas"


@pytest.fixture
def small_snow_df():
    return pd.DataFrame([[0, 1], [2, 3]]).move_to("Snowflake")


@pytest.mark.parametrize(
    "operation",
    [
        param(
            "tail",
            marks=pytest.mark.xfail(
                reason="pd.DataFrame([[0, 1], [2, 3]]).groupby(0)[1].tail() fails with some indexing error.",
                strict=True,
            ),
        ),
        "var",
        "std",
        "sum",
        # "sem",  # unsupported
        "max",
        "mean",
        "min",
        "count",
        "nunique",
    ],
)
@sql_count_checker(query_count=2)
def test_groupby_agg_post_op_switch(operation, small_snow_df):
    assert small_snow_df.get_backend() == "Snowflake"
    dataframe_groupby_result = getattr(small_snow_df.groupby(0), operation)()
    assert dataframe_groupby_result.get_backend() == "Pandas"
    assert small_snow_df.get_backend() == "Snowflake"
    series_groupby_result = getattr(small_snow_df.groupby(0)[1], operation)()
    assert series_groupby_result.get_backend() == "Pandas"
    assert small_snow_df.get_backend() == "Snowflake"


@sql_count_checker(query_count=0)
def test_explain_switch_empty():
    clear_hybrid_switch_log()
    empty_switch = pd.explain_switch()
    assert len(empty_switch) == 0
    empty_switch_cols = empty_switch.columns.tolist()
    empty_switch_index_names = empty_switch.index.names
    pd.DataFrame().move_to("Snowflake")
    new_switch = pd.explain_switch()
    assert len(new_switch) > 0
    new_switch_cols = new_switch.columns.tolist()
    new_switch_index_names = new_switch.index.names
    assert new_switch_cols == empty_switch_cols
    assert new_switch_index_names == empty_switch_index_names


# Newer version of modin switches before the merge
@sql_count_checker(query_count=2 if MODIN_IS_AT_LEAST_0_37_0 else 0)
def test_explain_switch(revenue_transactions, us_holidays_data):
    clear_hybrid_switch_log()
    df_transactions = pd.read_snowflake(revenue_transactions)
    df_us_holidays = pd.DataFrame(us_holidays_data, columns=["Holiday", "Date"])
    pd.merge(df_us_holidays, df_transactions, left_on="Date", right_on="DATE")
    assert "decision" in str(pd.explain_switch())
    assert "decision" in str(pd.explain_switch(simple=False))
    assert "DataFrame.__init__" in str(pd.explain_switch())
    assert "rows" in str(pd.explain_switch(simple=False))


@sql_count_checker(query_count=1)
def test_np_where_manual_switch():
    df = pd.DataFrame([[True, False]]).set_backend("Snowflake")
    with pytest.raises(TypeError, match=r"no implementation found for 'numpy\.where'"):
        # Snowpark pandas currently does not support np.where with native objects
        np.where(df, [1, 2], [3, 4])
    df.set_backend("Pandas", inplace=True)
    result = np.where(df, [1, 2], [3, 4])
    assert_array_equal(result, np.array([[1, 4]]))


@sql_count_checker(query_count=0)
def test_tqdm_usage_during_pandas_to_snowflake_switch():
    progress_iter_count = 2
    df = pd.DataFrame([1, 2, 3]).set_backend("pandas")

    with patch.object(
        tqdm.auto, "trange", return_value=range(progress_iter_count)
    ) as mock_trange:
        df.set_backend("Snowflake")

    mock_trange.assert_called_once()


@sql_count_checker(query_count=1)
def test_tqdm_usage_during_snowflake_to_pandas_switch():
    progress_iter_count = 2
    df = pd.DataFrame([1, 2, 3]).set_backend("Snowflake")

    with patch.object(
        tqdm.auto, "trange", return_value=range(progress_iter_count)
    ) as mock_trange:
        df.set_backend("Pandas")

    mock_trange.assert_called_once()


@pytest.mark.parametrize(
    "class_name, method_name, f_args",
    [
        ("DataFrame", "to_json", ()),  # declared in base_overrides
        ("Series", "to_json", ()),  # declared in base_overrides
        ("DataFrame", "dot", ([6],)),  # declared in dataframe_overrides
        ("Series", "transform", (lambda x: x * 2,)),  # declared in series_overrides
    ],
)
@pytest.mark.parametrize("use_session_param", [True, False])
@sql_count_checker(query_count=1)
def test_unimplemented_autoswitches(class_name, method_name, f_args, use_session_param):
    # Unimplemented methods declared via register_*_not_implemented should automatically
    # default to local pandas execution.
    # This test needs to be modified if any of the APIs in question are ever natively implemented
    # for Snowpark pandas.
    data = [1, 2, 3]
    method = getattr(getattr(pd, class_name)(data).move_to("Snowflake"), method_name)
    # Attempting to call the method without switching should raise.
    with config_context(AutoSwitchBackend=False):
        if use_session_param:
            from modin.config import AutoSwitchBackend

            AutoSwitchBackend.enable()
            pd.session.pandas_hybrid_execution_enabled = False
            assert pd.session.pandas_hybrid_execution_enabled is False
            assert AutoSwitchBackend.get() is False
        with pytest.raises(
            NotImplementedError, match="Snowpark pandas does not yet support the method"
        ):
            method(*f_args)
    # Attempting to call the method while switching is enabled should work fine.
    snow_result = method(*f_args)
    pandas_result = getattr(getattr(native_pd, class_name)(data), method_name)(*f_args)
    if isinstance(snow_result, (pd.DataFrame, pd.Series)):
        assert snow_result.get_backend() == "Pandas"
        assert_array_equal(snow_result.to_numpy(), pandas_result.to_numpy())
    else:
        # Series.to_json will output an extraneous level for the __reduced__ column, but that's OK
        # since we don't officially support the method.
        # See modin bug: https://github.com/modin-project/modin/issues/7624
        if (
            not MODIN_IS_AT_LEAST_0_37_0
            and class_name == "Series"
            and method_name == "to_json"
        ):
            assert snow_result == '{"__reduced__":{"0":1,"1":2,"2":3}}'
        else:
            assert snow_result == pandas_result


@sql_count_checker(query_count=0)
def test_to_datetime():
    assert Backend.get() == "Snowflake"
    # Should return a Snowpark pandas object without error
    result = pd.to_datetime([3, 4, 5], unit="Y")
    assert isinstance(result, DatetimeIndex)


@pytest.mark.parametrize("use_session_param", [True, False])
@sql_count_checker(
    query_count=11,
    join_count=6,
    udtf_count=2,
    high_count_expected=True,
    high_count_reason="tests queries across different execution modes",
)
def test_query_count_no_switch(revenue_transactions, use_session_param):
    """
    Tests that when there is no switching behavior the query count is the
    same under hybrid mode and non-hybrid mode.
    """

    def inner_test(df_in):
        df_result = df_in[(df_in["REVENUE"] > 123) & (df_in["REVENUE"] < 200)]
        df_result["REVENUE_DUPE"] = df_result["REVENUE"]
        df_result["COUNT"] = df_result.groupby("DATE")["REVENUE"].transform("count")
        return df_result

    df_transactions = pd.read_snowflake(revenue_transactions)
    inner_test(df_transactions)
    orig_len = None
    hybrid_len = None
    with pd.session.query_history() as query_history_orig:
        with config_context(AutoSwitchBackend=False, NativePandasMaxRows=10):
            if use_session_param:
                from modin.config import AutoSwitchBackend

                AutoSwitchBackend.enable()
                pd.session.pandas_hybrid_execution_enabled = False
                assert pd.session.pandas_hybrid_execution_enabled is False
                assert AutoSwitchBackend.get() is False
            df_result = inner_test(df_transactions)
            orig_len = len(df_result)

    with pd.session.query_history() as query_history_hybrid:
        with config_context(AutoSwitchBackend=True, NativePandasMaxRows=10):
            if use_session_param:
                from modin.config import AutoSwitchBackend

                AutoSwitchBackend.disable()
                pd.session.pandas_hybrid_execution_enabled = True
                assert pd.session.pandas_hybrid_execution_enabled is True
                assert AutoSwitchBackend.get() is True
            df_result = inner_test(df_transactions)
            hybrid_len = len(df_result)

    assert orig_len == hybrid_len
    assert len(query_history_orig.queries) == len(query_history_hybrid.queries)


non_callable_func_not_implemented = pytest.mark.xfail(
    strict=True,
    raises=NotImplementedError,
    match=re.escape("Snowpark pandas apply API only supports callables func"),
)


class TestApplySnowparkAndCortexFunctions:
    @sql_count_checker(query_count=1)
    @pytest.mark.parametrize(
        "func",
        [
            snowpark_functions.floor,
            param(
                [
                    snowpark_functions.floor,
                    np.floor,
                ],
                marks=non_callable_func_not_implemented,
            ),
            param(
                {
                    "col0": snowpark_functions.floor,
                },
                marks=non_callable_func_not_implemented,
            ),
            param(
                {"col0": [np.floor, snowpark_functions.floor]},
                marks=non_callable_func_not_implemented,
            ),
        ],
    )
    def test_applying_snowpark_function_to_dataframe_causes_backend_switch(self, func):
        """Test that applying Snowpark functions triggers switch from pandas backend to Snowflake."""
        pandas_backend_df = pd.DataFrame({"col0": [-1.7, 2.3, 3.9]}).set_backend(
            "pandas"
        )
        result = pandas_backend_df.apply(func)
        assert result.get_backend() == "Snowflake"
        result.to_pandas()

    @sql_count_checker(query_count=0)
    @pytest.mark.parametrize(
        "func",
        [
            abs,
            [
                abs,
                round,
            ],
            {
                "col0": abs,
            },
            {"col0": [abs, round]},
        ],
    )
    def test_applying_non_snowpark_function_to_dataframe_keeps_pandas_backend(
        self, func
    ):
        """Test that non-snowpark python functions don't trigger backend switch."""

        pandas_backend_df = pd.DataFrame({"col0": [-1.7, 2.3, 3.9]}).set_backend(
            "pandas"
        )
        result = pandas_backend_df.apply(func)
        assert result.get_backend() == "Pandas"
        result.to_pandas()

    @sql_count_checker(query_count=1)
    @pytest.mark.parametrize(
        "data_class,method",
        [
            (pd.Series, pd.Series.map),
            (pd.Series, pd.Series.apply),
            (pd.DataFrame, pd.DataFrame.applymap),
            (pd.DataFrame, pd.DataFrame.map),
        ],
    )
    def test_mapping_snowpark_function_causes_backend_switch(self, data_class, method):
        pandas_backend_df = data_class([1.7, 2.3]).set_backend("pandas")
        result = method(pandas_backend_df, snowpark_functions.floor)
        assert result.get_backend() == "Snowflake"
        result.to_pandas()

    @sql_count_checker(query_count=1)
    @pytest.mark.parametrize(
        "func",
        [
            snowpark_functions.floor,
            param(
                [snowpark_functions.floor, abs],
                marks=non_callable_func_not_implemented,
            ),
        ],
    )
    def test_applying_snowpark_function_to_series_causes_backend_switch(self, func):
        series = pd.Series([1.7, 2.3, 3.9]).set_backend("pandas")
        result = series.apply(func)
        assert result.get_backend() == "Snowflake"
        result.to_pandas()

    @sql_count_checker(query_count=1)
    @pytest.mark.parametrize(
        "data_class,method",
        [
            (pd.Series, pd.Series.map),
            (pd.Series, pd.Series.apply),
            (pd.DataFrame, pd.DataFrame.apply),
            (pd.DataFrame, pd.DataFrame.applymap),
            (pd.DataFrame, pd.DataFrame.map),
        ],
    )
    @pytest.mark.skipif(
        running_on_jenkins(),
        reason="TODO: SNOW-1859087 applying snowflake.cortex functions causes SSL error",
    )
    def test_applying_cortex_function_causes_backend_switch(self, data_class, method):
        """Test that applying Snowflake Cortex functions triggers switch from pandas backend to Snowflake."""
        pandas_backend_data = data_class(["happy"]).set_backend("pandas")
        sentiment = method(pandas_backend_data, Sentiment)
        assert sentiment.get_backend() == "Snowflake"
        sentiment.to_pandas()


@sql_count_checker(query_count=1, join_count=2)
def test_switch_then_iloc():
    # Switching backends then calling iloc should be valid.
    # Prior to fixing SNOW-2331021, discrepancies with the index class caused an AssertionError.
    df = pd.DataFrame([[0] * 10] * 10)
    assert df.get_backend() == "Pandas"
    # Should not error
    assert_snowpark_pandas_equal_to_pandas(
        df.move_to("Snowflake").iloc[[1, 3, 9], 1],
        df.iloc[[1, 3, 9], 1].to_pandas(),
    )
    # Setting should similarly not error
    df.iloc[1, 1] = 100
    assert df.iloc[1, 1] == 100


@sql_count_checker(query_count=1, join_count=1)
def test_rename():
    # SNOW-2333472: Switching backends then performing a rename should be valid.
    df = pd.DataFrame([[0] * 3] * 3)
    assert df.get_backend() == "Pandas"
    assert_snowpark_pandas_equal_to_pandas(
        df.move_to("Snowflake").rename({0: "a", 1: "b", 2: "c"}),
        # Perform to_pandas first due to modin issue 7667
        df.to_pandas().rename({0: "a", 1: "b", 2: "c"}),
    )


@sql_count_checker(query_count=1, join_count=1)
def test_set_index():
    s = pd.Series([0]).move_to("Snowflake")
    # SNOW-2333472: Switching backends then setting the index should be valid.
    s.index = ["a"]
    assert_snowpark_pandas_equal_to_pandas(s, native_pd.Series([0], index=["a"]))


def _test_stay_cost(*, data_obj, api_cls_name, method_name, args, expected_cost):
    stay_cost = data_obj._query_compiler.stay_cost(
        api_cls_name, method_name, MappingProxyType(args)
    )
    assert stay_cost == expected_cost


def _test_move_to_me_cost(*, pandas_qc, api_cls_name, method_name, args, expected_cost):
    move_to_me_cost = SnowflakeQueryCompiler.move_to_me_cost(
        pandas_qc, api_cls_name, method_name, MappingProxyType(args)
    )
    assert move_to_me_cost == expected_cost


def _test_expected_backend(
    *, data_obj, method_name, args, expected_backend, is_top_level=False
):
    if is_top_level:
        result = getattr(pd, method_name)(data_obj, **args)
    else:
        result = getattr(data_obj, method_name)(**args)

    assert result.get_backend() == expected_backend


@pytest.mark.parametrize(
    "method,kwargs",
    [
        ("get_dummies", {}),
        ("melt", {"id_vars": ["A"], "value_vars": ["B"]}),
        ("pivot_table", {"values": "B", "index": "A"}),
    ],
)
def test_auto_switch_supported_top_level_functions(method, kwargs):
    # Test supported top-level functions that should stay on Snowflake backend.
    test_data = {"A": ["x", "y", "z"], "B": [1, 2, 3]}

    with SqlCounter(query_count=1):
        df = pd.DataFrame(test_data).move_to("Snowflake")
        assert df.get_backend() == "Snowflake"

        _test_stay_cost(
            data_obj=df,
            api_cls_name=None,
            method_name=method,
            args=kwargs,
            expected_cost=QCCoercionCost.COST_ZERO,
        )

        _test_expected_backend(
            data_obj=df,
            method_name=method,
            args=kwargs,
            expected_backend="Snowflake",
            is_top_level=True,
        )

        eval_snowpark_pandas_result(
            df,
            native_pd.DataFrame(test_data),
            lambda df: getattr(native_pd, method)(df, **kwargs)
            if isinstance(df, native_pd.DataFrame)
            else getattr(pd, method)(df, **kwargs),
            test_attrs=False,
        )


@pytest.mark.parametrize(
    "method,kwargs,api_cls_name",
    [
        ("skew", {"numeric_only": True}, "BasePandasDataset"),
        ("round", {"decimals": 1}, "BasePandasDataset"),
        ("shift", {"periods": 1}, "BasePandasDataset"),
        ("sort_index", {"axis": 0}, "BasePandasDataset"),
        ("sort_values", {"by": "A", "axis": 0}, "BasePandasDataset"),
        ("fillna", {"value": 0}, "DataFrame"),
        ("dropna", {"axis": 0}, "DataFrame"),
    ],
)
def test_auto_switch_supported_dataframe(method, kwargs, api_cls_name):
    # Test supported DataFrame operations that should stay on Snowflake backend.
    test_data = {"A": [1.23, None, 3.89], "B": [4.12, 5.26, 6.34]}

    with SqlCounter(
        query_count=1,
    ):
        df = pd.DataFrame(test_data).move_to("Snowflake")
        assert df.get_backend() == "Snowflake"

        _test_stay_cost(
            data_obj=df,
            api_cls_name=api_cls_name,
            method_name=method,
            args=kwargs,
            expected_cost=QCCoercionCost.COST_ZERO,
        )

        _test_expected_backend(
            data_obj=df,
            method_name=method,
            args=kwargs,
            expected_backend="Snowflake",
            is_top_level=False,
        )

        eval_snowpark_pandas_result(
            df, native_pd.DataFrame(test_data), lambda df: getattr(df, method)(**kwargs)
        )


@pytest.mark.parametrize(
    "method,kwargs,is_result_scalar,api_cls_name",
    [
        ("skew", {"numeric_only": True}, True, "BasePandasDataset"),
        ("round", {"decimals": 1}, False, "BasePandasDataset"),
        ("shift", {"periods": 1}, False, "BasePandasDataset"),
        ("sort_index", {"axis": 0}, False, "BasePandasDataset"),
        ("fillna", {"value": 0}, False, "Series"),
    ],
)
def test_auto_switch_supported_series(method, kwargs, is_result_scalar, api_cls_name):
    # Test supported Series operations that should stay on Snowflake backend.
    test_data = [1.89, 2.95, 3.12, None, 5.23, 6.34]

    with SqlCounter(query_count=1):
        series = pd.Series(test_data).move_to("Snowflake")
        assert series.get_backend() == "Snowflake"

        _test_stay_cost(
            data_obj=series,
            api_cls_name=api_cls_name,
            method_name=method,
            args=kwargs,
            expected_cost=QCCoercionCost.COST_ZERO,
        )

        if not is_result_scalar:
            _test_expected_backend(
                data_obj=series,
                method_name=method,
                args=kwargs,
                expected_backend="Snowflake",
                is_top_level=False,
            )

        eval_snowpark_pandas_result(
            series,
            native_pd.Series(test_data),
            lambda series: getattr(series, method)(**kwargs),
            comparator=np.testing.assert_allclose
            if is_result_scalar
            else assert_snowpark_pandas_equal_to_pandas,
            test_attrs=False,
        )


@pytest.mark.parametrize(
    "method,kwargs",
    [
        ("cumsum", {"axis": 0}),
        ("cummin", {"axis": 0}),
        ("cummax", {"axis": 0}),
    ],
)
def test_auto_switch_supported_post_op_switch_point_dataframe(method, kwargs):
    # Test DataFrame operations that execute on Snowflake but switch to Pandas post-operation.
    test_data = {"A": [1, 2, 3], "B": [4, 5, 6]}

    with SqlCounter(query_count=1):
        df = pd.DataFrame(test_data).move_to("Snowflake")
        assert df.get_backend() == "Snowflake"

        _test_stay_cost(
            data_obj=df,
            api_cls_name="BasePandasDataset",
            method_name=method,
            args=kwargs,
            expected_cost=QCCoercionCost.COST_ZERO,
        )

        # Test result equality - don't check backend as it switches post-operation
        eval_snowpark_pandas_result(
            df, native_pd.DataFrame(test_data), lambda df: getattr(df, method)(**kwargs)
        )


@pytest.mark.parametrize(
    "method,kwargs",
    [
        ("cumsum", {"axis": 0}),
        ("cummin", {"axis": 0}),
        ("cummax", {"axis": 0}),
    ],
)
def test_auto_switch_supported_post_op_switch_point_series(method, kwargs):
    # Test Series operations that execute on Snowflake but switch to Pandas post-operation.
    test_data = [1, 2, 3, 4, 5, 6]

    with SqlCounter(query_count=1):
        series = pd.Series(test_data).move_to("Snowflake")
        assert series.get_backend() == "Snowflake"

        _test_stay_cost(
            data_obj=series,
            api_cls_name="BasePandasDataset",
            method_name=method,
            args=kwargs,
            expected_cost=QCCoercionCost.COST_ZERO,
        )

        # Test result equality - don't check backend as it switches post-operation
        eval_snowpark_pandas_result(
            series,
            native_pd.Series(test_data),
            lambda series: getattr(series, method)(**kwargs),
        )


@pytest.mark.parametrize(
    "groupby_kwargs",
    [
        {"by": "A"},
        {"level": 0},
        {"by": pd.Grouper()},
        {"by": ["A", "B", "C"]},
    ],
)
def test_auto_switch_supported_groupby(groupby_kwargs):
    # Test unsupported GroupBy operations that should switch to Pandas backend.
    test_data = {"A": [1, 2, 3], "B": [4, 5, 6]}

    with SqlCounter(query_count=0):
        df = pd.DataFrame(test_data).move_to("Snowflake")
        assert df.get_backend() == "Snowflake"

        _test_stay_cost(
            data_obj=df,
            api_cls_name="DataFrameGroupBy",
            method_name="__init__",
            args=groupby_kwargs,
            expected_cost=QCCoercionCost.COST_ZERO,
        )

        groupby_obj = df.groupby(**groupby_kwargs)
        assert groupby_obj.get_backend() == "Snowflake"


@pytest.mark.parametrize(
    "method,kwargs",
    [
        ("get_dummies", {"dummy_na": True}),
        ("get_dummies", {"drop_first": True}),
        ("melt", {"col_level": 0}),
        ("pivot_table", {"values": "B", "index": "A", "sort": False}),
        ("pivot_table", {"values": "B", "index": "A", "observed": True}),
        ("pivot_table", {"index": ["A", 0], "columns": "B", "values": "B"}),
        ("pivot_table", {"index": "A", "columns": ["B", 0], "values": "B"}),
        ("pivot_table", {"index": "A", "columns": "B", "values": ["B", 0]}),
        (
            "pivot_table",
            {"index": None, "columns": "A", "values": ["B"], "aggfunc": {"B": max}},
        ),
    ],
)
def test_auto_switch_unsupported_top_level_functions(method, kwargs):
    # Test unsupported top-level functions that should switch to Pandas backend.
    test_data = {"A": ["x", "y", "z"], "B": [1, 2, 3], 0: [4, 5, 6], 1: [7, 8, 9]}

    with SqlCounter(query_count=1):
        df = pd.DataFrame(test_data).move_to("Snowflake")
        assert df.get_backend() == "Snowflake"

        _test_stay_cost(
            data_obj=df,
            api_cls_name=None,
            method_name=method,
            args=kwargs,
            expected_cost=QCCoercionCost.COST_IMPOSSIBLE,
        )

        pandas_df = pd.DataFrame(test_data)
        _test_move_to_me_cost(
            pandas_qc=pandas_df._query_compiler,
            api_cls_name=None,
            method_name=method,
            args=kwargs,
            expected_cost=QCCoercionCost.COST_IMPOSSIBLE,
        )

        _test_expected_backend(
            data_obj=df,
            method_name=method,
            args=kwargs,
            expected_backend="Pandas",
            is_top_level=True,
        )

        eval_snowpark_pandas_result(
            df,
            native_pd.DataFrame(test_data),
            lambda df: getattr(
                native_pd if isinstance(df, native_pd.DataFrame) else pd, method
            )(df, **kwargs),
        )


@pytest.mark.parametrize(
    "method,kwargs,api_cls_name",
    [
        ("skew", {"axis": 1}, "BasePandasDataset"),
        ("skew", {"numeric_only": False}, "BasePandasDataset"),
        ("cumsum", {"axis": 1}, "BasePandasDataset"),
        ("cummin", {"axis": 1}, "BasePandasDataset"),
        ("cummax", {"axis": 1}, "BasePandasDataset"),
        ("round", {"decimals": native_pd.Series([0, 1, 1])}, "BasePandasDataset"),
        ("shift", {"periods": [1, 2], "suffix": "suffix"}, "BasePandasDataset"),
        ("shift", {"periods": [1, 2]}, "BasePandasDataset"),
        ("sort_index", {"axis": 1}, "BasePandasDataset"),
        ("sort_index", {"key": lambda x: x}, "BasePandasDataset"),
        ("sort_values", {"by": 0, "axis": 1}, "BasePandasDataset"),
        ("apply", {"func": lambda x: x * 2, "result_type": "expand"}, "DataFrame"),
        ("corr", {"method": "kendall"}, "DataFrame"),
        ("corr", {"method": lambda x, y: np.corrcoef(x, y)[0, 1]}, "DataFrame"),
        ("dropna", {"axis": 1}, "DataFrame"),
        ("fillna", {"value": 0, "limit": 1}, "DataFrame"),
        ("fillna", {"downcast": "infer", "value": 0}, "DataFrame"),
    ],
)
def test_auto_switch_unsupported_dataframe(method, kwargs, api_cls_name):
    # Test unsupported DataFrame operations that should switch to Pandas backend.
    test_data = {"A": [1.234, 2.567, 9.101], "B": [3.891, 4.123, 5.912]}

    with SqlCounter(
        # not sure why query_count=2 in this case, but it doesn't matter much,
        # since the latest version of Modin gives a lower query_count=1.
        query_count=2
        if method == "round" and not MODIN_IS_AT_LEAST_0_37_0
        else 1
    ):
        snowpark_kwargs = {
            k: pd.Series(v) if isinstance(v, native_pd.Series) else v
            for k, v in kwargs.items()
        }
        df = pd.DataFrame(test_data).move_to("Snowflake")

        _test_stay_cost(
            data_obj=df,
            api_cls_name=api_cls_name,
            method_name=method,
            args=snowpark_kwargs,
            expected_cost=QCCoercionCost.COST_IMPOSSIBLE,
        )

        pandas_df = pd.DataFrame(test_data)
        _test_move_to_me_cost(
            pandas_qc=pandas_df._query_compiler,
            api_cls_name=api_cls_name,
            method_name=method,
            args=snowpark_kwargs,
            expected_cost=QCCoercionCost.COST_IMPOSSIBLE,
        )

        _test_expected_backend(
            data_obj=df,
            method_name=method,
            args=snowpark_kwargs,
            expected_backend="Pandas",
            is_top_level=False,
        )

        eval_snowpark_pandas_result(
            df,
            native_pd.DataFrame(test_data),
            lambda df: getattr(df, method)(
                **(kwargs if isinstance(df, native_pd.DataFrame) else snowpark_kwargs)
            ),
        )


@pytest.mark.parametrize(
<<<<<<< HEAD
    "groupby_kwargs",
    [
        {"by": "A", "axis": 1},
        {"by": "A", "level": 0},
        {"by": lambda x: x % 2},
        {"by": np.array([1, 2, 3])},
        {"by": pd.Grouper(axis=1)},
    ],
)
def test_auto_switch_unsupported_dataframe_groupby(groupby_kwargs):
    # Test unsupported GroupBy operations that should switch to Pandas backend.
    test_data = {"A": [1, 2, 3], "B": [4, 5, 6]}

    with SqlCounter(query_count=1):
        df = pd.DataFrame(test_data).move_to("Snowflake")
        assert df.get_backend() == "Snowflake"

        _test_stay_cost(
            data_obj=df,
            api_cls_name="DataFrameGroupBy",
            method_name="__init__",
            args=groupby_kwargs,
            expected_cost=QCCoercionCost.COST_IMPOSSIBLE,
        )

        pandas_df = pd.DataFrame(test_data)
        _test_move_to_me_cost(
            pandas_qc=pandas_df._query_compiler,
            api_cls_name="DataFrameGroupBy",
            method_name="__init__",
            args=groupby_kwargs,
            expected_cost=QCCoercionCost.COST_IMPOSSIBLE,
        )

        groupby_obj = df.groupby(**groupby_kwargs)
        assert groupby_obj.get_backend() == "Pandas"


@pytest.mark.parametrize(
    "method,method_kwargs, groupby_kwargs, query_count",
    [
        ("fillna", {"value": 0}, {"by": "A", "level": 0}, 1),
        ("fillna", {"value": 0}, {"by": lambda x: x % 2}, 1),
        ("cummin", {}, {"by": "A", "axis": 1}, 1),
        ("cummin", {}, {"by": lambda x: x % 2}, 1),
        ("cummin", {}, {"by": "A", "level": 0}, 1),
        ("cumsum", {}, {"by": "A", "axis": 1}, 1),
        ("cumsum", {}, {"by": lambda x: x % 2}, 1),
        ("cumsum", {}, {"by": "A", "level": 0}, 1),
        ("cummax", {}, {"by": "A", "axis": 1}, 1),
        ("cummax", {}, {"by": "A", "level": 0}, 1),
        ("cummax", {}, {"by": lambda x: x % 2}, 1),
        ("cumcount", {}, {"by": "A", "level": 0}, 1),
        ("cumcount", {}, {"by": lambda x: x % 2}, 1),
        ("rank", {}, {"by": "A", "level": 0}, 1),
        ("rank", {}, {"by": lambda x: x % 2}, 1),
        ("shift", {}, {"by": "A", "level": 0}, 1),
        ("shift", {}, {"by": lambda x: x % 2}, 1),
        ("agg", {"func": "sum"}, {"by": "A", "level": 0}, 1),
        ("agg", {"func": "sum"}, {"by": lambda x: x % 2}, 1),
        ("apply", {"func": lambda x: x.sum()}, {"by": "A", "level": 0}, 1),
        ("apply", {"func": lambda x: x.sum()}, {"by": lambda x: x % 2}, 1),
        ("apply", {"func": lambda x: x.sum()}, {"by": "A", "axis": 1}, 1),
        ("first", {}, {"by": "A", "level": 0}, 1),
        ("first", {}, {"by": lambda x: x % 2}, 1),
        ("last", {}, {"by": "A", "level": 0}, 1),
        ("last", {}, {"by": lambda x: x % 2}, 1),
        ("size", {}, {"by": "A", "level": 0}, 1),
        ("size", {}, {"by": lambda x: x % 2}, 1),
        ("size", {}, {"level": 0, "axis": 1}, 1),
        ("get_group", {"name": 1}, {"by": "A", "level": 0}, 1),
        ("get_group", {"name": 0}, {"by": lambda x: x % 2}, 1),
        ("nunique", {}, {"by": "A", "level": 0}, 1),
        ("nunique", {}, {"by": lambda x: x % 2}, 1),
        ("nunique", {}, {"by": "A", "axis": 1}, 1),
        ("any", {}, {"by": "A", "level": 0}, 1),
        ("any", {}, {"by": lambda x: x % 2}, 1),
        ("any", {}, {"by": "A", "axis": 1}, 1),
        ("all", {}, {"by": "A", "level": 0}, 1),
        ("all", {}, {"by": lambda x: x % 2}, 1),
        ("all", {}, {"by": "A", "axis": 1}, 1),
        ("value_counts", {}, {"by": "A", "level": 0}, 1),
    ],
)
def test_auto_switch_unsupported_dataframe_groupby_with_supported_method(
    method, method_kwargs, groupby_kwargs, query_count
):
    # Test unsupported GroupBy operations that should switch to Pandas backend.
    with SqlCounter(query_count=query_count):
        test_data = {"A": [1, 2, 3], "B": [4, 5, 6], "C": [7, 8, 9]}

        df = pd.DataFrame(test_data).move_to("Snowflake")
        assert df.get_backend() == "Snowflake"

        _test_stay_cost(
            data_obj=df,
            api_cls_name="DataFrameGroupBy",
            method_name="__init__",
            args=groupby_kwargs,
            expected_cost=QCCoercionCost.COST_IMPOSSIBLE,
        )

        pandas_df = pd.DataFrame(test_data)
        _test_move_to_me_cost(
            pandas_qc=pandas_df._query_compiler,
            api_cls_name="DataFrameGroupBy",
            method_name="__init__",
            args=groupby_kwargs,
            expected_cost=QCCoercionCost.COST_IMPOSSIBLE,
        )

        groupby_obj = df.groupby(**groupby_kwargs)
        assert groupby_obj.get_backend() == "Pandas"

        _test_expected_backend(
            data_obj=groupby_obj,
            method_name=method,
            args=method_kwargs,
            expected_backend="Pandas",
            is_top_level=False,
        )

        eval_snowpark_pandas_result(
            groupby_obj,
            native_pd.DataFrame(test_data).groupby(**groupby_kwargs),
            lambda df: getattr(df, method)(**method_kwargs),
        )


@pytest.mark.parametrize(
    "method,method_kwargs, groupby_kwargs, query_count, test_index",
    [
        (
            "fillna",
            {"value": 0, "downcast": "infer"},
            {"axis": 0},
            1,
            None,
        ),
        ("first", {"min_count": 2}, {}, 1, None),
        ("last", {"min_count": 2}, {}, 1, None),
        (
            "shift",
            {"freq": "D"},
            {},
            3,
            native_pd.date_range("2023-01-01", periods=3, freq="D"),
        ),
    ],
)
def test_auto_switch_unsupported_dataframe_groupby_method(
    method,
    method_kwargs,
    groupby_kwargs,
    query_count,
    test_index,
):
    # Test unsupported GroupBy operations that should switch to Pandas backend.
    with SqlCounter(query_count=query_count):
        test_data = {"A": [1, 2, 3], "B": [4, 5, 6]}

        # Special handling for shift with freq parameter because it requires DatetimeIndex
        if test_index is not None:
            snowpark_index = pd.DatetimeIndex(test_index)
            df = pd.DataFrame(test_data, index=snowpark_index).move_to("Snowflake")
        else:
            df = pd.DataFrame(test_data).move_to("Snowflake")
        assert df.get_backend() == "Snowflake"

        groupby_obj = df.groupby("A", **groupby_kwargs)
        assert groupby_obj.get_backend() == "Snowflake"

        _test_stay_cost(
            data_obj=groupby_obj,
            api_cls_name="DataFrameGroupBy",
            method_name=method,
            args=method_kwargs,
            expected_cost=QCCoercionCost.COST_IMPOSSIBLE,
        )

        if test_index is not None:
            pandas_df = pd.DataFrame(test_data, index=pd.DatetimeIndex(test_index))
        else:
            pandas_df = pd.DataFrame(test_data)

        pandas_groupby_obj = pandas_df.groupby("A")
        _test_move_to_me_cost(
            pandas_qc=pandas_groupby_obj._query_compiler,
            api_cls_name="DataFrameGroupBy",
            method_name=method,
            args=method_kwargs,
            expected_cost=QCCoercionCost.COST_IMPOSSIBLE,
        )

        _test_expected_backend(
            data_obj=groupby_obj,
            method_name=method,
            args=method_kwargs,
            expected_backend="Pandas",
            is_top_level=False,
        )

        if test_index is not None:
            native_df = native_pd.DataFrame(
                test_data, index=native_pd.DatetimeIndex(test_index, freq=None)
            )
        else:
            native_df = native_pd.DataFrame(test_data)

        eval_snowpark_pandas_result(
            df,
            native_df,
            lambda df: getattr(df.groupby("A"), method)(**method_kwargs),
        )


@pytest.mark.parametrize(
    "method,method_kwargs",
    [
        ("fillna", {"value": 0}),
        ("first", {"min_count": -1}),
        ("last", {"min_count": -1}),
    ],
)
def test_auto_switch_supported_dataframe_groupby(method, method_kwargs):
    # Test supported GroupBy operations that should stay on Snowflake backend.
    test_data = {"A": [1, 2, 3, 1, 2], "B": [4, 5, 6, 7, 8]}

    with SqlCounter(query_count=1):
        df = pd.DataFrame(test_data).move_to("Snowflake")
        groupby_obj = df.groupby("A").move_to("Snowflake")
        assert groupby_obj.get_backend() == "Snowflake"

        _test_stay_cost(
            data_obj=groupby_obj,
            api_cls_name="DataFrameGroupBy",
            method_name=method,
            args=method_kwargs,
            expected_cost=QCCoercionCost.COST_ZERO,
        )

        _test_expected_backend(
            data_obj=groupby_obj,
            method_name=method,
            args=method_kwargs,
            expected_backend="Snowflake",
            is_top_level=False,
        )

        eval_snowpark_pandas_result(
            df,
            native_pd.DataFrame(test_data),
            lambda df: getattr(df.groupby("A"), method)(**method_kwargs),
        )


@pytest.mark.parametrize(
    "method,kwargs",
=======
    "method,kwargs,api_cls_name",
>>>>>>> a26070d0
    [
        ("skew", {"numeric_only": False}, "BasePandasDataset"),
        ("shift", {"suffix": "_suffix"}, "BasePandasDataset"),
        ("shift", {"periods": [1, 2]}, "BasePandasDataset"),
        ("fillna", {"value": 0, "limit": 1}, "Series"),
        ("fillna", {"downcast": "infer", "value": 0}, "Series"),
        ("sort_index", {"key": lambda x: x}, "BasePandasDataset"),
    ],
)
def test_auto_switch_unsupported_series(method, kwargs, api_cls_name):
    # Test unsupported Series operations that should switch to Pandas backend.
    test_data = [1, 2, 3, 4, 5, 6]

    with SqlCounter(query_count=1):
        series = pd.Series(test_data).move_to("Snowflake")
        assert series.get_backend() == "Snowflake"

        _test_stay_cost(
            data_obj=series,
            api_cls_name=api_cls_name,
            method_name=method,
            args=kwargs,
            expected_cost=QCCoercionCost.COST_IMPOSSIBLE,
        )

        pandas_series = pd.Series(test_data)
        _test_move_to_me_cost(
            pandas_qc=pandas_series._query_compiler,
            api_cls_name=api_cls_name,
            method_name=method,
            args=kwargs,
            expected_cost=QCCoercionCost.COST_IMPOSSIBLE,
        )

        eval_snowpark_pandas_result(
            series,
            native_pd.Series(test_data),
            lambda series: getattr(series, method)(**kwargs),
            comparator=np.testing.assert_allclose,
            test_attrs=False,
        )


@pytest.mark.parametrize(
    "method,kwargs,expected_reason",
    [
        (
            "get_dummies",
            {"dummy_na": True},
            "dummy_na = True is not supported",
        ),
        (
            "get_dummies",
            {"drop_first": True},
            "drop_first = True is not supported",
        ),
        (
            "melt",
            {"col_level": 0},
            "col_level argument is not yet supported",
        ),
        (
            "pivot_table",
            {"sort": False},
            "sort = False is not supported",
        ),
        (
            "pivot_table",
            {"index": ["A", 0], "columns": "B", "values": "B"},
            "index argument should be a string or a list of strings",
        ),
        (
            "pivot_table",
            {"index": "A", "columns": ["B", 0], "values": "B"},
            "columns argument should be a string or a list of strings",
        ),
        (
            "pivot_table",
            {"index": "A", "columns": "B", "values": ["B", 0]},
            "values argument should be a string or a list of strings",
        ),
        (
            "pivot_table",
            {"index": None, "columns": "A", "values": ["B"], "aggfunc": {"B": max}},
            "dictionary aggfunc with non-string aggregation functions is not yet supported for pivot_table when index is None",
        ),
    ],
)
@sql_count_checker(query_count=0)
def test_error_handling_top_level_functions_when_auto_switch_disabled(
    method, kwargs, expected_reason
):
    # Test that unsupported top-level function args raise NotImplementedError when auto-switch is disabled.
    with config_context(AutoSwitchBackend=False):
        df = pd.DataFrame(
            {"A": ["x", "y", "z"], "B": [1, 2, 3], 0: [4, 5, 6], 1: [7, 8, 9]}
        ).move_to("Snowflake")

        with pytest.raises(
            NotImplementedError,
            match=re.escape(
                f"Snowpark pandas {method} does not yet support the parameter combination because {expected_reason}"
            ),
        ):
            getattr(pd, method)(df, **kwargs)


@pytest.mark.parametrize(
    "method,kwargs,expected_reason",
    [
        (
            "skew",
            {"axis": 1},
            "axis = 1 is not supported",
        ),
        (
            "skew",
            {"numeric_only": False},
            "numeric_only = False argument not supported for skew",
        ),
        (
            "cumsum",
            {"axis": 1},
            "axis = 1 is not supported",
        ),
        (
            "cummin",
            {"axis": 1},
            "axis = 1 is not supported",
        ),
        (
            "cummax",
            {"axis": 1},
            "axis = 1 is not supported",
        ),
        (
            "shift",
            {"suffix": "_suffix"},
            "the 'suffix' parameter is not yet supported",
        ),
        (
            "shift",
            {"periods": [1, 2]},
            "only int 'periods' is currently supported",
        ),
        (
            "sort_index",
            {"axis": 1},
            "axis = 1 is not supported",
        ),
        (
            "sort_index",
            {"key": lambda x: x},
            "the 'key' parameter is not yet supported",
        ),
        (
            "sort_values",
            {"by": "A", "axis": 1},
            "axis = 1 is not supported",
        ),
        (
            "apply",
            {"func": lambda x: x * 2, "result_type": "expand"},
            "the 'result_type' parameter is not yet supported",
        ),
        (
            "fillna",
            {"downcast": "infer", "value": 0},
            "the 'downcast' parameter is not yet supported",
        ),
        (
            "fillna",
            {"limit": 1, "value": 0},
            "the 'limit' parameter with 'value' parameter is not yet supported",
        ),
        (
            "dropna",
            {"axis": 1},
            "axis = 1 is not supported",
        ),
        (
            "corr",
            {"method": "kendall"},
            "method = 'kendall' is not supported. Snowpark pandas currently only supports method = 'pearson'.",
        ),
        (
            "corr",
            {"method": 123},
            "method parameter must be a string. Snowpark pandas currently only supports method = 'pearson'.",
        ),
    ],
)
@sql_count_checker(query_count=0)
def test_error_handling_dataframe_when_auto_switch_disabled(
    method, kwargs, expected_reason
):
    # Test that unsupported DataFrame args raise NotImplementedError when auto-switch is disabled.
    with config_context(AutoSwitchBackend=False):
        df = pd.DataFrame({"A": [1, 2, 3], "B": [4, 5, 6]}).move_to("Snowflake")

        with pytest.raises(
            NotImplementedError,
            match=re.escape(
                f"Snowpark pandas {method} does not yet support the parameter combination because {expected_reason}"
            ),
        ):
            getattr(df, method)(**kwargs)


@pytest.mark.parametrize(
    "method,kwargs,expected_reason",
    [
        (
            "skew",
            {"numeric_only": False},
            "numeric_only = False argument not supported for skew",
        ),
        (
            "shift",
            {"suffix": "_suffix"},
            "the 'suffix' parameter is not yet supported",
        ),
        (
            "shift",
            {"periods": [1, 2]},
            "only int 'periods' is currently supported",
        ),
        (
            "fillna",
            {"downcast": "infer", "value": 0},
            "the 'downcast' parameter is not yet supported",
        ),
        (
            "fillna",
            {"limit": 1, "value": 0},
            "the 'limit' parameter with 'value' parameter is not yet supported",
        ),
    ],
)
@sql_count_checker(query_count=0)
def test_error_handling_series_when_auto_switch_disabled(
    method, kwargs, expected_reason
):
    # Test that unsupported Series args raise NotImplementedError when auto-switch is disabled.
    with config_context(AutoSwitchBackend=False):
        series = pd.Series([1, 2, 3, 4, 5, 6]).move_to("Snowflake")

        with pytest.raises(
            NotImplementedError,
            match=re.escape(
                f"Snowpark pandas {method} does not yet support the parameter combination because {expected_reason}"
            ),
        ):
            getattr(series, method)(**kwargs)


@sql_count_checker(query_count=0)
def test_malformed_decorator_conditions():
    # Test that malformed conditions in decorator are caught during rule creation.

    # Test malformed condition with wrong tuple length
    with pytest.raises(
        ValueError, match="Invalid condition at index 0.*expected tuple of length 2"
    ):

        @register_query_compiler_method_not_implemented(
            api_cls_name="TestClass",
            method_name="test_method_single_item",
            unsupported_args=UnsupportedArgsRule(
                unsupported_conditions=[
                    ("single_item",),
                ]
            ),
        )
        def test_method_single_item(self):
            pass

    # Test malformed condition with non-tuple
    with pytest.raises(
        ValueError, match="Invalid condition at index 1.*expected tuple of length 2"
    ):

        @register_query_compiler_method_not_implemented(
            api_cls_name="TestClass",
            method_name="test_method_not_tuple",
            unsupported_args=UnsupportedArgsRule(
                unsupported_conditions=[
                    ("valid_param", "valid_value"),
                    "not_a_tuple",
                ]
            ),
        )
        def test_method_not_tuple(self):
            pass

    # Test malformed condition with invalid first element
    with pytest.raises(
        ValueError,
        match="Invalid condition at index 0.*first element must be callable or string",
    ):

        @register_query_compiler_method_not_implemented(
            api_cls_name="TestClass",
            method_name="test_method_none_condition",
            unsupported_args=UnsupportedArgsRule(
                unsupported_conditions=[
                    (None, "reason_for_none"),
                ]
            ),
        )
        def test_method_none_condition(self):
            pass

    # Test malformed condition with callable first element but non-string second element
    with pytest.raises(
        ValueError,
        match="Invalid condition at index 0.*when first element is callable.*second element must be a string",
    ):

        @register_query_compiler_method_not_implemented(
            api_cls_name="TestClass",
            method_name="test_method_callable_non_string_reason",
            unsupported_args=UnsupportedArgsRule(
                unsupported_conditions=[
                    (lambda args: True, 123),
                ]
            ),
        )
        def test_method_callable_non_string_reason(self):
            pass


@pytest.mark.parametrize(
    "method,kwargs,expected_reason",
    [
        (
            "fillna",
            {"value": 0, "downcast": "infer"},
            "Snowpark pandas fillna does not yet support the parameter combination because 'downcast' argument is not supported yet in Snowpark pandas",
        ),
        (
            "first",
            {"min_count": 2},
            "does not yet support min_count > 1",
        ),
        (
            "last",
            {"min_count": 2},
            "does not yet support min_count > 1",
        ),
        (
            "shift",
            {"freq": "D"},
            "Snowpark pandas shift does not yet support the parameter combination because 'freq' argument is not supported yet in Snowpark pandas.",
        ),
    ],
)
@sql_count_checker(query_count=0)
def test_error_handling_unsupported_dataframe_groupby_method_when_auto_switch_disabled(
    method, kwargs, expected_reason
):
    # Test that unsupported DataFrame GroupBy args raise NotImplementedError when auto-switch is disabled.
    with config_context(AutoSwitchBackend=False):
        df = pd.DataFrame({"A": [1, 2, 3, 1, 2], "B": [4, 5, 6, 7, 8]}).move_to(
            "Snowflake"
        )

        with pytest.raises(
            NotImplementedError,
            match=re.escape(expected_reason),
        ):
            groupby_obj = df.groupby("A")
            getattr(groupby_obj, method)(**kwargs)


@pytest.mark.parametrize(
    "method, method_kwargs",
    [
        ("fillna", {"value": 0}),
        ("first", {}),
        ("last", {}),
        ("shift", {}),
        ("apply", {"func": lambda x: x.sum()}),
        ("size", {}),
        ("get_group", {"name": 1}),
        ("nunique", {}),
        ("any", {}),
        ("all", {}),
        ("cummin", {}),
        ("cumsum", {}),
        ("cummax", {}),
        ("cumcount", {}),
        ("rank", {}),
        ("value_counts", {}),
        ("pct_change", {}),
    ],
)
@sql_count_checker(query_count=0)
def test_error_handling_unsupported_dataframe_groupby_with_supported_method_when_auto_switch_disabled(
    method, method_kwargs
):
    # Test that unsupported DataFrame GroupBy args raise NotImplementedError when auto-switch is disabled.
    with config_context(AutoSwitchBackend=False):
        df = pd.DataFrame({"A": [1, 2, 3], "B": [4, 5, 6]}).move_to("Snowflake")

        with pytest.raises(
            NotImplementedError,
            match=re.escape(
                "does not yet support axis == 1, by != None and level != None, or by containing any non-pandas hashable labels."
            ),
        ):
            groupby_obj = df.groupby("A", level=0)
            getattr(groupby_obj, method)(**method_kwargs)<|MERGE_RESOLUTION|>--- conflicted
+++ resolved
@@ -1049,7 +1049,6 @@
 
 
 @pytest.mark.parametrize(
-<<<<<<< HEAD
     "groupby_kwargs",
     [
         {"by": "A", "axis": 1},
@@ -1307,10 +1306,7 @@
 
 
 @pytest.mark.parametrize(
-    "method,kwargs",
-=======
     "method,kwargs,api_cls_name",
->>>>>>> a26070d0
     [
         ("skew", {"numeric_only": False}, "BasePandasDataset"),
         ("shift", {"suffix": "_suffix"}, "BasePandasDataset"),

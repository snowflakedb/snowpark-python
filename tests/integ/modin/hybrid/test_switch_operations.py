#
# Copyright (c) 2012-2025 Snowflake Computing Inc. All rights reserved.
#

import contextlib
import pytest

import numpy as np
from numpy.testing import assert_array_equal
import modin.pandas as pd
import snowflake.snowpark.modin.plugin  # noqa: F401
from snowflake.snowpark.modin.plugin._internal.utils import (
    MODIN_IS_AT_LEAST_0_33_0,
    MODIN_IS_AT_LEAST_0_34_0,
)

from tests.integ.utils.sql_counter import sql_count_checker


@pytest.fixture(scope="module", autouse=True)
def skip(pytestconfig):
    if not MODIN_IS_AT_LEAST_0_33_0:
        pytest.skip(
            "backend switching tests only work on newer modin versions",
            allow_module_level=True,
        )


@sql_count_checker(query_count=1)
def test_merge(init_transaction_tables, us_holidays_data):
    df_transactions = pd.read_snowflake("REVENUE_TRANSACTIONS")
    df_us_holidays = pd.DataFrame(us_holidays_data, columns=["Holiday", "Date"])
    assert df_transactions.get_backend() == "Snowflake"
    assert df_us_holidays.get_backend() == "Pandas"
    # Since `df_us_holidays` is much smaller than `df_transactions`, we moved `df_us_holidays`
    # to Snowflake where `df_transactions` is, to perform the operation.
    combined = pd.merge(
        df_us_holidays, df_transactions, left_on="Date", right_on="DATE"
    )
    assert combined.get_backend() == "Snowflake"


@sql_count_checker(query_count=6)
def test_filtered_data(init_transaction_tables):
    # When data is filtered, the engine should change when it is sufficiently small.
    df_transactions = pd.read_snowflake("REVENUE_TRANSACTIONS")
    assert df_transactions.get_backend() == "Snowflake"
    # in-place operations that do not change the backend
    df_transactions["DATE"] = pd.to_datetime(df_transactions["DATE"])
    assert df_transactions.get_backend() == "Snowflake"
    base_date = pd.Timestamp("2025-06-09").date()
    df_transactions_filter1 = df_transactions[
        (df_transactions["DATE"] >= base_date - pd.Timedelta("7 days"))
        & (df_transactions["DATE"] < base_date)
    ]
    assert df_transactions_filter1.get_backend() == "Snowflake"
    # The smaller dataframe does operations in pandas
    df_transactions_filter1 = df_transactions_filter1.groupby("DATE").sum()["REVENUE"]
    assert df_transactions_filter1.get_backend() == "Pandas"
    df_transactions_filter2 = pd.read_snowflake(
        "SELECT * FROM revenue_transactions WHERE Date >= DATEADD( 'days', -7, '2025-06-09' ) and Date < '2025-06-09'"
    )
    assert df_transactions_filter2.get_backend() == "Pandas"
    assert_array_equal(
        # Snowpark handles index objects differently from native pandas, so just check values
        df_transactions_filter1.to_pandas().values,
        df_transactions_filter2.groupby("DATE").sum()["REVENUE"].to_pandas().values,
    )


@sql_count_checker(query_count=8)
def test_apply(init_transaction_tables, us_holidays_data):
    df_transactions = pd.read_snowflake("REVENUE_TRANSACTIONS")
    df_us_holidays = pd.DataFrame(us_holidays_data, columns=["Holiday", "Date"])
    df_us_holidays["Date"] = pd.to_datetime(df_us_holidays["Date"])

    def forecast_revenue(df, start_date, end_date):
        # Filter data from last year
        df_filtered = df[
            (df["DATE"] >= start_date - pd.Timedelta(days=365))
            & (df["DATE"] < start_date)
        ]
        # Append future dates to daily_avg for prediction
        future_dates = pd.date_range(start=start_date, end=end_date, freq="D")
        df_future = pd.DataFrame({"DATE": future_dates})

        # Group by DATE and calculate the mean revenue
        daily_avg = df_filtered.groupby("DATE")["REVENUE"].mean().reset_index()
        daily_avg["DATE"] = daily_avg["DATE"].astype("datetime64[ns]")
        # Merge future dates with predicted revenue, filling missing values
        df_forecast = df_future.merge(daily_avg, on="DATE", how="left")
        # Fill missing predicted revenue with overall mean from last year
        df_forecast["PREDICTED_REVENUE"] = np.nan
        df_forecast["PREDICTED_REVENUE"].fillna(
            daily_avg["REVENUE"].mean(), inplace=True
        )
        df_forecast["PREDICTED_REVENUE"] = df_forecast["PREDICTED_REVENUE"].astype(
            "float"
        )
        return df_forecast

    start_date = pd.Timestamp("2025-10-01")
    end_date = pd.Timestamp("2025-10-31")
    df_forecast = forecast_revenue(df_transactions, start_date, end_date)
    assert df_forecast.get_backend() == "Pandas"

    def adjust_for_holiday_weekend(row):
        # For national holidays, revenue down 5% since stores are closed.
        # For weekends, revenue is up 5% due to increased activity.
        if row["DATE"].strftime("%Y-%m-%d") in list(
            df_us_holidays["Date"].dt.strftime("%Y-%m-%d")
        ):
            return row["PREDICTED_REVENUE"] * 0.95
        elif (
            row["DATE"].weekday() == 5 or row["DATE"].weekday() == 6
        ):  # Saturday/Sundays
            return row["PREDICTED_REVENUE"] * 1.05
        return row["PREDICTED_REVENUE"]

    # Adjust for holidays using the apply function
    df_forecast["PREDICTED_REVENUE"] = df_forecast.apply(
        adjust_for_holiday_weekend, axis=1
    )
    assert df_forecast.get_backend() == "Pandas"


@pytest.fixture
def small_snow_df():
    return pd.DataFrame([[0, 1], [2, 3]]).move_to("Snowflake")


@pytest.mark.parametrize(
    "operation",
    [
        pytest.param(
            "tail",
            marks=pytest.mark.xfail(
                reason="pd.DataFrame([[0, 1], [2, 3]]).groupby(0)[1].tail() fails with some indexing error.",
                strict=True,
            ),
        ),
        "var",
        "std",
        "sum",
        # "sem",  # unsupported
        "max",
        "mean",
        "min",
        "count",
        "nunique",
    ],
)
@sql_count_checker(query_count=2)
def test_groupby_agg_post_op_switch(operation, small_snow_df):
    assert small_snow_df.get_backend() == "Snowflake"
    dataframe_groupby_result = getattr(small_snow_df.groupby(0), operation)()
    assert dataframe_groupby_result.get_backend() == "Pandas"
    assert small_snow_df.get_backend() == "Snowflake"
    series_groupby_result = getattr(small_snow_df.groupby(0)[1], operation)()
    assert series_groupby_result.get_backend() == "Pandas"
    assert small_snow_df.get_backend() == "Snowflake"


@sql_count_checker(query_count=1)
<<<<<<< HEAD
def test_explain_switch(us_holidays_data):
    from snowflake.snowpark.modin.plugin._internal.telemetry import (
        clear_hybrid_switch_log,
    )

    clear_hybrid_switch_log()
    df_transactions = pd.read_snowflake("REVENUE_TRANSACTIONS")
    df_us_holidays = pd.DataFrame(us_holidays_data, columns=["Holiday", "Date"])
    pd.merge(df_us_holidays, df_transactions, left_on="Date", right_on="DATE")
    assert "decision" in str(pd.explain_switch())
    assert "decision" in str(pd.explain_switch(simple=False))
    assert "DataFrame.__init__" in str(pd.explain_switch())
    assert "rows" in str(pd.explain_switch(simple=False))
=======
def test_np_where_manual_switch():
    df = pd.DataFrame([[True, False]]).set_backend("Snowflake")
    with pytest.raises(TypeError, match=r"no implementation found for 'numpy\.where'"):
        # Snowpark pandas currently does not support np.where with native objects
        np.where(df, [1, 2], [3, 4])
    df.set_backend("Pandas", inplace=True)
    # SNOW-2173644: Prior to modin 0.34, manually switching the backend to pandas would cause lookup
    # of the __array_function__ method to fail.
    with pytest.raises(
        AttributeError, match=r"DataFrame object has no attribute __array_function__"
    ) if not MODIN_IS_AT_LEAST_0_34_0 else contextlib.nullcontext():
        result = np.where(df, [1, 2], [3, 4])
        assert_array_equal(result, np.array([[1, 4]]))
>>>>>>> f1126ecd
<|MERGE_RESOLUTION|>--- conflicted
+++ resolved
@@ -162,7 +162,6 @@
 
 
 @sql_count_checker(query_count=1)
-<<<<<<< HEAD
 def test_explain_switch(us_holidays_data):
     from snowflake.snowpark.modin.plugin._internal.telemetry import (
         clear_hybrid_switch_log,
@@ -176,7 +175,9 @@
     assert "decision" in str(pd.explain_switch(simple=False))
     assert "DataFrame.__init__" in str(pd.explain_switch())
     assert "rows" in str(pd.explain_switch(simple=False))
-=======
+
+
+@sql_count_checker(query_count=1)
 def test_np_where_manual_switch():
     df = pd.DataFrame([[True, False]]).set_backend("Snowflake")
     with pytest.raises(TypeError, match=r"no implementation found for 'numpy\.where'"):
@@ -185,9 +186,13 @@
     df.set_backend("Pandas", inplace=True)
     # SNOW-2173644: Prior to modin 0.34, manually switching the backend to pandas would cause lookup
     # of the __array_function__ method to fail.
-    with pytest.raises(
-        AttributeError, match=r"DataFrame object has no attribute __array_function__"
-    ) if not MODIN_IS_AT_LEAST_0_34_0 else contextlib.nullcontext():
+    with (
+        pytest.raises(
+            AttributeError,
+            match=r"DataFrame object has no attribute __array_function__",
+        )
+        if not MODIN_IS_AT_LEAST_0_34_0
+        else contextlib.nullcontext()
+    ):
         result = np.where(df, [1, 2], [3, 4])
-        assert_array_equal(result, np.array([[1, 4]]))
->>>>>>> f1126ecd
+        assert_array_equal(result, np.array([[1, 4]]))
#
# Copyright (c) 2012-2025 Snowflake Computing Inc. All rights reserved.
#

<<<<<<< HEAD
import logging
=======
import contextlib
>>>>>>> 04527057
import pytest

import numpy as np
from numpy.testing import assert_array_equal
import modin.pandas as pd
import snowflake.snowpark.modin.plugin  # noqa: F401
from snowflake.snowpark.modin.plugin._internal.utils import (
    MODIN_IS_AT_LEAST_0_33_0,
    MODIN_IS_AT_LEAST_0_34_0,
)

from snowflake.snowpark.modin.plugin.compiler.snowflake_query_compiler import (
    SnowflakeQueryCompiler,
)
from snowflake.snowpark.modin.plugin.utils.warning_message import WarningMessage
from tests.integ.utils.sql_counter import sql_count_checker


@pytest.fixture(scope="module", autouse=True)
def skip(pytestconfig):
    if not MODIN_IS_AT_LEAST_0_33_0:
        pytest.skip(
            "backend switching tests only work on newer modin versions",
            allow_module_level=True,
        )


@sql_count_checker(query_count=0)
def test_move_to_me_cost_with_incompatible_dtype(caplog):
    """
    Tests that the move_to_me cost is impossible when the DataFrame has a dtype
    that is incompatible with Snowpark pandas, and that a warning is issued
    when attempting to convert it.
    """
    from modin.core.storage_formats.base.query_compiler import QCCoercionCost

    # DataFrame with a compatible dtype.
    df_compatible = pd.DataFrame({"A": [1, 2, 3]})
    df_compatible.move_to("Pandas")

    cost_compatible = SnowflakeQueryCompiler.move_to_me_cost(
        df_compatible._query_compiler
    )
    assert cost_compatible < QCCoercionCost.COST_IMPOSSIBLE

    # DataFrame with an incompatible dtype.
    df_incompatible = df_compatible.astype("category")

    caplog.clear()
    WarningMessage.printed_warnings.clear()
    with caplog.at_level(logging.WARNING):
        cost_incompatible = SnowflakeQueryCompiler.move_to_me_cost(
            df_incompatible._query_compiler
        )
        assert cost_incompatible == QCCoercionCost.COST_IMPOSSIBLE
        assert "not directly compatible with the Snowflake backend" in caplog.text

    # Verify that attempting to move the incompatible DataFrame to Snowflake
    # issues an exception.
    with pytest.raises(NotImplementedError):
        df_incompatible.move_to("Snowflake")


@sql_count_checker(query_count=1)
def test_merge(init_transaction_tables, us_holidays_data):
    df_transactions = pd.read_snowflake("REVENUE_TRANSACTIONS")
    df_us_holidays = pd.DataFrame(us_holidays_data, columns=["Holiday", "Date"])
    assert df_transactions.get_backend() == "Snowflake"
    assert df_us_holidays.get_backend() == "Pandas"
    # Since `df_us_holidays` is much smaller than `df_transactions`, we moved `df_us_holidays`
    # to Snowflake where `df_transactions` is, to perform the operation.
    combined = pd.merge(
        df_us_holidays, df_transactions, left_on="Date", right_on="DATE"
    )
    assert combined.get_backend() == "Snowflake"


@sql_count_checker(query_count=6)
def test_filtered_data(init_transaction_tables):
    # When data is filtered, the engine should change when it is sufficiently small.
    df_transactions = pd.read_snowflake("REVENUE_TRANSACTIONS")
    assert df_transactions.get_backend() == "Snowflake"
    # in-place operations that do not change the backend
    df_transactions["DATE"] = pd.to_datetime(df_transactions["DATE"])
    assert df_transactions.get_backend() == "Snowflake"
    base_date = pd.Timestamp("2025-06-09").date()
    df_transactions_filter1 = df_transactions[
        (df_transactions["DATE"] >= base_date - pd.Timedelta("7 days"))
        & (df_transactions["DATE"] < base_date)
    ]
    assert df_transactions_filter1.get_backend() == "Snowflake"
    # The smaller dataframe does operations in pandas
    df_transactions_filter1 = df_transactions_filter1.groupby("DATE").sum()["REVENUE"]
    assert df_transactions_filter1.get_backend() == "Pandas"
    df_transactions_filter2 = pd.read_snowflake(
        "SELECT * FROM revenue_transactions WHERE Date >= DATEADD( 'days', -7, '2025-06-09' ) and Date < '2025-06-09'"
    )
    assert df_transactions_filter2.get_backend() == "Pandas"
    assert_array_equal(
        # Snowpark handles index objects differently from native pandas, so just check values
        df_transactions_filter1.to_pandas().values,
        df_transactions_filter2.groupby("DATE").sum()["REVENUE"].to_pandas().values,
    )


@sql_count_checker(query_count=8)
def test_apply(init_transaction_tables, us_holidays_data):
    df_transactions = pd.read_snowflake("REVENUE_TRANSACTIONS")
    df_us_holidays = pd.DataFrame(us_holidays_data, columns=["Holiday", "Date"])
    df_us_holidays["Date"] = pd.to_datetime(df_us_holidays["Date"])

    def forecast_revenue(df, start_date, end_date):
        # Filter data from last year
        df_filtered = df[
            (df["DATE"] >= start_date - pd.Timedelta(days=365))
            & (df["DATE"] < start_date)
        ]
        # Append future dates to daily_avg for prediction
        future_dates = pd.date_range(start=start_date, end=end_date, freq="D")
        df_future = pd.DataFrame({"DATE": future_dates})

        # Group by DATE and calculate the mean revenue
        daily_avg = df_filtered.groupby("DATE")["REVENUE"].mean().reset_index()
        daily_avg["DATE"] = daily_avg["DATE"].astype("datetime64[ns]")
        # Merge future dates with predicted revenue, filling missing values
        df_forecast = df_future.merge(daily_avg, on="DATE", how="left")
        # Fill missing predicted revenue with overall mean from last year
        df_forecast["PREDICTED_REVENUE"] = np.nan
        df_forecast["PREDICTED_REVENUE"].fillna(
            daily_avg["REVENUE"].mean(), inplace=True
        )
        df_forecast["PREDICTED_REVENUE"] = df_forecast["PREDICTED_REVENUE"].astype(
            "float"
        )
        return df_forecast

    start_date = pd.Timestamp("2025-10-01")
    end_date = pd.Timestamp("2025-10-31")
    df_forecast = forecast_revenue(df_transactions, start_date, end_date)
    assert df_forecast.get_backend() == "Pandas"

    def adjust_for_holiday_weekend(row):
        # For national holidays, revenue down 5% since stores are closed.
        # For weekends, revenue is up 5% due to increased activity.
        if row["DATE"].strftime("%Y-%m-%d") in list(
            df_us_holidays["Date"].dt.strftime("%Y-%m-%d")
        ):
            return row["PREDICTED_REVENUE"] * 0.95
        elif (
            row["DATE"].weekday() == 5 or row["DATE"].weekday() == 6
        ):  # Saturday/Sundays
            return row["PREDICTED_REVENUE"] * 1.05
        return row["PREDICTED_REVENUE"]

    # Adjust for holidays using the apply function
    df_forecast["PREDICTED_REVENUE"] = df_forecast.apply(
        adjust_for_holiday_weekend, axis=1
    )
    assert df_forecast.get_backend() == "Pandas"


@pytest.fixture
def small_snow_df():
    return pd.DataFrame([[0, 1], [2, 3]]).move_to("Snowflake")


@pytest.mark.parametrize(
    "operation",
    [
        pytest.param(
            "tail",
            marks=pytest.mark.xfail(
                reason="pd.DataFrame([[0, 1], [2, 3]]).groupby(0)[1].tail() fails with some indexing error.",
                strict=True,
            ),
        ),
        "var",
        "std",
        "sum",
        # "sem",  # unsupported
        "max",
        "mean",
        "min",
        "count",
        "nunique",
    ],
)
@sql_count_checker(query_count=2)
def test_groupby_agg_post_op_switch(operation, small_snow_df):
    assert small_snow_df.get_backend() == "Snowflake"
    dataframe_groupby_result = getattr(small_snow_df.groupby(0), operation)()
    assert dataframe_groupby_result.get_backend() == "Pandas"
    assert small_snow_df.get_backend() == "Snowflake"
    series_groupby_result = getattr(small_snow_df.groupby(0)[1], operation)()
    assert series_groupby_result.get_backend() == "Pandas"
    assert small_snow_df.get_backend() == "Snowflake"


@sql_count_checker(query_count=1)
def test_np_where_manual_switch():
    df = pd.DataFrame([[True, False]]).set_backend("Snowflake")
    with pytest.raises(TypeError, match=r"no implementation found for 'numpy\.where'"):
        # Snowpark pandas currently does not support np.where with native objects
        np.where(df, [1, 2], [3, 4])
    df.set_backend("Pandas", inplace=True)
    # SNOW-2173644: Prior to modin 0.34, manually switching the backend to pandas would cause lookup
    # of the __array_function__ method to fail.
    with pytest.raises(
        AttributeError, match=r"DataFrame object has no attribute __array_function__"
    ) if not MODIN_IS_AT_LEAST_0_34_0 else contextlib.nullcontext():
        result = np.where(df, [1, 2], [3, 4])
        assert_array_equal(result, np.array([[1, 4]]))<|MERGE_RESOLUTION|>--- conflicted
+++ resolved
@@ -2,11 +2,8 @@
 # Copyright (c) 2012-2025 Snowflake Computing Inc. All rights reserved.
 #
 
-<<<<<<< HEAD
 import logging
-=======
 import contextlib
->>>>>>> 04527057
 import pytest
 
 import numpy as np

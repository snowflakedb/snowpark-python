--- conflicted
+++ resolved
@@ -104,11 +104,7 @@
         ),
     ],
 )
-<<<<<<< HEAD
-@sql_count_checker(query_count=8)
-=======
-@sql_count_checker(query_count=4)
->>>>>>> 72126009
+@sql_count_checker(query_count=4)
 def test_to_snowflake(object_backend, to_snowflake, test_table_name, global_backend):
     df = pd.DataFrame({"a": [1, 2, 3], "b": [4, 5, 6]}).set_backend(object_backend)
     to_snowflake(df, test_table_name, if_exists="replace", index=False)  # query #1
@@ -145,22 +141,14 @@
     snowpark_df = pd.session.create_dataframe(native_df)
     snowpark_df.write.save_as_table(test_table_name, table_type="temp")
 
-<<<<<<< HEAD
-    with SqlCounter(query_count=3):
-=======
     with SqlCounter(query_count=1):
->>>>>>> 72126009
         result_df = pd.read_snowflake(test_table_name)
 
     assert result_df.get_backend() == backend_for_read_snowflake
     assert result_df.to_pandas().astype(native_df.dtypes).equals(native_df)
 
 
-<<<<<<< HEAD
-@sql_count_checker(query_count=6)
-=======
-@sql_count_checker(query_count=4)
->>>>>>> 72126009
+@sql_count_checker(query_count=4)
 @pytest.mark.parametrize(
     "object_backend",
     [param("Ray", marks=pytest.mark.skip(reason="SNOW-2276090")), "Pandas"],
@@ -202,11 +190,7 @@
     )
 
 
-<<<<<<< HEAD
-@sql_count_checker(query_count=6)
-=======
-@sql_count_checker(query_count=4)
->>>>>>> 72126009
+@sql_count_checker(query_count=4)
 @pytest.mark.parametrize(
     "object_backend",
     [param("Ray", marks=pytest.mark.skip(reason="SNOW-2276090")), "Pandas"],

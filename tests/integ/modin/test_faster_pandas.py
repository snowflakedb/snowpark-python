#
# Copyright (c) 2012-2025 Snowflake Computing Inc. All rights reserved.
#

import copy
from contextlib import contextmanager
import modin.pandas as pd
import pandas as native_pd
import pytest
from pandas._testing import assert_almost_equal

from snowflake.snowpark._internal.utils import TempObjectType
import snowflake.snowpark.modin.plugin  # noqa: F401
from snowflake.snowpark.session import (
    _SNOWPARK_PANDAS_DUMMY_ROW_POS_OPTIMIZATION_ENABLED,
    Session,
)
from tests.integ.modin.utils import (
    assert_frame_equal,
    assert_index_equal,
    assert_series_equal,
)
from tests.integ.utils.sql_counter import sql_count_checker
from tests.utils import Utils


@contextmanager
def session_parameter_override(session, parameter_name, value):
    """Context manager to temporarily override a session parameter and restore it afterwards"""
    original_value = getattr(session, parameter_name)
    setattr(session, parameter_name, value)
    try:
        yield
    finally:
        setattr(session, parameter_name, original_value)


@sql_count_checker(query_count=5, join_count=1)
def test_read_filter_join(session):
    with session_parameter_override(
        session, "dummy_row_pos_optimization_enabled", True
    ):
        # test a chain of operations that are fully supported in faster pandas

        # create tables
        table_name1 = Utils.random_name_for_temp_object(TempObjectType.TABLE)
        session.create_dataframe(
            native_pd.DataFrame([[1, 11], [2, 12], [3, 13]], columns=["A", "B"])
        ).write.save_as_table(table_name1, table_type="temp")
        table_name2 = Utils.random_name_for_temp_object(TempObjectType.TABLE)
        session.create_dataframe(
            native_pd.DataFrame([[1, 21], [2, 22], [3, 23]], columns=["C", "D"])
        ).write.save_as_table(table_name2, table_type="temp")

        # create snow dataframes
        df1 = pd.read_snowflake(table_name1)
        df2 = pd.read_snowflake(table_name2)
        snow_result = df1[df1["B"] > 11].merge(
            df2[df2["D"] == 22], left_on="A", right_on="C"
        )

        # verify that the input dataframes have a populated relaxed query compiler
        assert df1._query_compiler._relaxed_query_compiler is not None
        assert df1._query_compiler._relaxed_query_compiler._dummy_row_pos_mode is True
        assert df2._query_compiler._relaxed_query_compiler is not None
        assert df2._query_compiler._relaxed_query_compiler._dummy_row_pos_mode is True
        # verify that the output dataframe also has a populated relaxed query compiler
        assert snow_result._query_compiler._relaxed_query_compiler is not None
        assert (
            snow_result._query_compiler._relaxed_query_compiler._dummy_row_pos_mode
            is True
        )

        # create pandas dataframes
        native_df1 = df1.to_pandas()
        native_df2 = df2.to_pandas()
        native_result = native_df1[native_df1["B"] > 11].merge(
            native_df2[native_df2["D"] == 22], left_on="A", right_on="C"
        )

        # compare results
        assert_frame_equal(snow_result, native_result)


@sql_count_checker(query_count=6, join_count=2)
def test_read_filter_join_on_index(session):
    with session_parameter_override(
        session, "dummy_row_pos_optimization_enabled", True
    ):
        # test a chain of operations that are fully supported in faster pandas

        # create tables
        table_name1 = Utils.random_name_for_temp_object(TempObjectType.TABLE)
        session.create_dataframe(
            native_pd.DataFrame([[1, 11], [2, 12], [3, 13]], columns=["A", "B"])
        ).write.save_as_table(table_name1, table_type="temp")
        table_name2 = Utils.random_name_for_temp_object(TempObjectType.TABLE)
        session.create_dataframe(
            native_pd.DataFrame([[1, 21], [2, 22], [3, 23]], columns=["C", "D"])
        ).write.save_as_table(table_name2, table_type="temp")

        # create snow dataframes
        df1 = pd.read_snowflake(table_name1)
        df2 = pd.read_snowflake(table_name2)
        snow_result = df1.merge(df2, left_index=True, right_index=True)

        # verify that the input dataframes have a populated relaxed query compiler
        assert df1._query_compiler._relaxed_query_compiler is not None
        assert df1._query_compiler._relaxed_query_compiler._dummy_row_pos_mode is True
        assert df2._query_compiler._relaxed_query_compiler is not None
        assert df2._query_compiler._relaxed_query_compiler._dummy_row_pos_mode is True
        # verify that the output dataframe also has a populated relaxed query compiler
        assert snow_result._query_compiler._relaxed_query_compiler is not None
        assert (
            snow_result._query_compiler._relaxed_query_compiler._dummy_row_pos_mode
            is True
        )

        # create pandas dataframes
        native_df1 = df1.to_pandas()
        native_df2 = df2.to_pandas()
        native_result = native_df1.merge(native_df2, left_index=True, right_index=True)

        # compare results
        # first ensure that indexes are the same
        assert_index_equal(snow_result.index, native_result.index)
        # then compare the data columns exclduing the index column
        # (because row position assignement is not necessarily idential)
        assert_frame_equal(
            snow_result.to_pandas().sort_values(by="A").reset_index(drop=True),
            native_result.sort_values(by="A").reset_index(drop=True),
        )


@sql_count_checker(query_count=3, join_count=2)
def test_read_filter_iloc_index(session):
    with session_parameter_override(
        session, "dummy_row_pos_optimization_enabled", True
    ):
        # test a chain of operations that are not yet fully supported in faster pandas

        # create tables
        table_name = Utils.random_name_for_temp_object(TempObjectType.TABLE)
        session.create_dataframe(
            native_pd.DataFrame([[1, 11], [2, 12], [2, 13]], columns=["A", "B"])
        ).write.save_as_table(table_name, table_type="temp")

        # create snow dataframes
        df = pd.read_snowflake(table_name)
        snow_result = df.iloc[[1], :]

        # verify that the input dataframe has a populated relaxed query compiler
        assert df._query_compiler._relaxed_query_compiler is not None
        assert df._query_compiler._relaxed_query_compiler._dummy_row_pos_mode is True
        # verify that the output dataframe has an empty relaxed query compiler
        # because iloc for index is not supported in faster pandas yet
        assert snow_result._query_compiler._relaxed_query_compiler is None
        assert snow_result._query_compiler._dummy_row_pos_mode is False

        # create pandas dataframes
        native_df = df.to_pandas()
        native_result = native_df.iloc[[1], :]

        # compare results
        assert_frame_equal(snow_result, native_result)


@sql_count_checker(query_count=5, join_count=1)
def test_read_filter_join_flag_disabled(session):
    # test a chain of operations that are fully supported in faster pandas
    # but with the dummy_row_pos_optimization_enabled flag turned off
    with session_parameter_override(
        session, "dummy_row_pos_optimization_enabled", False
    ):
        # create tables
        table_name1 = Utils.random_name_for_temp_object(TempObjectType.TABLE)
        session.create_dataframe(
            native_pd.DataFrame([[1, 11], [2, 12], [3, 13]], columns=["A", "B"])
        ).write.save_as_table(table_name1, table_type="temp")
        table_name2 = Utils.random_name_for_temp_object(TempObjectType.TABLE)
        session.create_dataframe(
            native_pd.DataFrame([[1, 21], [2, 22], [3, 23]], columns=["C", "D"])
        ).write.save_as_table(table_name2, table_type="temp")

        # create snow dataframes
        df1 = pd.read_snowflake(table_name1)
        df2 = pd.read_snowflake(table_name2)
        snow_result = df1[df1["B"] > 11].merge(
            df2[df2["D"] == 22], left_on="A", right_on="C"
        )

        # verify that the input dataframes have an empty relaxed query compiler
        assert df1._query_compiler._relaxed_query_compiler is None
        assert df2._query_compiler._relaxed_query_compiler is None
        # verify that the output dataframe also has an empty relaxed query compiler
        assert snow_result._query_compiler._relaxed_query_compiler is None

        # create pandas dataframes
        native_df1 = df1.to_pandas()
        native_df2 = df2.to_pandas()
        native_result = native_df1[native_df1["B"] > 11].merge(
            native_df2[native_df2["D"] == 22], left_on="A", right_on="C"
        )

        # compare results
        assert_frame_equal(snow_result, native_result)


@pytest.mark.parametrize(
    "func",
    [
        "min",
        "max",
        "count",
        "sum",
        "mean",
        "median",
        "std",
        "var",
    ],
)
@sql_count_checker(query_count=6)
def test_agg(session, func):
    with session_parameter_override(
        session, "dummy_row_pos_optimization_enabled", True
    ):
        # create tables
        table_name = Utils.random_name_for_temp_object(TempObjectType.TABLE)
        session.create_dataframe(
            native_pd.DataFrame([[2, 12], [1, 11], [3, 13]], columns=["A", "B"])
        ).write.save_as_table(table_name, table_type="temp")

        # create snow dataframes
        df = pd.read_snowflake(table_name)
        snow_result1 = getattr(df, func)()
        snow_result2 = df.agg([func])
        snow_result3 = getattr(df["B"], func)()
        snow_result4 = df["B"].agg([func])

        # verify that the input dataframe has a populated relaxed query compiler
        assert df._query_compiler._relaxed_query_compiler is not None
        assert df._query_compiler._relaxed_query_compiler._dummy_row_pos_mode is True
        # verify that the output dataframe also has a populated relaxed query compiler
        assert snow_result1._query_compiler._relaxed_query_compiler is not None
        assert (
            snow_result1._query_compiler._relaxed_query_compiler._dummy_row_pos_mode
            is True
        )
        assert snow_result2._query_compiler._relaxed_query_compiler is not None
        assert (
            snow_result2._query_compiler._relaxed_query_compiler._dummy_row_pos_mode
            is True
        )

        # create pandas dataframes
        native_df = df.to_pandas()
        native_result1 = getattr(native_df, func)()
        native_result2 = native_df.agg([func])
        native_result3 = getattr(native_df["B"], func)()
        native_result4 = native_df["B"].agg([func])

        # compare results
        assert_series_equal(snow_result1, native_result1, check_dtype=False)
        assert_frame_equal(snow_result2, native_result2, check_dtype=False)
        assert_almost_equal(snow_result3, native_result3)
        assert_series_equal(snow_result4, native_result4, check_dtype=False)


@pytest.mark.parametrize(
    "func",
    [
        "first",
        "last",
        "rank",
        "shift",
        "cumcount",
        "cumsum",
        "cummin",
        "cummax",
        "any",
        "all",
        "unique",
    ],
)
@sql_count_checker(query_count=3)
def test_groupby_no_param_functions(session, func):
    with session_parameter_override(
        session, "dummy_row_pos_optimization_enabled", True
    ):
        # create tables
        table_name = Utils.random_name_for_temp_object(TempObjectType.TABLE)
        session.create_dataframe(
            native_pd.DataFrame([[2, 12], [2, 11], [3, 13]], columns=["A", "B"])
        ).write.save_as_table(table_name, table_type="temp")

        # create snow dataframes
        df = pd.read_snowflake(table_name).sort_values("B", ignore_index=True)
        snow_result = getattr(df.groupby("A")["B"], func)()

        # verify that the input dataframe has a populated relaxed query compiler
        assert df._query_compiler._relaxed_query_compiler is not None
        assert df._query_compiler._relaxed_query_compiler._dummy_row_pos_mode is True
        # verify that the output dataframe also has a populated relaxed query compiler
        assert snow_result._query_compiler._relaxed_query_compiler is not None
        assert (
            snow_result._query_compiler._relaxed_query_compiler._dummy_row_pos_mode
            is True
        )

        # create pandas dataframes
        native_df = df.to_pandas()
        native_result = getattr(native_df.groupby("A")["B"], func)()

        # compare results
        assert_series_equal(snow_result, native_result, check_dtype=False)


@sql_count_checker(query_count=5, union_count=1)
def test_concat(session):
    with session_parameter_override(
        session, "dummy_row_pos_optimization_enabled", True
    ):
        # create tables
        table_name1 = Utils.random_name_for_temp_object(TempObjectType.TABLE)
        session.create_dataframe(
            native_pd.DataFrame([[2, 12], [2, 12], [3, 13]], columns=["A", "B"])
        ).write.save_as_table(table_name1, table_type="temp")
        table_name2 = Utils.random_name_for_temp_object(TempObjectType.TABLE)
        session.create_dataframe(
            native_pd.DataFrame([[2, 12], [2, 12], [3, 13]], columns=["A", "B"])
        ).write.save_as_table(table_name2, table_type="temp")

        # create snow dataframes
        df1 = pd.read_snowflake(table_name1).sort_values("A", ignore_index=True)
        df2 = pd.read_snowflake(table_name2).sort_values("A", ignore_index=True)
        snow_result = pd.concat([df1, df2])

        # verify that the input dataframe has a populated relaxed query compiler
        assert df1._query_compiler._relaxed_query_compiler is not None
        assert df1._query_compiler._relaxed_query_compiler._dummy_row_pos_mode is True
        assert df2._query_compiler._relaxed_query_compiler is not None
        assert df2._query_compiler._relaxed_query_compiler._dummy_row_pos_mode is True
        # verify that the output dataframe also has a populated relaxed query compiler
        assert snow_result._query_compiler._relaxed_query_compiler is not None
        assert (
            snow_result._query_compiler._relaxed_query_compiler._dummy_row_pos_mode
            is True
        )

        # create pandas dataframes
        native_df1 = df1.to_pandas()
        native_df2 = df2.to_pandas()
        native_result = native_pd.concat([native_df1, native_df2])

        # compare results
        assert_frame_equal(snow_result, native_result)


@sql_count_checker(query_count=3)
def test_copy(session):
    with session_parameter_override(
        session, "dummy_row_pos_optimization_enabled", True
    ):
        # create tables
        table_name = Utils.random_name_for_temp_object(TempObjectType.TABLE)
        session.create_dataframe(
            native_pd.DataFrame([[2, True], [1, False], [3, False]], columns=["A", "B"])
        ).write.save_as_table(table_name, table_type="temp")

        # create snow dataframes
        df = pd.read_snowflake(table_name)
        snow_result = df.copy()

        # verify that the input dataframe has a populated relaxed query compiler
        assert df._query_compiler._relaxed_query_compiler is not None
        assert df._query_compiler._relaxed_query_compiler._dummy_row_pos_mode is True
        # verify that the output dataframe also has a populated relaxed query compiler
        assert snow_result._query_compiler._relaxed_query_compiler is not None
        assert (
            snow_result._query_compiler._relaxed_query_compiler._dummy_row_pos_mode
            is True
        )

        # create pandas dataframes
        native_df = df.to_pandas()
        native_result = native_df.copy()

        # compare results
        assert_frame_equal(snow_result, native_result)


@pytest.mark.parametrize("func", ["cumsum", "cummin", "cummax"])
@sql_count_checker(query_count=3)
def test_cumulative_functions(session, func):
    with session_parameter_override(
        session, "dummy_row_pos_optimization_enabled", True
    ):
        # create tables
        table_name = Utils.random_name_for_temp_object(TempObjectType.TABLE)
        session.create_dataframe(
            native_pd.DataFrame([[1, 11], [2, 12], [3, 13]], columns=["A", "B"])
        ).write.save_as_table(table_name, table_type="temp")

        # create snow dataframes
        df = pd.read_snowflake(table_name)
        snow_result = getattr(df["B"], func)()

        # verify that the input dataframe has a populated relaxed query compiler
        assert df._query_compiler._relaxed_query_compiler is not None
        assert df._query_compiler._relaxed_query_compiler._dummy_row_pos_mode is True
        # verify that the output dataframe also has a populated relaxed query compiler
        assert snow_result._query_compiler._relaxed_query_compiler is not None
        assert (
            snow_result._query_compiler._relaxed_query_compiler._dummy_row_pos_mode
            is True
        )

        # create pandas dataframes
        native_df = df.to_pandas()
        native_result = getattr(native_df["B"], func)()

        # compare results
        assert_series_equal(snow_result, native_result)


@sql_count_checker(query_count=3)
def test_drop(session):
    with session_parameter_override(
        session, "dummy_row_pos_optimization_enabled", True
    ):
        # create tables
        table_name = Utils.random_name_for_temp_object(TempObjectType.TABLE)
        session.create_dataframe(
            native_pd.DataFrame([[2, True], [1, False], [3, False]], columns=["A", "B"])
        ).write.save_as_table(table_name, table_type="temp")

        # create snow dataframes
        df = pd.read_snowflake(table_name)
        snow_result = df.drop(columns=["B"])

        # verify that the input dataframe has a populated relaxed query compiler
        assert df._query_compiler._relaxed_query_compiler is not None
        assert df._query_compiler._relaxed_query_compiler._dummy_row_pos_mode is True
        # verify that the output dataframe also has a populated relaxed query compiler
        assert snow_result._query_compiler._relaxed_query_compiler is not None
        assert (
            snow_result._query_compiler._relaxed_query_compiler._dummy_row_pos_mode
            is True
        )

        # create pandas dataframes
        native_df = df.to_pandas()
        native_result = native_df.drop(columns=["B"])

        # compare results
        assert_frame_equal(snow_result, native_result)


@sql_count_checker(query_count=3)
def test_drop_duplicates(session):
    with session_parameter_override(
        session, "dummy_row_pos_optimization_enabled", True
    ):
        # create tables
        table_name = Utils.random_name_for_temp_object(TempObjectType.TABLE)
        session.create_dataframe(
            native_pd.DataFrame([[2, 12], [3, 13], [2, 12]], columns=["A", "B"])
        ).write.save_as_table(table_name, table_type="temp")

        # create snow dataframes
        df = pd.read_snowflake(table_name)
        snow_result = df.drop_duplicates()

        # verify that the input dataframe has a populated relaxed query compiler
        assert df._query_compiler._relaxed_query_compiler is not None
        assert df._query_compiler._relaxed_query_compiler._dummy_row_pos_mode is True
        # verify that the output dataframe also has a populated relaxed query compiler
        assert snow_result._query_compiler._relaxed_query_compiler is not None
        assert (
            snow_result._query_compiler._relaxed_query_compiler._dummy_row_pos_mode
            is True
        )

        # create pandas dataframes
        native_df = df.to_pandas()
        native_result = native_df.drop_duplicates()

        # compare results
        assert_frame_equal(snow_result, native_result, check_index_type=False)


@sql_count_checker(query_count=3, join_count=1)
def test_duplicated(session):
    with session_parameter_override(
        session, "dummy_row_pos_optimization_enabled", True
    ):
        # create tables
        table_name = Utils.random_name_for_temp_object(TempObjectType.TABLE)
        session.create_dataframe(
            native_pd.DataFrame([[2, 12], [2, 12], [3, 13]], columns=["A", "B"])
        ).write.save_as_table(table_name, table_type="temp")

        # create snow dataframes
        df = pd.read_snowflake(table_name)
        snow_result = df.duplicated()

        # verify that the input dataframe has a populated relaxed query compiler
        assert df._query_compiler._relaxed_query_compiler is not None
        assert df._query_compiler._relaxed_query_compiler._dummy_row_pos_mode is True
        # verify that the output dataframe also has a populated relaxed query compiler
        assert snow_result._query_compiler._relaxed_query_compiler is not None
        assert (
            snow_result._query_compiler._relaxed_query_compiler._dummy_row_pos_mode
            is True
        )

        # create pandas dataframes
        native_df = df.to_pandas()
        native_result = native_df.duplicated()

        # compare results
        assert_series_equal(snow_result, native_result)


@pytest.mark.parametrize(
    "func",
    [
        "min",
        "max",
        "count",
        "sum",
        "mean",
        "std",
        "var",
        "sem",
    ],
)
@sql_count_checker(query_count=3)
def test_expanding(session, func):
    with session_parameter_override(
        session, "dummy_row_pos_optimization_enabled", True
    ):
        # create tables
        table_name = Utils.random_name_for_temp_object(TempObjectType.TABLE)
        session.create_dataframe(
            native_pd.DataFrame([[1, 11], [2, 12], [3, 13]], columns=["A", "B"])
        ).write.save_as_table(table_name, table_type="temp")

        # create snow dataframes
        df = pd.read_snowflake(table_name)
        snow_result = getattr(df.expanding(), func)()

        # verify that the input dataframe has a populated relaxed query compiler
        assert df._query_compiler._relaxed_query_compiler is not None
        assert df._query_compiler._relaxed_query_compiler._dummy_row_pos_mode is True
        # verify that the output dataframe also has a populated relaxed query compiler
        assert snow_result._query_compiler._relaxed_query_compiler is not None
        assert (
            snow_result._query_compiler._relaxed_query_compiler._dummy_row_pos_mode
            is True
        )

        # create pandas dataframes
        native_df = df.to_pandas()
        native_result = getattr(native_df.expanding(), func)()

        # compare results
        assert_frame_equal(snow_result, native_result, check_dtype=False)


@pytest.mark.parametrize(
    "func",
    [
        "min",
        "max",
        "count",
        "sum",
        "mean",
        "median",
        "std",
        "var",
        "nunique",
        "size",
    ],
)
@sql_count_checker(query_count=6)
def test_groupby_agg(session, func):
    with session_parameter_override(
        session, "dummy_row_pos_optimization_enabled", True
    ):
        # create tables
        table_name = Utils.random_name_for_temp_object(TempObjectType.TABLE)
        session.create_dataframe(
            native_pd.DataFrame([[2, 12], [2, 11], [3, 13]], columns=["A", "B"])
        ).write.save_as_table(table_name, table_type="temp")

        # create snow dataframes
        df = pd.read_snowflake(table_name)
        snow_result1 = getattr(df.groupby("A"), func)()
        snow_result2 = df.groupby("A").agg([func])
        snow_result3 = getattr(df.groupby("A")["B"], func)()
        snow_result4 = df.groupby("A")["B"].agg([func])

        # verify that the input dataframe has a populated relaxed query compiler
        assert df._query_compiler._relaxed_query_compiler is not None
        assert df._query_compiler._relaxed_query_compiler._dummy_row_pos_mode is True
        # verify that the output dataframe also has a populated relaxed query compiler
        assert snow_result1._query_compiler._relaxed_query_compiler is not None
        assert (
            snow_result1._query_compiler._relaxed_query_compiler._dummy_row_pos_mode
            is True
        )
        assert snow_result2._query_compiler._relaxed_query_compiler is not None
        assert (
            snow_result2._query_compiler._relaxed_query_compiler._dummy_row_pos_mode
            is True
        )

        # create pandas dataframes
        native_df = df.to_pandas()
        native_result1 = getattr(native_df.groupby("A"), func)()
        native_result2 = native_df.groupby("A").agg([func])
        native_result3 = getattr(native_df.groupby("A")["B"], func)()
        native_result4 = native_df.groupby("A")["B"].agg([func])

        # compare results
        if func == "size":
            assert_series_equal(snow_result1, native_result1, check_dtype=False)
        else:
            assert_frame_equal(snow_result1, native_result1, check_dtype=False)
        assert_frame_equal(snow_result2, native_result2, check_dtype=False)
        assert_series_equal(snow_result3, native_result3, check_dtype=False)
        assert_frame_equal(snow_result4, native_result4, check_dtype=False)


@sql_count_checker(query_count=9, join_count=1, udtf_count=1)
def test_groupby_apply(session):
    with session_parameter_override(
        session, "dummy_row_pos_optimization_enabled", True
    ):
        # create tables
        table_name = Utils.random_name_for_temp_object(TempObjectType.TABLE)
        session.create_dataframe(
            native_pd.DataFrame([[2, 12], [2, 11], [3, 13]], columns=["A", "B"])
        ).write.save_as_table(table_name, table_type="temp")

        # create snow dataframes
        df = pd.read_snowflake(table_name).sort_values("B", ignore_index=True)
        snow_result = df.groupby("A").apply(lambda x: x + 1)

        # verify that the input dataframe has a populated relaxed query compiler
        assert df._query_compiler._relaxed_query_compiler is not None
        assert df._query_compiler._relaxed_query_compiler._dummy_row_pos_mode is True
        # verify that the output dataframe also has a populated relaxed query compiler
        assert snow_result._query_compiler._relaxed_query_compiler is not None
        assert (
            snow_result._query_compiler._relaxed_query_compiler._dummy_row_pos_mode
            is True
        )

        # create pandas dataframes
        native_df = df.to_pandas()
        native_result = native_df.groupby("A").apply(lambda x: x + 1)

        # compare results
        assert_frame_equal(
            snow_result, native_result, check_dtype=False, check_index_type=False
        )


@pytest.mark.parametrize("property_name", ["groups", "indices"])
@sql_count_checker(query_count=3)
def test_groupby_properties(session, property_name):
    with session_parameter_override(
        session, "dummy_row_pos_optimization_enabled", True
    ):
        # create tables
        table_name = Utils.random_name_for_temp_object(TempObjectType.TABLE)
        session.create_dataframe(
            native_pd.DataFrame([[2, 12], [2, 11], [3, 13]], columns=["A", "B"])
        ).write.save_as_table(table_name, table_type="temp")

        # create snow dataframes
        df = pd.read_snowflake(table_name).sort_values("B", ignore_index=True)
        snow_result = getattr(df.groupby("A"), property_name)

        # verify that the input dataframe has a populated relaxed query compiler
        assert df._query_compiler._relaxed_query_compiler is not None
        assert df._query_compiler._relaxed_query_compiler._dummy_row_pos_mode is True

        # create pandas dataframes
        native_df = df.to_pandas()
        native_result = getattr(native_df.groupby("A"), property_name)

        # compare results
        snow_result = {k: list(v) for k, v in snow_result.items()}
        native_result = {k: list(v) for k, v in native_result.items()}
        assert snow_result == native_result


@sql_count_checker(query_count=5)
def test_iloc_head(session):
    with session_parameter_override(
        session, "dummy_row_pos_optimization_enabled", True
    ):
        # create tables
        table_name = Utils.random_name_for_temp_object(TempObjectType.TABLE)
        session.create_dataframe(
            native_pd.DataFrame([[1, 11], [2, 12], [3, 13]], columns=["A", "B"])
        ).write.save_as_table(table_name, table_type="temp")

        # create snow dataframes
        df = pd.read_snowflake(table_name)
        snow_result1 = df.iloc[:, [1]]
        snow_result2 = df.iloc[0:2:1, [1]]
        snow_result3 = df.head()

        # verify that the input dataframe has a populated relaxed query compiler
        assert df._query_compiler._relaxed_query_compiler is not None
        assert df._query_compiler._relaxed_query_compiler._dummy_row_pos_mode is True
        # verify that the output dataframe also has a populated relaxed query compiler
        assert snow_result1._query_compiler._relaxed_query_compiler is not None
        assert (
            snow_result1._query_compiler._relaxed_query_compiler._dummy_row_pos_mode
            is True
        )
        assert snow_result2._query_compiler._relaxed_query_compiler is not None
        assert (
            snow_result2._query_compiler._relaxed_query_compiler._dummy_row_pos_mode
            is True
        )
        assert snow_result3._query_compiler._relaxed_query_compiler is not None
        assert (
            snow_result3._query_compiler._relaxed_query_compiler._dummy_row_pos_mode
            is True
        )

        # create pandas dataframes
        native_df = df.to_pandas()
        native_result1 = native_df.iloc[:, [1]]
        native_result2 = native_df.iloc[0:2:1, [1]]
        native_result3 = native_df.head()

        # compare results
        assert_frame_equal(snow_result1, native_result1)
        assert_frame_equal(snow_result2, native_result2)
        assert_frame_equal(snow_result3, native_result3)


@sql_count_checker(query_count=3)
def test_invert(session):
    with session_parameter_override(
        session, "dummy_row_pos_optimization_enabled", True
    ):
        # create tables
        table_name = Utils.random_name_for_temp_object(TempObjectType.TABLE)
        session.create_dataframe(
            native_pd.DataFrame([[2, True], [1, False], [3, False]], columns=["A", "B"])
        ).write.save_as_table(table_name, table_type="temp")

        # create snow dataframes
        df = pd.read_snowflake(table_name)
        snow_result = ~df["B"]

        # verify that the input dataframe has a populated relaxed query compiler
        assert df._query_compiler._relaxed_query_compiler is not None
        assert df._query_compiler._relaxed_query_compiler._dummy_row_pos_mode is True
        # verify that the output dataframe also has a populated relaxed query compiler
        assert snow_result._query_compiler._relaxed_query_compiler is not None
        assert (
            snow_result._query_compiler._relaxed_query_compiler._dummy_row_pos_mode
            is True
        )

        # create pandas dataframes
        native_df = df.to_pandas()
        native_result = ~native_df["B"]

        # compare results
        assert_series_equal(snow_result, native_result)


@pytest.mark.parametrize("func", ["isna", "isnull", "notna", "notnull"])
@sql_count_checker(query_count=3)
def test_isna_notna(session, func):
    with session_parameter_override(
        session, "dummy_row_pos_optimization_enabled", True
    ):
        # create tables
        table_name = Utils.random_name_for_temp_object(TempObjectType.TABLE)
        session.create_dataframe(
            native_pd.DataFrame([[1, 11], [2, None], [3, 13]], columns=["A", "B"])
        ).write.save_as_table(table_name, table_type="temp")

        # create snow dataframes
        df = pd.read_snowflake(table_name)
        snow_result = df[getattr(df["B"], func)()]

        # verify that the input dataframe has a populated relaxed query compiler
        assert df._query_compiler._relaxed_query_compiler is not None
        assert df._query_compiler._relaxed_query_compiler._dummy_row_pos_mode is True
        # verify that the output dataframe also has a populated relaxed query compiler
        assert snow_result._query_compiler._relaxed_query_compiler is not None
        assert (
            snow_result._query_compiler._relaxed_query_compiler._dummy_row_pos_mode
            is True
        )

        # create pandas dataframes
        native_df = df.to_pandas()
        native_result = native_df[getattr(native_df["B"], func)()]

        # compare results
        assert_frame_equal(snow_result, native_result, check_dtype=False)


@sql_count_checker(query_count=3)
def test_isin_list(session):
    with session_parameter_override(
        session, "dummy_row_pos_optimization_enabled", True
    ):
        # create tables
        table_name = Utils.random_name_for_temp_object(TempObjectType.TABLE)
        session.create_dataframe(
            native_pd.DataFrame([[1, 11], [2, 12], [3, 13]], columns=["A", "B"])
        ).write.save_as_table(table_name, table_type="temp")

        # create snow dataframes
        df = pd.read_snowflake(table_name)
        snow_result = df[df["B"].isin([12, 13])]

        # verify that the input dataframe has a populated relaxed query compiler
        assert df._query_compiler._relaxed_query_compiler is not None
        assert df._query_compiler._relaxed_query_compiler._dummy_row_pos_mode is True
        # verify that the output dataframe also has a populated relaxed query compiler
        assert snow_result._query_compiler._relaxed_query_compiler is not None
        assert (
            snow_result._query_compiler._relaxed_query_compiler._dummy_row_pos_mode
            is True
        )

        # create pandas dataframes
        native_df = df.to_pandas()
        native_result = native_df[native_df["B"].isin([12, 13])]

        # compare results
        assert_frame_equal(snow_result, native_result, check_dtype=False)


@sql_count_checker(query_count=3, join_count=2)
def test_isin_series(session):
    with session_parameter_override(
        session, "dummy_row_pos_optimization_enabled", True
    ):
        # create tables
        table_name = Utils.random_name_for_temp_object(TempObjectType.TABLE)
        session.create_dataframe(
            native_pd.DataFrame([[1, 11], [2, 12], [3, 13]], columns=["A", "B"])
        ).write.save_as_table(table_name, table_type="temp")

        # create snow dataframes
        df = pd.read_snowflake(table_name)
        snow_result = df[df["B"].isin(df["A"])]

        # verify that the input dataframe has a populated relaxed query compiler
        assert df._query_compiler._relaxed_query_compiler is not None
        assert df._query_compiler._relaxed_query_compiler._dummy_row_pos_mode is True
        # verify that the output dataframe also has a populated relaxed query compiler
        assert snow_result._query_compiler._relaxed_query_compiler is not None
        assert (
            snow_result._query_compiler._relaxed_query_compiler._dummy_row_pos_mode
            is True
        )

        # create pandas dataframes
        native_df = df.to_pandas()
        native_result = native_df[native_df["B"].isin(native_df["A"])]

        # compare results
        assert_frame_equal(
            snow_result, native_result, check_dtype=False, check_index_type=False
        )


@sql_count_checker(query_count=3)
def test_rename(session):
    with session_parameter_override(
        session, "dummy_row_pos_optimization_enabled", True
    ):
        # create tables
        table_name = Utils.random_name_for_temp_object(TempObjectType.TABLE)
        session.create_dataframe(
            native_pd.DataFrame([[2, 12], [1, 11], [3, 13]], columns=["A", "B"])
        ).write.save_as_table(table_name, table_type="temp")

        # create snow dataframes
        df = pd.read_snowflake(table_name)
        snow_result = df.rename(columns={"A": "a", "B": "b"})

        # verify that the input dataframe has a populated relaxed query compiler
        assert df._query_compiler._relaxed_query_compiler is not None
        assert df._query_compiler._relaxed_query_compiler._dummy_row_pos_mode is True
        # verify that the output dataframe also has a populated relaxed query compiler
        assert snow_result._query_compiler._relaxed_query_compiler is not None
        assert (
            snow_result._query_compiler._relaxed_query_compiler._dummy_row_pos_mode
            is True
        )

        # create pandas dataframes
        native_df = df.to_pandas()
        native_result = native_df.rename(columns={"A": "a", "B": "b"})

        # compare results
        assert_frame_equal(snow_result, native_result)


@pytest.mark.parametrize(
    "func",
    [
        "min",
        "max",
        "count",
        "sum",
        "mean",
        "std",
        "var",
        "sem",
    ],
)
@sql_count_checker(query_count=3)
def test_rolling(session, func):
    with session_parameter_override(
        session, "dummy_row_pos_optimization_enabled", True
    ):
        # create tables
        table_name = Utils.random_name_for_temp_object(TempObjectType.TABLE)
        session.create_dataframe(
            native_pd.DataFrame([[1, 11], [2, 12], [3, 13]], columns=["A", "B"])
        ).write.save_as_table(table_name, table_type="temp")

        # create snow dataframes
        df = pd.read_snowflake(table_name)
        snow_result = getattr(df.rolling(2), func)()

        # verify that the input dataframe has a populated relaxed query compiler
        assert df._query_compiler._relaxed_query_compiler is not None
        assert df._query_compiler._relaxed_query_compiler._dummy_row_pos_mode is True
        # verify that the output dataframe also has a populated relaxed query compiler
        assert snow_result._query_compiler._relaxed_query_compiler is not None
        assert (
            snow_result._query_compiler._relaxed_query_compiler._dummy_row_pos_mode
            is True
        )

        # create pandas dataframes
        native_df = df.to_pandas()
        native_result = getattr(native_df.rolling(2), func)()

        # compare results
        assert_frame_equal(snow_result, native_result)


@sql_count_checker(query_count=5, join_count=1)
def test_rolling_corr(session):
    with session_parameter_override(
        session, "dummy_row_pos_optimization_enabled", True
    ):
        # create tables
        table_name1 = Utils.random_name_for_temp_object(TempObjectType.TABLE)
        session.create_dataframe(
            native_pd.DataFrame([[1, 11], [2, 12], [3, 13]], columns=["A", "C"])
        ).write.save_as_table(table_name1, table_type="temp")
        table_name2 = Utils.random_name_for_temp_object(TempObjectType.TABLE)
        session.create_dataframe(
            native_pd.DataFrame([[1, 21], [2, 22], [3, 23]], columns=["B", "C"])
        ).write.save_as_table(table_name2, table_type="temp")

        # create snow dataframes
        df1 = pd.read_snowflake(table_name1).sort_values("A", ignore_index=True)
        df2 = pd.read_snowflake(table_name2).sort_values("B", ignore_index=True)
        snow_result = df1.rolling(2).corr(df2)

        # verify that the input dataframes have a populated relaxed query compiler
        assert df1._query_compiler._relaxed_query_compiler is not None
        assert df1._query_compiler._relaxed_query_compiler._dummy_row_pos_mode is True
        assert df2._query_compiler._relaxed_query_compiler is not None
        assert df2._query_compiler._relaxed_query_compiler._dummy_row_pos_mode is True
        # verify that the output dataframe also has a populated relaxed query compiler
        assert snow_result._query_compiler._relaxed_query_compiler is not None
        assert (
            snow_result._query_compiler._relaxed_query_compiler._dummy_row_pos_mode
            is True
        )

        # create pandas dataframes
        native_df1 = df1.to_pandas()
        native_df2 = df2.to_pandas()
        native_result = native_df1.rolling(2).corr(native_df2)

        # compare results
        assert_frame_equal(
            snow_result, native_result, check_dtype=False, check_index_type=False
        )


@pytest.mark.parametrize(
    "func",
    [
        "isdigit",
        "islower",
        "istitle",
        "isupper",
        "lower",
        "upper",
        "title",
        "capitalize",
        "len",
    ],
)
@sql_count_checker(query_count=3)
def test_str_no_params(session, func):
    with session_parameter_override(
        session, "dummy_row_pos_optimization_enabled", True
    ):
        # create tables
        table_name = Utils.random_name_for_temp_object(TempObjectType.TABLE)
        session.create_dataframe(
            native_pd.DataFrame([["abc"], ["DEF"], ["cba"]], columns=["A"])
        ).write.save_as_table(table_name, table_type="temp")

        # create snow dataframes
        df = pd.read_snowflake(table_name)
        snow_result = getattr(df["A"].str, func)()

        # verify that the input dataframe has a populated relaxed query compiler
        assert df._query_compiler._relaxed_query_compiler is not None
        assert df._query_compiler._relaxed_query_compiler._dummy_row_pos_mode is True
        # verify that the output dataframe also has a populated relaxed query compiler
        assert snow_result._query_compiler._relaxed_query_compiler is not None
        assert (
            snow_result._query_compiler._relaxed_query_compiler._dummy_row_pos_mode
            is True
        )

        # create pandas dataframes
        native_df = df.to_pandas()
        native_result = getattr(native_df["A"].str, func)()

        # compare results
        assert_series_equal(snow_result, native_result)


@pytest.mark.parametrize(
    "func, param",
    [
        ("count", " "),
        ("match", " "),
        ("strip", " "),
        ("lstrip", " "),
        ("rstrip", " "),
        ("split", " "),
    ],
)
@sql_count_checker(query_count=3)
def test_str_one_str_param(session, func, param):
    with session_parameter_override(
        session, "dummy_row_pos_optimization_enabled", True
    ):
        # create tables
        table_name = Utils.random_name_for_temp_object(TempObjectType.TABLE)
        session.create_dataframe(
            native_pd.DataFrame([[" a b c "], [" d e f "], [" g h i "]], columns=["A"])
        ).write.save_as_table(table_name, table_type="temp")

        # create snow dataframes
        df = pd.read_snowflake(table_name)
        snow_result = getattr(df["A"].str, func)(param)

        # verify that the input dataframe has a populated relaxed query compiler
        assert df._query_compiler._relaxed_query_compiler is not None
        assert df._query_compiler._relaxed_query_compiler._dummy_row_pos_mode is True
        # verify that the output dataframe also has a populated relaxed query compiler
        assert snow_result._query_compiler._relaxed_query_compiler is not None
        assert (
            snow_result._query_compiler._relaxed_query_compiler._dummy_row_pos_mode
            is True
        )

        # create pandas dataframes
        native_df = df.to_pandas()
        native_result = getattr(native_df["A"].str, func)(param)

        # compare results
        assert_series_equal(snow_result, native_result)


@pytest.mark.parametrize(
    "func, param",
    [
        ("get", 2),
        ("__getitem__", 2),
        ("center", 20),
        ("ljust", 20),
        ("rjust", 20),
        ("pad", 20),
    ],
)
@sql_count_checker(query_count=3)
def test_str_one_int_param(session, func, param):
    with session_parameter_override(
        session, "dummy_row_pos_optimization_enabled", True
    ):
        # create tables
        table_name = Utils.random_name_for_temp_object(TempObjectType.TABLE)
        session.create_dataframe(
            native_pd.DataFrame([[" a b c "], [" d e f "], [" g h i "]], columns=["A"])
        ).write.save_as_table(table_name, table_type="temp")

        # create snow dataframes
        df = pd.read_snowflake(table_name)
        snow_result = getattr(df["A"].str, func)(param)

        # verify that the input dataframe has a populated relaxed query compiler
        assert df._query_compiler._relaxed_query_compiler is not None
        assert df._query_compiler._relaxed_query_compiler._dummy_row_pos_mode is True
        # verify that the output dataframe also has a populated relaxed query compiler
        assert snow_result._query_compiler._relaxed_query_compiler is not None
        assert (
            snow_result._query_compiler._relaxed_query_compiler._dummy_row_pos_mode
            is True
        )

        # create pandas dataframes
        native_df = df.to_pandas()
        native_result = getattr(native_df["A"].str, func)(param)

        # compare results
        assert_series_equal(snow_result, native_result)


@sql_count_checker(query_count=3)
def test_str_contains(session):
    with session_parameter_override(
        session, "dummy_row_pos_optimization_enabled", True
    ):
        # create tables
        table_name = Utils.random_name_for_temp_object(TempObjectType.TABLE)
        session.create_dataframe(
            native_pd.DataFrame([["abc"], ["def"], ["ghi"]], columns=["A"])
        ).write.save_as_table(table_name, table_type="temp")

        # create snow dataframes
        df = pd.read_snowflake(table_name)
        snow_result = df["A"].str.contains("ab")

        # verify that the input dataframe has a populated relaxed query compiler
        assert df._query_compiler._relaxed_query_compiler is not None
        assert df._query_compiler._relaxed_query_compiler._dummy_row_pos_mode is True
        # verify that the output dataframe also has a populated relaxed query compiler
        assert snow_result._query_compiler._relaxed_query_compiler is not None
        assert (
            snow_result._query_compiler._relaxed_query_compiler._dummy_row_pos_mode
            is True
        )

        # create pandas dataframes
        native_df = df.to_pandas()
        native_result = native_df["A"].str.contains("ab")

        # compare results
        assert_series_equal(snow_result, native_result)


@sql_count_checker(query_count=3)
def test_str_replace(session):
    with session_parameter_override(
        session, "dummy_row_pos_optimization_enabled", True
    ):
        # create tables
        table_name = Utils.random_name_for_temp_object(TempObjectType.TABLE)
        session.create_dataframe(
            native_pd.DataFrame([[" a b c "], [" d e f "], [" g h i "]], columns=["A"])
        ).write.save_as_table(table_name, table_type="temp")

        # create snow dataframes
        df = pd.read_snowflake(table_name)
        snow_result = df["A"].str.replace(" ", "*")

        # verify that the input dataframe has a populated relaxed query compiler
        assert df._query_compiler._relaxed_query_compiler is not None
        assert df._query_compiler._relaxed_query_compiler._dummy_row_pos_mode is True
        # verify that the output dataframe also has a populated relaxed query compiler
        assert snow_result._query_compiler._relaxed_query_compiler is not None
        assert (
            snow_result._query_compiler._relaxed_query_compiler._dummy_row_pos_mode
            is True
        )

        # create pandas dataframes
        native_df = df.to_pandas()
        native_result = native_df["A"].str.replace(" ", "*")

        # compare results
        assert_series_equal(snow_result, native_result)


@pytest.mark.parametrize("func", ["startswith", "endswith"])
@sql_count_checker(query_count=3)
def test_str_startswith_endswith(session, func):
    with session_parameter_override(
        session, "dummy_row_pos_optimization_enabled", True
    ):
        # create tables
        table_name = Utils.random_name_for_temp_object(TempObjectType.TABLE)
        session.create_dataframe(
            native_pd.DataFrame([["abc"], ["def"], ["cba"]], columns=["A"])
        ).write.save_as_table(table_name, table_type="temp")

        # create snow dataframes
        df = pd.read_snowflake(table_name)
        snow_result = getattr(df["A"].str, func)("c")

        # verify that the input dataframe has a populated relaxed query compiler
        assert df._query_compiler._relaxed_query_compiler is not None
        assert df._query_compiler._relaxed_query_compiler._dummy_row_pos_mode is True
        # verify that the output dataframe also has a populated relaxed query compiler
        assert snow_result._query_compiler._relaxed_query_compiler is not None
        assert (
            snow_result._query_compiler._relaxed_query_compiler._dummy_row_pos_mode
            is True
        )

        # create pandas dataframes
        native_df = df.to_pandas()
        native_result = getattr(native_df["A"].str, func)("c")

        # compare results
        assert_series_equal(snow_result, native_result)


@sql_count_checker(query_count=3)
def test_str_slice(session):
    with session_parameter_override(
        session, "dummy_row_pos_optimization_enabled", True
    ):
        # create tables
        table_name = Utils.random_name_for_temp_object(TempObjectType.TABLE)
        session.create_dataframe(
            native_pd.DataFrame([["abc"], ["def"], ["ghi"]], columns=["A"])
        ).write.save_as_table(table_name, table_type="temp")

        # create snow dataframes
        df = pd.read_snowflake(table_name)
        snow_result = df["A"].str.slice(0, 2, 1)

        # verify that the input dataframe has a populated relaxed query compiler
        assert df._query_compiler._relaxed_query_compiler is not None
        assert df._query_compiler._relaxed_query_compiler._dummy_row_pos_mode is True
        # verify that the output dataframe also has a populated relaxed query compiler
        assert snow_result._query_compiler._relaxed_query_compiler is not None
        assert (
            snow_result._query_compiler._relaxed_query_compiler._dummy_row_pos_mode
            is True
        )

        # create pandas dataframes
        native_df = df.to_pandas()
        native_result = native_df["A"].str.slice(0, 2, 1)

        # compare results
        assert_series_equal(snow_result, native_result)


@sql_count_checker(query_count=3)
def test_str_translate(session):
    with session_parameter_override(
        session, "dummy_row_pos_optimization_enabled", True
    ):
        # create tables
        table_name = Utils.random_name_for_temp_object(TempObjectType.TABLE)
        session.create_dataframe(
            native_pd.DataFrame([[" a b c "], [" d e f "], [" g h i "]], columns=["A"])
        ).write.save_as_table(table_name, table_type="temp")

        # create snow dataframes
        df = pd.read_snowflake(table_name)
        snow_result = df["A"].str.translate(str.maketrans({" ": "*"}))

        # verify that the input dataframe has a populated relaxed query compiler
        assert df._query_compiler._relaxed_query_compiler is not None
        assert df._query_compiler._relaxed_query_compiler._dummy_row_pos_mode is True
        # verify that the output dataframe also has a populated relaxed query compiler
        assert snow_result._query_compiler._relaxed_query_compiler is not None
        assert (
            snow_result._query_compiler._relaxed_query_compiler._dummy_row_pos_mode
            is True
        )

        # create pandas dataframes
        native_df = df.to_pandas()
        native_result = native_df["A"].str.translate(str.maketrans({" ": "*"}))

        # compare results
        assert_series_equal(snow_result, native_result)


@pytest.mark.parametrize(
    "property_name",
    [
        "date",
        "time",
        "hour",
        "minute",
        "second",
        "microsecond",
        "nanosecond",
        "year",
        "month",
        "day",
        "quarter",
        "is_month_start",
        "is_month_end",
        "is_quarter_start",
        "is_quarter_end",
        "is_year_start",
        "is_year_end",
        "is_leap_year",
        "days_in_month",
        "daysinmonth",
    ],
)
@sql_count_checker(query_count=3)
def test_dt_properties(session, property_name):
    with session_parameter_override(
        session, "dummy_row_pos_optimization_enabled", True
    ):
        datetime_index = native_pd.DatetimeIndex(
            [
                "2014-04-04 23:56:01.000000001",
                "2014-07-18 21:24:02.000000002",
                "2015-11-22 22:14:03.000000003",
                "2015-11-23 20:12:04.1234567890",
                pd.NaT,
            ],
            tz="US/Eastern",
        )
        native_ser = native_pd.Series(datetime_index)

        # create table
        table_name = Utils.random_name_for_temp_object(TempObjectType.TABLE)
        session.create_dataframe(
            native_pd.DataFrame(native_ser, columns=["A"])
        ).write.save_as_table(table_name, table_type="temp")

        # create snow dataframes
        df = pd.read_snowflake(table_name)
        snow_result = getattr(df["A"].dt, property_name)

        # verify that the input dataframe has a populated relaxed query compiler
        assert df._query_compiler._relaxed_query_compiler is not None
        assert df._query_compiler._relaxed_query_compiler._dummy_row_pos_mode is True
        # verify that the output dataframe also has a populated relaxed query compiler
        assert snow_result._query_compiler._relaxed_query_compiler is not None
        assert (
            snow_result._query_compiler._relaxed_query_compiler._dummy_row_pos_mode
            is True
        )

        # create pandas dataframes
        native_df = df.to_pandas()
        native_result = getattr(native_df["A"].dt, property_name)

        # compare results
        assert_series_equal(snow_result, native_result)


@pytest.mark.parametrize("func", ["normalize", "month_name", "day_name"])
@sql_count_checker(query_count=3)
def test_dt_functions_no_params(session, func):
    with session_parameter_override(
        session, "dummy_row_pos_optimization_enabled", True
    ):
        datetime_index = native_pd.DatetimeIndex(
            [
                "2014-04-04 23:56:01.000000001",
                "2014-07-18 21:24:02.000000002",
                "2015-11-22 22:14:03.000000003",
                "2015-11-23 20:12:04.1234567890",
                pd.NaT,
            ],
        )
        native_ser = native_pd.Series(datetime_index)

        # create table
        table_name = Utils.random_name_for_temp_object(TempObjectType.TABLE)
        session.create_dataframe(
            native_pd.DataFrame(native_ser, columns=["A"])
        ).write.save_as_table(table_name, table_type="temp")

        # create snow dataframes
        df = pd.read_snowflake(table_name)
        snow_result = getattr(df["A"].dt, func)()

        # verify that the input dataframe has a populated relaxed query compiler
        assert df._query_compiler._relaxed_query_compiler is not None
        assert df._query_compiler._relaxed_query_compiler._dummy_row_pos_mode is True
        # verify that the output dataframe also has a populated relaxed query compiler
        assert snow_result._query_compiler._relaxed_query_compiler is not None
        assert (
            snow_result._query_compiler._relaxed_query_compiler._dummy_row_pos_mode
            is True
        )

        # create pandas dataframes
        native_df = df.to_pandas()
        native_result = getattr(native_df["A"].dt, func)()

        # compare results
        assert_series_equal(snow_result, native_result)


@pytest.mark.parametrize(
    "func, param",
    [
        ("tz_localize", "US/Eastern"),
        ("ceil", "1h"),
        ("round", "1h"),
        ("floor", "1h"),
        ("strftime", "%d-%m-%Y-%H-%M-%S-%f"),
    ],
)
@sql_count_checker(query_count=3)
def test_dt_functions_one_param(session, func, param):
    with session_parameter_override(
        session, "dummy_row_pos_optimization_enabled", True
    ):
        datetime_index = native_pd.DatetimeIndex(
            [
                "2014-04-04 23:56:01.000000001",
                "2014-07-18 21:24:02.000000002",
                "2015-11-22 22:14:03.000000003",
                "2015-11-23 20:12:04.1234567890",
                pd.NaT,
            ],
        )
        native_ser = native_pd.Series(datetime_index)

        # create table
        table_name = Utils.random_name_for_temp_object(TempObjectType.TABLE)
        session.create_dataframe(
            native_pd.DataFrame(native_ser, columns=["A"])
        ).write.save_as_table(table_name, table_type="temp")

        # create snow dataframes
        df = pd.read_snowflake(table_name)
        snow_result = getattr(df["A"].dt, func)(param)

        # verify that the input dataframe has a populated relaxed query compiler
        assert df._query_compiler._relaxed_query_compiler is not None
        assert df._query_compiler._relaxed_query_compiler._dummy_row_pos_mode is True
        # verify that the output dataframe also has a populated relaxed query compiler
        assert snow_result._query_compiler._relaxed_query_compiler is not None
        assert (
            snow_result._query_compiler._relaxed_query_compiler._dummy_row_pos_mode
            is True
        )

        # create pandas dataframes
        native_df = df.to_pandas()
        native_result = getattr(native_df["A"].dt, func)(param)

        # compare results
        assert_series_equal(snow_result, native_result, check_dtype=False)


@sql_count_checker(query_count=3)
def test_dt_tz_convert(session):
    with session_parameter_override(
        session, "dummy_row_pos_optimization_enabled", True
    ):
        datetime_index = native_pd.DatetimeIndex(
            [
                "2014-04-04 23:56:01.000000001",
                "2014-07-18 21:24:02.000000002",
                "2015-11-22 22:14:03.000000003",
                "2015-11-23 20:12:04.1234567890",
                pd.NaT,
            ],
            tz="US/Eastern",
        )
        native_ser = native_pd.Series(datetime_index)

        # create table
        table_name = Utils.random_name_for_temp_object(TempObjectType.TABLE)
        session.create_dataframe(
            native_pd.DataFrame(native_ser, columns=["A"])
        ).write.save_as_table(table_name, table_type="temp")

        # create snow dataframes
        df = pd.read_snowflake(table_name)
        snow_result = df["A"].dt.tz_convert("US/Pacific")

        # verify that the input dataframe has a populated relaxed query compiler
        assert df._query_compiler._relaxed_query_compiler is not None
        assert df._query_compiler._relaxed_query_compiler._dummy_row_pos_mode is True
        # verify that the output dataframe also has a populated relaxed query compiler
        assert snow_result._query_compiler._relaxed_query_compiler is not None
        assert (
            snow_result._query_compiler._relaxed_query_compiler._dummy_row_pos_mode
            is True
        )

        # create pandas dataframes
        native_df = df.to_pandas()
        native_result = native_df["A"].dt.tz_convert("US/Pacific")

        # compare results
        assert_series_equal(snow_result, native_result, check_dtype=False)


@sql_count_checker(query_count=3)
def test_sort_values(session):
    with session_parameter_override(
        session, "dummy_row_pos_optimization_enabled", True
    ):
        # create tables
        table_name = Utils.random_name_for_temp_object(TempObjectType.TABLE)
        session.create_dataframe(
            native_pd.DataFrame([[2, 12], [1, 11], [3, 13]], columns=["A", "B"])
        ).write.save_as_table(table_name, table_type="temp")

        # create snow dataframes
        df = pd.read_snowflake(table_name)
        snow_result = df.sort_values(by="A")

        # verify that the input dataframe has a populated relaxed query compiler
        assert df._query_compiler._relaxed_query_compiler is not None
        assert df._query_compiler._relaxed_query_compiler._dummy_row_pos_mode is True
        # verify that the output dataframe also has a populated relaxed query compiler
        assert snow_result._query_compiler._relaxed_query_compiler is not None
        assert (
            snow_result._query_compiler._relaxed_query_compiler._dummy_row_pos_mode
            is True
        )

        # create pandas dataframes
        native_df = df.to_pandas()
        native_result = native_df.sort_values(by="A")

        # compare results
        assert_frame_equal(snow_result, native_result)


@sql_count_checker(query_count=3)
def test_set_2d_labels_from_same_df(session):
    with session_parameter_override(
        session, "dummy_row_pos_optimization_enabled", True
    ):
        # create tables
        table_name = Utils.random_name_for_temp_object(TempObjectType.TABLE)
        session.create_dataframe(
            native_pd.DataFrame([[2, 12], [1, 11], [3, 13]], columns=["A", "B"])
        ).write.save_as_table(table_name, table_type="temp")

        # create snow dataframes
        df = pd.read_snowflake(table_name)
        df["C"] = df["B"] + 1
        snow_result = df

        # verify that the input dataframe has a populated relaxed query compiler
        assert df._query_compiler._relaxed_query_compiler is not None
        assert df._query_compiler._relaxed_query_compiler._dummy_row_pos_mode is True
        # verify that the output dataframe also has a populated relaxed query compiler
        assert snow_result._query_compiler._relaxed_query_compiler is not None
        assert (
            snow_result._query_compiler._relaxed_query_compiler._dummy_row_pos_mode
            is True
        )

        # create pandas dataframes
        native_df = df.to_pandas()
        native_df["C"] = native_df["B"] + 1
        native_result = native_df

        # compare results
        assert_frame_equal(snow_result, native_result)


@pytest.mark.parametrize(
    "input_df2",
    [
        native_pd.DataFrame([[2, 112], [1, 111], [3, 113]], columns=["A", "B"]),
        native_pd.DataFrame([[2, 112]], columns=["A", "B"]),
    ],
)
@sql_count_checker(query_count=5, join_count=2)
def test_set_2d_labels_from_different_df(session, input_df2):
    with session_parameter_override(
        session, "dummy_row_pos_optimization_enabled", True
    ):
        # create tables
        table_name1 = Utils.random_name_for_temp_object(TempObjectType.TABLE)
        session.create_dataframe(
            native_pd.DataFrame([[2, 12], [1, 11], [3, 13]], columns=["A", "B"])
        ).write.save_as_table(table_name1, table_type="temp")

        table_name2 = Utils.random_name_for_temp_object(TempObjectType.TABLE)
        session.create_dataframe(input_df2).write.save_as_table(
            table_name2, table_type="temp"
        )

        # create snow dataframes
        df1 = pd.read_snowflake(table_name1)
        df2 = pd.read_snowflake(table_name2)
        # ensure both dataframes have same order
        df1 = df1.sort_values("A", ignore_index=True)
        df2 = df2.sort_values("A", ignore_index=True)
        df3 = df1
        df3["C"] = df2["B"] + 1
        snow_result = df3

        # verify that the input dataframe has a populated relaxed query compiler
        assert df1._query_compiler._relaxed_query_compiler is not None
        assert df1._query_compiler._relaxed_query_compiler._dummy_row_pos_mode is True
        # verify that the output dataframe also has a populated relaxed query compiler
        assert snow_result._query_compiler._relaxed_query_compiler is not None
        assert (
            snow_result._query_compiler._relaxed_query_compiler._dummy_row_pos_mode
            is True
        )

        # create pandas dataframes
        native_df1 = df1.to_pandas()
        native_df2 = df2.to_pandas()
        native_df3 = native_df1
        native_df3["C"] = native_df2["B"] + 1
        native_result = native_df3

        # compare results
        assert_frame_equal(snow_result, native_result)


@sql_count_checker(query_count=3)
def test_set_columns(session):
    with session_parameter_override(
        session, "dummy_row_pos_optimization_enabled", True
    ):
        # create tables
        table_name = Utils.random_name_for_temp_object(TempObjectType.TABLE)
        session.create_dataframe(
            native_pd.DataFrame([[2, 12], [1, 11], [3, 13]], columns=["A", "B"])
        ).write.save_as_table(table_name, table_type="temp")

        # create snow dataframes
        df = pd.read_snowflake(table_name)
        snow_result = df
        snow_result.columns = ["X", "Y"]

        # verify that the input dataframe has a populated relaxed query compiler
        assert df._query_compiler._relaxed_query_compiler is not None
        assert df._query_compiler._relaxed_query_compiler._dummy_row_pos_mode is True
        # verify that the output dataframe also has a populated relaxed query compiler
        assert snow_result._query_compiler._relaxed_query_compiler is not None
        assert (
            snow_result._query_compiler._relaxed_query_compiler._dummy_row_pos_mode
            is True
        )

        # create pandas dataframes
        native_df = df.to_pandas()
        native_result = native_df
        native_result.columns = ["X", "Y"]

        # compare results
        assert_frame_equal(snow_result, native_result)


@sql_count_checker(query_count=3)
def test_dataframe_to_datetime(session):
    with session_parameter_override(
        session, "dummy_row_pos_optimization_enabled", True
    ):
        # create tables
        table_name = Utils.random_name_for_temp_object(TempObjectType.TABLE)
        session.create_dataframe(
            native_pd.DataFrame(
                [[2021, 9, 30], [2021, 10, 30], [2021, 11, 30]],
                columns=["year", "month", "day"],
            )
        ).write.save_as_table(table_name, table_type="temp")

        # create snow dataframes
        df = pd.read_snowflake(table_name)
        snow_result = pd.to_datetime(df)

        # verify that the input dataframe has a populated relaxed query compiler
        assert df._query_compiler._relaxed_query_compiler is not None
        assert df._query_compiler._relaxed_query_compiler._dummy_row_pos_mode is True
        # verify that the output dataframe also has a populated relaxed query compiler
        assert snow_result._query_compiler._relaxed_query_compiler is not None
        assert (
            snow_result._query_compiler._relaxed_query_compiler._dummy_row_pos_mode
            is True
        )

        # create pandas dataframes
        native_df = df.to_pandas()
        native_result = native_pd.to_datetime(native_df)

        # compare results
        assert_series_equal(snow_result, native_result)


@sql_count_checker(query_count=3)
def test_series_to_datetime(session):
    with session_parameter_override(
        session, "dummy_row_pos_optimization_enabled", True
    ):
        # create tables
        table_name = Utils.random_name_for_temp_object(TempObjectType.TABLE)
        session.create_dataframe(
            native_pd.DataFrame(
                [
                    [1, "2022-09-30 12:00:00"],
                    [2, "2022-10-30 12:00:00"],
                    [3, "2022-11-30 12:00:00"],
                ],
                columns=["A", "B"],
            )
        ).write.save_as_table(table_name, table_type="temp")

        # create snow dataframes
        df = pd.read_snowflake(table_name)
        snow_result = pd.to_datetime(df["B"])

        # verify that the input dataframe has a populated relaxed query compiler
        assert df._query_compiler._relaxed_query_compiler is not None
        assert df._query_compiler._relaxed_query_compiler._dummy_row_pos_mode is True
        # verify that the output dataframe also has a populated relaxed query compiler
        assert snow_result._query_compiler._relaxed_query_compiler is not None
        assert (
            snow_result._query_compiler._relaxed_query_compiler._dummy_row_pos_mode
            is True
        )

        # create pandas dataframes
        native_df = df.to_pandas()
        native_result = native_pd.to_datetime(native_df["B"])

        # compare results
        assert_series_equal(snow_result, native_result)


<<<<<<< HEAD
@sql_count_checker(query_count=3)
def test_to_snowpark(session):
=======
@sql_count_checker(query_count=4)
def test_to_snowflake(session):
>>>>>>> 54b84f5d
    with session_parameter_override(
        session, "dummy_row_pos_optimization_enabled", True
    ):
        # create tables
        table_name = Utils.random_name_for_temp_object(TempObjectType.TABLE)
        session.create_dataframe(
            native_pd.DataFrame([[2, 12], [1, 11], [3, 13]], columns=["A", "B"])
        ).write.save_as_table(table_name, table_type="temp")

        # create snow dataframes
        df = pd.read_snowflake(table_name)
<<<<<<< HEAD
        sdf = df.to_snowpark(index=False)
        snow_result = sdf.to_snowpark_pandas().sort_values(by="A")
=======
        df.to_snowflake(table_name, if_exists="replace", index=False)
        snow_result = pd.read_snowflake(table_name).sort_values(by="A")
>>>>>>> 54b84f5d

        # verify that the input dataframe has a populated relaxed query compiler
        assert df._query_compiler._relaxed_query_compiler is not None
        assert df._query_compiler._relaxed_query_compiler._dummy_row_pos_mode is True
        # verify that the output dataframe also has a populated relaxed query compiler
        assert snow_result._query_compiler._relaxed_query_compiler is not None
        assert (
            snow_result._query_compiler._relaxed_query_compiler._dummy_row_pos_mode
            is True
        )

        # create pandas dataframes
        native_df = df.to_pandas()
        native_result = native_df.sort_values(by="A")

        # compare results
        assert_frame_equal(snow_result, native_result)


@sql_count_checker(query_count=0)
def test_dummy_row_pos_optimization_enabled_on_session(db_parameters):
    with Session.builder.configs(db_parameters).create() as new_session:
        default_value = new_session.dummy_row_pos_optimization_enabled
        new_session.dummy_row_pos_optimization_enabled = not default_value
        assert new_session.dummy_row_pos_optimization_enabled is not default_value
        new_session.dummy_row_pos_optimization_enabled = default_value
        assert new_session.dummy_row_pos_optimization_enabled is default_value

        parameters = copy.deepcopy(db_parameters)
        parameters["session_parameters"] = {
            _SNOWPARK_PANDAS_DUMMY_ROW_POS_OPTIMIZATION_ENABLED: not default_value
        }
        with Session.builder.configs(parameters).create() as new_session2:
            assert new_session2.dummy_row_pos_optimization_enabled is not default_value<|MERGE_RESOLUTION|>--- conflicted
+++ resolved
@@ -1752,13 +1752,8 @@
         assert_series_equal(snow_result, native_result)
 
 
-<<<<<<< HEAD
-@sql_count_checker(query_count=3)
-def test_to_snowpark(session):
-=======
 @sql_count_checker(query_count=4)
 def test_to_snowflake(session):
->>>>>>> 54b84f5d
     with session_parameter_override(
         session, "dummy_row_pos_optimization_enabled", True
     ):
@@ -1770,13 +1765,42 @@
 
         # create snow dataframes
         df = pd.read_snowflake(table_name)
-<<<<<<< HEAD
+        df.to_snowflake(table_name, if_exists="replace", index=False)
+        snow_result = pd.read_snowflake(table_name).sort_values(by="A")
+
+        # verify that the input dataframe has a populated relaxed query compiler
+        assert df._query_compiler._relaxed_query_compiler is not None
+        assert df._query_compiler._relaxed_query_compiler._dummy_row_pos_mode is True
+        # verify that the output dataframe also has a populated relaxed query compiler
+        assert snow_result._query_compiler._relaxed_query_compiler is not None
+        assert (
+            snow_result._query_compiler._relaxed_query_compiler._dummy_row_pos_mode
+            is True
+        )
+
+        # create pandas dataframes
+        native_df = df.to_pandas()
+        native_result = native_df.sort_values(by="A")
+
+        # compare results
+        assert_frame_equal(snow_result, native_result)
+
+
+@sql_count_checker(query_count=3)
+def test_to_snowpark(session):
+    with session_parameter_override(
+        session, "dummy_row_pos_optimization_enabled", True
+    ):
+        # create tables
+        table_name = Utils.random_name_for_temp_object(TempObjectType.TABLE)
+        session.create_dataframe(
+            native_pd.DataFrame([[2, 12], [1, 11], [3, 13]], columns=["A", "B"])
+        ).write.save_as_table(table_name, table_type="temp")
+
+        # create snow dataframes
+        df = pd.read_snowflake(table_name)
         sdf = df.to_snowpark(index=False)
         snow_result = sdf.to_snowpark_pandas().sort_values(by="A")
-=======
-        df.to_snowflake(table_name, if_exists="replace", index=False)
-        snow_result = pd.read_snowflake(table_name).sort_values(by="A")
->>>>>>> 54b84f5d
 
         # verify that the input dataframe has a populated relaxed query compiler
         assert df._query_compiler._relaxed_query_compiler is not None

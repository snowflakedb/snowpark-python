--- conflicted
+++ resolved
@@ -283,110 +283,120 @@
 
 
 @sql_count_checker(query_count=3)
-<<<<<<< HEAD
+def test_str_contains(session):
+    # create tables
+    table_name = Utils.random_name_for_temp_object(TempObjectType.TABLE)
+    session.create_dataframe(
+        native_pd.DataFrame([["abc"], ["def"], ["ghi"]], columns=["A"])
+    ).write.save_as_table(table_name, table_type="temp")
+
+    # create snow dataframes
+    df = pd.read_snowflake(table_name)
+    snow_result = df["A"].str.contains("ab")
+
+    # verify that the input dataframe has a populated relaxed query compiler
+    assert df._query_compiler._relaxed_query_compiler is not None
+    assert df._query_compiler._relaxed_query_compiler._dummy_row_pos_mode is True
+    # verify that the output dataframe also has a populated relaxed query compiler
+    assert snow_result._query_compiler._relaxed_query_compiler is not None
+    assert (
+        snow_result._query_compiler._relaxed_query_compiler._dummy_row_pos_mode is True
+    )
+
+    # create pandas dataframes
+    native_df = df.to_pandas()
+    native_result = native_df["A"].str.contains("ab")
+
+    # compare results
+    assert_series_equal(snow_result, native_result)
+
+
+@pytest.mark.parametrize("func", ["startswith", "endswith"])
+@sql_count_checker(query_count=3)
+def test_str_startswith_endswith(session, func):
+    # create tables
+    table_name = Utils.random_name_for_temp_object(TempObjectType.TABLE)
+    session.create_dataframe(
+        native_pd.DataFrame([["abc"], ["def"], ["cba"]], columns=["A"])
+    ).write.save_as_table(table_name, table_type="temp")
+
+    # create snow dataframes
+    df = pd.read_snowflake(table_name)
+    snow_result = getattr(df["A"].str, func)("c")
+
+    # verify that the input dataframe has a populated relaxed query compiler
+    assert df._query_compiler._relaxed_query_compiler is not None
+    assert df._query_compiler._relaxed_query_compiler._dummy_row_pos_mode is True
+    # verify that the output dataframe also has a populated relaxed query compiler
+    assert snow_result._query_compiler._relaxed_query_compiler is not None
+    assert (
+        snow_result._query_compiler._relaxed_query_compiler._dummy_row_pos_mode is True
+    )
+
+    # create pandas dataframes
+    native_df = df.to_pandas()
+    native_result = getattr(native_df["A"].str, func)("c")
+
+    # compare results
+    assert_series_equal(snow_result, native_result)
+
+
+@sql_count_checker(query_count=3)
+def test_str_slice(session):
+    # create tables
+    table_name = Utils.random_name_for_temp_object(TempObjectType.TABLE)
+    session.create_dataframe(
+        native_pd.DataFrame([["abc"], ["def"], ["ghi"]], columns=["A"])
+    ).write.save_as_table(table_name, table_type="temp")
+
+    # create snow dataframes
+    df = pd.read_snowflake(table_name)
+    snow_result = df["A"].str.slice(0, 2, 1)
+
+    # verify that the input dataframe has a populated relaxed query compiler
+    assert df._query_compiler._relaxed_query_compiler is not None
+    assert df._query_compiler._relaxed_query_compiler._dummy_row_pos_mode is True
+    # verify that the output dataframe also has a populated relaxed query compiler
+    assert snow_result._query_compiler._relaxed_query_compiler is not None
+    assert (
+        snow_result._query_compiler._relaxed_query_compiler._dummy_row_pos_mode is True
+    )
+
+    # create pandas dataframes
+    native_df = df.to_pandas()
+    native_result = native_df["A"].str.slice(0, 2, 1)
+
+    # compare results
+    assert_series_equal(snow_result, native_result)
+
+
+@sql_count_checker(query_count=3)
 def test_sort_values(session):
     # create tables
     table_name = Utils.random_name_for_temp_object(TempObjectType.TABLE)
     session.create_dataframe(
         native_pd.DataFrame([[2, 12], [1, 11], [3, 13]], columns=["A", "B"])
-=======
-def test_str_contains(session):
-    # create tables
-    table_name = Utils.random_name_for_temp_object(TempObjectType.TABLE)
-    session.create_dataframe(
-        native_pd.DataFrame([["abc"], ["def"], ["ghi"]], columns=["A"])
->>>>>>> 0c077b7c
-    ).write.save_as_table(table_name, table_type="temp")
-
-    # create snow dataframes
-    df = pd.read_snowflake(table_name)
-<<<<<<< HEAD
+    ).write.save_as_table(table_name, table_type="temp")
+
+    # create snow dataframes
+    df = pd.read_snowflake(table_name)
     snow_result = df.sort_values(by="A")
-=======
-    snow_result = df["A"].str.contains("ab")
->>>>>>> 0c077b7c
-
-    # verify that the input dataframe has a populated relaxed query compiler
-    assert df._query_compiler._relaxed_query_compiler is not None
-    assert df._query_compiler._relaxed_query_compiler._dummy_row_pos_mode is True
-    # verify that the output dataframe also has a populated relaxed query compiler
-    assert snow_result._query_compiler._relaxed_query_compiler is not None
-    assert (
-        snow_result._query_compiler._relaxed_query_compiler._dummy_row_pos_mode is True
-    )
-
-    # create pandas dataframes
-    native_df = df.to_pandas()
-<<<<<<< HEAD
+
+    # verify that the input dataframe has a populated relaxed query compiler
+    assert df._query_compiler._relaxed_query_compiler is not None
+    assert df._query_compiler._relaxed_query_compiler._dummy_row_pos_mode is True
+    # verify that the output dataframe also has a populated relaxed query compiler
+    assert snow_result._query_compiler._relaxed_query_compiler is not None
+    assert (
+        snow_result._query_compiler._relaxed_query_compiler._dummy_row_pos_mode is True
+    )
+
+    # create pandas dataframes
+    native_df = df.to_pandas()
     native_result = native_df.sort_values(by="A")
 
     # compare results
     assert_frame_equal(snow_result, native_result)
-=======
-    native_result = native_df["A"].str.contains("ab")
-
-    # compare results
-    assert_series_equal(snow_result, native_result)
-
-
-@pytest.mark.parametrize("func", ["startswith", "endswith"])
-@sql_count_checker(query_count=3)
-def test_str_startswith_endswith(session, func):
-    # create tables
-    table_name = Utils.random_name_for_temp_object(TempObjectType.TABLE)
-    session.create_dataframe(
-        native_pd.DataFrame([["abc"], ["def"], ["cba"]], columns=["A"])
-    ).write.save_as_table(table_name, table_type="temp")
-
-    # create snow dataframes
-    df = pd.read_snowflake(table_name)
-    snow_result = getattr(df["A"].str, func)("c")
-
-    # verify that the input dataframe has a populated relaxed query compiler
-    assert df._query_compiler._relaxed_query_compiler is not None
-    assert df._query_compiler._relaxed_query_compiler._dummy_row_pos_mode is True
-    # verify that the output dataframe also has a populated relaxed query compiler
-    assert snow_result._query_compiler._relaxed_query_compiler is not None
-    assert (
-        snow_result._query_compiler._relaxed_query_compiler._dummy_row_pos_mode is True
-    )
-
-    # create pandas dataframes
-    native_df = df.to_pandas()
-    native_result = getattr(native_df["A"].str, func)("c")
-
-    # compare results
-    assert_series_equal(snow_result, native_result)
-
-
-@sql_count_checker(query_count=3)
-def test_str_slice(session):
-    # create tables
-    table_name = Utils.random_name_for_temp_object(TempObjectType.TABLE)
-    session.create_dataframe(
-        native_pd.DataFrame([["abc"], ["def"], ["ghi"]], columns=["A"])
-    ).write.save_as_table(table_name, table_type="temp")
-
-    # create snow dataframes
-    df = pd.read_snowflake(table_name)
-    snow_result = df["A"].str.slice(0, 2, 1)
-
-    # verify that the input dataframe has a populated relaxed query compiler
-    assert df._query_compiler._relaxed_query_compiler is not None
-    assert df._query_compiler._relaxed_query_compiler._dummy_row_pos_mode is True
-    # verify that the output dataframe also has a populated relaxed query compiler
-    assert snow_result._query_compiler._relaxed_query_compiler is not None
-    assert (
-        snow_result._query_compiler._relaxed_query_compiler._dummy_row_pos_mode is True
-    )
-
-    # create pandas dataframes
-    native_df = df.to_pandas()
-    native_result = native_df["A"].str.slice(0, 2, 1)
-
-    # compare results
-    assert_series_equal(snow_result, native_result)
->>>>>>> 0c077b7c
 
 
 @sql_count_checker(query_count=0)

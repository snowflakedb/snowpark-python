#
# Copyright (c) 2012-2025 Snowflake Computing Inc. All rights reserved.
#

import copy
from contextlib import contextmanager
import modin.pandas as pd
import numpy as np
import pandas as native_pd
import pytest
from pandas._testing import assert_almost_equal

from snowflake.snowpark._internal.utils import TempObjectType
import snowflake.snowpark.modin.plugin  # noqa: F401
from snowflake.snowpark.session import (
    _SNOWPARK_PANDAS_DUMMY_ROW_POS_OPTIMIZATION_ENABLED,
    Session,
)
from tests.integ.modin.utils import (
    assert_frame_equal,
    assert_index_equal,
    assert_series_equal,
)
from tests.integ.utils.sql_counter import sql_count_checker
from tests.utils import Utils


@contextmanager
def session_parameter_override(session, parameter_name, value):
    """Context manager to temporarily override a session parameter and restore it afterwards"""
    original_value = getattr(session, parameter_name)
    setattr(session, parameter_name, value)
    try:
        yield
    finally:
        setattr(session, parameter_name, original_value)


@sql_count_checker(query_count=5, join_count=1)
def test_read_filter_join(session):
    with session_parameter_override(
        session, "dummy_row_pos_optimization_enabled", True
    ):
        # test a chain of operations that are fully supported in faster pandas

        # create tables
        table_name1 = Utils.random_name_for_temp_object(TempObjectType.TABLE)
        session.create_dataframe(
            native_pd.DataFrame([[1, 11], [2, 12], [3, 13]], columns=["A", "B"])
        ).write.save_as_table(table_name1, table_type="temp")
        table_name2 = Utils.random_name_for_temp_object(TempObjectType.TABLE)
        session.create_dataframe(
            native_pd.DataFrame([[1, 21], [2, 22], [3, 23]], columns=["C", "D"])
        ).write.save_as_table(table_name2, table_type="temp")

        # create snow dataframes
        df1 = pd.read_snowflake(table_name1)
        df2 = pd.read_snowflake(table_name2)
        snow_result = df1[df1["B"] > 11].merge(
            df2[df2["D"] == 22], left_on="A", right_on="C"
        )

        # verify that the input dataframes have a populated relaxed query compiler
        assert df1._query_compiler._relaxed_query_compiler is not None
        assert df1._query_compiler._relaxed_query_compiler._dummy_row_pos_mode is True
        assert df2._query_compiler._relaxed_query_compiler is not None
        assert df2._query_compiler._relaxed_query_compiler._dummy_row_pos_mode is True
        # verify that the output dataframe also has a populated relaxed query compiler
        assert snow_result._query_compiler._relaxed_query_compiler is not None
        assert (
            snow_result._query_compiler._relaxed_query_compiler._dummy_row_pos_mode
            is True
        )

        # create pandas dataframes
        native_df1 = df1.to_pandas()
        native_df2 = df2.to_pandas()
        native_result = native_df1[native_df1["B"] > 11].merge(
            native_df2[native_df2["D"] == 22], left_on="A", right_on="C"
        )

        # compare results
        assert_frame_equal(snow_result, native_result)


@sql_count_checker(query_count=6, join_count=2)
def test_read_filter_join_on_index(session):
    with session_parameter_override(
        session, "dummy_row_pos_optimization_enabled", True
    ):
        # test a chain of operations that are fully supported in faster pandas

        # create tables
        table_name1 = Utils.random_name_for_temp_object(TempObjectType.TABLE)
        session.create_dataframe(
            native_pd.DataFrame([[1, 11], [2, 12], [3, 13]], columns=["A", "B"])
        ).write.save_as_table(table_name1, table_type="temp")
        table_name2 = Utils.random_name_for_temp_object(TempObjectType.TABLE)
        session.create_dataframe(
            native_pd.DataFrame([[1, 21], [2, 22], [3, 23]], columns=["C", "D"])
        ).write.save_as_table(table_name2, table_type="temp")

        # create snow dataframes
        df1 = pd.read_snowflake(table_name1)
        df2 = pd.read_snowflake(table_name2)
        snow_result = df1.merge(df2, left_index=True, right_index=True)

        # verify that the input dataframes have a populated relaxed query compiler
        assert df1._query_compiler._relaxed_query_compiler is not None
        assert df1._query_compiler._relaxed_query_compiler._dummy_row_pos_mode is True
        assert df2._query_compiler._relaxed_query_compiler is not None
        assert df2._query_compiler._relaxed_query_compiler._dummy_row_pos_mode is True
        # verify that the output dataframe also has a populated relaxed query compiler
        assert snow_result._query_compiler._relaxed_query_compiler is not None
        assert (
            snow_result._query_compiler._relaxed_query_compiler._dummy_row_pos_mode
            is True
        )

        # create pandas dataframes
        native_df1 = df1.to_pandas()
        native_df2 = df2.to_pandas()
        native_result = native_df1.merge(native_df2, left_index=True, right_index=True)

        # compare results
        # first ensure that indexes are the same
        assert_index_equal(snow_result.index, native_result.index)
        # then compare the data columns exclduing the index column
        # (because row position assignement is not necessarily idential)
        assert_frame_equal(
            snow_result.to_pandas().sort_values(by="A").reset_index(drop=True),
            native_result.sort_values(by="A").reset_index(drop=True),
        )


@sql_count_checker(query_count=3, join_count=2)
def test_read_filter_iloc_index(session):
    with session_parameter_override(
        session, "dummy_row_pos_optimization_enabled", True
    ):
        # test a chain of operations that are not yet fully supported in faster pandas

        # create tables
        table_name = Utils.random_name_for_temp_object(TempObjectType.TABLE)
        session.create_dataframe(
            native_pd.DataFrame([[1, 11], [2, 12], [2, 13]], columns=["A", "B"])
        ).write.save_as_table(table_name, table_type="temp")

        # create snow dataframes
        df = pd.read_snowflake(table_name)
        snow_result = df.iloc[[1], :]

        # verify that the input dataframe has a populated relaxed query compiler
        assert df._query_compiler._relaxed_query_compiler is not None
        assert df._query_compiler._relaxed_query_compiler._dummy_row_pos_mode is True
        # verify that the output dataframe has an empty relaxed query compiler
        # because iloc for index is not supported in faster pandas yet
        assert snow_result._query_compiler._relaxed_query_compiler is None
        assert snow_result._query_compiler._dummy_row_pos_mode is False

        # create pandas dataframes
        native_df = df.to_pandas()
        native_result = native_df.iloc[[1], :]

        # compare results
        assert_frame_equal(snow_result, native_result)


@sql_count_checker(query_count=5, join_count=1)
def test_read_filter_join_flag_disabled(session):
    # test a chain of operations that are fully supported in faster pandas
    # but with the dummy_row_pos_optimization_enabled flag turned off
    with session_parameter_override(
        session, "dummy_row_pos_optimization_enabled", False
    ):
        # create tables
        table_name1 = Utils.random_name_for_temp_object(TempObjectType.TABLE)
        session.create_dataframe(
            native_pd.DataFrame([[1, 11], [2, 12], [3, 13]], columns=["A", "B"])
        ).write.save_as_table(table_name1, table_type="temp")
        table_name2 = Utils.random_name_for_temp_object(TempObjectType.TABLE)
        session.create_dataframe(
            native_pd.DataFrame([[1, 21], [2, 22], [3, 23]], columns=["C", "D"])
        ).write.save_as_table(table_name2, table_type="temp")

        # create snow dataframes
        df1 = pd.read_snowflake(table_name1)
        df2 = pd.read_snowflake(table_name2)
        snow_result = df1[df1["B"] > 11].merge(
            df2[df2["D"] == 22], left_on="A", right_on="C"
        )

        # verify that the input dataframes have an empty relaxed query compiler
        assert df1._query_compiler._relaxed_query_compiler is None
        assert df2._query_compiler._relaxed_query_compiler is None
        # verify that the output dataframe also has an empty relaxed query compiler
        assert snow_result._query_compiler._relaxed_query_compiler is None

        # create pandas dataframes
        native_df1 = df1.to_pandas()
        native_df2 = df2.to_pandas()
        native_result = native_df1[native_df1["B"] > 11].merge(
            native_df2[native_df2["D"] == 22], left_on="A", right_on="C"
        )

        # compare results
        assert_frame_equal(snow_result, native_result)


@pytest.mark.parametrize(
    "func",
    [
        "min",
        "max",
        "count",
        "sum",
        "mean",
        "median",
        "std",
        "var",
    ],
)
@sql_count_checker(query_count=6)
def test_agg(session, func):
    with session_parameter_override(
        session, "dummy_row_pos_optimization_enabled", True
    ):
        # create tables
        table_name = Utils.random_name_for_temp_object(TempObjectType.TABLE)
        session.create_dataframe(
            native_pd.DataFrame([[2, 12], [1, 11], [3, 13]], columns=["A", "B"])
        ).write.save_as_table(table_name, table_type="temp")

        # create snow dataframes
        df = pd.read_snowflake(table_name)
        snow_result1 = getattr(df, func)()
        snow_result2 = df.agg([func])
        snow_result3 = getattr(df["B"], func)()
        snow_result4 = df["B"].agg([func])

        # verify that the input dataframe has a populated relaxed query compiler
        assert df._query_compiler._relaxed_query_compiler is not None
        assert df._query_compiler._relaxed_query_compiler._dummy_row_pos_mode is True
        # verify that the output dataframe also has a populated relaxed query compiler
        assert snow_result1._query_compiler._relaxed_query_compiler is not None
        assert (
            snow_result1._query_compiler._relaxed_query_compiler._dummy_row_pos_mode
            is True
        )
        assert snow_result2._query_compiler._relaxed_query_compiler is not None
        assert (
            snow_result2._query_compiler._relaxed_query_compiler._dummy_row_pos_mode
            is True
        )

        # create pandas dataframes
        native_df = df.to_pandas()
        native_result1 = getattr(native_df, func)()
        native_result2 = native_df.agg([func])
        native_result3 = getattr(native_df["B"], func)()
        native_result4 = native_df["B"].agg([func])

        # compare results
        assert_series_equal(snow_result1, native_result1, check_dtype=False)
        assert_frame_equal(snow_result2, native_result2, check_dtype=False)
        assert_almost_equal(snow_result3, native_result3)
        assert_series_equal(snow_result4, native_result4, check_dtype=False)


@pytest.mark.parametrize(
    "func",
    [
        "first",
        "last",
        "rank",
        "shift",
        "cumcount",
        "cumsum",
        "cummin",
        "cummax",
        "any",
        "all",
        "unique",
    ],
)
@sql_count_checker(query_count=3)
def test_groupby_no_param_functions(session, func):
    with session_parameter_override(
        session, "dummy_row_pos_optimization_enabled", True
    ):
        # create tables
        table_name = Utils.random_name_for_temp_object(TempObjectType.TABLE)
        session.create_dataframe(
            native_pd.DataFrame([[2, 12], [2, 11], [3, 13]], columns=["A", "B"])
        ).write.save_as_table(table_name, table_type="temp")

        # create snow dataframes
        df = pd.read_snowflake(table_name).sort_values("B", ignore_index=True)
        snow_result = getattr(df.groupby("A")["B"], func)()

        # verify that the input dataframe has a populated relaxed query compiler
        assert df._query_compiler._relaxed_query_compiler is not None
        assert df._query_compiler._relaxed_query_compiler._dummy_row_pos_mode is True
        # verify that the output dataframe also has a populated relaxed query compiler
        assert snow_result._query_compiler._relaxed_query_compiler is not None
        assert (
            snow_result._query_compiler._relaxed_query_compiler._dummy_row_pos_mode
            is True
        )

        # create pandas dataframes
        native_df = df.to_pandas()
        native_result = getattr(native_df.groupby("A")["B"], func)()

        # compare results
        assert_series_equal(snow_result, native_result, check_dtype=False)


@sql_count_checker(query_count=5, union_count=1)
def test_concat(session):
    with session_parameter_override(
        session, "dummy_row_pos_optimization_enabled", True
    ):
        # create tables
        table_name1 = Utils.random_name_for_temp_object(TempObjectType.TABLE)
        session.create_dataframe(
            native_pd.DataFrame([[2, 12], [2, 12], [3, 13]], columns=["A", "B"])
        ).write.save_as_table(table_name1, table_type="temp")
        table_name2 = Utils.random_name_for_temp_object(TempObjectType.TABLE)
        session.create_dataframe(
            native_pd.DataFrame([[2, 12], [2, 12], [3, 13]], columns=["A", "B"])
        ).write.save_as_table(table_name2, table_type="temp")

        # create snow dataframes
        df1 = pd.read_snowflake(table_name1).sort_values("A", ignore_index=True)
        df2 = pd.read_snowflake(table_name2).sort_values("A", ignore_index=True)
        snow_result = pd.concat([df1, df2])

        # verify that the input dataframe has a populated relaxed query compiler
        assert df1._query_compiler._relaxed_query_compiler is not None
        assert df1._query_compiler._relaxed_query_compiler._dummy_row_pos_mode is True
        assert df2._query_compiler._relaxed_query_compiler is not None
        assert df2._query_compiler._relaxed_query_compiler._dummy_row_pos_mode is True
        # verify that the output dataframe also has a populated relaxed query compiler
        assert snow_result._query_compiler._relaxed_query_compiler is not None
        assert (
            snow_result._query_compiler._relaxed_query_compiler._dummy_row_pos_mode
            is True
        )

        # create pandas dataframes
        native_df1 = df1.to_pandas()
        native_df2 = df2.to_pandas()
        native_result = native_pd.concat([native_df1, native_df2])

        # compare results
        assert_frame_equal(snow_result, native_result)


@sql_count_checker(query_count=3)
def test_copy(session):
    with session_parameter_override(
        session, "dummy_row_pos_optimization_enabled", True
    ):
        # create tables
        table_name = Utils.random_name_for_temp_object(TempObjectType.TABLE)
        session.create_dataframe(
            native_pd.DataFrame([[2, True], [1, False], [3, False]], columns=["A", "B"])
        ).write.save_as_table(table_name, table_type="temp")

        # create snow dataframes
        df = pd.read_snowflake(table_name)
        snow_result = df.copy()

        # verify that the input dataframe has a populated relaxed query compiler
        assert df._query_compiler._relaxed_query_compiler is not None
        assert df._query_compiler._relaxed_query_compiler._dummy_row_pos_mode is True
        # verify that the output dataframe also has a populated relaxed query compiler
        assert snow_result._query_compiler._relaxed_query_compiler is not None
        assert (
            snow_result._query_compiler._relaxed_query_compiler._dummy_row_pos_mode
            is True
        )

        # create pandas dataframes
        native_df = df.to_pandas()
        native_result = native_df.copy()

        # compare results
        assert_frame_equal(snow_result, native_result)


@pytest.mark.parametrize("func", ["cumsum", "cummin", "cummax"])
@sql_count_checker(query_count=3)
def test_cumulative_functions(session, func):
    with session_parameter_override(
        session, "dummy_row_pos_optimization_enabled", True
    ):
        # create tables
        table_name = Utils.random_name_for_temp_object(TempObjectType.TABLE)
        session.create_dataframe(
            native_pd.DataFrame([[1, 11], [2, 12], [3, 13]], columns=["A", "B"])
        ).write.save_as_table(table_name, table_type="temp")

        # create snow dataframes
        df = pd.read_snowflake(table_name)
        snow_result = getattr(df["B"], func)()

        # verify that the input dataframe has a populated relaxed query compiler
        assert df._query_compiler._relaxed_query_compiler is not None
        assert df._query_compiler._relaxed_query_compiler._dummy_row_pos_mode is True
        # verify that the output dataframe also has a populated relaxed query compiler
        assert snow_result._query_compiler._relaxed_query_compiler is not None
        assert (
            snow_result._query_compiler._relaxed_query_compiler._dummy_row_pos_mode
            is True
        )

        # create pandas dataframes
        native_df = df.to_pandas()
        native_result = getattr(native_df["B"], func)()

        # compare results
        assert_series_equal(snow_result, native_result)


@sql_count_checker(query_count=3)
def test_drop(session):
    with session_parameter_override(
        session, "dummy_row_pos_optimization_enabled", True
    ):
        # create tables
        table_name = Utils.random_name_for_temp_object(TempObjectType.TABLE)
        session.create_dataframe(
            native_pd.DataFrame([[2, True], [1, False], [3, False]], columns=["A", "B"])
        ).write.save_as_table(table_name, table_type="temp")

        # create snow dataframes
        df = pd.read_snowflake(table_name)
        snow_result = df.drop(columns=["B"])

        # verify that the input dataframe has a populated relaxed query compiler
        assert df._query_compiler._relaxed_query_compiler is not None
        assert df._query_compiler._relaxed_query_compiler._dummy_row_pos_mode is True
        # verify that the output dataframe also has a populated relaxed query compiler
        assert snow_result._query_compiler._relaxed_query_compiler is not None
        assert (
            snow_result._query_compiler._relaxed_query_compiler._dummy_row_pos_mode
            is True
        )

        # create pandas dataframes
        native_df = df.to_pandas()
        native_result = native_df.drop(columns=["B"])

        # compare results
        assert_frame_equal(snow_result, native_result)


@sql_count_checker(query_count=3)
def test_drop_duplicates(session):
    with session_parameter_override(
        session, "dummy_row_pos_optimization_enabled", True
    ):
        # create tables
        table_name = Utils.random_name_for_temp_object(TempObjectType.TABLE)
        session.create_dataframe(
            native_pd.DataFrame([[2, 12], [3, 13], [2, 12]], columns=["A", "B"])
        ).write.save_as_table(table_name, table_type="temp")

        # create snow dataframes
        df = pd.read_snowflake(table_name)
        snow_result = df.drop_duplicates()

        # verify that the input dataframe has a populated relaxed query compiler
        assert df._query_compiler._relaxed_query_compiler is not None
        assert df._query_compiler._relaxed_query_compiler._dummy_row_pos_mode is True
        # verify that the output dataframe also has a populated relaxed query compiler
        assert snow_result._query_compiler._relaxed_query_compiler is not None
        assert (
            snow_result._query_compiler._relaxed_query_compiler._dummy_row_pos_mode
            is True
        )

        # create pandas dataframes
        native_df = df.to_pandas()
        native_result = native_df.drop_duplicates()

        # compare results
        assert_frame_equal(snow_result, native_result, check_index_type=False)


@sql_count_checker(query_count=3, join_count=1)
def test_duplicated(session):
    with session_parameter_override(
        session, "dummy_row_pos_optimization_enabled", True
    ):
        # create tables
        table_name = Utils.random_name_for_temp_object(TempObjectType.TABLE)
        session.create_dataframe(
            native_pd.DataFrame([[2, 12], [2, 12], [3, 13]], columns=["A", "B"])
        ).write.save_as_table(table_name, table_type="temp")

        # create snow dataframes
        df = pd.read_snowflake(table_name)
        snow_result = df.duplicated()

        # verify that the input dataframe has a populated relaxed query compiler
        assert df._query_compiler._relaxed_query_compiler is not None
        assert df._query_compiler._relaxed_query_compiler._dummy_row_pos_mode is True
        # verify that the output dataframe also has a populated relaxed query compiler
        assert snow_result._query_compiler._relaxed_query_compiler is not None
        assert (
            snow_result._query_compiler._relaxed_query_compiler._dummy_row_pos_mode
            is True
        )

        # create pandas dataframes
        native_df = df.to_pandas()
        native_result = native_df.duplicated()

        # compare results
        assert_series_equal(snow_result, native_result)


@pytest.mark.parametrize(
    "func",
    [
        "min",
        "max",
        "count",
        "sum",
        "mean",
        "std",
        "var",
        "sem",
    ],
)
@sql_count_checker(query_count=3)
def test_expanding(session, func):
    with session_parameter_override(
        session, "dummy_row_pos_optimization_enabled", True
    ):
        # create tables
        table_name = Utils.random_name_for_temp_object(TempObjectType.TABLE)
        session.create_dataframe(
            native_pd.DataFrame([[1, 11], [2, 12], [3, 13]], columns=["A", "B"])
        ).write.save_as_table(table_name, table_type="temp")

        # create snow dataframes
        df = pd.read_snowflake(table_name)
        snow_result = getattr(df.expanding(), func)()

        # verify that the input dataframe has a populated relaxed query compiler
        assert df._query_compiler._relaxed_query_compiler is not None
        assert df._query_compiler._relaxed_query_compiler._dummy_row_pos_mode is True
        # verify that the output dataframe also has a populated relaxed query compiler
        assert snow_result._query_compiler._relaxed_query_compiler is not None
        assert (
            snow_result._query_compiler._relaxed_query_compiler._dummy_row_pos_mode
            is True
        )

        # create pandas dataframes
        native_df = df.to_pandas()
        native_result = getattr(native_df.expanding(), func)()

        # compare results
        assert_frame_equal(snow_result, native_result, check_dtype=False)


@pytest.mark.parametrize(
    "func",
    [
        "min",
        "max",
        "count",
        "sum",
        "mean",
        "median",
        "std",
        "var",
        "nunique",
        "size",
    ],
)
@sql_count_checker(query_count=6)
def test_groupby_agg(session, func):
    with session_parameter_override(
        session, "dummy_row_pos_optimization_enabled", True
    ):
        # create tables
        table_name = Utils.random_name_for_temp_object(TempObjectType.TABLE)
        session.create_dataframe(
            native_pd.DataFrame([[2, 12], [2, 11], [3, 13]], columns=["A", "B"])
        ).write.save_as_table(table_name, table_type="temp")

        # create snow dataframes
        df = pd.read_snowflake(table_name)
        snow_result1 = getattr(df.groupby("A"), func)()
        snow_result2 = df.groupby("A").agg([func])
        snow_result3 = getattr(df.groupby("A")["B"], func)()
        snow_result4 = df.groupby("A")["B"].agg([func])

        # verify that the input dataframe has a populated relaxed query compiler
        assert df._query_compiler._relaxed_query_compiler is not None
        assert df._query_compiler._relaxed_query_compiler._dummy_row_pos_mode is True
        # verify that the output dataframe also has a populated relaxed query compiler
        assert snow_result1._query_compiler._relaxed_query_compiler is not None
        assert (
            snow_result1._query_compiler._relaxed_query_compiler._dummy_row_pos_mode
            is True
        )
        assert snow_result2._query_compiler._relaxed_query_compiler is not None
        assert (
            snow_result2._query_compiler._relaxed_query_compiler._dummy_row_pos_mode
            is True
        )

        # create pandas dataframes
        native_df = df.to_pandas()
        native_result1 = getattr(native_df.groupby("A"), func)()
        native_result2 = native_df.groupby("A").agg([func])
        native_result3 = getattr(native_df.groupby("A")["B"], func)()
        native_result4 = native_df.groupby("A")["B"].agg([func])

        # compare results
        if func == "size":
            assert_series_equal(snow_result1, native_result1, check_dtype=False)
        else:
            assert_frame_equal(snow_result1, native_result1, check_dtype=False)
        assert_frame_equal(snow_result2, native_result2, check_dtype=False)
        assert_series_equal(snow_result3, native_result3, check_dtype=False)
        assert_frame_equal(snow_result4, native_result4, check_dtype=False)


@sql_count_checker(query_count=9, join_count=1, udtf_count=1)
def test_groupby_apply(session):
    with session_parameter_override(
        session, "dummy_row_pos_optimization_enabled", True
    ):
        # create tables
        table_name = Utils.random_name_for_temp_object(TempObjectType.TABLE)
        session.create_dataframe(
            native_pd.DataFrame([[2, 12], [2, 11], [3, 13]], columns=["A", "B"])
        ).write.save_as_table(table_name, table_type="temp")

        # create snow dataframes
        df = pd.read_snowflake(table_name).sort_values("B", ignore_index=True)
        snow_result = df.groupby("A").apply(lambda x: x + 1)

        # verify that the input dataframe has a populated relaxed query compiler
        assert df._query_compiler._relaxed_query_compiler is not None
        assert df._query_compiler._relaxed_query_compiler._dummy_row_pos_mode is True
        # verify that the output dataframe also has a populated relaxed query compiler
        assert snow_result._query_compiler._relaxed_query_compiler is not None
        assert (
            snow_result._query_compiler._relaxed_query_compiler._dummy_row_pos_mode
            is True
        )

        # create pandas dataframes
        native_df = df.to_pandas()
        native_result = native_df.groupby("A").apply(lambda x: x + 1)

        # compare results
        assert_frame_equal(
            snow_result, native_result, check_dtype=False, check_index_type=False
        )


<<<<<<< HEAD
@pytest.mark.parametrize(
    "func, param",
    [
        ("get_group", "a"),
    ],
)
@sql_count_checker(query_count=3)
def test_groupby_one_param_functions(session, func, param):
=======
@pytest.mark.parametrize("property_name", ["groups", "indices"])
@sql_count_checker(query_count=3)
def test_groupby_properties(session, property_name):
>>>>>>> 62acef07
    with session_parameter_override(
        session, "dummy_row_pos_optimization_enabled", True
    ):
        # create tables
        table_name = Utils.random_name_for_temp_object(TempObjectType.TABLE)
        session.create_dataframe(
<<<<<<< HEAD
            native_pd.DataFrame([["a", 12], ["a", None], ["b", 13]], columns=["A", "B"])
        ).write.save_as_table(table_name, table_type="temp")

        # create snow dataframes
        df = pd.read_snowflake(table_name)
        snow_result = getattr(df.groupby("A"), func)(param)
=======
            native_pd.DataFrame([[2, 12], [2, 11], [3, 13]], columns=["A", "B"])
        ).write.save_as_table(table_name, table_type="temp")

        # create snow dataframes
        df = pd.read_snowflake(table_name).sort_values("B", ignore_index=True)
        snow_result = getattr(df.groupby("A"), property_name)
>>>>>>> 62acef07

        # verify that the input dataframe has a populated relaxed query compiler
        assert df._query_compiler._relaxed_query_compiler is not None
        assert df._query_compiler._relaxed_query_compiler._dummy_row_pos_mode is True
<<<<<<< HEAD
        # verify that the output dataframe also has a populated relaxed query compiler
        assert snow_result._query_compiler._relaxed_query_compiler is not None
        assert (
            snow_result._query_compiler._relaxed_query_compiler._dummy_row_pos_mode
            is True
        )

        # create pandas dataframes
        native_df = df.to_pandas()
        native_result = getattr(native_df.groupby("A"), func)(param)

        # compare results
        assert_frame_equal(snow_result, native_result, check_dtype=False)


@sql_count_checker(query_count=9, join_count=1)
def test_groupby_resample(session):
    with session_parameter_override(
        session, "dummy_row_pos_optimization_enabled", True
    ):
        # create tables
        table_name = Utils.random_name_for_temp_object(TempObjectType.TABLE)
        session.create_dataframe(
            native_pd.DataFrame(
                {"A": ["a", "a", "a"], "B": np.random.randn(3)},
                index=native_pd.date_range("2020-01-01", periods=3, freq="1h"),
            ).reset_index(drop=False)
        ).write.save_as_table(table_name, table_type="temp")

        # create snow dataframes
        df = pd.read_snowflake(table_name, index_col="index")
        snow_result = df.groupby("A").resample("2h", include_groups=False).min()

        # verify that the input dataframe has a populated relaxed query compiler
        assert df._query_compiler._relaxed_query_compiler is not None
        assert df._query_compiler._relaxed_query_compiler._dummy_row_pos_mode is True
        # verify that the output dataframe also has a populated relaxed query compiler
        assert snow_result._query_compiler._relaxed_query_compiler is not None
        assert (
            snow_result._query_compiler._relaxed_query_compiler._dummy_row_pos_mode
            is True
        )

        # create pandas dataframes
        native_df = df.to_pandas()
        native_result = (
            native_df.groupby("A").resample("2h", include_groups=False).min()
        )

        # compare results
        assert_frame_equal(snow_result, native_result, check_dtype=False)


@sql_count_checker(query_count=3)
def test_groupby_rolling(session):
    with session_parameter_override(
        session, "dummy_row_pos_optimization_enabled", True
    ):
        # create tables
        table_name = Utils.random_name_for_temp_object(TempObjectType.TABLE)
        session.create_dataframe(
            native_pd.DataFrame(
                {"A": ["a", "a", "a"], "B": np.random.randn(3)},
                index=native_pd.date_range("2020-01-01", periods=3, freq="1h"),
            ).reset_index(drop=False)
        ).write.save_as_table(table_name, table_type="temp")

        # create snow dataframes
        df = pd.read_snowflake(table_name, index_col="index")
        snow_result = df.groupby("A").rolling(2).min()

        # verify that the input dataframe has a populated relaxed query compiler
        assert df._query_compiler._relaxed_query_compiler is not None
        assert df._query_compiler._relaxed_query_compiler._dummy_row_pos_mode is True
        # verify that the output dataframe also has a populated relaxed query compiler
        assert snow_result._query_compiler._relaxed_query_compiler is not None
        assert (
            snow_result._query_compiler._relaxed_query_compiler._dummy_row_pos_mode
            is True
        )

        # create pandas dataframes
        native_df = df.to_pandas()
        native_result = native_df.groupby("A").rolling(2).min()

        # compare results
        assert_frame_equal(snow_result, native_result, check_dtype=False)
=======

        # create pandas dataframes
        native_df = df.to_pandas()
        native_result = getattr(native_df.groupby("A"), property_name)

        # compare results
        snow_result = {k: list(v) for k, v in snow_result.items()}
        native_result = {k: list(v) for k, v in native_result.items()}
        assert snow_result == native_result
>>>>>>> 62acef07


@sql_count_checker(query_count=5)
def test_iloc_head(session):
    with session_parameter_override(
        session, "dummy_row_pos_optimization_enabled", True
    ):
        # create tables
        table_name = Utils.random_name_for_temp_object(TempObjectType.TABLE)
        session.create_dataframe(
            native_pd.DataFrame([[1, 11], [2, 12], [3, 13]], columns=["A", "B"])
        ).write.save_as_table(table_name, table_type="temp")

        # create snow dataframes
        df = pd.read_snowflake(table_name)
        snow_result1 = df.iloc[:, [1]]
        snow_result2 = df.iloc[0:2:1, [1]]
        snow_result3 = df.head()

        # verify that the input dataframe has a populated relaxed query compiler
        assert df._query_compiler._relaxed_query_compiler is not None
        assert df._query_compiler._relaxed_query_compiler._dummy_row_pos_mode is True
        # verify that the output dataframe also has a populated relaxed query compiler
        assert snow_result1._query_compiler._relaxed_query_compiler is not None
        assert (
            snow_result1._query_compiler._relaxed_query_compiler._dummy_row_pos_mode
            is True
        )
        assert snow_result2._query_compiler._relaxed_query_compiler is not None
        assert (
            snow_result2._query_compiler._relaxed_query_compiler._dummy_row_pos_mode
            is True
        )
        assert snow_result3._query_compiler._relaxed_query_compiler is not None
        assert (
            snow_result3._query_compiler._relaxed_query_compiler._dummy_row_pos_mode
            is True
        )

        # create pandas dataframes
        native_df = df.to_pandas()
        native_result1 = native_df.iloc[:, [1]]
        native_result2 = native_df.iloc[0:2:1, [1]]
        native_result3 = native_df.head()

        # compare results
        assert_frame_equal(snow_result1, native_result1)
        assert_frame_equal(snow_result2, native_result2)
        assert_frame_equal(snow_result3, native_result3)


@sql_count_checker(query_count=3)
def test_invert(session):
    with session_parameter_override(
        session, "dummy_row_pos_optimization_enabled", True
    ):
        # create tables
        table_name = Utils.random_name_for_temp_object(TempObjectType.TABLE)
        session.create_dataframe(
            native_pd.DataFrame([[2, True], [1, False], [3, False]], columns=["A", "B"])
        ).write.save_as_table(table_name, table_type="temp")

        # create snow dataframes
        df = pd.read_snowflake(table_name)
        snow_result = ~df["B"]

        # verify that the input dataframe has a populated relaxed query compiler
        assert df._query_compiler._relaxed_query_compiler is not None
        assert df._query_compiler._relaxed_query_compiler._dummy_row_pos_mode is True
        # verify that the output dataframe also has a populated relaxed query compiler
        assert snow_result._query_compiler._relaxed_query_compiler is not None
        assert (
            snow_result._query_compiler._relaxed_query_compiler._dummy_row_pos_mode
            is True
        )

        # create pandas dataframes
        native_df = df.to_pandas()
        native_result = ~native_df["B"]

        # compare results
        assert_series_equal(snow_result, native_result)


@pytest.mark.parametrize("func", ["isna", "isnull", "notna", "notnull"])
@sql_count_checker(query_count=3)
def test_isna_notna(session, func):
    with session_parameter_override(
        session, "dummy_row_pos_optimization_enabled", True
    ):
        # create tables
        table_name = Utils.random_name_for_temp_object(TempObjectType.TABLE)
        session.create_dataframe(
            native_pd.DataFrame([[1, 11], [2, None], [3, 13]], columns=["A", "B"])
        ).write.save_as_table(table_name, table_type="temp")

        # create snow dataframes
        df = pd.read_snowflake(table_name)
        snow_result = df[getattr(df["B"], func)()]

        # verify that the input dataframe has a populated relaxed query compiler
        assert df._query_compiler._relaxed_query_compiler is not None
        assert df._query_compiler._relaxed_query_compiler._dummy_row_pos_mode is True
        # verify that the output dataframe also has a populated relaxed query compiler
        assert snow_result._query_compiler._relaxed_query_compiler is not None
        assert (
            snow_result._query_compiler._relaxed_query_compiler._dummy_row_pos_mode
            is True
        )

        # create pandas dataframes
        native_df = df.to_pandas()
        native_result = native_df[getattr(native_df["B"], func)()]

        # compare results
        assert_frame_equal(snow_result, native_result, check_dtype=False)


@sql_count_checker(query_count=3)
def test_isin_list(session):
    with session_parameter_override(
        session, "dummy_row_pos_optimization_enabled", True
    ):
        # create tables
        table_name = Utils.random_name_for_temp_object(TempObjectType.TABLE)
        session.create_dataframe(
            native_pd.DataFrame([[1, 11], [2, 12], [3, 13]], columns=["A", "B"])
        ).write.save_as_table(table_name, table_type="temp")

        # create snow dataframes
        df = pd.read_snowflake(table_name)
        snow_result = df[df["B"].isin([12, 13])]

        # verify that the input dataframe has a populated relaxed query compiler
        assert df._query_compiler._relaxed_query_compiler is not None
        assert df._query_compiler._relaxed_query_compiler._dummy_row_pos_mode is True
        # verify that the output dataframe also has a populated relaxed query compiler
        assert snow_result._query_compiler._relaxed_query_compiler is not None
        assert (
            snow_result._query_compiler._relaxed_query_compiler._dummy_row_pos_mode
            is True
        )

        # create pandas dataframes
        native_df = df.to_pandas()
        native_result = native_df[native_df["B"].isin([12, 13])]

        # compare results
        assert_frame_equal(snow_result, native_result, check_dtype=False)


@sql_count_checker(query_count=3, join_count=2)
def test_isin_series(session):
    with session_parameter_override(
        session, "dummy_row_pos_optimization_enabled", True
    ):
        # create tables
        table_name = Utils.random_name_for_temp_object(TempObjectType.TABLE)
        session.create_dataframe(
            native_pd.DataFrame([[1, 11], [2, 12], [3, 13]], columns=["A", "B"])
        ).write.save_as_table(table_name, table_type="temp")

        # create snow dataframes
        df = pd.read_snowflake(table_name)
        snow_result = df[df["B"].isin(df["A"])]

        # verify that the input dataframe has a populated relaxed query compiler
        assert df._query_compiler._relaxed_query_compiler is not None
        assert df._query_compiler._relaxed_query_compiler._dummy_row_pos_mode is True
        # verify that the output dataframe also has a populated relaxed query compiler
        assert snow_result._query_compiler._relaxed_query_compiler is not None
        assert (
            snow_result._query_compiler._relaxed_query_compiler._dummy_row_pos_mode
            is True
        )

        # create pandas dataframes
        native_df = df.to_pandas()
        native_result = native_df[native_df["B"].isin(native_df["A"])]

        # compare results
        assert_frame_equal(
            snow_result, native_result, check_dtype=False, check_index_type=False
        )


@sql_count_checker(query_count=3)
def test_rename(session):
    with session_parameter_override(
        session, "dummy_row_pos_optimization_enabled", True
    ):
        # create tables
        table_name = Utils.random_name_for_temp_object(TempObjectType.TABLE)
        session.create_dataframe(
            native_pd.DataFrame([[2, 12], [1, 11], [3, 13]], columns=["A", "B"])
        ).write.save_as_table(table_name, table_type="temp")

        # create snow dataframes
        df = pd.read_snowflake(table_name)
        snow_result = df.rename(columns={"A": "a", "B": "b"})

        # verify that the input dataframe has a populated relaxed query compiler
        assert df._query_compiler._relaxed_query_compiler is not None
        assert df._query_compiler._relaxed_query_compiler._dummy_row_pos_mode is True
        # verify that the output dataframe also has a populated relaxed query compiler
        assert snow_result._query_compiler._relaxed_query_compiler is not None
        assert (
            snow_result._query_compiler._relaxed_query_compiler._dummy_row_pos_mode
            is True
        )

        # create pandas dataframes
        native_df = df.to_pandas()
        native_result = native_df.rename(columns={"A": "a", "B": "b"})

        # compare results
        assert_frame_equal(snow_result, native_result)


@pytest.mark.parametrize(
    "func",
    [
        "min",
        "max",
        "count",
        "sum",
        "mean",
        "std",
        "var",
        "sem",
    ],
)
@sql_count_checker(query_count=3)
def test_rolling(session, func):
    with session_parameter_override(
        session, "dummy_row_pos_optimization_enabled", True
    ):
        # create tables
        table_name = Utils.random_name_for_temp_object(TempObjectType.TABLE)
        session.create_dataframe(
            native_pd.DataFrame([[1, 11], [2, 12], [3, 13]], columns=["A", "B"])
        ).write.save_as_table(table_name, table_type="temp")

        # create snow dataframes
        df = pd.read_snowflake(table_name)
        snow_result = getattr(df.rolling(2), func)()

        # verify that the input dataframe has a populated relaxed query compiler
        assert df._query_compiler._relaxed_query_compiler is not None
        assert df._query_compiler._relaxed_query_compiler._dummy_row_pos_mode is True
        # verify that the output dataframe also has a populated relaxed query compiler
        assert snow_result._query_compiler._relaxed_query_compiler is not None
        assert (
            snow_result._query_compiler._relaxed_query_compiler._dummy_row_pos_mode
            is True
        )

        # create pandas dataframes
        native_df = df.to_pandas()
        native_result = getattr(native_df.rolling(2), func)()

        # compare results
        assert_frame_equal(snow_result, native_result)


@sql_count_checker(query_count=5, join_count=1)
def test_rolling_corr(session):
    with session_parameter_override(
        session, "dummy_row_pos_optimization_enabled", True
    ):
        # create tables
        table_name1 = Utils.random_name_for_temp_object(TempObjectType.TABLE)
        session.create_dataframe(
            native_pd.DataFrame([[1, 11], [2, 12], [3, 13]], columns=["A", "C"])
        ).write.save_as_table(table_name1, table_type="temp")
        table_name2 = Utils.random_name_for_temp_object(TempObjectType.TABLE)
        session.create_dataframe(
            native_pd.DataFrame([[1, 21], [2, 22], [3, 23]], columns=["B", "C"])
        ).write.save_as_table(table_name2, table_type="temp")

        # create snow dataframes
        df1 = pd.read_snowflake(table_name1).sort_values("A", ignore_index=True)
        df2 = pd.read_snowflake(table_name2).sort_values("B", ignore_index=True)
        snow_result = df1.rolling(2).corr(df2)

        # verify that the input dataframes have a populated relaxed query compiler
        assert df1._query_compiler._relaxed_query_compiler is not None
        assert df1._query_compiler._relaxed_query_compiler._dummy_row_pos_mode is True
        assert df2._query_compiler._relaxed_query_compiler is not None
        assert df2._query_compiler._relaxed_query_compiler._dummy_row_pos_mode is True
        # verify that the output dataframe also has a populated relaxed query compiler
        assert snow_result._query_compiler._relaxed_query_compiler is not None
        assert (
            snow_result._query_compiler._relaxed_query_compiler._dummy_row_pos_mode
            is True
        )

        # create pandas dataframes
        native_df1 = df1.to_pandas()
        native_df2 = df2.to_pandas()
        native_result = native_df1.rolling(2).corr(native_df2)

        # compare results
        assert_frame_equal(
            snow_result, native_result, check_dtype=False, check_index_type=False
        )


@pytest.mark.parametrize(
    "func",
    [
        "isdigit",
        "islower",
        "istitle",
        "isupper",
        "lower",
        "upper",
        "title",
        "capitalize",
        "len",
    ],
)
@sql_count_checker(query_count=3)
def test_str_no_params(session, func):
    with session_parameter_override(
        session, "dummy_row_pos_optimization_enabled", True
    ):
        # create tables
        table_name = Utils.random_name_for_temp_object(TempObjectType.TABLE)
        session.create_dataframe(
            native_pd.DataFrame([["abc"], ["DEF"], ["cba"]], columns=["A"])
        ).write.save_as_table(table_name, table_type="temp")

        # create snow dataframes
        df = pd.read_snowflake(table_name)
        snow_result = getattr(df["A"].str, func)()

        # verify that the input dataframe has a populated relaxed query compiler
        assert df._query_compiler._relaxed_query_compiler is not None
        assert df._query_compiler._relaxed_query_compiler._dummy_row_pos_mode is True
        # verify that the output dataframe also has a populated relaxed query compiler
        assert snow_result._query_compiler._relaxed_query_compiler is not None
        assert (
            snow_result._query_compiler._relaxed_query_compiler._dummy_row_pos_mode
            is True
        )

        # create pandas dataframes
        native_df = df.to_pandas()
        native_result = getattr(native_df["A"].str, func)()

        # compare results
        assert_series_equal(snow_result, native_result)


@pytest.mark.parametrize(
    "func, param",
    [
        ("count", " "),
        ("match", " "),
        ("strip", " "),
        ("lstrip", " "),
        ("rstrip", " "),
        ("split", " "),
    ],
)
@sql_count_checker(query_count=3)
def test_str_one_str_param(session, func, param):
    with session_parameter_override(
        session, "dummy_row_pos_optimization_enabled", True
    ):
        # create tables
        table_name = Utils.random_name_for_temp_object(TempObjectType.TABLE)
        session.create_dataframe(
            native_pd.DataFrame([[" a b c "], [" d e f "], [" g h i "]], columns=["A"])
        ).write.save_as_table(table_name, table_type="temp")

        # create snow dataframes
        df = pd.read_snowflake(table_name)
        snow_result = getattr(df["A"].str, func)(param)

        # verify that the input dataframe has a populated relaxed query compiler
        assert df._query_compiler._relaxed_query_compiler is not None
        assert df._query_compiler._relaxed_query_compiler._dummy_row_pos_mode is True
        # verify that the output dataframe also has a populated relaxed query compiler
        assert snow_result._query_compiler._relaxed_query_compiler is not None
        assert (
            snow_result._query_compiler._relaxed_query_compiler._dummy_row_pos_mode
            is True
        )

        # create pandas dataframes
        native_df = df.to_pandas()
        native_result = getattr(native_df["A"].str, func)(param)

        # compare results
        assert_series_equal(snow_result, native_result)


@pytest.mark.parametrize(
    "func, param",
    [
        ("get", 2),
        ("__getitem__", 2),
        ("center", 20),
        ("ljust", 20),
        ("rjust", 20),
        ("pad", 20),
    ],
)
@sql_count_checker(query_count=3)
def test_str_one_int_param(session, func, param):
    with session_parameter_override(
        session, "dummy_row_pos_optimization_enabled", True
    ):
        # create tables
        table_name = Utils.random_name_for_temp_object(TempObjectType.TABLE)
        session.create_dataframe(
            native_pd.DataFrame([[" a b c "], [" d e f "], [" g h i "]], columns=["A"])
        ).write.save_as_table(table_name, table_type="temp")

        # create snow dataframes
        df = pd.read_snowflake(table_name)
        snow_result = getattr(df["A"].str, func)(param)

        # verify that the input dataframe has a populated relaxed query compiler
        assert df._query_compiler._relaxed_query_compiler is not None
        assert df._query_compiler._relaxed_query_compiler._dummy_row_pos_mode is True
        # verify that the output dataframe also has a populated relaxed query compiler
        assert snow_result._query_compiler._relaxed_query_compiler is not None
        assert (
            snow_result._query_compiler._relaxed_query_compiler._dummy_row_pos_mode
            is True
        )

        # create pandas dataframes
        native_df = df.to_pandas()
        native_result = getattr(native_df["A"].str, func)(param)

        # compare results
        assert_series_equal(snow_result, native_result)


@sql_count_checker(query_count=3)
def test_str_contains(session):
    with session_parameter_override(
        session, "dummy_row_pos_optimization_enabled", True
    ):
        # create tables
        table_name = Utils.random_name_for_temp_object(TempObjectType.TABLE)
        session.create_dataframe(
            native_pd.DataFrame([["abc"], ["def"], ["ghi"]], columns=["A"])
        ).write.save_as_table(table_name, table_type="temp")

        # create snow dataframes
        df = pd.read_snowflake(table_name)
        snow_result = df["A"].str.contains("ab")

        # verify that the input dataframe has a populated relaxed query compiler
        assert df._query_compiler._relaxed_query_compiler is not None
        assert df._query_compiler._relaxed_query_compiler._dummy_row_pos_mode is True
        # verify that the output dataframe also has a populated relaxed query compiler
        assert snow_result._query_compiler._relaxed_query_compiler is not None
        assert (
            snow_result._query_compiler._relaxed_query_compiler._dummy_row_pos_mode
            is True
        )

        # create pandas dataframes
        native_df = df.to_pandas()
        native_result = native_df["A"].str.contains("ab")

        # compare results
        assert_series_equal(snow_result, native_result)


@sql_count_checker(query_count=3)
def test_str_replace(session):
    with session_parameter_override(
        session, "dummy_row_pos_optimization_enabled", True
    ):
        # create tables
        table_name = Utils.random_name_for_temp_object(TempObjectType.TABLE)
        session.create_dataframe(
            native_pd.DataFrame([[" a b c "], [" d e f "], [" g h i "]], columns=["A"])
        ).write.save_as_table(table_name, table_type="temp")

        # create snow dataframes
        df = pd.read_snowflake(table_name)
        snow_result = df["A"].str.replace(" ", "*")

        # verify that the input dataframe has a populated relaxed query compiler
        assert df._query_compiler._relaxed_query_compiler is not None
        assert df._query_compiler._relaxed_query_compiler._dummy_row_pos_mode is True
        # verify that the output dataframe also has a populated relaxed query compiler
        assert snow_result._query_compiler._relaxed_query_compiler is not None
        assert (
            snow_result._query_compiler._relaxed_query_compiler._dummy_row_pos_mode
            is True
        )

        # create pandas dataframes
        native_df = df.to_pandas()
        native_result = native_df["A"].str.replace(" ", "*")

        # compare results
        assert_series_equal(snow_result, native_result)


@pytest.mark.parametrize("func", ["startswith", "endswith"])
@sql_count_checker(query_count=3)
def test_str_startswith_endswith(session, func):
    with session_parameter_override(
        session, "dummy_row_pos_optimization_enabled", True
    ):
        # create tables
        table_name = Utils.random_name_for_temp_object(TempObjectType.TABLE)
        session.create_dataframe(
            native_pd.DataFrame([["abc"], ["def"], ["cba"]], columns=["A"])
        ).write.save_as_table(table_name, table_type="temp")

        # create snow dataframes
        df = pd.read_snowflake(table_name)
        snow_result = getattr(df["A"].str, func)("c")

        # verify that the input dataframe has a populated relaxed query compiler
        assert df._query_compiler._relaxed_query_compiler is not None
        assert df._query_compiler._relaxed_query_compiler._dummy_row_pos_mode is True
        # verify that the output dataframe also has a populated relaxed query compiler
        assert snow_result._query_compiler._relaxed_query_compiler is not None
        assert (
            snow_result._query_compiler._relaxed_query_compiler._dummy_row_pos_mode
            is True
        )

        # create pandas dataframes
        native_df = df.to_pandas()
        native_result = getattr(native_df["A"].str, func)("c")

        # compare results
        assert_series_equal(snow_result, native_result)


@sql_count_checker(query_count=3)
def test_str_slice(session):
    with session_parameter_override(
        session, "dummy_row_pos_optimization_enabled", True
    ):
        # create tables
        table_name = Utils.random_name_for_temp_object(TempObjectType.TABLE)
        session.create_dataframe(
            native_pd.DataFrame([["abc"], ["def"], ["ghi"]], columns=["A"])
        ).write.save_as_table(table_name, table_type="temp")

        # create snow dataframes
        df = pd.read_snowflake(table_name)
        snow_result = df["A"].str.slice(0, 2, 1)

        # verify that the input dataframe has a populated relaxed query compiler
        assert df._query_compiler._relaxed_query_compiler is not None
        assert df._query_compiler._relaxed_query_compiler._dummy_row_pos_mode is True
        # verify that the output dataframe also has a populated relaxed query compiler
        assert snow_result._query_compiler._relaxed_query_compiler is not None
        assert (
            snow_result._query_compiler._relaxed_query_compiler._dummy_row_pos_mode
            is True
        )

        # create pandas dataframes
        native_df = df.to_pandas()
        native_result = native_df["A"].str.slice(0, 2, 1)

        # compare results
        assert_series_equal(snow_result, native_result)


@sql_count_checker(query_count=3)
def test_str_translate(session):
    with session_parameter_override(
        session, "dummy_row_pos_optimization_enabled", True
    ):
        # create tables
        table_name = Utils.random_name_for_temp_object(TempObjectType.TABLE)
        session.create_dataframe(
            native_pd.DataFrame([[" a b c "], [" d e f "], [" g h i "]], columns=["A"])
        ).write.save_as_table(table_name, table_type="temp")

        # create snow dataframes
        df = pd.read_snowflake(table_name)
        snow_result = df["A"].str.translate(str.maketrans({" ": "*"}))

        # verify that the input dataframe has a populated relaxed query compiler
        assert df._query_compiler._relaxed_query_compiler is not None
        assert df._query_compiler._relaxed_query_compiler._dummy_row_pos_mode is True
        # verify that the output dataframe also has a populated relaxed query compiler
        assert snow_result._query_compiler._relaxed_query_compiler is not None
        assert (
            snow_result._query_compiler._relaxed_query_compiler._dummy_row_pos_mode
            is True
        )

        # create pandas dataframes
        native_df = df.to_pandas()
        native_result = native_df["A"].str.translate(str.maketrans({" ": "*"}))

        # compare results
        assert_series_equal(snow_result, native_result)


@pytest.mark.parametrize(
    "property_name",
    [
        "date",
        "time",
        "hour",
        "minute",
        "second",
        "microsecond",
        "nanosecond",
        "year",
        "month",
        "day",
        "quarter",
        "is_month_start",
        "is_month_end",
        "is_quarter_start",
        "is_quarter_end",
        "is_year_start",
        "is_year_end",
        "is_leap_year",
        "days_in_month",
        "daysinmonth",
    ],
)
@sql_count_checker(query_count=3)
def test_dt_properties(session, property_name):
    with session_parameter_override(
        session, "dummy_row_pos_optimization_enabled", True
    ):
        datetime_index = native_pd.DatetimeIndex(
            [
                "2014-04-04 23:56:01.000000001",
                "2014-07-18 21:24:02.000000002",
                "2015-11-22 22:14:03.000000003",
                "2015-11-23 20:12:04.1234567890",
                pd.NaT,
            ],
            tz="US/Eastern",
        )
        native_ser = native_pd.Series(datetime_index)

        # create table
        table_name = Utils.random_name_for_temp_object(TempObjectType.TABLE)
        session.create_dataframe(
            native_pd.DataFrame(native_ser, columns=["A"])
        ).write.save_as_table(table_name, table_type="temp")

        # create snow dataframes
        df = pd.read_snowflake(table_name)
        snow_result = getattr(df["A"].dt, property_name)

        # verify that the input dataframe has a populated relaxed query compiler
        assert df._query_compiler._relaxed_query_compiler is not None
        assert df._query_compiler._relaxed_query_compiler._dummy_row_pos_mode is True
        # verify that the output dataframe also has a populated relaxed query compiler
        assert snow_result._query_compiler._relaxed_query_compiler is not None
        assert (
            snow_result._query_compiler._relaxed_query_compiler._dummy_row_pos_mode
            is True
        )

        # create pandas dataframes
        native_df = df.to_pandas()
        native_result = getattr(native_df["A"].dt, property_name)

        # compare results
        assert_series_equal(snow_result, native_result)


@pytest.mark.parametrize("func", ["normalize", "month_name", "day_name"])
@sql_count_checker(query_count=3)
def test_dt_functions_no_params(session, func):
    with session_parameter_override(
        session, "dummy_row_pos_optimization_enabled", True
    ):
        datetime_index = native_pd.DatetimeIndex(
            [
                "2014-04-04 23:56:01.000000001",
                "2014-07-18 21:24:02.000000002",
                "2015-11-22 22:14:03.000000003",
                "2015-11-23 20:12:04.1234567890",
                pd.NaT,
            ],
        )
        native_ser = native_pd.Series(datetime_index)

        # create table
        table_name = Utils.random_name_for_temp_object(TempObjectType.TABLE)
        session.create_dataframe(
            native_pd.DataFrame(native_ser, columns=["A"])
        ).write.save_as_table(table_name, table_type="temp")

        # create snow dataframes
        df = pd.read_snowflake(table_name)
        snow_result = getattr(df["A"].dt, func)()

        # verify that the input dataframe has a populated relaxed query compiler
        assert df._query_compiler._relaxed_query_compiler is not None
        assert df._query_compiler._relaxed_query_compiler._dummy_row_pos_mode is True
        # verify that the output dataframe also has a populated relaxed query compiler
        assert snow_result._query_compiler._relaxed_query_compiler is not None
        assert (
            snow_result._query_compiler._relaxed_query_compiler._dummy_row_pos_mode
            is True
        )

        # create pandas dataframes
        native_df = df.to_pandas()
        native_result = getattr(native_df["A"].dt, func)()

        # compare results
        assert_series_equal(snow_result, native_result)


@pytest.mark.parametrize(
    "func, param",
    [
        ("tz_localize", "US/Eastern"),
        ("ceil", "1h"),
        ("round", "1h"),
        ("floor", "1h"),
        ("strftime", "%d-%m-%Y-%H-%M-%S-%f"),
    ],
)
@sql_count_checker(query_count=3)
def test_dt_functions_one_param(session, func, param):
    with session_parameter_override(
        session, "dummy_row_pos_optimization_enabled", True
    ):
        datetime_index = native_pd.DatetimeIndex(
            [
                "2014-04-04 23:56:01.000000001",
                "2014-07-18 21:24:02.000000002",
                "2015-11-22 22:14:03.000000003",
                "2015-11-23 20:12:04.1234567890",
                pd.NaT,
            ],
        )
        native_ser = native_pd.Series(datetime_index)

        # create table
        table_name = Utils.random_name_for_temp_object(TempObjectType.TABLE)
        session.create_dataframe(
            native_pd.DataFrame(native_ser, columns=["A"])
        ).write.save_as_table(table_name, table_type="temp")

        # create snow dataframes
        df = pd.read_snowflake(table_name)
        snow_result = getattr(df["A"].dt, func)(param)

        # verify that the input dataframe has a populated relaxed query compiler
        assert df._query_compiler._relaxed_query_compiler is not None
        assert df._query_compiler._relaxed_query_compiler._dummy_row_pos_mode is True
        # verify that the output dataframe also has a populated relaxed query compiler
        assert snow_result._query_compiler._relaxed_query_compiler is not None
        assert (
            snow_result._query_compiler._relaxed_query_compiler._dummy_row_pos_mode
            is True
        )

        # create pandas dataframes
        native_df = df.to_pandas()
        native_result = getattr(native_df["A"].dt, func)(param)

        # compare results
        assert_series_equal(snow_result, native_result, check_dtype=False)


@sql_count_checker(query_count=3)
def test_dt_tz_convert(session):
    with session_parameter_override(
        session, "dummy_row_pos_optimization_enabled", True
    ):
        datetime_index = native_pd.DatetimeIndex(
            [
                "2014-04-04 23:56:01.000000001",
                "2014-07-18 21:24:02.000000002",
                "2015-11-22 22:14:03.000000003",
                "2015-11-23 20:12:04.1234567890",
                pd.NaT,
            ],
            tz="US/Eastern",
        )
        native_ser = native_pd.Series(datetime_index)

        # create table
        table_name = Utils.random_name_for_temp_object(TempObjectType.TABLE)
        session.create_dataframe(
            native_pd.DataFrame(native_ser, columns=["A"])
        ).write.save_as_table(table_name, table_type="temp")

        # create snow dataframes
        df = pd.read_snowflake(table_name)
        snow_result = df["A"].dt.tz_convert("US/Pacific")

        # verify that the input dataframe has a populated relaxed query compiler
        assert df._query_compiler._relaxed_query_compiler is not None
        assert df._query_compiler._relaxed_query_compiler._dummy_row_pos_mode is True
        # verify that the output dataframe also has a populated relaxed query compiler
        assert snow_result._query_compiler._relaxed_query_compiler is not None
        assert (
            snow_result._query_compiler._relaxed_query_compiler._dummy_row_pos_mode
            is True
        )

        # create pandas dataframes
        native_df = df.to_pandas()
        native_result = native_df["A"].dt.tz_convert("US/Pacific")

        # compare results
        assert_series_equal(snow_result, native_result, check_dtype=False)


@sql_count_checker(query_count=3)
def test_sort_values(session):
    with session_parameter_override(
        session, "dummy_row_pos_optimization_enabled", True
    ):
        # create tables
        table_name = Utils.random_name_for_temp_object(TempObjectType.TABLE)
        session.create_dataframe(
            native_pd.DataFrame([[2, 12], [1, 11], [3, 13]], columns=["A", "B"])
        ).write.save_as_table(table_name, table_type="temp")

        # create snow dataframes
        df = pd.read_snowflake(table_name)
        snow_result = df.sort_values(by="A")

        # verify that the input dataframe has a populated relaxed query compiler
        assert df._query_compiler._relaxed_query_compiler is not None
        assert df._query_compiler._relaxed_query_compiler._dummy_row_pos_mode is True
        # verify that the output dataframe also has a populated relaxed query compiler
        assert snow_result._query_compiler._relaxed_query_compiler is not None
        assert (
            snow_result._query_compiler._relaxed_query_compiler._dummy_row_pos_mode
            is True
        )

        # create pandas dataframes
        native_df = df.to_pandas()
        native_result = native_df.sort_values(by="A")

        # compare results
        assert_frame_equal(snow_result, native_result)


@sql_count_checker(query_count=3)
def test_set_2d_labels_from_same_df(session):
    with session_parameter_override(
        session, "dummy_row_pos_optimization_enabled", True
    ):
        # create tables
        table_name = Utils.random_name_for_temp_object(TempObjectType.TABLE)
        session.create_dataframe(
            native_pd.DataFrame([[2, 12], [1, 11], [3, 13]], columns=["A", "B"])
        ).write.save_as_table(table_name, table_type="temp")

        # create snow dataframes
        df = pd.read_snowflake(table_name)
        df["C"] = df["B"] + 1
        snow_result = df

        # verify that the input dataframe has a populated relaxed query compiler
        assert df._query_compiler._relaxed_query_compiler is not None
        assert df._query_compiler._relaxed_query_compiler._dummy_row_pos_mode is True
        # verify that the output dataframe also has a populated relaxed query compiler
        assert snow_result._query_compiler._relaxed_query_compiler is not None
        assert (
            snow_result._query_compiler._relaxed_query_compiler._dummy_row_pos_mode
            is True
        )

        # create pandas dataframes
        native_df = df.to_pandas()
        native_df["C"] = native_df["B"] + 1
        native_result = native_df

        # compare results
        assert_frame_equal(snow_result, native_result)


@pytest.mark.parametrize(
    "input_df2",
    [
        native_pd.DataFrame([[2, 112], [1, 111], [3, 113]], columns=["A", "B"]),
        native_pd.DataFrame([[2, 112]], columns=["A", "B"]),
    ],
)
@sql_count_checker(query_count=5, join_count=2)
def test_set_2d_labels_from_different_df(session, input_df2):
    with session_parameter_override(
        session, "dummy_row_pos_optimization_enabled", True
    ):
        # create tables
        table_name1 = Utils.random_name_for_temp_object(TempObjectType.TABLE)
        session.create_dataframe(
            native_pd.DataFrame([[2, 12], [1, 11], [3, 13]], columns=["A", "B"])
        ).write.save_as_table(table_name1, table_type="temp")

        table_name2 = Utils.random_name_for_temp_object(TempObjectType.TABLE)
        session.create_dataframe(input_df2).write.save_as_table(
            table_name2, table_type="temp"
        )

        # create snow dataframes
        df1 = pd.read_snowflake(table_name1)
        df2 = pd.read_snowflake(table_name2)
        # ensure both dataframes have same order
        df1 = df1.sort_values("A", ignore_index=True)
        df2 = df2.sort_values("A", ignore_index=True)
        df3 = df1
        df3["C"] = df2["B"] + 1
        snow_result = df3

        # verify that the input dataframe has a populated relaxed query compiler
        assert df1._query_compiler._relaxed_query_compiler is not None
        assert df1._query_compiler._relaxed_query_compiler._dummy_row_pos_mode is True
        # verify that the output dataframe also has a populated relaxed query compiler
        assert snow_result._query_compiler._relaxed_query_compiler is not None
        assert (
            snow_result._query_compiler._relaxed_query_compiler._dummy_row_pos_mode
            is True
        )

        # create pandas dataframes
        native_df1 = df1.to_pandas()
        native_df2 = df2.to_pandas()
        native_df3 = native_df1
        native_df3["C"] = native_df2["B"] + 1
        native_result = native_df3

        # compare results
        assert_frame_equal(snow_result, native_result)


@sql_count_checker(query_count=3)
def test_set_columns(session):
    with session_parameter_override(
        session, "dummy_row_pos_optimization_enabled", True
    ):
        # create tables
        table_name = Utils.random_name_for_temp_object(TempObjectType.TABLE)
        session.create_dataframe(
            native_pd.DataFrame([[2, 12], [1, 11], [3, 13]], columns=["A", "B"])
        ).write.save_as_table(table_name, table_type="temp")

        # create snow dataframes
        df = pd.read_snowflake(table_name)
        snow_result = df
        snow_result.columns = ["X", "Y"]

        # verify that the input dataframe has a populated relaxed query compiler
        assert df._query_compiler._relaxed_query_compiler is not None
        assert df._query_compiler._relaxed_query_compiler._dummy_row_pos_mode is True
        # verify that the output dataframe also has a populated relaxed query compiler
        assert snow_result._query_compiler._relaxed_query_compiler is not None
        assert (
            snow_result._query_compiler._relaxed_query_compiler._dummy_row_pos_mode
            is True
        )

        # create pandas dataframes
        native_df = df.to_pandas()
        native_result = native_df
        native_result.columns = ["X", "Y"]

        # compare results
        assert_frame_equal(snow_result, native_result)


@sql_count_checker(query_count=3)
def test_dataframe_to_datetime(session):
    with session_parameter_override(
        session, "dummy_row_pos_optimization_enabled", True
    ):
        # create tables
        table_name = Utils.random_name_for_temp_object(TempObjectType.TABLE)
        session.create_dataframe(
            native_pd.DataFrame(
                [[2021, 9, 30], [2021, 10, 30], [2021, 11, 30]],
                columns=["year", "month", "day"],
            )
        ).write.save_as_table(table_name, table_type="temp")

        # create snow dataframes
        df = pd.read_snowflake(table_name)
        snow_result = pd.to_datetime(df)

        # verify that the input dataframe has a populated relaxed query compiler
        assert df._query_compiler._relaxed_query_compiler is not None
        assert df._query_compiler._relaxed_query_compiler._dummy_row_pos_mode is True
        # verify that the output dataframe also has a populated relaxed query compiler
        assert snow_result._query_compiler._relaxed_query_compiler is not None
        assert (
            snow_result._query_compiler._relaxed_query_compiler._dummy_row_pos_mode
            is True
        )

        # create pandas dataframes
        native_df = df.to_pandas()
        native_result = native_pd.to_datetime(native_df)

        # compare results
        assert_series_equal(snow_result, native_result)


@sql_count_checker(query_count=3)
def test_series_to_datetime(session):
    with session_parameter_override(
        session, "dummy_row_pos_optimization_enabled", True
    ):
        # create tables
        table_name = Utils.random_name_for_temp_object(TempObjectType.TABLE)
        session.create_dataframe(
            native_pd.DataFrame(
                [
                    [1, "2022-09-30 12:00:00"],
                    [2, "2022-10-30 12:00:00"],
                    [3, "2022-11-30 12:00:00"],
                ],
                columns=["A", "B"],
            )
        ).write.save_as_table(table_name, table_type="temp")

        # create snow dataframes
        df = pd.read_snowflake(table_name)
        snow_result = pd.to_datetime(df["B"])

        # verify that the input dataframe has a populated relaxed query compiler
        assert df._query_compiler._relaxed_query_compiler is not None
        assert df._query_compiler._relaxed_query_compiler._dummy_row_pos_mode is True
        # verify that the output dataframe also has a populated relaxed query compiler
        assert snow_result._query_compiler._relaxed_query_compiler is not None
        assert (
            snow_result._query_compiler._relaxed_query_compiler._dummy_row_pos_mode
            is True
        )

        # create pandas dataframes
        native_df = df.to_pandas()
        native_result = native_pd.to_datetime(native_df["B"])

        # compare results
        assert_series_equal(snow_result, native_result)


@sql_count_checker(query_count=0)
def test_dummy_row_pos_optimization_enabled_on_session(db_parameters):
    with Session.builder.configs(db_parameters).create() as new_session:
        default_value = new_session.dummy_row_pos_optimization_enabled
        new_session.dummy_row_pos_optimization_enabled = not default_value
        assert new_session.dummy_row_pos_optimization_enabled is not default_value
        new_session.dummy_row_pos_optimization_enabled = default_value
        assert new_session.dummy_row_pos_optimization_enabled is default_value

        parameters = copy.deepcopy(db_parameters)
        parameters["session_parameters"] = {
            _SNOWPARK_PANDAS_DUMMY_ROW_POS_OPTIMIZATION_ENABLED: not default_value
        }
        with Session.builder.configs(parameters).create() as new_session2:
            assert new_session2.dummy_row_pos_optimization_enabled is not default_value<|MERGE_RESOLUTION|>--- conflicted
+++ resolved
@@ -265,6 +265,289 @@
         assert_frame_equal(snow_result2, native_result2, check_dtype=False)
         assert_almost_equal(snow_result3, native_result3)
         assert_series_equal(snow_result4, native_result4, check_dtype=False)
+
+
+@sql_count_checker(query_count=5, union_count=1)
+def test_concat(session):
+    with session_parameter_override(
+        session, "dummy_row_pos_optimization_enabled", True
+    ):
+        # create tables
+        table_name1 = Utils.random_name_for_temp_object(TempObjectType.TABLE)
+        session.create_dataframe(
+            native_pd.DataFrame([[2, 12], [2, 12], [3, 13]], columns=["A", "B"])
+        ).write.save_as_table(table_name1, table_type="temp")
+        table_name2 = Utils.random_name_for_temp_object(TempObjectType.TABLE)
+        session.create_dataframe(
+            native_pd.DataFrame([[2, 12], [2, 12], [3, 13]], columns=["A", "B"])
+        ).write.save_as_table(table_name2, table_type="temp")
+
+        # create snow dataframes
+        df1 = pd.read_snowflake(table_name1).sort_values("A", ignore_index=True)
+        df2 = pd.read_snowflake(table_name2).sort_values("A", ignore_index=True)
+        snow_result = pd.concat([df1, df2])
+
+        # verify that the input dataframe has a populated relaxed query compiler
+        assert df1._query_compiler._relaxed_query_compiler is not None
+        assert df1._query_compiler._relaxed_query_compiler._dummy_row_pos_mode is True
+        assert df2._query_compiler._relaxed_query_compiler is not None
+        assert df2._query_compiler._relaxed_query_compiler._dummy_row_pos_mode is True
+        # verify that the output dataframe also has a populated relaxed query compiler
+        assert snow_result._query_compiler._relaxed_query_compiler is not None
+        assert (
+            snow_result._query_compiler._relaxed_query_compiler._dummy_row_pos_mode
+            is True
+        )
+
+        # create pandas dataframes
+        native_df1 = df1.to_pandas()
+        native_df2 = df2.to_pandas()
+        native_result = native_pd.concat([native_df1, native_df2])
+
+        # compare results
+        assert_frame_equal(snow_result, native_result)
+
+
+@sql_count_checker(query_count=3)
+def test_copy(session):
+    with session_parameter_override(
+        session, "dummy_row_pos_optimization_enabled", True
+    ):
+        # create tables
+        table_name = Utils.random_name_for_temp_object(TempObjectType.TABLE)
+        session.create_dataframe(
+            native_pd.DataFrame([[2, True], [1, False], [3, False]], columns=["A", "B"])
+        ).write.save_as_table(table_name, table_type="temp")
+
+        # create snow dataframes
+        df = pd.read_snowflake(table_name)
+        snow_result = df.copy()
+
+        # verify that the input dataframe has a populated relaxed query compiler
+        assert df._query_compiler._relaxed_query_compiler is not None
+        assert df._query_compiler._relaxed_query_compiler._dummy_row_pos_mode is True
+        # verify that the output dataframe also has a populated relaxed query compiler
+        assert snow_result._query_compiler._relaxed_query_compiler is not None
+        assert (
+            snow_result._query_compiler._relaxed_query_compiler._dummy_row_pos_mode
+            is True
+        )
+
+        # create pandas dataframes
+        native_df = df.to_pandas()
+        native_result = native_df.copy()
+
+        # compare results
+        assert_frame_equal(snow_result, native_result)
+
+
+@pytest.mark.parametrize("func", ["cumsum", "cummin", "cummax"])
+@sql_count_checker(query_count=3)
+def test_cumulative_functions(session, func):
+    with session_parameter_override(
+        session, "dummy_row_pos_optimization_enabled", True
+    ):
+        # create tables
+        table_name = Utils.random_name_for_temp_object(TempObjectType.TABLE)
+        session.create_dataframe(
+            native_pd.DataFrame([[1, 11], [2, 12], [3, 13]], columns=["A", "B"])
+        ).write.save_as_table(table_name, table_type="temp")
+
+        # create snow dataframes
+        df = pd.read_snowflake(table_name)
+        snow_result = getattr(df["B"], func)()
+
+        # verify that the input dataframe has a populated relaxed query compiler
+        assert df._query_compiler._relaxed_query_compiler is not None
+        assert df._query_compiler._relaxed_query_compiler._dummy_row_pos_mode is True
+        # verify that the output dataframe also has a populated relaxed query compiler
+        assert snow_result._query_compiler._relaxed_query_compiler is not None
+        assert (
+            snow_result._query_compiler._relaxed_query_compiler._dummy_row_pos_mode
+            is True
+        )
+
+        # create pandas dataframes
+        native_df = df.to_pandas()
+        native_result = getattr(native_df["B"], func)()
+
+        # compare results
+        assert_series_equal(snow_result, native_result)
+
+
+@sql_count_checker(query_count=3)
+def test_drop(session):
+    with session_parameter_override(
+        session, "dummy_row_pos_optimization_enabled", True
+    ):
+        # create tables
+        table_name = Utils.random_name_for_temp_object(TempObjectType.TABLE)
+        session.create_dataframe(
+            native_pd.DataFrame([[2, True], [1, False], [3, False]], columns=["A", "B"])
+        ).write.save_as_table(table_name, table_type="temp")
+
+        # create snow dataframes
+        df = pd.read_snowflake(table_name)
+        snow_result = df.drop(columns=["B"])
+
+        # verify that the input dataframe has a populated relaxed query compiler
+        assert df._query_compiler._relaxed_query_compiler is not None
+        assert df._query_compiler._relaxed_query_compiler._dummy_row_pos_mode is True
+        # verify that the output dataframe also has a populated relaxed query compiler
+        assert snow_result._query_compiler._relaxed_query_compiler is not None
+        assert (
+            snow_result._query_compiler._relaxed_query_compiler._dummy_row_pos_mode
+            is True
+        )
+
+        # create pandas dataframes
+        native_df = df.to_pandas()
+        native_result = native_df.drop(columns=["B"])
+
+        # compare results
+        assert_frame_equal(snow_result, native_result)
+
+
+@sql_count_checker(query_count=3)
+def test_drop_duplicates(session):
+    with session_parameter_override(
+        session, "dummy_row_pos_optimization_enabled", True
+    ):
+        # create tables
+        table_name = Utils.random_name_for_temp_object(TempObjectType.TABLE)
+        session.create_dataframe(
+            native_pd.DataFrame([[2, 12], [3, 13], [2, 12]], columns=["A", "B"])
+        ).write.save_as_table(table_name, table_type="temp")
+
+        # create snow dataframes
+        df = pd.read_snowflake(table_name)
+        snow_result = df.drop_duplicates()
+
+        # verify that the input dataframe has a populated relaxed query compiler
+        assert df._query_compiler._relaxed_query_compiler is not None
+        assert df._query_compiler._relaxed_query_compiler._dummy_row_pos_mode is True
+        # verify that the output dataframe also has a populated relaxed query compiler
+        assert snow_result._query_compiler._relaxed_query_compiler is not None
+        assert (
+            snow_result._query_compiler._relaxed_query_compiler._dummy_row_pos_mode
+            is True
+        )
+
+        # create pandas dataframes
+        native_df = df.to_pandas()
+        native_result = native_df.drop_duplicates()
+
+        # compare results
+        assert_frame_equal(snow_result, native_result, check_index_type=False)
+
+
+@sql_count_checker(query_count=3, join_count=1)
+def test_duplicated(session):
+    with session_parameter_override(
+        session, "dummy_row_pos_optimization_enabled", True
+    ):
+        # create tables
+        table_name = Utils.random_name_for_temp_object(TempObjectType.TABLE)
+        session.create_dataframe(
+            native_pd.DataFrame([[2, 12], [2, 12], [3, 13]], columns=["A", "B"])
+        ).write.save_as_table(table_name, table_type="temp")
+
+        # create snow dataframes
+        df = pd.read_snowflake(table_name)
+        snow_result = df.duplicated()
+
+        # verify that the input dataframe has a populated relaxed query compiler
+        assert df._query_compiler._relaxed_query_compiler is not None
+        assert df._query_compiler._relaxed_query_compiler._dummy_row_pos_mode is True
+        # verify that the output dataframe also has a populated relaxed query compiler
+        assert snow_result._query_compiler._relaxed_query_compiler is not None
+        assert (
+            snow_result._query_compiler._relaxed_query_compiler._dummy_row_pos_mode
+            is True
+        )
+
+        # create pandas dataframes
+        native_df = df.to_pandas()
+        native_result = native_df.duplicated()
+
+        # compare results
+        assert_series_equal(snow_result, native_result)
+
+
+@pytest.mark.parametrize(
+    "func",
+    [
+        "min",
+        "max",
+        "count",
+        "sum",
+        "mean",
+        "std",
+        "var",
+        "sem",
+    ],
+)
+@sql_count_checker(query_count=3)
+def test_expanding(session, func):
+    with session_parameter_override(
+        session, "dummy_row_pos_optimization_enabled", True
+    ):
+        # create tables
+        table_name = Utils.random_name_for_temp_object(TempObjectType.TABLE)
+        session.create_dataframe(
+            native_pd.DataFrame([[1, 11], [2, 12], [3, 13]], columns=["A", "B"])
+        ).write.save_as_table(table_name, table_type="temp")
+
+        # create snow dataframes
+        df = pd.read_snowflake(table_name)
+        snow_result = getattr(df.expanding(), func)()
+
+        # verify that the input dataframe has a populated relaxed query compiler
+        assert df._query_compiler._relaxed_query_compiler is not None
+        assert df._query_compiler._relaxed_query_compiler._dummy_row_pos_mode is True
+        # verify that the output dataframe also has a populated relaxed query compiler
+        assert snow_result._query_compiler._relaxed_query_compiler is not None
+        assert (
+            snow_result._query_compiler._relaxed_query_compiler._dummy_row_pos_mode
+            is True
+        )
+
+        # create pandas dataframes
+        native_df = df.to_pandas()
+        native_result = getattr(native_df.expanding(), func)()
+
+        # compare results
+        assert_frame_equal(snow_result, native_result, check_dtype=False)
+
+
+@pytest.mark.parametrize("property_name", ["groups", "indices"])
+@sql_count_checker(query_count=3)
+def test_groupby_properties(session, property_name):
+    with session_parameter_override(
+        session, "dummy_row_pos_optimization_enabled", True
+    ):
+        # create tables
+        table_name = Utils.random_name_for_temp_object(TempObjectType.TABLE)
+        session.create_dataframe(
+            native_pd.DataFrame([[2, 12], [2, 11], [3, 13]], columns=["A", "B"])
+        ).write.save_as_table(table_name, table_type="temp")
+
+        # create snow dataframes
+        df = pd.read_snowflake(table_name).sort_values("B", ignore_index=True)
+        snow_result = getattr(df.groupby("A"), property_name)
+
+        # verify that the input dataframe has a populated relaxed query compiler
+        assert df._query_compiler._relaxed_query_compiler is not None
+        assert df._query_compiler._relaxed_query_compiler._dummy_row_pos_mode is True
+
+        # create pandas dataframes
+        native_df = df.to_pandas()
+        native_result = getattr(native_df.groupby("A"), property_name)
+
+        # compare results
+        snow_result = {k: list(v) for k, v in snow_result.items()}
+        native_result = {k: list(v) for k, v in native_result.items()}
+        assert snow_result == native_result
 
 
 @pytest.mark.parametrize(
@@ -316,254 +599,40 @@
         assert_series_equal(snow_result, native_result, check_dtype=False)
 
 
-@sql_count_checker(query_count=5, union_count=1)
-def test_concat(session):
-    with session_parameter_override(
-        session, "dummy_row_pos_optimization_enabled", True
-    ):
-        # create tables
-        table_name1 = Utils.random_name_for_temp_object(TempObjectType.TABLE)
-        session.create_dataframe(
-            native_pd.DataFrame([[2, 12], [2, 12], [3, 13]], columns=["A", "B"])
-        ).write.save_as_table(table_name1, table_type="temp")
-        table_name2 = Utils.random_name_for_temp_object(TempObjectType.TABLE)
-        session.create_dataframe(
-            native_pd.DataFrame([[2, 12], [2, 12], [3, 13]], columns=["A", "B"])
-        ).write.save_as_table(table_name2, table_type="temp")
-
-        # create snow dataframes
-        df1 = pd.read_snowflake(table_name1).sort_values("A", ignore_index=True)
-        df2 = pd.read_snowflake(table_name2).sort_values("A", ignore_index=True)
-        snow_result = pd.concat([df1, df2])
-
-        # verify that the input dataframe has a populated relaxed query compiler
-        assert df1._query_compiler._relaxed_query_compiler is not None
-        assert df1._query_compiler._relaxed_query_compiler._dummy_row_pos_mode is True
-        assert df2._query_compiler._relaxed_query_compiler is not None
-        assert df2._query_compiler._relaxed_query_compiler._dummy_row_pos_mode is True
-        # verify that the output dataframe also has a populated relaxed query compiler
-        assert snow_result._query_compiler._relaxed_query_compiler is not None
-        assert (
-            snow_result._query_compiler._relaxed_query_compiler._dummy_row_pos_mode
-            is True
-        )
-
-        # create pandas dataframes
-        native_df1 = df1.to_pandas()
-        native_df2 = df2.to_pandas()
-        native_result = native_pd.concat([native_df1, native_df2])
-
-        # compare results
-        assert_frame_equal(snow_result, native_result)
-
-
-@sql_count_checker(query_count=3)
-def test_copy(session):
-    with session_parameter_override(
-        session, "dummy_row_pos_optimization_enabled", True
-    ):
-        # create tables
-        table_name = Utils.random_name_for_temp_object(TempObjectType.TABLE)
-        session.create_dataframe(
-            native_pd.DataFrame([[2, True], [1, False], [3, False]], columns=["A", "B"])
-        ).write.save_as_table(table_name, table_type="temp")
-
-        # create snow dataframes
-        df = pd.read_snowflake(table_name)
-        snow_result = df.copy()
-
-        # verify that the input dataframe has a populated relaxed query compiler
-        assert df._query_compiler._relaxed_query_compiler is not None
-        assert df._query_compiler._relaxed_query_compiler._dummy_row_pos_mode is True
-        # verify that the output dataframe also has a populated relaxed query compiler
-        assert snow_result._query_compiler._relaxed_query_compiler is not None
-        assert (
-            snow_result._query_compiler._relaxed_query_compiler._dummy_row_pos_mode
-            is True
-        )
-
-        # create pandas dataframes
-        native_df = df.to_pandas()
-        native_result = native_df.copy()
-
-        # compare results
-        assert_frame_equal(snow_result, native_result)
-
-
-@pytest.mark.parametrize("func", ["cumsum", "cummin", "cummax"])
-@sql_count_checker(query_count=3)
-def test_cumulative_functions(session, func):
-    with session_parameter_override(
-        session, "dummy_row_pos_optimization_enabled", True
-    ):
-        # create tables
-        table_name = Utils.random_name_for_temp_object(TempObjectType.TABLE)
-        session.create_dataframe(
-            native_pd.DataFrame([[1, 11], [2, 12], [3, 13]], columns=["A", "B"])
-        ).write.save_as_table(table_name, table_type="temp")
-
-        # create snow dataframes
-        df = pd.read_snowflake(table_name)
-        snow_result = getattr(df["B"], func)()
-
-        # verify that the input dataframe has a populated relaxed query compiler
-        assert df._query_compiler._relaxed_query_compiler is not None
-        assert df._query_compiler._relaxed_query_compiler._dummy_row_pos_mode is True
-        # verify that the output dataframe also has a populated relaxed query compiler
-        assert snow_result._query_compiler._relaxed_query_compiler is not None
-        assert (
-            snow_result._query_compiler._relaxed_query_compiler._dummy_row_pos_mode
-            is True
-        )
-
-        # create pandas dataframes
-        native_df = df.to_pandas()
-        native_result = getattr(native_df["B"], func)()
-
-        # compare results
-        assert_series_equal(snow_result, native_result)
-
-
-@sql_count_checker(query_count=3)
-def test_drop(session):
-    with session_parameter_override(
-        session, "dummy_row_pos_optimization_enabled", True
-    ):
-        # create tables
-        table_name = Utils.random_name_for_temp_object(TempObjectType.TABLE)
-        session.create_dataframe(
-            native_pd.DataFrame([[2, True], [1, False], [3, False]], columns=["A", "B"])
-        ).write.save_as_table(table_name, table_type="temp")
-
-        # create snow dataframes
-        df = pd.read_snowflake(table_name)
-        snow_result = df.drop(columns=["B"])
-
-        # verify that the input dataframe has a populated relaxed query compiler
-        assert df._query_compiler._relaxed_query_compiler is not None
-        assert df._query_compiler._relaxed_query_compiler._dummy_row_pos_mode is True
-        # verify that the output dataframe also has a populated relaxed query compiler
-        assert snow_result._query_compiler._relaxed_query_compiler is not None
-        assert (
-            snow_result._query_compiler._relaxed_query_compiler._dummy_row_pos_mode
-            is True
-        )
-
-        # create pandas dataframes
-        native_df = df.to_pandas()
-        native_result = native_df.drop(columns=["B"])
-
-        # compare results
-        assert_frame_equal(snow_result, native_result)
-
-
-@sql_count_checker(query_count=3)
-def test_drop_duplicates(session):
-    with session_parameter_override(
-        session, "dummy_row_pos_optimization_enabled", True
-    ):
-        # create tables
-        table_name = Utils.random_name_for_temp_object(TempObjectType.TABLE)
-        session.create_dataframe(
-            native_pd.DataFrame([[2, 12], [3, 13], [2, 12]], columns=["A", "B"])
-        ).write.save_as_table(table_name, table_type="temp")
-
-        # create snow dataframes
-        df = pd.read_snowflake(table_name)
-        snow_result = df.drop_duplicates()
-
-        # verify that the input dataframe has a populated relaxed query compiler
-        assert df._query_compiler._relaxed_query_compiler is not None
-        assert df._query_compiler._relaxed_query_compiler._dummy_row_pos_mode is True
-        # verify that the output dataframe also has a populated relaxed query compiler
-        assert snow_result._query_compiler._relaxed_query_compiler is not None
-        assert (
-            snow_result._query_compiler._relaxed_query_compiler._dummy_row_pos_mode
-            is True
-        )
-
-        # create pandas dataframes
-        native_df = df.to_pandas()
-        native_result = native_df.drop_duplicates()
-
-        # compare results
-        assert_frame_equal(snow_result, native_result, check_index_type=False)
-
-
-@sql_count_checker(query_count=3, join_count=1)
-def test_duplicated(session):
-    with session_parameter_override(
-        session, "dummy_row_pos_optimization_enabled", True
-    ):
-        # create tables
-        table_name = Utils.random_name_for_temp_object(TempObjectType.TABLE)
-        session.create_dataframe(
-            native_pd.DataFrame([[2, 12], [2, 12], [3, 13]], columns=["A", "B"])
-        ).write.save_as_table(table_name, table_type="temp")
-
-        # create snow dataframes
-        df = pd.read_snowflake(table_name)
-        snow_result = df.duplicated()
-
-        # verify that the input dataframe has a populated relaxed query compiler
-        assert df._query_compiler._relaxed_query_compiler is not None
-        assert df._query_compiler._relaxed_query_compiler._dummy_row_pos_mode is True
-        # verify that the output dataframe also has a populated relaxed query compiler
-        assert snow_result._query_compiler._relaxed_query_compiler is not None
-        assert (
-            snow_result._query_compiler._relaxed_query_compiler._dummy_row_pos_mode
-            is True
-        )
-
-        # create pandas dataframes
-        native_df = df.to_pandas()
-        native_result = native_df.duplicated()
-
-        # compare results
-        assert_series_equal(snow_result, native_result)
-
-
 @pytest.mark.parametrize(
-    "func",
+    "func, param",
     [
-        "min",
-        "max",
-        "count",
-        "sum",
-        "mean",
-        "std",
-        "var",
-        "sem",
+        ("get_group", "a"),
     ],
 )
 @sql_count_checker(query_count=3)
-def test_expanding(session, func):
-    with session_parameter_override(
-        session, "dummy_row_pos_optimization_enabled", True
-    ):
-        # create tables
-        table_name = Utils.random_name_for_temp_object(TempObjectType.TABLE)
-        session.create_dataframe(
-            native_pd.DataFrame([[1, 11], [2, 12], [3, 13]], columns=["A", "B"])
-        ).write.save_as_table(table_name, table_type="temp")
-
-        # create snow dataframes
-        df = pd.read_snowflake(table_name)
-        snow_result = getattr(df.expanding(), func)()
-
-        # verify that the input dataframe has a populated relaxed query compiler
-        assert df._query_compiler._relaxed_query_compiler is not None
-        assert df._query_compiler._relaxed_query_compiler._dummy_row_pos_mode is True
-        # verify that the output dataframe also has a populated relaxed query compiler
-        assert snow_result._query_compiler._relaxed_query_compiler is not None
-        assert (
-            snow_result._query_compiler._relaxed_query_compiler._dummy_row_pos_mode
-            is True
-        )
-
-        # create pandas dataframes
-        native_df = df.to_pandas()
-        native_result = getattr(native_df.expanding(), func)()
+def test_groupby_one_param_functions(session, func, param):
+    with session_parameter_override(
+        session, "dummy_row_pos_optimization_enabled", True
+    ):
+        # create tables
+        table_name = Utils.random_name_for_temp_object(TempObjectType.TABLE)
+        session.create_dataframe(
+            native_pd.DataFrame([["a", 12], ["a", None], ["b", 13]], columns=["A", "B"])
+        ).write.save_as_table(table_name, table_type="temp")
+
+        # create snow dataframes
+        df = pd.read_snowflake(table_name)
+        snow_result = getattr(df.groupby("A"), func)(param)
+
+        # verify that the input dataframe has a populated relaxed query compiler
+        assert df._query_compiler._relaxed_query_compiler is not None
+        assert df._query_compiler._relaxed_query_compiler._dummy_row_pos_mode is True
+        # verify that the output dataframe also has a populated relaxed query compiler
+        assert snow_result._query_compiler._relaxed_query_compiler is not None
+        assert (
+            snow_result._query_compiler._relaxed_query_compiler._dummy_row_pos_mode
+            is True
+        )
+
+        # create pandas dataframes
+        native_df = df.to_pandas()
+        native_result = getattr(native_df.groupby("A"), func)(param)
 
         # compare results
         assert_frame_equal(snow_result, native_result, check_dtype=False)
@@ -669,61 +738,6 @@
         )
 
 
-<<<<<<< HEAD
-@pytest.mark.parametrize(
-    "func, param",
-    [
-        ("get_group", "a"),
-    ],
-)
-@sql_count_checker(query_count=3)
-def test_groupby_one_param_functions(session, func, param):
-=======
-@pytest.mark.parametrize("property_name", ["groups", "indices"])
-@sql_count_checker(query_count=3)
-def test_groupby_properties(session, property_name):
->>>>>>> 62acef07
-    with session_parameter_override(
-        session, "dummy_row_pos_optimization_enabled", True
-    ):
-        # create tables
-        table_name = Utils.random_name_for_temp_object(TempObjectType.TABLE)
-        session.create_dataframe(
-<<<<<<< HEAD
-            native_pd.DataFrame([["a", 12], ["a", None], ["b", 13]], columns=["A", "B"])
-        ).write.save_as_table(table_name, table_type="temp")
-
-        # create snow dataframes
-        df = pd.read_snowflake(table_name)
-        snow_result = getattr(df.groupby("A"), func)(param)
-=======
-            native_pd.DataFrame([[2, 12], [2, 11], [3, 13]], columns=["A", "B"])
-        ).write.save_as_table(table_name, table_type="temp")
-
-        # create snow dataframes
-        df = pd.read_snowflake(table_name).sort_values("B", ignore_index=True)
-        snow_result = getattr(df.groupby("A"), property_name)
->>>>>>> 62acef07
-
-        # verify that the input dataframe has a populated relaxed query compiler
-        assert df._query_compiler._relaxed_query_compiler is not None
-        assert df._query_compiler._relaxed_query_compiler._dummy_row_pos_mode is True
-<<<<<<< HEAD
-        # verify that the output dataframe also has a populated relaxed query compiler
-        assert snow_result._query_compiler._relaxed_query_compiler is not None
-        assert (
-            snow_result._query_compiler._relaxed_query_compiler._dummy_row_pos_mode
-            is True
-        )
-
-        # create pandas dataframes
-        native_df = df.to_pandas()
-        native_result = getattr(native_df.groupby("A"), func)(param)
-
-        # compare results
-        assert_frame_equal(snow_result, native_result, check_dtype=False)
-
-
 @sql_count_checker(query_count=9, join_count=1)
 def test_groupby_resample(session):
     with session_parameter_override(
@@ -796,17 +810,6 @@
 
         # compare results
         assert_frame_equal(snow_result, native_result, check_dtype=False)
-=======
-
-        # create pandas dataframes
-        native_df = df.to_pandas()
-        native_result = getattr(native_df.groupby("A"), property_name)
-
-        # compare results
-        snow_result = {k: list(v) for k, v in snow_result.items()}
-        native_result = {k: list(v) for k, v in native_result.items()}
-        assert snow_result == native_result
->>>>>>> 62acef07
 
 
 @sql_count_checker(query_count=5)

--- conflicted
+++ resolved
@@ -153,11 +153,6 @@
 def test_read_filter_join_flag_disabled(session):
     # test a chain of operations that are fully supported in faster pandas
     # but with the dummy_row_pos_optimization_enabled flag turned off
-<<<<<<< HEAD
-    original_setting = session.dummy_row_pos_optimization_enabled
-    session.dummy_row_pos_optimization_enabled = False
-
-=======
     with session_parameter_override(
         session, "dummy_row_pos_optimization_enabled", False
     ):
@@ -198,7 +193,6 @@
 @pytest.mark.parametrize("func", ["isna", "isnull", "notna", "notnull"])
 @sql_count_checker(query_count=3)
 def test_isna_notna(session, func):
->>>>>>> 3514dd90
     # create tables
     table_name = Utils.random_name_for_temp_object(TempObjectType.TABLE)
     session.create_dataframe(
@@ -224,8 +218,6 @@
 
     # compare results
     assert_frame_equal(snow_result, native_result, check_dtype=False)
-
-    session.dummy_row_pos_optimization_enabled = original_setting
 
 
 @sql_count_checker(query_count=3)

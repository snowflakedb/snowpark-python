--- conflicted
+++ resolved
@@ -378,13 +378,13 @@
     session.use_secondary_roles(current_role[1:-1])
 
 
-<<<<<<< HEAD
 @pytest.mark.skipif(IS_IN_STORED_PROC, reason="SP doesn't allow to close a session.")
 def test_close_session_twice(db_parameters):
     new_session = Session.builder.configs(db_parameters).create()
     new_session.close()
     new_session.close()  # no exception
-=======
+
+
 @pytest.mark.skipif(IS_IN_STORED_PROC, reason="Can't create a session in SP")
 def test_sql_simplifier_enabled_on_session(db_parameters):
     with Session.builder.configs(db_parameters).create() as new_session:
@@ -399,5 +399,4 @@
         _PYTHON_SNOWPARK_USE_SQL_SIMPLIFIER_STRING: True
     }
     with Session.builder.configs(parameters).create() as new_session2:
-        assert new_session2.sql_simplifier_enabled
->>>>>>> 6816ad94
+        assert new_session2.sql_simplifier_enabled
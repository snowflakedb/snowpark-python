--- conflicted
+++ resolved
@@ -811,9 +811,6 @@
     finally:
         Utils.drop_database(session, new_database)
         session.use_database(current_database)
-<<<<<<< HEAD
-        session.use_schema(current_schema)
-=======
         session.use_schema(current_schema)
 
 
@@ -828,5 +825,4 @@
     # the order matters so Snowpark session is closed first
     assert len(exit_funcs) == 2
     assert exit_funcs[0].__module__.startswith("snowflake.connector")
-    assert exit_funcs[1].__module__.startswith("snowflake.snowpark")
->>>>>>> d0eead29
+    assert exit_funcs[1].__module__.startswith("snowflake.snowpark")
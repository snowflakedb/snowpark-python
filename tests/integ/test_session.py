#!/usr/bin/env python3
#
# Copyright (c) 2012-2023 Snowflake Computing Inc. All rights reserved.
#

import os

import pytest

import snowflake.connector
from snowflake.connector.errors import ProgrammingError
from snowflake.snowpark import Row, Session
from snowflake.snowpark._internal.utils import TempObjectType
from snowflake.snowpark.exceptions import (
    SnowparkClientException,
    SnowparkInvalidObjectNameException,
    SnowparkSessionException,
)
from snowflake.snowpark.session import (
    _PYTHON_SNOWPARK_USE_SQL_SIMPLIFIER_STRING,
    _active_sessions,
    _get_active_session,
    _get_active_sessions,
)
from tests.utils import IS_IN_STORED_PROC, IS_IN_STORED_PROC_LOCALFS, TestFiles, Utils


@pytest.mark.skipif(IS_IN_STORED_PROC, reason="Cannot create session in SP")
def test_runtime_config(db_parameters):
    session = (
        Session.builder.configs(db_parameters)
        .config("client_prefetch_threads", 10)
        .config("sql_simplifier_enabled", False)
        .config("use_constant_subquery_alias", False)
        .create()
    )
    # test conf.get
    assert not session.conf.get("nonexistent_client_side_fix", default=False)
    assert session.conf.get("client_prefetch_threads") == 10
    assert not session.sql_simplifier_enabled
    assert not session.conf.get("sql_simplifier_enabled")
    assert not session.conf.get("use_constant_subquery_alias")
    assert session.conf.get("password") is None

    # test conf.is_mutable
    assert session.conf.is_mutable("telemetry_enabled")
    assert session.conf.is_mutable("sql_simplifier_enabled")
    assert session.conf.is_mutable("use_constant_subquery_alias")
    assert not session.conf.is_mutable("host")
    assert not session.conf.is_mutable("is_pyformat")

    # test conf.set
    session.conf.set("sql_simplifier_enabled", True)
    assert session.sql_simplifier_enabled
    assert session.conf.get("sql_simplifier_enabled")
    session.conf.set("use_constant_subquery_alias", True)
    assert session.conf.get("use_constant_subquery_alias")
    with pytest.raises(AttributeError) as err:
        session.conf.set("use_openssl_only", False)
    assert (
        'Configuration "use_openssl_only" does not exist or is not mutable in runtime'
        in err.value.args[0]
    )

    session.close()


def test_select_1(session):
    res = session.sql("select 1").collect()
    assert res == [Row(1)]


def test_active_session(session):
    assert session == _get_active_session()


<<<<<<< HEAD
def test_multiple_active_sessions(session, db_parameters):
    with Session.builder.configs(db_parameters).create() as session2:
        assert {session, session2} == _get_active_sessions()
=======
def test_get_or_create(session):
    # because there is already a session it should report the same
    new_session = Session.builder.getOrCreate()
    assert session == new_session


def test_get_or_create_no_previous(db_parameters, session):
    # Test getOrCreate error. In this case we wan to make sure that
    # if there was not a session the session gets created
    sessions_backup = list(_active_sessions)
    _active_sessions.clear()
    try:
        new_session = Session.builder.configs(db_parameters).getOrCreate()
        # A new session is created
        assert new_session != session
        new_session.close()
    finally:
        _active_sessions.update(sessions_backup)
    # Test getOrCreate another error. In this case we want to make sure
    # that when an error happens creating a new session the error gets sent
    new_session1 = None
    new_session2 = None
    try:
        new_session1 = Session.builder.configs(db_parameters).create()
        new_session2 = Session.builder.configs(db_parameters).create()
        with pytest.raises(SnowparkSessionException) as exec_info:
            new_session = Session.builder.configs(db_parameters).getOrCreate()
        assert exec_info.value.error_code == "1409"
    finally:
        if new_session1:
            new_session1.close()
        if new_session2:
            new_session2.close()
>>>>>>> c5cbea98


def test_session_builder(session):
    builder1 = session.builder
    builder2 = session.builder
    assert builder1 != builder2


@pytest.mark.skipif(
    IS_IN_STORED_PROC,
    reason="Query called from a stored procedure contains a function with side effects [SYSTEM$CANCEL_ALL_QUERIES]",
)
def test_session_cancel_all(session):
    session.cancel_all()
    qid = session._conn._cursor.sfqid
    session._conn._cursor.get_results_from_sfqid(qid)
    assert "cancelled" in session._conn._cursor.fetchall()[0][0]


@pytest.mark.skipif(IS_IN_STORED_PROC, reason="Cannot create session in SP")
def test_multiple_sessions(session, db_parameters):
    with Session.builder.configs(db_parameters).create():
        with pytest.raises(SnowparkSessionException) as exec_info:
            _get_active_session()
        assert exec_info.value.error_code == "1409"


def test_no_default_session():
    sessions_backup = list(_active_sessions)
    _active_sessions.clear()
    try:
        with pytest.raises(SnowparkSessionException) as exec_info:
            _get_active_session()
        assert exec_info.value.error_code == "1403"

        with pytest.raises(SnowparkSessionException) as exec_info:
            _get_active_sessions()
        assert exec_info.value.error_code == "1403"
    finally:
        _active_sessions.update(sessions_backup)


def test_create_session_in_sp(session):
    import snowflake.snowpark._internal.utils as internal_utils

    original_platform = internal_utils.PLATFORM
    internal_utils.PLATFORM = "XP"
    try:
        with pytest.raises(SnowparkSessionException) as exec_info:
            Session(session._conn)
        assert exec_info.value.error_code == "1410"
    finally:
        internal_utils.PLATFORM = original_platform


def test_close_session_in_sp(session):
    import snowflake.snowpark._internal.utils as internal_utils

    original_platform = internal_utils.PLATFORM
    internal_utils.PLATFORM = "XP"
    try:
        with pytest.raises(SnowparkSessionException) as exec_info:
            session.close()
        assert exec_info.value.error_code == "1411"
    finally:
        internal_utils.PLATFORM = original_platform


@pytest.mark.skipif(IS_IN_STORED_PROC_LOCALFS, reason="need resources")
def test_list_files_in_stage(session, resources_path):
    stage_name = Utils.random_stage_name()
    special_name = f'"{stage_name}/aa"'
    single_quoted_name = f"'{stage_name}/b\\' b'"
    test_files = TestFiles(resources_path)

    try:
        Utils.create_stage(session, stage_name)
        Utils.upload_to_stage(
            session, stage_name, test_files.test_file_avro, compress=False
        )
        files = session._list_files_in_stage(stage_name)
        assert len(files) == 1
        assert os.path.basename(test_files.test_file_avro) in files

        full_name = f"{session.get_fully_qualified_current_schema()}.{stage_name}"
        files2 = session._list_files_in_stage(full_name)
        assert len(files2) == 1
        assert os.path.basename(test_files.test_file_avro) in files2

        prefix = "/prefix/prefix2"
        with_prefix = stage_name + prefix
        Utils.upload_to_stage(
            session, with_prefix, test_files.test_file_avro, compress=False
        )
        files3 = session._list_files_in_stage(with_prefix)
        assert len(files3) == 1
        assert os.path.basename(test_files.test_file_avro) in files3

        quoted_name = f'"{stage_name}"{prefix}'
        files4 = session._list_files_in_stage(quoted_name)
        assert len(files4) == 1
        assert os.path.basename(test_files.test_file_avro) in files4

        full_name_with_prefix = (
            f"{session.get_fully_qualified_current_schema()}.{quoted_name}"
        )
        files5 = session._list_files_in_stage(full_name_with_prefix)
        assert len(files5) == 1
        assert os.path.basename(test_files.test_file_avro) in files5

        Utils.create_stage(session, special_name, is_temporary=False)
        Utils.upload_to_stage(
            session, special_name, test_files.test_file_csv, compress=False
        )
        files6 = session._list_files_in_stage(special_name)
        assert len(files6) == 1
        assert os.path.basename(test_files.test_file_csv) in files6

        Utils.create_stage(session, single_quoted_name, is_temporary=False)
        Utils.upload_to_stage(
            session, single_quoted_name, test_files.test_file_csv, compress=False
        )
        files7 = session._list_files_in_stage(single_quoted_name)
        assert len(files7) == 1
        assert os.path.basename(test_files.test_file_csv) in files7
    finally:
        Utils.drop_stage(session, stage_name)
        Utils.drop_stage(session, special_name)
        Utils.drop_stage(session, single_quoted_name)


@pytest.mark.skipif(IS_IN_STORED_PROC, reason="Cannot create session in SP")
def test_create_session_from_parameters(db_parameters, sql_simplifier_enabled):
    session_builder = Session.builder.configs(db_parameters)
    new_session = session_builder.create()
    new_session.sql_simplifier_enabled = sql_simplifier_enabled
    try:
        df = new_session.createDataFrame([[1, 2]], schema=["a", "b"])
        Utils.check_answer(df, [Row(1, 2)])
        assert session_builder._options.get("password") is None
        assert new_session._conn._lower_case_parameters.get("password") is None
        assert new_session._conn._conn._password is None
    finally:
        new_session.close()


@pytest.mark.skipif(IS_IN_STORED_PROC, reason="Cannot create session in SP")
def test_create_session_from_connection(db_parameters, sql_simplifier_enabled):
    connection = snowflake.connector.connect(**db_parameters)
    session_builder = Session.builder.configs({"connection": connection})
    new_session = session_builder.create()
    new_session.sql_simplifier_enabled = sql_simplifier_enabled
    try:
        df = new_session.createDataFrame([[1, 2]], schema=["a", "b"])
        Utils.check_answer(df, [Row(1, 2)])
        assert session_builder._options.get("password") is None
        assert new_session._conn._lower_case_parameters.get("password") is None
        assert new_session._conn._conn._password is None
    finally:
        new_session.close()


@pytest.mark.skipif(IS_IN_STORED_PROC, reason="Cannot create session in SP")
def test_create_session_from_connection_with_noise_parameters(
    db_parameters, sql_simplifier_enabled
):
    connection = snowflake.connector.connect(**db_parameters)
    session_builder = Session.builder.configs(
        {**db_parameters, "connection": connection}
    )
    new_session = session_builder.create()
    new_session.sql_simplifier_enabled = sql_simplifier_enabled
    try:
        df = new_session.createDataFrame([[1, 2]], schema=["a", "b"])
        Utils.check_answer(df, [Row(1, 2)])
        assert new_session._conn._conn == connection
        # Even if we don't use the password field to connect, we should still
        # erase it if it exists
        assert session_builder._options.get("password") is None
        assert new_session._conn._lower_case_parameters.get("password") is None
        assert new_session._conn._conn._password is None
    finally:
        new_session.close()


def test_table_exists(session):
    table_name = Utils.random_name_for_temp_object(TempObjectType.TABLE)
    assert session._table_exists(table_name) is False
    session.sql(f'create temp table "{table_name}"(col_a varchar)').collect()
    assert session._table_exists(table_name) is True

    # name in the form of "database.schema.table"
    schema = session.get_current_schema().replace('"', "")
    database = session.get_current_database().replace('"', "")
    table_name = Utils.random_name_for_temp_object(TempObjectType.TABLE)
    qualified_table_name = f"{database}.{schema}.{table_name}"
    assert session._table_exists(qualified_table_name) is False
    session.sql(f'create temp table "{table_name}"(col_a varchar)').collect()
    assert session._table_exists(qualified_table_name) is True

    # name in the form of "database..table"
    table_name = Utils.random_name_for_temp_object(TempObjectType.TABLE)
    qualified_table_name = f"{database}..{table_name}"
    assert session._table_exists(qualified_table_name) is False
    session.sql(f'create temp table "{table_name}"(col_a varchar)').collect()
    assert session._table_exists(qualified_table_name) is True

    # name in the form of "schema.table"
    table_name = Utils.random_name_for_temp_object(TempObjectType.TABLE)
    qualified_table_name = f"{schema}.{table_name}"
    assert session._table_exists(qualified_table_name) is False
    session.sql(f'create temp table "{table_name}"(col_a varchar)').collect()
    assert session._table_exists(qualified_table_name) is True

    # negative cases
    with pytest.raises(SnowparkClientException):
        # invalid qualified name
        session._table_exists("a.b.c.d")

    random_database = Utils.random_temp_database()
    random_schema = Utils.random_temp_schema()
    with pytest.raises(ProgrammingError):
        session._table_exists(f"{random_database}.{random_schema}.{table_name}")
    with pytest.raises(ProgrammingError):
        session._table_exists(f"{random_database}..{table_name}")
    with pytest.raises(ProgrammingError):
        session._table_exists(f"{random_schema}.{table_name}")


@pytest.mark.skipif(IS_IN_STORED_PROC, reason="Cannot create session in SP")
def test_use_database(db_parameters, sql_simplifier_enabled):
    parameters = db_parameters.copy()
    del parameters["database"]
    del parameters["schema"]
    del parameters["warehouse"]
    with Session.builder.configs(parameters).create() as session:
        session.sql_simplifier_enabled = sql_simplifier_enabled
        db_name = db_parameters["database"]
        session.use_database(db_name)
        assert session.get_current_database() == f'"{db_name.upper()}"'


@pytest.mark.skipif(IS_IN_STORED_PROC, reason="Cannot create session in SP")
def test_use_schema(db_parameters, sql_simplifier_enabled):
    parameters = db_parameters.copy()
    del parameters["schema"]
    del parameters["warehouse"]
    with Session.builder.configs(parameters).create() as session:
        session.sql_simplifier_enabled = sql_simplifier_enabled
        schema_name = db_parameters["schema"]
        session.use_schema(schema_name)
        assert session.get_current_schema() == f'"{schema_name.upper()}"'


@pytest.mark.skipif(IS_IN_STORED_PROC, reason="Cannot create session in SP")
def test_use_warehouse(db_parameters, sql_simplifier_enabled):
    parameters = db_parameters.copy()
    del parameters["database"]
    del parameters["schema"]
    del parameters["warehouse"]
    with Session.builder.configs(db_parameters).create() as session:
        session.sql_simplifier_enabled = sql_simplifier_enabled
        warehouse_name = db_parameters["warehouse"]
        session.use_warehouse(warehouse_name)
        assert session.get_current_warehouse() == f'"{warehouse_name.upper()}"'


@pytest.mark.skipif(IS_IN_STORED_PROC, reason="Cannot create session in SP")
def test_use_role(db_parameters, sql_simplifier_enabled):
    role_name = "PUBLIC"
    with Session.builder.configs(db_parameters).create() as session:
        session.sql_simplifier_enabled = sql_simplifier_enabled
        session.use_role(role_name)
        assert session.get_current_role() == f'"{role_name}"'


@pytest.mark.parametrize("obj", [None, "'object'", "obje\\ct", "obj\nect", r"\uobject"])
def test_use_negative_tests(session, obj):
    if obj:
        error_type = SnowparkInvalidObjectNameException
        err_msg = f"The object name '{obj}' is invalid."
    else:
        error_type = ValueError
        err_msg = "must not be empty or None."

    with pytest.raises(error_type) as exec_info:
        session.use_database(obj)
    assert err_msg in exec_info.value.args[0]

    with pytest.raises(error_type) as exec_info:
        session.use_schema(obj)
    assert err_msg in exec_info.value.args[0]

    with pytest.raises(error_type) as exec_info:
        session.use_warehouse(obj)
    assert err_msg in exec_info.value.args[0]

    with pytest.raises(error_type) as exec_info:
        session.use_role(obj)
    assert err_msg in exec_info.value.args[0]


@pytest.mark.xfail(reason="SNOW-754082 flaky test", strict=False)
@pytest.mark.skipif(
    IS_IN_STORED_PROC, reason="use schema is not allowed in stored proc (owner mode)"
)
def test_get_current_schema(session):
    def check(schema_name: str, expected_name: str) -> None:
        try:
            session._run_query(f"create or replace schema {schema_name}")
            session.use_schema(schema_name)
            assert session.get_current_schema() == expected_name
        finally:
            session._run_query(f"drop schema if exists {schema_name}")

    check("a", '"A"')
    check("A", '"A"')
    check('"a b"', '"a b"')
    check('"a""b"', '"a""b"')


@pytest.mark.skipif(
    IS_IN_STORED_PROC,
    reason="use secondary role is not allowed in stored proc (owner mode)",
)
def test_use_secondary_roles(session):
    session.use_secondary_roles("all")
    session.use_secondary_roles("none")
    session.use_secondary_roles("ALL")
    session.use_secondary_roles("NONE")
    session.use_secondary_roles(None)

    with pytest.raises(
        ProgrammingError,
        match="unexpected '<EOF>'",
    ):
        session.use_secondary_roles("")

    current_role = session.get_current_role()
    with pytest.raises(
        ProgrammingError,
        match="Object does not exist, or operation cannot be performed",
    ):
        session.use_secondary_roles(current_role)

    # after stripping the quotes actually it works - but it's not documented in Snowflake
    session.use_secondary_roles(current_role[1:-1])


@pytest.mark.skipif(IS_IN_STORED_PROC, reason="SP doesn't allow to close a session.")
def test_close_session_twice(db_parameters):
    new_session = Session.builder.configs(db_parameters).create()
    new_session.close()
    new_session.close()  # no exception


@pytest.mark.skipif(IS_IN_STORED_PROC, reason="Can't create a session in SP")
@pytest.mark.skip(
    reason="This test passed with a local dev Snowflake env. "
    "Will be enabled soon once Snowflake publicize the sql simplifier parameter."
)
def test_sql_simplifier_disabled_on_session(db_parameters):
    with Session.builder.configs(db_parameters).create() as new_session:
        assert new_session.sql_simplifier_enabled is True
        new_session.sql_simplifier_enabled = False
        assert new_session.sql_simplifier_enabled is False
        new_session.sql_simplifier_enabled = True
        assert new_session.sql_simplifier_enabled is True

    parameters = db_parameters.copy()
    parameters["session_parameters"] = {
        _PYTHON_SNOWPARK_USE_SQL_SIMPLIFIER_STRING: False
    }
    with Session.builder.configs(parameters).create() as new_session2:
        assert new_session2.sql_simplifier_enabled is False<|MERGE_RESOLUTION|>--- conflicted
+++ resolved
@@ -74,11 +74,11 @@
     assert session == _get_active_session()
 
 
-<<<<<<< HEAD
 def test_multiple_active_sessions(session, db_parameters):
     with Session.builder.configs(db_parameters).create() as session2:
         assert {session, session2} == _get_active_sessions()
-=======
+
+
 def test_get_or_create(session):
     # because there is already a session it should report the same
     new_session = Session.builder.getOrCreate()
@@ -112,7 +112,6 @@
             new_session1.close()
         if new_session2:
             new_session2.close()
->>>>>>> c5cbea98
 
 
 def test_session_builder(session):

--- conflicted
+++ resolved
@@ -27,19 +27,6 @@
         reason="CTE is a SQL feature",
         run=False,
     ),
-<<<<<<< HEAD
-]
-
-binary_operations = [
-    ("union", lambda x, y: x.union_all(y)),
-    ("union", lambda x, y: x.select("a").union(y.select("a"))),
-    ("except", lambda x, y: x.except_(y)),
-    ("intersect", lambda x, y: x.select("a").intersect(y.select("a"))),
-    ("join", lambda x, y: x.join(y.select("a", "b"), rsuffix="_y")),
-    ("join", lambda x, y: x.select("a").join(y, how="outer", rsuffix="_y")),
-    ("join", lambda x, y: x.join(y.select("a"), how="left", rsuffix="_y")),
-=======
->>>>>>> 8b801cc2
 ]
 
 binary_operations = [
@@ -302,14 +289,6 @@
 
 
 def test_variable_binding_multiple(session):
-<<<<<<< HEAD
-    if not session._query_compilation_stage_enabled:
-        pytest.skip(
-            "CTE query generation without the new query generation doesn't work correctly"
-        )
-
-=======
->>>>>>> 8b801cc2
     df1 = session.sql(
         "select $1 as a, $2 as b from values (?, ?), (?, ?)", params=[1, "a", 2, "b"]
     )
@@ -759,8 +738,6 @@
     )
     with SqlCounter(query_count=0, describe_count=0):
         assert count_number_of_ctes(df_result.queries["queries"][-1]) == 1
-<<<<<<< HEAD
-=======
 
 
 def test_sql_non_select(session):
@@ -799,7 +776,6 @@
         union_count=1,
         join_count=0,
     )
->>>>>>> 8b801cc2
 
 
 @pytest.mark.parametrize(
@@ -938,13 +914,6 @@
 
 
 def test_in_with_subquery_multiple_query(session):
-<<<<<<< HEAD
-    if session._sql_simplifier_enabled:
-        pytest.skip(
-            "SNOW-1678419 pre and post actions are not propagated properly for SelectStatement"
-        )
-=======
->>>>>>> 8b801cc2
     # multiple queries
     original_threshold = analyzer.ARRAY_BIND_THRESHOLD
     try:
@@ -1000,8 +969,6 @@
     )
 
 
-<<<<<<< HEAD
-=======
 @pytest.mark.parametrize("enable_sql_simplifier", [True, False])
 def test_time_series_aggregation_grouping(session, enable_sql_simplifier):
     original_sql_simplifier_enabled = session.sql_simplifier_enabled
@@ -1038,7 +1005,6 @@
         session.sql_simplifier_enabled = original_sql_simplifier_enabled
 
 
->>>>>>> 8b801cc2
 @pytest.mark.skipif(
     IS_IN_STORED_PROC, reason="SNOW-609328: support caplog in SP regression test"
 )

#
# Copyright (c) 2012-2024 Snowflake Computing Inc. All rights reserved.
#


import logging
from unittest.mock import patch

import pytest

from snowflake.snowpark._internal.analyzer import analyzer
from snowflake.snowpark.functions import col, lit, sum_distinct, when_matched
<<<<<<< HEAD
from snowflake.snowpark.session import (
    DEFAULT_COMPLEXITY_SCORE_LOWER_BOUND,
    DEFAULT_COMPLEXITY_SCORE_UPPER_BOUND,
    Session,
)
=======
from snowflake.snowpark.row import Row
>>>>>>> 62861f81
from tests.utils import Utils

pytestmark = [
    pytest.mark.xfail(
        "config.getoption('local_testing_mode', default=False)",
        reason="Large Query Breakdown runs in non-local testing mode",
        run=False,
    )
]


@pytest.fixture(autouse=True)
def large_query_df(session):
    base_df = session.sql("select 1 as A, 2 as B")
    df1 = base_df.with_column("A", col("A") + lit(1))
    df2 = base_df.with_column("B", col("B") + lit(1))

    for i in range(100):
        df1 = df1.with_column("A", col("A") + lit(i))
        df2 = df2.with_column("B", col("B") + lit(i))
    df1 = df1.group_by(col("A")).agg(sum_distinct(col("B")).alias("B"))
    df2 = df2.group_by(col("B")).agg(sum_distinct(col("A")).alias("A"))

    union_df = df1.union_all(df2)
    final_df = union_df.with_column("A", col("A") + lit(1))
    yield final_df


@pytest.fixture(autouse=True)
def setup(session):
    large_query_breakdown_enabled = session.large_query_breakdown_enabled
    cte_optimization_enabled = session._cte_optimization_enabled
    is_query_compilation_stage_enabled = session._query_compilation_stage_enabled
    session._query_compilation_stage_enabled = True
    session._large_query_breakdown_enabled = True
    set_bounds(session, 300, 600)
    yield
    session._query_compilation_stage_enabled = is_query_compilation_stage_enabled
    session._cte_optimization_enabled = cte_optimization_enabled
    session._large_query_breakdown_enabled = large_query_breakdown_enabled
    reset_bounds()


def set_bounds(session: Session, lower_bound: int, upper_bound: int):
    session._large_query_breakdown_complexity_bounds = (lower_bound, upper_bound)


def reset_bounds(session: Session):
    set_bounds(
        session,
        DEFAULT_COMPLEXITY_SCORE_LOWER_BOUND,
        DEFAULT_COMPLEXITY_SCORE_UPPER_BOUND,
    )


def check_result_with_and_without_breakdown(session, df):
    large_query_enabled = session.large_query_breakdown_enabled
    try:
        session._large_query_breakdown_enabled = True
        enabled_result = df.collect()

        session._large_query_breakdown_enabled = False
        disabled_result = df.collect()

        Utils.check_answer(enabled_result, disabled_result)
    finally:
        session._large_query_breakdown_enabled = large_query_enabled


def test_no_valid_nodes_found(session, large_query_df, caplog):
    """Test large query breakdown works with default bounds"""
    base_df = session.sql("select 1 as A, 2 as B")
    df1 = base_df.with_column("A", col("A") + lit(1))
    df2 = base_df.with_column("B", col("B") + lit(1))

    for i in range(102):
        df1 = df1.with_column("A", col("A") + lit(i))
        df2 = df2.with_column("B", col("B") + lit(i))

    union_df = df1.union_all(df2)
    final_df = union_df.with_column("A", col("A") + lit(1))

    with caplog.at_level(logging.DEBUG):
        queries = final_df.queries
    assert len(queries["queries"]) == 1, queries["queries"]
    assert len(queries["post_actions"]) == 0, queries["post_actions"]
    assert "Could not find a valid node for partitioning" in caplog.text


def test_large_query_breakdown_with_cte_optimization(session):
    """Test large query breakdown works with cte optimized plan"""
    session._cte_optimization_enabled = True
    df0 = session.sql("select 2 as b, 32 as c")
    df1 = session.sql("select 1 as a, 2 as b").filter(col("a") == 1)
    df1 = df1.join(df0, on=["b"], how="inner")

    df2 = df1.filter(col("b") == 2).union_all(df1)
    df3 = df1.with_column("a", col("a") + 1)
    for i in range(100):
        df2 = df2.with_column("a", col("a") + i)
        df3 = df3.with_column("b", col("b") + i)

    df2 = df2.group_by("a").agg(sum_distinct(col("b")).alias("b"))
    df3 = df3.group_by("b").agg(sum_distinct(col("a")).alias("a"))

    df4 = df2.union_all(df3).filter(col("a") > 2).with_column("a", col("a") + 1)
    check_result_with_and_without_breakdown(session, df4)

    assert len(df4.queries["queries"]) == 2
    assert df4.queries["queries"][0].startswith("CREATE  SCOPED TEMPORARY  TABLE")
    assert df4.queries["queries"][1].startswith("WITH SNOWPARK_TEMP_CTE_")

    assert len(df4.queries["post_actions"]) == 1
    assert df4.queries["post_actions"][0].startswith("DROP  TABLE  If  EXISTS")


def test_save_as_table(session, large_query_df):
    table_name = Utils.random_table_name()
    with session.query_history() as history:
        large_query_df.write.save_as_table(table_name, mode="overwrite")

    assert len(history.queries) == 4
    assert history.queries[0].sql_text == "SELECT CURRENT_TRANSACTION()"
    assert history.queries[1].sql_text.startswith("CREATE  SCOPED TEMPORARY  TABLE")
    assert history.queries[2].sql_text.startswith(
        f"CREATE  OR  REPLACE    TABLE  {table_name}"
    )
    assert history.queries[3].sql_text.startswith("DROP  TABLE  If  EXISTS")


def test_update_delete_merge(session, large_query_df):
    session._large_query_breakdown_enabled = True
    table_name = Utils.random_table_name()
    df = session.create_dataframe([[1, 2], [3, 4]], schema=["A", "B"])
    df.write.save_as_table(table_name, mode="overwrite", table_type="temp")
    t = session.table(table_name)

    # update
    with session.query_history() as history:
        t.update({"B": 0}, t.a == large_query_df.a, large_query_df)
    assert len(history.queries) == 4
    assert history.queries[0].sql_text == "SELECT CURRENT_TRANSACTION()"
    assert history.queries[1].sql_text.startswith("CREATE  SCOPED TEMPORARY  TABLE")
    assert history.queries[2].sql_text.startswith(f"UPDATE {table_name}")
    assert history.queries[3].sql_text.startswith("DROP  TABLE  If  EXISTS")

    # delete
    with session.query_history() as history:
        t.delete(t.a == large_query_df.a, large_query_df)
    assert len(history.queries) == 4
    assert history.queries[0].sql_text == "SELECT CURRENT_TRANSACTION()"
    assert history.queries[1].sql_text.startswith("CREATE  SCOPED TEMPORARY  TABLE")
    assert history.queries[2].sql_text.startswith(f"DELETE  FROM {table_name} USING")
    assert history.queries[3].sql_text.startswith("DROP  TABLE  If  EXISTS")

    # merge
    with session.query_history() as history:
        t.merge(
            large_query_df,
            t.a == large_query_df.a,
            [when_matched().update({"b": large_query_df.b})],
        )
    assert len(history.queries) == 4
    assert history.queries[0].sql_text == "SELECT CURRENT_TRANSACTION()"
    assert history.queries[1].sql_text.startswith("CREATE  SCOPED TEMPORARY  TABLE")
    assert history.queries[2].sql_text.startswith(f"MERGE  INTO {table_name} USING")
    assert history.queries[3].sql_text.startswith("DROP  TABLE  If  EXISTS")


def test_copy_into_location(session, large_query_df):
    remote_file_path = f"{session.get_session_stage()}/df.parquet"
    with session.query_history() as history:
        large_query_df.write.copy_into_location(
            remote_file_path,
            file_format_type="parquet",
            header=True,
            overwrite=True,
            single=True,
        )
    assert len(history.queries) == 4, history.queries
    assert history.queries[0].sql_text == "SELECT CURRENT_TRANSACTION()"
    assert history.queries[1].sql_text.startswith("CREATE  SCOPED TEMPORARY  TABLE")
    assert history.queries[2].sql_text.startswith(f"COPY  INTO '{remote_file_path}'")
    assert history.queries[3].sql_text.startswith("DROP  TABLE  If  EXISTS")


def test_pivot_unpivot(session):
    session.sql(
        """create or replace temp table monthly_sales(A int, B int, month text)
                as select * from values
                (1, 10000, 'JAN'),
                (1, 400, 'JAN'),
                (2, 4500, 'JAN'),
                (2, 35000, 'JAN'),
                (1, 5000, 'FEB'),
                (1, 3000, 'FEB'),
                (2, 200, 'FEB')"""
    ).collect()
    df_pivot = session.table("monthly_sales").with_column("A", col("A") + lit(1))
    df_unpivot = session.create_dataframe(
        [(1, "electronics", 100, 200), (2, "clothes", 100, 300)],
        schema=["A", "dept", "jan", "feb"],
    )

    for i in range(100):
        df_pivot = df_pivot.with_column("A", col("A") + lit(i))
        df_unpivot = df_unpivot.with_column("A", col("A") + lit(i))

    df_pivot = df_pivot.pivot("month", ["JAN", "FEB"]).sum("B")
    df_unpivot = df_unpivot.unpivot("sales", "month", ["jan", "feb"])

    join_df = df_pivot.join(df_unpivot, "A")
    final_df = join_df.with_column("A", col("A") + lit(1))

    check_result_with_and_without_breakdown(session, final_df)

    plan_queries = final_df.queries
    assert len(plan_queries["queries"]) == 2
    assert plan_queries["queries"][0].startswith("CREATE  SCOPED TEMPORARY  TABLE")

    assert len(plan_queries["post_actions"]) == 1
    assert plan_queries["post_actions"][0].startswith("DROP  TABLE  If  EXISTS")


def test_sort(session):
    base_df = session.sql("select 1 as A, 2 as B")
    df1 = base_df.with_column("A", col("A") + lit(1))
    df2 = base_df.with_column("B", col("B") + lit(1))

    for i in range(100):
        df1 = df1.with_column("A", col("A") + lit(i))
        df2 = df2.with_column("B", col("B") + lit(i))
    df1_with_sort = df1.order_by("A")

    union_df = df1_with_sort.union_all(df2)
    final_df = union_df.with_column("A", col("A") + lit(1))
    check_result_with_and_without_breakdown(session, final_df)

    plan_queries = final_df.queries
    assert len(plan_queries["queries"]) == 2
    assert plan_queries["queries"][0].startswith("CREATE  SCOPED TEMPORARY  TABLE")

    assert len(plan_queries["post_actions"]) == 1
    assert plan_queries["post_actions"][0].startswith("DROP  TABLE  If  EXISTS")

    # when sort is applied on the final dataframe, it should not be broken down
    union_df = df1.union_all(df2)
    final_df = union_df.with_column("A", col("A") + lit(1)).order_by("A")

    check_result_with_and_without_breakdown(session, final_df)

    plan_queries = final_df.queries
    assert len(plan_queries["queries"]) == 1
    assert len(plan_queries["post_actions"]) == 0


def test_multiple_query_plan(session, large_query_df):
    original_threshold = analyzer.ARRAY_BIND_THRESHOLD
    try:
        analyzer.ARRAY_BIND_THRESHOLD = 2
        base_df = session.create_dataframe([[1, 2], [3, 4]], schema=["A", "B"])

        df1 = base_df.with_column("A", col("A") + lit(1))
        df2 = base_df.with_column("B", col("B") + lit(1))

        for i in range(100):
            df1 = df1.with_column("A", col("A") + lit(i))
            df2 = df2.with_column("B", col("B") + lit(i))
        df1 = df1.group_by(col("A")).agg(sum_distinct(col("B")).alias("B"))
        df2 = df2.group_by(col("B")).agg(sum_distinct(col("A")).alias("A"))

        union_df = df1.union_all(df2)
        final_df = union_df.with_column("A", col("A") + lit(1))

        check_result_with_and_without_breakdown(session, final_df)

        plan_queries = final_df.queries
        assert len(plan_queries["queries"]) == 4
        assert plan_queries["queries"][0].startswith(
            "CREATE  OR  REPLACE  SCOPED TEMPORARY  TABLE"
        )
        assert plan_queries["queries"][1].startswith("INSERT  INTO")
        assert plan_queries["queries"][2].startswith("CREATE  SCOPED TEMPORARY  TABLE")

        assert len(plan_queries["post_actions"]) == 2
        for query in plan_queries["post_actions"]:
            assert query.startswith("DROP  TABLE  If  EXISTS")

    finally:
        analyzer.ARRAY_BIND_THRESHOLD = original_threshold


def test_optimization_skipped_with_transaction(session, large_query_df, caplog):
    """Test large query breakdown is skipped when transaction is enabled"""
    session.sql("begin").collect()
    assert Utils.is_active_transaction(session)
    with caplog.at_level(logging.DEBUG):
        with session.query_history() as history:
            large_query_df.collect()
    assert len(history.queries) == 2, history.queries
    assert history.queries[0].sql_text == "SELECT CURRENT_TRANSACTION()"
    assert "Skipping large query breakdown" in caplog.text
    assert Utils.is_active_transaction(session)
    assert session.sql("commit").collect()
    assert not Utils.is_active_transaction(session)


def test_optimization_skipped_with_views_and_dynamic_tables(session, caplog):
    """Test large query breakdown is skipped plan is a view or dynamic table"""
    source_table = Utils.random_table_name()
    table_name = Utils.random_table_name()
    view_name = Utils.random_view_name()
    try:
        session.sql("select 1 as a, 2 as b").write.save_as_table(source_table)
        df = session.table(source_table)
        with caplog.at_level(logging.DEBUG):
            df.create_or_replace_dynamic_table(
                table_name, warehouse=session.get_current_warehouse(), lag="20 minutes"
            )
        assert (
            "Skipping large query breakdown optimization for view/dynamic table plan"
            in caplog.text
        )

        with caplog.at_level(logging.DEBUG):
            df.create_or_replace_view(view_name)
        assert (
            "Skipping large query breakdown optimization for view/dynamic table plan"
            in caplog.text
        )
    finally:
        Utils.drop_dynamic_table(session, table_name)
        Utils.drop_view(session, view_name)
        Utils.drop_table(session, source_table)


def test_async_job_with_large_query_breakdown(session, large_query_df):
    """Test large query breakdown gives same result for async and non-async jobs"""
    job = large_query_df.collect(block=False)
    result = job.result()
    assert result == large_query_df.collect()
    assert len(large_query_df.queries["queries"]) == 2
    assert large_query_df.queries["queries"][0].startswith(
        "CREATE  SCOPED TEMPORARY  TABLE"
    )

    assert len(large_query_df.queries["post_actions"]) == 1
    assert large_query_df.queries["post_actions"][0].startswith(
        "DROP  TABLE  If  EXISTS"
    )


def test_add_parent_plan_uuid_to_statement_params(session, large_query_df):
    set_bounds(300, 600)

    with patch.object(
        session._conn, "run_query", wraps=session._conn.run_query
    ) as patched_run_query:
        result = large_query_df.collect()
        Utils.check_answer(result, [Row(1, 4954), Row(2, 4953)])

        plan = large_query_df._plan
        # 1 for current transaction, 1 for partition, 1 for main query, 1 for post action
        assert patched_run_query.call_count == 4

        for i, call in enumerate(patched_run_query.call_args_list):
            if i == 0:
                assert call.args[0] == "SELECT CURRENT_TRANSACTION()"
            else:
                assert "_statement_params" in call.kwargs
                assert call.kwargs["_statement_params"]["_PLAN_UUID"] == plan.uuid


def test_complexity_bounds_affect_num_partitions(session, large_query_df):
    """Test complexity bounds affect number of partitions.
    Also test that when partitions are added, drop table queries are added.
    """
    set_bounds(session, 300, 600)
    assert len(large_query_df.queries["queries"]) == 2
    assert len(large_query_df.queries["post_actions"]) == 1
    assert large_query_df.queries["queries"][0].startswith(
        "CREATE  SCOPED TEMPORARY  TABLE"
    )
    assert large_query_df.queries["post_actions"][0].startswith(
        "DROP  TABLE  If  EXISTS"
    )

    set_bounds(session, 300, 412)
    assert len(large_query_df.queries["queries"]) == 3
    assert len(large_query_df.queries["post_actions"]) == 2
    assert large_query_df.queries["queries"][0].startswith(
        "CREATE  SCOPED TEMPORARY  TABLE"
    )
    assert large_query_df.queries["queries"][1].startswith(
        "CREATE  SCOPED TEMPORARY  TABLE"
    )
    assert large_query_df.queries["post_actions"][0].startswith(
        "DROP  TABLE  If  EXISTS"
    )
    assert large_query_df.queries["post_actions"][1].startswith(
        "DROP  TABLE  If  EXISTS"
    )

    set_bounds(session, 0, 300)
    assert len(large_query_df.queries["queries"]) == 1
    assert len(large_query_df.queries["post_actions"]) == 0

    reset_bounds()
    assert len(large_query_df.queries["queries"]) == 1
    assert len(large_query_df.queries["post_actions"]) == 0


def test_large_query_breakdown_enabled_parameter(session, caplog):
    with caplog.at_level(logging.WARNING):
        session.large_query_breakdown_enabled = True
    assert "large_query_breakdown_enabled is experimental" in caplog.text<|MERGE_RESOLUTION|>--- conflicted
+++ resolved
@@ -10,15 +10,12 @@
 
 from snowflake.snowpark._internal.analyzer import analyzer
 from snowflake.snowpark.functions import col, lit, sum_distinct, when_matched
-<<<<<<< HEAD
+from snowflake.snowpark.row import Row
 from snowflake.snowpark.session import (
     DEFAULT_COMPLEXITY_SCORE_LOWER_BOUND,
     DEFAULT_COMPLEXITY_SCORE_UPPER_BOUND,
     Session,
 )
-=======
-from snowflake.snowpark.row import Row
->>>>>>> 62861f81
 from tests.utils import Utils
 
 pytestmark = [

--- conflicted
+++ resolved
@@ -451,9 +451,6 @@
         Utils.drop_table(session, source_table)
 
 
-<<<<<<< HEAD
-def test_async_job_with_large_query_breakdown(large_query_df):
-=======
 @pytest.mark.skipif(
     IS_IN_STORED_PROC, reason="cannot create a new session in stored procedure"
 )
@@ -481,8 +478,7 @@
     assert called_with_reason == f"no active {db_or_schema}"
 
 
-def test_async_job_with_large_query_breakdown(session, large_query_df):
->>>>>>> 9dd7a230
+def test_async_job_with_large_query_breakdown(large_query_df):
     """Test large query breakdown gives same result for async and non-async jobs"""
     with SqlCounter(query_count=3):
         # 1 for current transaction

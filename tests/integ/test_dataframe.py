#!/usr/bin/env python3
#
# Copyright (c) 2012-2024 Snowflake Computing Inc. All rights reserved.
#
import copy
import datetime
import json
import logging
import math
import sys
from array import array
from collections import namedtuple
from decimal import Decimal
from itertools import product
from typing import Tuple
from unittest import mock

from snowflake.snowpark.session import Session

try:
    import pandas as pd  # noqa: F401
    from pandas import DataFrame as PandasDF
    from pandas.testing import assert_frame_equal

    is_pandas_available = True
except ImportError:
    is_pandas_available = False

import pytest

from snowflake.connector import IntegrityError, ProgrammingError
from snowflake.snowpark import Column, Row, Window
from snowflake.snowpark._internal.analyzer.analyzer_utils import result_scan_statement
from snowflake.snowpark._internal.analyzer.expression import Attribute, Interval, Star
from snowflake.snowpark._internal.utils import TempObjectType
from snowflake.snowpark.exceptions import (
    SnowparkColumnException,
    SnowparkCreateDynamicTableException,
    SnowparkCreateViewException,
    SnowparkDataframeException,
    SnowparkSQLException,
)
from snowflake.snowpark.functions import (
    col,
    column,
    concat,
    count,
    explode,
    get_path,
    lit,
    rank,
    seq1,
    seq2,
    seq4,
    seq8,
    table_function,
    udtf,
    uniform,
    when,
)
from snowflake.snowpark.types import (
    ArrayType,
    BinaryType,
    BooleanType,
    ByteType,
    DateType,
    DecimalType,
    DoubleType,
    FloatType,
    IntegerType,
    LongType,
    MapType,
    NullType,
    ShortType,
    StringType,
    StructField,
    StructType,
    TimestampTimeZone,
    TimestampType,
    TimeType,
    VariantType,
)
from tests.utils import (
    IS_IN_STORED_PROC,
    IS_IN_STORED_PROC_LOCALFS,
    TestData,
    TestFiles,
    Utils,
)

# Python 3.8 needs to use typing.Iterable because collections.abc.Iterable is not subscriptable
# Python 3.9 can use both
# Python 3.10 needs to use collections.abc.Iterable because typing.Iterable is removed
if sys.version_info <= (3, 9):
    from typing import Iterable
else:
    from collections.abc import Iterable

tmp_stage_name = Utils.random_stage_name()
test_file_on_stage = f"@{tmp_stage_name}/testCSV.csv"
user_schema = StructType(
    [
        StructField("a", IntegerType()),
        StructField("b", StringType()),
        StructField("c", DoubleType()),
    ]
)


@pytest.fixture(scope="module", autouse=True)
def setup(session, resources_path, local_testing_mode):
    if not local_testing_mode:
        Utils.create_stage(session, tmp_stage_name, is_temporary=True)
    test_files = TestFiles(resources_path)
    Utils.upload_to_stage(
        session, f"@{tmp_stage_name}", test_files.test_file_csv, compress=False
    )


@pytest.fixture(scope="function")
def table_name_1(session):
    table_name = Utils.random_name_for_temp_object(TempObjectType.TABLE)
    session.create_dataframe(
        [[1], [2], [3]], schema=StructType([StructField("num", IntegerType())])
    ).write.save_as_table(table_name)
    yield table_name
    Utils.drop_table(session, table_name)


def test_dataframe_get_item(session):
    df = session.create_dataframe([[1, "a"], [2, "b"], [3, "c"], [4, "d"]]).to_df(
        "id", "value"
    )
    df["id"]
    df[0]
    df[col("id")]
    df[["id"]]
    df[("id")]
    with pytest.raises(TypeError) as exc_info:
        df[11.1]
    assert "Unexpected item type: " in str(exc_info)


def test_dataframe_get_attr(session):
    df = session.create_dataframe([[1, "a"], [2, "b"], [3, "c"], [4, "d"]]).to_df(
        "id", "value"
    )
    df.id
    df.value

    with pytest.raises(AttributeError) as exc_info:
        df.non_existent
    assert "object has no attribute" in str(exc_info)


@pytest.mark.skipif(IS_IN_STORED_PROC_LOCALFS, reason="need resources")
def test_read_stage_file_show(session, resources_path, local_testing_mode):
    tmp_stage_name = Utils.random_stage_name()
    test_files = TestFiles(resources_path)
    test_file_on_stage = f"@{tmp_stage_name}/testCSV.csv"

    try:
        Utils.create_stage(session, tmp_stage_name, is_temporary=True)
        Utils.upload_to_stage(
            session, "@" + tmp_stage_name, test_files.test_file_csv, compress=False
        )
        user_schema = StructType(
            [
                StructField("a", IntegerType()),
                StructField("b", StringType()),
                StructField("c", DoubleType()),
            ]
        )
        result_str = (
            session.read.option("purge", False)
            .schema(user_schema)
            .csv(test_file_on_stage)
            ._show_string()
        )
        assert (
            result_str
            == """
-------------------
|"A"  |"B"  |"C"  |
-------------------
|1    |one  |1.2  |
|2    |two  |2.2  |
-------------------
""".lstrip()
        )
    finally:
        if not local_testing_mode:
            Utils.drop_stage(session, tmp_stage_name)


@pytest.mark.xfail(
    "config.getoption('local_testing_mode', default=False)",
    reason="This is a SQL test",
    run=False,
)
def test_show_using_with_select_statement(session):
    df = session.sql(
        "with t1 as (select 1 as a union all select 2 union all select 3 "
        "   union all select 4 union all select 5 union all select 6 "
        "   union all select 7 union all select 8 union all select 9 "
        "   union all select 10 union all select 11 union all select 12) "
        "select * from t1"
    )
    assert (
        df._show_string()
        == """
-------
|"A"  |
-------
|1    |
|2    |
|3    |
|4    |
|5    |
|6    |
|7    |
|8    |
|9    |
|10   |
-------\n""".lstrip()
    )


def test_distinct(session):
    """Tests df.distinct()."""

    df = session.create_dataframe(
        [
            [1, 1],
            [1, 1],
            [2, 2],
            [3, 3],
            [4, 4],
            [5, 5],
            [None, 1],
            [1, None],
            [None, None],
        ]
    ).to_df("id", "v")

    res = df.distinct().sort(["id", "v"]).collect()
    assert res == [
        Row(None, None),
        Row(None, 1),
        Row(1, None),
        Row(1, 1),
        Row(2, 2),
        Row(3, 3),
        Row(4, 4),
        Row(5, 5),
    ]

    res = df.select(col("id")).distinct().sort(["id"]).collect()
    assert res == [Row(None), Row(1), Row(2), Row(3), Row(4), Row(5)]

    res = df.select(col("v")).distinct().sort(["v"]).collect()
    assert res == [Row(None), Row(1), Row(2), Row(3), Row(4), Row(5)]


def test_first(session):
    """Tests df.first()."""

    df = session.create_dataframe([[1, "a"], [2, "b"], [3, "c"], [4, "d"]]).to_df(
        "id", "v"
    )

    # empty first, should default to 1
    res = df.first()
    assert res == Row(1, "a")

    res = df.first(0)
    assert res == []

    res = df.first(1)
    assert res == [Row(1, "a")]

    res = df.first(2)
    res.sort(key=lambda x: x[0])
    assert res == [Row(1, "a"), Row(2, "b")]

    res = df.first(3)
    res.sort(key=lambda x: x[0])
    assert res == [Row(1, "a"), Row(2, "b"), Row(3, "c")]

    res = df.first(4)
    res.sort(key=lambda x: x[0])
    assert res == [Row(1, "a"), Row(2, "b"), Row(3, "c"), Row(4, "d")]

    # Negative value is equivalent to collect()
    res = df.first(-1)
    res.sort(key=lambda x: x[0])
    assert res == [Row(1, "a"), Row(2, "b"), Row(3, "c"), Row(4, "d")]

    # first-value larger than cardinality
    res = df.first(123)
    res.sort(key=lambda x: x[0])
    assert res == [Row(1, "a"), Row(2, "b"), Row(3, "c"), Row(4, "d")]

    # test invalid type argument passed to first
    with pytest.raises(ValueError) as ex_info:
        df.first("abc")
    assert "Invalid type of argument passed to first()" in str(ex_info)


def test_new_df_from_range(session):
    """Tests df.range()."""

    # range(start, end, step)
    df = session.range(1, 10, 2)
    res = df.collect()
    expected = [Row(1), Row(3), Row(5), Row(7), Row(9)]
    assert res == expected

    # range(start, end)
    df = session.range(1, 10)
    res = df.collect()
    expected = [
        Row(1),
        Row(2),
        Row(3),
        Row(4),
        Row(5),
        Row(6),
        Row(7),
        Row(8),
        Row(9),
    ]
    assert res == expected

    # range(end)
    df = session.range(10)
    res = df.collect()
    expected = [
        Row(0),
        Row(1),
        Row(2),
        Row(3),
        Row(4),
        Row(5),
        Row(6),
        Row(7),
        Row(8),
        Row(9),
    ]
    assert res == expected


def test_select_single_column(session):
    """Tests df.select() on dataframes with a single column."""

    df = session.range(1, 10, 2)
    res = df.filter(col("id") > 4).select("id").collect()
    expected = [Row(5), Row(7), Row(9)]
    assert res == expected

    df = session.range(1, 10, 2)
    res = df.filter(col("id") < 4).select("id").collect()
    expected = [Row(1), Row(3)]
    assert res == expected

    res = session.range(1, 10, 2).select("id").filter(col("id") <= 4).collect()
    expected = [Row(1), Row(3)]
    assert res == expected

    res = session.range(1, 10, 2).select("id").filter(col("id") <= 3).collect()
    expected = [Row(1), Row(3)]
    assert res == expected

    res = session.range(1, 10, 2).select("id").filter(col("id") <= 0).collect()
    expected = []
    assert res == expected


def test_select_star(session):
    """Tests df.select('*')."""

    # Single column
    res = session.range(3, 8).select("*").collect()
    expected = [Row(3), Row(4), Row(5), Row(6), Row(7)]
    result = res == expected
    assert result

    # Two columns
    df = session.range(3, 8).select([col("id"), col("id").alias("id_prime")])
    res = df.select("*").collect()
    expected = [Row(3, 3), Row(4, 4), Row(5, 5), Row(6, 6), Row(7, 7)]
    assert res == expected


@pytest.mark.udf
@pytest.mark.skipif(
    "config.getoption('local_testing_mode', default=False)",
    reason="Table function is not supported in Local Testing",
)
def test_select_table_function(session):
    df = session.create_dataframe(
        [(1, "one o one", 10), (2, "twenty two", 20), (3, "thirty three", 30)]
    ).to_df(["a", "b", "c"])

    # test single output column udtf
    class TwoXUDTF:
        def process(self, n: int):
            yield (2 * n,)

    table_func = udtf(
        TwoXUDTF,
        output_schema=StructType([StructField("two_x", IntegerType())]),
        input_types=[IntegerType()],
    )

    # test single column selection
    expected_result = [Row(TWO_X=2), Row(TWO_X=4), Row(TWO_X=6)]
    Utils.check_answer(df.select(table_func("a")), expected_result)
    Utils.check_answer(df.select(table_func(col("a"))), expected_result)
    Utils.check_answer(df.select(table_func(df.a)), expected_result)

    # test multiple column selection
    expected_result = [Row(A=1, TWO_X=2), Row(A=2, TWO_X=4), Row(A=3, TWO_X=6)]
    Utils.check_answer(df.select("a", table_func("a")), expected_result)
    Utils.check_answer(df.select(col("a"), table_func(col("a"))), expected_result)
    Utils.check_answer(df.select(df.a, table_func(df.a)), expected_result)

    # test multiple column selection with order preservation
    expected_result = [
        Row(A=1, TWO_X=2, C=10),
        Row(A=2, TWO_X=4, C=20),
        Row(A=3, TWO_X=6, C=30),
    ]
    Utils.check_answer(df.select("a", table_func("a"), "c"), expected_result)
    Utils.check_answer(
        df.select(col("a"), table_func(col("a")), col("c")), expected_result
    )
    Utils.check_answer(df.select(df.a, table_func(df.a), df.c), expected_result)

    # test multiple output column udtf
    class TwoXSixXUDTF:
        def process(self, n: int):
            yield (2 * n, 6 * n)

    table_func = udtf(
        TwoXSixXUDTF,
        output_schema=StructType(
            [StructField("two_x", IntegerType()), StructField("six_x", IntegerType())]
        ),
        input_types=[IntegerType()],
    )

    # test single column selection
    expected_result = [
        Row(TWO_X=2, SIX_X=6),
        Row(TWO_X=4, SIX_X=12),
        Row(TWO_X=6, SIX_X=18),
    ]
    Utils.check_answer(df.select(table_func("a")), expected_result)
    Utils.check_answer(df.select(table_func(col("a"))), expected_result)
    Utils.check_answer(df.select(table_func(df.a)), expected_result)

    # test multiple column selection
    expected_result = [
        Row(A=1, TWO_X=2, SIX_X=6),
        Row(A=2, TWO_X=4, SIX_X=12),
        Row(A=3, TWO_X=6, SIX_X=18),
    ]
    Utils.check_answer(df.select("a", table_func("a")), expected_result)
    Utils.check_answer(df.select(col("a"), table_func(col("a"))), expected_result)
    Utils.check_answer(df.select(df.a, table_func(df.a)), expected_result)

    # test multiple column selection with order preservation
    expected_result = [
        Row(A=1, TWO_X=2, SIX_X=6, C=10),
        Row(A=2, TWO_X=4, SIX_X=12, C=20),
        Row(A=3, TWO_X=6, SIX_X=18, C=30),
    ]
    Utils.check_answer(df.select("a", table_func("a"), "c"), expected_result)
    Utils.check_answer(
        df.select(col("a"), table_func(col("a")), col("c")), expected_result
    )
    Utils.check_answer(df.select(df.a, table_func(df.a), df.c), expected_result)

    # test with aliases
    expected_result = [
        Row(A=1, DOUBLE=2, SIX_X=6, C=10),
        Row(A=2, DOUBLE=4, SIX_X=12, C=20),
        Row(A=3, DOUBLE=6, SIX_X=18, C=30),
    ]
    Utils.check_answer(
        df.select("a", table_func("a").alias("double", "six_x"), "c"), expected_result
    )
    Utils.check_answer(
        df.select(col("a"), table_func(col("a")).alias("double", "six_x"), col("c")),
        expected_result,
    )
    Utils.check_answer(
        df.select(df.a, table_func(df.a).alias("double", "six_x"), df.c),
        expected_result,
    )

    # testing in-built table functions
    table_func = table_function("split_to_table")
    expected_result = [
        Row(A=1, SEQ=1, INDEX=1, VALUE="one"),
        Row(A=1, SEQ=1, INDEX=2, VALUE="o"),
        Row(A=1, SEQ=1, INDEX=3, VALUE="one"),
        Row(A=2, SEQ=2, INDEX=1, VALUE="twenty"),
        Row(A=2, SEQ=2, INDEX=2, VALUE="two"),
        Row(A=3, SEQ=3, INDEX=1, VALUE="thirty"),
        Row(A=3, SEQ=3, INDEX=2, VALUE="three"),
    ]
    Utils.check_answer(df.select("a", table_func("b", lit(" "))), expected_result)
    Utils.check_answer(
        df.select(col("a"), table_func(col("b"), lit(" "))), expected_result
    )
    Utils.check_answer(df.select(df.a, table_func(df.b, lit(" "))), expected_result)


@pytest.mark.skipif(
    "config.getoption('local_testing_mode', default=False)",
    reason="Session.generator is not supported in Local Testing",
)
def test_generator_table_function(session):
    # works with rowcount
    expected_result = [Row(-108, 3), Row(-107, 3), Row(0, 3)]
    df = (
        session.generator(seq1(1), uniform(1, 10, 2), rowcount=150)
        .order_by(seq1(1))
        .limit(3, offset=20)
    )
    Utils.check_answer(df, expected_result)

    # works with timelimit
    expected_result = [Row(0, 3), Row(0, 3), Row(0, 3)]
    df = (
        session.generator(seq2(0), uniform(1, 10, 2), timelimit=1)
        .order_by(seq2(0))
        .limit(3)
    )
    Utils.check_answer(df, expected_result)

    # works with combination of both
    expected_result = [Row(-108, 3), Row(-107, 3), Row(0, 3)]
    df = (
        session.generator(seq1(1), uniform(1, 10, 2), timelimit=1, rowcount=150)
        .order_by(seq1(1))
        .limit(3, offset=20)
    )
    Utils.check_answer(df, expected_result)

    # works without both
    df = session.generator(seq4(1), uniform(1, 10, 2))
    Utils.check_answer(df, [])

    # aliasing works
    df = (
        session.generator(
            seq1(1).as_("pixel"), uniform(1, 10, 2).as_("unicorn"), rowcount=150
        )
        .order_by("pixel")
        .limit(3, offset=20)
    )
    expected_result = [
        Row(pixel=-108, unicorn=3),
        Row(pixel=-107, unicorn=3),
        Row(pixel=0, unicorn=3),
    ]
    Utils.check_answer(df, expected_result)

    # aggregation works
    df = session.generator(count(seq1(0)).as_("rows"), rowcount=150)
    expected_result = [Row(rows=150)]
    Utils.check_answer(df, expected_result)


@pytest.mark.skipif(
    "config.getoption('local_testing_mode', default=False)",
    reason="Session.generator is not supported in Local Testing",
)
def test_generator_table_function_negative(session):
    # fails when no operators added
    with pytest.raises(ValueError) as ex_info:
        _ = session.generator(rowcount=10)
    assert "Columns cannot be empty for generator table function" in str(ex_info)


@pytest.mark.skipif(
    "config.getoption('local_testing_mode', default=False)",
    reason="Table function is not supported in Local Testing",
)
@pytest.mark.udf
def test_select_table_function_negative(session):
    df = session.create_dataframe([(1, "a", 10), (2, "b", 20), (3, "c", 30)]).to_df(
        ["a", "b", "c"]
    )

    class TwoXUDTF:
        def process(self, n: int):
            yield (2 * n,)

    two_x_udtf = udtf(
        TwoXUDTF,
        output_schema=StructType([StructField("two_x", IntegerType())]),
        input_types=[IntegerType()],
    )

    with pytest.raises(ValueError) as ex_info:
        df.select(two_x_udtf("a"), "b", two_x_udtf("c"))
    assert "At most one table function can be called" in str(ex_info)

    @udtf(output_schema=["two_x", "three_x"])
    class multiplier_udtf:
        def process(self, n: int) -> Iterable[Tuple[int, int]]:
            yield (2 * n, 3 * n)

    with pytest.raises(ValueError) as ex_info:
        df.select(multiplier_udtf(df.a).alias("double", "double"))
    assert "All output column names after aliasing must be unique" in str(ex_info)

    with pytest.raises(ValueError) as ex_info:
        df.select(multiplier_udtf(df.a).alias("double"))
    assert (
        "The number of aliases should be same as the number of cols added by table function"
        in str(ex_info)
    )


@pytest.mark.skipif(
    "config.getoption('local_testing_mode', default=False)",
    reason="Table function is not supported in Local Testing",
)
@pytest.mark.udf
def test_select_with_table_function_column_overlap(session):
    df = session.create_dataframe([[1, 2, 3], [4, 5, 6]], schema=["A", "B", "C"])

    class TwoXUDTF:
        def process(self, n: int):
            yield (2 * n,)

    two_x_udtf = udtf(
        TwoXUDTF,
        output_schema=StructType([StructField("A", IntegerType())]),
        input_types=[IntegerType()],
    )

    # ensure aliasing works
    Utils.check_answer(
        df.select(df.a, df.b, two_x_udtf(df.a).alias("a2")),
        [Row(A=1, B=2, A2=2), Row(A=4, B=5, A2=8)],
    )

    Utils.check_answer(
        df.select(col("a").alias("a1"), df.b, two_x_udtf(df.a).alias("a2")),
        [Row(A1=1, B=2, A2=2), Row(A1=4, B=5, A2=8)],
    )

    # join_table_function works
    Utils.check_answer(
        df.join_table_function(two_x_udtf(df.a)), [Row(1, 2, 3, 2), Row(4, 5, 6, 8)]
    )

    Utils.check_answer(
        df.join_table_function(two_x_udtf(df.a).alias("a2")),
        [Row(A=1, B=2, C=3, A2=2), Row(A=4, B=5, C=6, A2=8)],
    )

    # ensure explode works
    df = session.create_dataframe([(1, [1, 2]), (2, [3, 4])], schema=["id", "value"])
    Utils.check_answer(
        df.select(df.id, explode(df.value).as_("VAL")),
        [
            Row(ID=1, VAL="1"),
            Row(ID=1, VAL="2"),
            Row(ID=2, VAL="3"),
            Row(ID=2, VAL="4"),
        ],
    )

    # ensure overlapping columns work if a single table function is selected
    Utils.check_answer(
        df.select(explode(df.value)),
        [Row(VALUE="1"), Row(VALUE="2"), Row(VALUE="3"), Row(VALUE="4")],
    )


@pytest.mark.skipif(
    "config.getoption('local_testing_mode', default=False)",
    reason="functions.explode is not supported in Local Testing",
)
def test_explode(session):
    df = session.create_dataframe(
        [[1, [1, 2, 3], {"a": "b"}, "Kimura"]], schema=["idx", "lists", "maps", "strs"]
    )

    # col is str
    expected_result = [
        Row(value="1"),
        Row(value="2"),
        Row(value="3"),
    ]
    Utils.check_answer(df.select(explode("lists")), expected_result)

    expected_result = [Row(key="a", value='"b"')]
    Utils.check_answer(df.select(explode("maps")), expected_result)

    # col is Column
    expected_result = [
        Row(value="1"),
        Row(value="2"),
        Row(value="3"),
    ]
    Utils.check_answer(df.select(explode(col("lists"))), expected_result)

    expected_result = [Row(key="a", value='"b"')]
    Utils.check_answer(df.select(explode(df.maps)), expected_result)

    # with other non table cols
    expected_result = [
        Row(idx=1, value="1"),
        Row(idx=1, value="2"),
        Row(idx=1, value="3"),
    ]
    Utils.check_answer(df.select(df.idx, explode(col("lists"))), expected_result)

    expected_result = [Row(strs="Kimura", key="a", value='"b"')]
    Utils.check_answer(df.select(df.strs, explode(df.maps)), expected_result)

    # with alias
    expected_result = [
        Row(idx=1, uno="1"),
        Row(idx=1, uno="2"),
        Row(idx=1, uno="3"),
    ]
    Utils.check_answer(
        df.select(df.idx, explode(col("lists")).alias("uno")), expected_result
    )

    expected_result = [Row(strs="Kimura", primo="a", secundo='"b"')]
    Utils.check_answer(
        df.select(df.strs, explode(df.maps).as_("primo", "secundo")), expected_result
    )


@pytest.mark.skipif(
    "config.getoption('local_testing_mode', default=False)",
    reason="functions.explode is not supported in Local Testing",
)
def test_explode_negative(session):
    df = session.create_dataframe(
        [[1, [1, 2, 3], {"a": "b"}, "Kimura"]], schema=["idx", "lists", "maps", "strs"]
    )
    split_to_table = table_function("split_to_table")

    # mix explode and table function
    with pytest.raises(
        ValueError, match="At most one table function can be called inside"
    ):
        df.select(split_to_table(df.strs, lit("")), explode(df.lists))

    # mismatch in number of alias given array
    with pytest.raises(
        ValueError,
        match="Invalid number of aliases given for explode. Expecting 1, got 2",
    ):
        df.select(explode(df.lists).alias("key", "val"))

    # mismatch in number of alias given map
    with pytest.raises(
        ValueError,
        match="Invalid number of aliases given for explode. Expecting 2, got 1",
    ):
        df.select(explode(df.maps).alias("val"))

    # invalid column type
    with pytest.raises(ValueError, match="Invalid column type for explode"):
        df.select(explode(df.idx))

    with pytest.raises(ValueError, match="Invalid column type for explode"):
        df.select(explode(col("DOES_NOT_EXIST")))


@pytest.mark.skipif(
    "config.getoption('local_testing_mode', default=False)",
    reason="UDTF is not supported in Local Testing",
)
@pytest.mark.udf
def test_with_column(session):
    df = session.create_dataframe([[1, 2], [3, 4]], schema=["a", "b"])
    expected = [Row(A=1, B=2, MEAN=1.5), Row(A=3, B=4, MEAN=3.5)]
    Utils.check_answer(df.with_column("mean", (df["a"] + df["b"]) / 2), expected)

    @udtf(output_schema=["number"])
    class sum_udtf:
        def process(self, a: int, b: int) -> Iterable[Tuple[int]]:
            yield (a + b,)

    expected = [Row(A=1, B=2, TOTAL=3), Row(A=3, B=4, TOTAL=7)]
    Utils.check_answer(df.with_column("total", sum_udtf(df.a, df.b)), expected)


@pytest.mark.skipif(
    "config.getoption('local_testing_mode', default=False)",
    reason="UDTF is not supported in Local Testing",
)
@pytest.mark.udf
def test_with_column_negative(session):
    df = session.create_dataframe([[1, 2], [3, 4]], schema=["a", "b"])

    # raise error when table function returns multiple columns
    @udtf(output_schema=["sum", "diff"])
    class sum_diff_udtf:
        def process(self, a: int, b: int) -> Iterable[Tuple[int, int]]:
            yield (a + b, a - b)

    with pytest.raises(ValueError) as ex_info:
        df.with_column("total", sum_diff_udtf(df.a, df.b))
    assert (
        "The number of aliases should be same as the number of cols added by table function"
        in str(ex_info)
    )


@pytest.mark.skipif(
    "config.getoption('local_testing_mode', default=False)",
    reason="UDTF is not supported in Local Testing",
)
@pytest.mark.udf
def test_with_columns(session):
    df = session.create_dataframe([[1, 2], [3, 4]], schema=["a", "b"])

    @udtf(output_schema=["number"])
    class sum_udtf:
        def process(self, a: int, b: int) -> Iterable[Tuple[int]]:
            yield (a + b,)

    expected = [Row(A=1, B=2, MEAN=1.5, TOTAL=3), Row(A=3, B=4, MEAN=3.5, TOTAL=7)]
    Utils.check_answer(
        df.with_columns(
            ["mean", "total"], [(df["a"] + df["b"]) / 2, sum_udtf(df.a, df.b)]
        ),
        expected,
    )

    # test with a udtf sandwiched between names
    @udtf(output_schema=["sum", "diff"])
    class sum_diff_udtf:
        def process(self, a: int, b: int) -> Iterable[Tuple[int, int]]:
            yield (a + b, a - b)

    expected = [
        Row(A=1, B=2, MEAN=1.5, ADD=3, SUB=-1, TWO_A=2),
        Row(A=3, B=4, MEAN=3.5, ADD=7, SUB=-1, TWO_A=6),
    ]
    Utils.check_answer(
        df.with_columns(
            ["mean", "add", "sub", "two_a"],
            [(df["a"] + df["b"]) / 2, sum_diff_udtf(df.a, df.b), df.a + df.a],
        ),
        expected,
    )

    # test with built-in table function
    split_to_table = table_function("split_to_table")
    df = session.sql(
        "select 'James' as name, 'address1 address2 address3' as addresses"
    )
    expected = [
        Row(
            NAME="James",
            ADDRESSES="address1 address2 address3",
            SEQ=1,
            IDX=1,
            VAL="address1",
        ),
        Row(
            NAME="James",
            ADDRESSES="address1 address2 address3",
            SEQ=1,
            IDX=2,
            VAL="address2",
        ),
        Row(
            NAME="James",
            ADDRESSES="address1 address2 address3",
            SEQ=1,
            IDX=3,
            VAL="address3",
        ),
    ]
    Utils.check_answer(
        df.with_columns(
            ["seq", "idx", "val"], [split_to_table(df.addresses, lit(" "))]
        ),
        expected,
    )


@pytest.mark.skipif(
    "config.getoption('local_testing_mode', default=False)",
    reason="UDTF is not supported in Local Testing",
)
@pytest.mark.udf
def test_with_columns_negative(session):
    df = session.create_dataframe(
        [[1, 2, "one o one"], [3, 4, "two o two"]], schema=["a", "b", "c"]
    )

    # raise error when more column names are added than cols
    with pytest.raises(ValueError) as ex_info:
        df.with_columns(["sum", "diff"], [(df["a"] + df["b"]) / 2])
    assert (
        "The size of column names (2) is not equal to the size of columns (1)"
        in str(ex_info)
    )

    # raise when more than one table function is called
    split_to_table = table_function("split_to_table")

    @udtf(output_schema=["number"])
    class sum_udtf:
        def process(self, a: int, b: int) -> Iterable[Tuple[int]]:
            yield (a + b,)

    with pytest.raises(ValueError) as ex_info:
        df.with_columns(
            ["total", "sum", "diff"], [sum_udtf(df.a, df.b), split_to_table(df.c)]
        )
    assert (
        "Only one table function call accepted inside with_columns call, (2) provided"
        in str(ex_info)
    )

    # raise when len(cols) < len(values)
    with pytest.raises(ValueError) as ex_info:
        df.with_columns(["total"], [sum_udtf(df.a, df.b), (df.a + df.b) / 2])
    assert "Fewer columns provided." in str(ex_info)

    # raise when col names don't match output cols
    @udtf(output_schema=["sum", "diff"])
    class sum_diff_udtf:
        def process(self, a: int, b: int) -> Iterable[Tuple[int, int]]:
            yield (a + b, a - b)

    with pytest.raises(ValueError) as ex_info:
        df.with_columns(
            ["mean", "total"], [(df["a"] + df["b"]) / 2, split_to_table(df.c, lit(" "))]
        )
    assert (
        "The number of aliases should be same as the number of cols added by table function"
        in str(ex_info)
    )


def test_df_subscriptable(session):
    """Tests select & filter as df[...]"""

    # Star, single column
    res = session.range(3, 8)[["*"]].collect()
    expected = [Row(3), Row(4), Row(5), Row(6), Row(7)]
    assert res == expected

    # Star, two columns
    df = session.range(3, 8).select([col("id"), col("id").alias("id_prime")])
    res = df[["*"]].collect()
    expected = [Row(3, 3), Row(4, 4), Row(5, 5), Row(6, 6), Row(7, 7)]
    assert res == expected
    # without double brackets should refer to a Column object
    assert type(df["*"]) == Column

    # single column, str type
    df = session.range(3, 8)
    res = df[["ID"]].collect()
    expected = [Row(3), Row(4), Row(5), Row(6), Row(7)]
    assert res == expected
    assert type(df["ID"]) == Column

    # single column, int type
    df = session.range(3, 8)
    res = df[df[0] > 5].collect()
    expected = [Row(6), Row(7)]
    assert res == expected
    assert type(df[0]) == Column

    # two columns, list type
    df = session.range(3, 8).select([col("id"), col("id").alias("id_prime")])
    res = df[["ID", "ID_PRIME"]].collect()
    expected = [Row(3, 3), Row(4, 4), Row(5, 5), Row(6, 6), Row(7, 7)]
    assert res == expected

    # two columns, tuple type
    df = session.range(3, 8).select([col("id"), col("id").alias("id_prime")])
    res = df[("ID", "ID_PRIME")].collect()
    expected = [Row(3, 3), Row(4, 4), Row(5, 5), Row(6, 6), Row(7, 7)]
    assert res == expected

    # two columns, int type
    df = session.range(3, 8).select([col("id"), col("id").alias("id_prime")])
    res = df[[df[1].getName()]].collect()
    expected = [Row(3), Row(4), Row(5), Row(6), Row(7)]
    assert res == expected


def test_filter(session):
    """Tests for df.filter()."""
    df = session.range(1, 10, 2)
    res = df.filter(col("id") > 4).collect()
    expected = [Row(5), Row(7), Row(9)]
    assert res == expected

    res = df.filter(col("id") < 4).collect()
    expected = [Row(1), Row(3)]
    assert res == expected

    res = df.filter(col("id") <= 4).collect()
    expected = [Row(1), Row(3)]
    assert res == expected

    res = df.filter(col("id") <= 3).collect()
    expected = [Row(1), Row(3)]
    assert res == expected

    res = df.filter(col("id") <= 0).collect()
    expected = []
    assert res == expected


@pytest.mark.xfail(
    "config.getoption('local_testing_mode', default=False)",
    reason="SQL is not supported in Local Testing",
    run=False,
)
def test_filter_with_sql_str(session):
    df = session.range(1, 10, 2)
    # sql text
    assert (
        df.filter(col("id") > 4).collect()
        == df.filter("id > 4").collect()
        == [Row(5), Row(7), Row(9)]
    )
    assert df.filter(col("id") <= 0).collect() == df.filter("id <= 0").collect() == []

    df = session.create_dataframe(["aa", "bb"], schema=["a"])
    # In SQL expression, we need to use the upper case here when put double quotes
    # around an identifier, as the case in double quotes will be preserved.
    assert (
        df.filter("\"A\" = 'aa'").collect()
        == df.filter("a = 'aa'").collect()
        == [Row("aa")]
    )


def test_filter_incorrect_type(session):
    """Tests for incorrect type passed to DataFrame.filter()."""
    df = session.range(1, 10, 2)

    with pytest.raises(TypeError) as ex_info:
        df.filter(1234)
    assert (
        "'filter/where' expected Column or str as SQL expression, got: <class 'int'>"
        in str(ex_info)
    )


def test_filter_chained(session):
    """Tests for chained DataFrame.filter() operations"""

    df = session.range(1, 10, 2)
    res = df.filter(col("id") > 4).filter(col("id") > 1).collect()
    expected = [Row(5), Row(7), Row(9)]
    assert res == expected

    df = session.range(1, 10, 2)
    res = df.filter(col("id") > 1).filter(col("id") > 4).collect()
    expected = [Row(5), Row(7), Row(9)]
    assert res == expected

    df = session.range(1, 10, 2)
    res = df.filter(col("id") < 4).filter(col("id") < 4).collect()
    expected = [Row(1), Row(3)]
    assert res == expected

    res = (
        session.range(1, 10, 2).filter(col("id") <= 4).filter(col("id") >= 0).collect()
    )
    expected = [Row(1), Row(3)]
    assert res == expected

    res = (
        session.range(1, 10, 2).filter(col("id") <= 3).filter(col("id") != 5).collect()
    )
    expected = [Row(1), Row(3)]
    assert res == expected


def test_filter_chained_col_objects_int(session):
    """Tests for chained DataFrame.filter() operations."""

    df = session.range(1, 10, 2)
    res = df.filter(col("id") > 4).filter(col("id") > 1).collect()
    expected = [Row(5), Row(7), Row(9)]
    assert res == expected

    df = session.range(1, 10, 2)
    res = df.filter(col("id") > 1).filter(col("id") > 4).collect()
    expected = [Row(5), Row(7), Row(9)]
    assert res == expected

    df = session.range(1, 10, 2)
    res = df.filter(col("id") > 1).filter(col("id") >= 5).collect()
    expected = [Row(5), Row(7), Row(9)]
    assert res == expected

    df = session.range(1, 10, 2)
    res = df.filter(col("id") >= 1).filter(col("id") >= 5).collect()
    expected = [Row(5), Row(7), Row(9)]
    assert res == expected

    df = session.range(1, 10, 2)
    res = df.filter(col("id") == 5).collect()
    expected = [Row(5)]
    assert res == expected


def test_drop(session):
    """Test for dropping columns from a dataframe."""

    df = session.range(3, 8).select([col("id"), col("id").alias("id_prime")])
    res = df.drop("id").select("id_prime").collect()
    expected = [Row(3), Row(4), Row(5), Row(6), Row(7)]
    assert res == expected

    # dropping an empty list should raise exception
    with pytest.raises(ValueError) as exc_info:
        df.drop()
    assert "The input of drop() cannot be empty" in str(exc_info)

    df.drop([])  # This is acceptable

    # dropping all columns should raise exception
    with pytest.raises(SnowparkColumnException):
        df.drop("id").drop("id_prime")

    # Drop second column renamed several times
    df2 = (
        session.range(3, 8)
        .select(["id", col("id").alias("id_prime")])
        .select(["id", col("id_prime").alias("id_prime_2")])
        .select(["id", col("id_prime_2").alias("id_prime_3")])
        .select(["id", col("id_prime_3").alias("id_prime_4")])
        .drop("id_prime_4")
    )
    res = df2.select("id").collect()
    expected = [Row(3), Row(4), Row(5), Row(6), Row(7)]
    assert res == expected


def test_alias(session):
    """Test for dropping columns from a dataframe."""

    # Selecting non-existing column (already renamed) should fail
    with pytest.raises(SnowparkSQLException):
        session.range(3, 8).select(col("id").alias("id_prime")).select(
            col("id").alias("id_prime")
        ).collect()

    # Rename column several times
    df = (
        session.range(3, 8)
        .select(col("id").alias("id_prime"))
        .select(col("id_prime").alias("id_prime_2"))
        .select(col("id_prime_2").alias("id_prime_3"))
        .select(col("id_prime_3").alias("id_prime_4"))
    )
    res = df.select("id_prime_4").collect()
    expected = [Row(3), Row(4), Row(5), Row(6), Row(7)]
    assert res == expected


def test_join_inner(session):
    """Test for inner join of dataframes."""

    # Implicit inner join on single column
    df1 = session.range(3, 8)
    df2 = session.range(5, 10)
    res = df1.join(df2, "id").collect()
    expected = [Row(5), Row(6), Row(7)]
    assert res == expected

    df1 = session.range(3, 8)
    df2 = session.range(5, 10)
    res = df1.join(df2, "id", "inner").collect()
    expected = [Row(5), Row(6), Row(7)]
    assert res == expected

    # Join on same-name column, other columns have same name
    df1 = session.range(3, 8).select([col("id"), col("id").alias("id_prime")])
    df2 = session.range(5, 10).select([col("id"), col("id").alias("id_prime")])
    res = df1.join(df2, "id").collect()
    expected = [Row(5, 5, 5), Row(6, 6, 6), Row(7, 7, 7)]
    assert res == expected

    # Case, join on same-name column, other columns have different name
    df1 = session.range(3, 8).select([col("id"), col("id").alias("id_prime1")])
    df2 = session.range(5, 10).select([col("id"), col("id").alias("id_prime2")])
    expected = [Row(5, 5, 5), Row(6, 6, 6), Row(7, 7, 7)]
    res = df1.join(df2, "id").collect()
    assert res == expected


def test_join_left_anti(session):
    """Test for left-anti join of dataframes."""

    df1 = session.range(3, 8)
    df2 = session.range(5, 10)
    res = df1.join(df2, "id", "left_anti").collect()
    expected = [Row(3), Row(4)]
    assert sorted(res, key=lambda r: r[0]) == expected

    # Case, join on same-name column, other columns have same name
    df1 = session.range(3, 8).select([col("id"), col("id").alias("id_prime")])
    df2 = session.range(5, 10).select([col("id"), col("id").alias("id_prime")])
    res = df1.join(df2, "id", "left_anti").collect()
    expected = [Row(3, 3), Row(4, 4)]
    assert sorted(res, key=lambda r: r[0]) == expected

    # Case, join on same-name column, other columns have different name
    df1 = session.range(3, 8).select([col("id"), col("id").alias("id_prime1")])
    df2 = session.range(5, 10).select([col("id"), col("id").alias("id_prime2")])
    res = df1.join(df2, "id", "left_anti").collect()
    expected = [Row(3, 3), Row(4, 4)]
    assert sorted(res, key=lambda r: r[0]) == expected

    df3 = session.create_dataframe(
        [[i if i & 2 else None] for i in range(3, 8)], schema=["id"]
    )
    res = df3.join(df1, "id", "leftanti").collect()
    assert res == [Row(ID=None), Row(ID=None)]


def test_join_left_outer(session):
    """Test for left-outer join of dataframes."""

    df1 = session.range(3, 8)
    df2 = session.range(5, 10)
    res = df1.join(df2, "id", "left_outer").collect()
    expected = [Row(3), Row(4), Row(5), Row(6), Row(7)]
    assert sorted(res, key=lambda r: r[0]) == expected

    # Case, join on same-name column, other columns have same name
    df1 = session.range(3, 8).select([col("id"), col("id").alias("id_prime")])
    df2 = session.range(5, 10).select([col("id"), col("id").alias("id_prime")])
    res = df1.join(df2, "id", "left_outer").collect()
    expected = [
        Row(3, 3, None),
        Row(4, 4, None),
        Row(5, 5, 5),
        Row(6, 6, 6),
        Row(7, 7, 7),
    ]
    assert sorted(res, key=lambda r: r[0]) == expected

    # Case, join on same-name column, other columns have different name
    df1 = session.range(3, 8).select([col("id"), col("id").alias("id_prime1")])
    df2 = session.range(5, 10).select([col("id"), col("id").alias("id_prime2")])
    res = df1.join(df2, "id", "left_outer").collect()
    expected = [
        Row(3, 3, None),
        Row(4, 4, None),
        Row(5, 5, 5),
        Row(6, 6, 6),
        Row(7, 7, 7),
    ]
    assert sorted(res, key=lambda r: r[0]) == expected


def test_join_right_outer(session):
    """Test for right-outer join of dataframes."""

    df1 = session.range(3, 8)
    df2 = session.range(5, 10)
    res = df1.join(df2, "id", "right_outer").collect()
    expected = [Row(5), Row(6), Row(7), Row(8), Row(9)]
    assert sorted(res, key=lambda r: r[0]) == expected

    # Case, join on same-name column, other columns have same name
    df1 = session.range(3, 8).select([col("id"), col("id").alias("id_prime")])
    df2 = session.range(5, 10).select([col("id"), col("id").alias("id_prime")])
    res = df1.join(df2, "id", "right_outer").collect()
    expected = [
        Row(5, 5, 5),
        Row(6, 6, 6),
        Row(7, 7, 7),
        Row(8, None, 8),
        Row(9, None, 9),
    ]
    assert sorted(res, key=lambda r: r[0]) == expected

    # Case, join on same-name column, other columns have different name
    df1 = session.range(3, 8).select([col("id"), col("id").alias("id_prime1")])
    df2 = session.range(5, 10).select([col("id"), col("id").alias("id_prime2")])
    res = df1.join(df2, "id", "right_outer").collect()
    expected = [
        Row(5, 5, 5),
        Row(6, 6, 6),
        Row(7, 7, 7),
        Row(8, None, 8),
        Row(9, None, 9),
    ]
    assert sorted(res, key=lambda r: r[0]) == expected


def test_join_left_semi(session):
    """Test for left semi join of dataframes."""

    df1 = session.range(3, 8)
    df2 = session.range(5, 10)
    res = df1.join(df2, "id", "left_semi").collect()
    expected = [Row(5), Row(6), Row(7)]
    assert sorted(res, key=lambda r: r[0]) == expected

    # Join on same-name column, other columns have same name
    df1 = session.range(3, 8).select([col("id"), col("id").alias("id_prime")])
    df2 = session.range(5, 10).select([col("id"), col("id").alias("id_prime")])
    res = df1.join(df2, "id", "left_semi").collect()
    expected = [Row(5, 5), Row(6, 6), Row(7, 7)]
    assert sorted(res, key=lambda r: r[0]) == expected

    # Case, join on same-name column, other columns have different name
    df1 = session.range(3, 8).select([col("id"), col("id").alias("id_prime1")])
    df2 = session.range(5, 10).select([col("id"), col("id").alias("id_prime2")])
    expected = [Row(5, 5), Row(6, 6), Row(7, 7)]
    res = df1.join(df2, "id", "left_semi").collect()
    assert sorted(res, key=lambda r: r[0]) == expected


def test_join_cross(session):
    """Test for cross join of dataframes."""

    df1 = session.range(3, 8)
    df2 = session.range(5, 10)

    res1 = df1.cross_join(df2).collect()
    expected = [Row(x, y) for x, y in product(range(3, 8), range(5, 10))]
    assert sorted(res1, key=lambda r: (r[0], r[1])) == expected
    res2 = df1.join(df2, how="cross").collect()
    assert sorted(res2, key=lambda r: (r[0], r[1])) == expected

    # Join on same-name column, other columns have same name
    df1 = session.range(3, 8).select([col("id"), col("id").alias("id_prime")])
    df2 = session.range(5, 10).select([col("id"), col("id").alias("id_prime")])
    res = df1.cross_join(df2).collect()
    expected = [Row(x, x, y, y) for x, y in product(range(3, 8), range(5, 10))]
    assert sorted(res, key=lambda r: (r[0], r[1])) == expected

    # Case, join on same-name column, other columns have different name
    df1 = session.range(3, 8).select([col("id"), col("id").alias("id_prime1")])
    df2 = session.range(5, 10).select([col("id"), col("id").alias("id_prime2")])
    expected = [Row(x, x, y, y) for x, y in product(range(3, 8), range(5, 10))]
    res = df1.cross_join(df2).collect()
    assert sorted(res, key=lambda r: (r[0], r[2])) == expected

    with pytest.raises(Exception) as ex:
        df1.join(df2, col("id"), "cross")
    assert "Cross joins cannot take columns as input." in str(ex.value)

    # Case, join on same-name column, other columns have different name, select common column.
    this = session.range(3, 8).select([col("id"), col("id").alias("id_prime1")])
    other = session.range(5, 10).select([col("id"), col("id").alias("id_prime2")])
    df_cross = this.cross_join(other).select([this.col("id"), other.col("id")])
    res = df_cross.collect()
    expected = [Row(x, y) for x, y in product(range(3, 8), range(5, 10))]
    assert sorted(res, key=lambda r: (r[0], r[1])) == expected


def test_join_outer(session):
    """Test for outer join of dataframes."""

    df1 = session.range(3, 8)
    df2 = session.range(5, 10)
    res = df1.join(df2, "id", "outer").collect()
    expected = [
        Row(3),
        Row(4),
        Row(5),
        Row(6),
        Row(7),
        Row(8),
        Row(9),
    ]
    assert sorted(res, key=lambda r: r[0]) == expected

    # Join on same-name column, other columns have same name
    df1 = session.range(3, 8).select([col("id"), col("id").alias("id_prime")])
    df2 = session.range(5, 10).select([col("id"), col("id").alias("id_prime")])
    res = df1.join(df2, "id", "outer").collect()
    expected = [
        Row(3, 3, None),
        Row(4, 4, None),
        Row(5, 5, 5),
        Row(6, 6, 6),
        Row(7, 7, 7),
        Row(8, None, 8),
        Row(9, None, 9),
    ]
    assert sorted(res, key=lambda r: r[0]) == expected

    # Case, join on same-name column, other columns have different name
    df1 = session.range(3, 8).select([col("id"), col("id").alias("id_prime1")])
    df2 = session.range(5, 10).select([col("id"), col("id").alias("id_prime2")])
    expected = [
        Row(3, 3, None),
        Row(4, 4, None),
        Row(5, 5, 5),
        Row(6, 6, 6),
        Row(7, 7, 7),
        Row(8, None, 8),
        Row(9, None, 9),
    ]
    res = df1.join(df2, "id", "outer").collect()
    assert sorted(res, key=lambda r: r[0]) == expected


def test_toDF(session):
    """Test df.to_df()."""

    df = session.range(3, 8).select([col("id"), col("id").alias("id_prime")])

    # calling to_df() with fewer new names than columns should fail
    with pytest.raises(Exception) as ex:
        df.to_df(["new_name"])
    assert "The number of columns doesn't match. Old column names (2):" in str(ex.value)

    res = (
        df.to_df(["rename1", "rename2"])
        .select([col("rename1"), col("rename2")])
        .collect()
    )
    expected = [Row(3, 3), Row(4, 4), Row(5, 5), Row(6, 6), Row(7, 7)]
    assert sorted(res, key=lambda r: r[0]) == expected

    res = df.to_df(["rename1", "rename2"]).columns
    assert res == ["RENAME1", "RENAME2"]

    df_prime = df.to_df(["rename1", "rename2"])
    res = df_prime.select(df_prime.RENAME1).collect()
    expected = [Row(3), Row(4), Row(5), Row(6), Row(7)]
    assert sorted(res, key=lambda r: r[0]) == expected


def test_df_col(session):
    """Test df.col()"""

    df = session.range(3, 8).select([col("id"), col("id").alias("id_prime")])
    c = df.col("id")
    assert isinstance(c, Column)
    assert isinstance(c._expression, Attribute)

    c = df.col("*")
    assert isinstance(c, Column)
    assert isinstance(c._expression, Star)


@pytest.mark.xfail(
    "config.getoption('local_testing_mode', default=False)",
    reason="Session.query_history is not supported",
    run=False,
)
def test_cache_result_query(session):
    df = session.create_dataframe([[1, 2]], schema=["a", "b"])
    with session.query_history() as history:
        df.cache_result()

    assert len(history.queries) == 2
    assert "CREATE  SCOPED TEMPORARY  TABLE" in history.queries[0].sql_text
    assert (
        "INSERT  INTO" in history.queries[1].sql_text
        and 'SELECT $1 AS "A", $2 AS "B" FROM  VALUES (1 :: INT, 2 :: INT)'
        in history.queries[1].sql_text
    )


def test_create_dataframe_with_basic_data_types(session):
    data1 = [
        1,
        "one",
        1.0,
        datetime.datetime.strptime("2017-02-24 12:00:05.456", "%Y-%m-%d %H:%M:%S.%f"),
        datetime.datetime.strptime("20:57:06", "%H:%M:%S").time(),
        datetime.datetime.strptime("2017-02-25", "%Y-%m-%d").date(),
        True,
        bytearray("a", "utf-8"),
        Decimal(0.5),
    ]
    data2 = [
        0,
        "",
        0.0,
        datetime.datetime.min,
        datetime.time.min,
        datetime.date.min,
        False,
        bytes(),
        Decimal(0),
    ]
    expected_names = [f"_{idx + 1}" for idx in range(len(data1))]
    expected_rows = [Row(*data1), Row(*data2)]
    df = session.create_dataframe([data1, data2])
    assert [field.name for field in df.schema.fields] == expected_names
    assert [type(field.datatype) for field in df.schema.fields] == [
        LongType,
        StringType,
        DoubleType,
        TimestampType,
        TimeType,
        DateType,
        BooleanType,
        BinaryType,
        DecimalType,
    ]
    result = df.collect()
    assert result == expected_rows
    assert result[0].asDict(True) == {k: v for k, v in zip(expected_names, data1)}
    assert result[1].asDict(True) == {k: v for k, v in zip(expected_names, data2)}
    assert df.select(expected_names).collect() == expected_rows


def test_create_dataframe_with_semi_structured_data_types(session):
    data = [
        [
            ["'", 2],
            ("'", 2),
            [[1, 2], [2, 1]],
            array("I", [1, 2, 3]),
            {"'": 1},
        ],
        [
            ["'", 3],
            ("'", 3),
            [[1, 3], [3, 1]],
            array("I", [1, 2, 3, 4]),
            {"'": 3},
        ],
    ]
    df = session.create_dataframe(data)
    assert [type(field.datatype) for field in df.schema.fields] == [
        ArrayType,
        ArrayType,
        ArrayType,
        ArrayType,
        MapType,
    ]
    Utils.check_answer(
        df.collect(),
        [
            Row(
                '[\n  "\'",\n  2\n]',
                '[\n  "\'",\n  2\n]',
                "[\n  [\n    1,\n    2\n  ],\n  [\n    2,\n    1\n  ]\n]",
                "[\n  1,\n  2,\n  3\n]",
                '{\n  "\'": 1\n}',
            ),
            Row(
                '[\n  "\'",\n  3\n]',
                '[\n  "\'",\n  3\n]',
                "[\n  [\n    1,\n    3\n  ],\n  [\n    3,\n    1\n  ]\n]",
                "[\n  1,\n  2,\n  3,\n  4\n]",
                '{\n  "\'": 3\n}',
            ),
        ],
    )


@pytest.mark.skipif(
    "config.getoption('local_testing_mode', default=False)",
    reason="SNOW-1439717 create dataframe from pandas dataframe containing timestamp with tzinfo is not supported.",
)
@pytest.mark.skipif(not is_pandas_available, reason="pandas is required")
def test_create_dataframe_with_pandas_df(session):
    data = {
        "pandas_datetime": ["2021-09-30 12:00:00", "2021-09-30 13:00:00"],
        "date": [pd.to_datetime("2010-1-1"), pd.to_datetime("2011-1-1")],
        "datetime.datetime": [
            datetime.datetime(2010, 1, 1),
            datetime.datetime(2010, 1, 1),
        ],
    }
    pdf = pd.DataFrame(data)
    pdf["pandas_datetime"] = pd.to_datetime(pdf["pandas_datetime"])
    df = session.create_dataframe(pdf)

    assert df.schema[0].name == '"pandas_datetime"'
    assert df.schema[1].name == '"date"'
    assert df.schema[2].name == '"datetime.datetime"'
    assert df.schema[0].datatype == TimestampType(TimestampTimeZone.NTZ)
    assert df.schema[1].datatype == TimestampType(TimestampTimeZone.NTZ)
    assert df.schema[2].datatype == TimestampType(TimestampTimeZone.NTZ)

    # test with timezone added to timestamp
    pdf["pandas_datetime"] = pdf["pandas_datetime"].dt.tz_localize("US/Pacific")
    pdf["date"] = pdf["date"].dt.tz_localize("US/Pacific")
    pdf["datetime.datetime"] = pdf["datetime.datetime"].dt.tz_localize("US/Pacific")
    df = session.create_dataframe(pdf)

    assert df.schema[0].name == '"pandas_datetime"'
    assert df.schema[1].name == '"date"'
    assert df.schema[2].name == '"datetime.datetime"'
    assert df.schema[0].datatype == TimestampType(TimestampTimeZone.LTZ)
    assert df.schema[1].datatype == TimestampType(TimestampTimeZone.LTZ)
    assert df.schema[2].datatype == TimestampType(TimestampTimeZone.LTZ)


def test_create_dataframe_with_dict(session):
    data = {f"snow_{idx + 1}": idx**3 for idx in range(5)}
    expected_names = [name.upper() for name in data.keys()]
    expected_rows = [Row(*data.values())]
    df = session.create_dataframe([data])
    for field, expected_name in zip(df.schema.fields, expected_names):
        assert Utils.equals_ignore_case(field.name, expected_name)
    result = df.collect()
    assert result == expected_rows
    assert result[0].asDict(True) == {
        k: v for k, v in zip(expected_names, data.values())
    }
    assert df.select(expected_names).collect() == expected_rows

    # dicts with different keys
    df = session.createDataFrame([{"a": 1}, {"b": 2}])
    assert [field.name for field in df.schema.fields] == ["A", "B"]
    Utils.check_answer(df, [Row(1, None), Row(None, 2)])

    df = session.createDataFrame([{"a": 1}, {"d": 2, "e": 3}, {"c": 4, "b": 5}])
    assert [field.name for field in df.schema.fields] == ["A", "D", "E", "C", "B"]
    Utils.check_answer(
        df,
        [
            Row(1, None, None, None, None),
            Row(None, 2, 3, None, None),
            Row(None, None, None, 4, 5),
        ],
    )


def test_create_dataframe_with_dict_given_schema(session):
    schema = StructType(
        [
            StructField("A", LongType(), nullable=True),
            StructField("B", LongType(), nullable=True),
        ]
    )
    df = session.createDataFrame([{"a": 1, "b": 1}, {"a": 2, "b": 2}], schema)
    assert [field.name for field in df.schema.fields] == ["A", "B"]
    Utils.check_answer(df, [Row(1, 1), Row(2, 2)])

    schema = StructType(
        [
            StructField("a", LongType(), nullable=True),
            StructField("b", LongType(), nullable=True),
        ]
    )
    df = session.createDataFrame([{"A": 1, "B": 1}, {"A": 2, "B": 2}], schema)
    assert [field.name for field in df.schema.fields] == ["A", "B"]
    Utils.check_answer(df, [Row(1, 1), Row(2, 2)])

    schema = StructType(
        [
            StructField("A", LongType(), nullable=True),
            StructField("B", LongType(), nullable=True),
        ]
    )
    df = session.createDataFrame([{'"a"': 1, '"b"': 1}, {'"a"': 2, '"b"': 2}], schema)
    assert [field.name for field in df.schema.fields] == ["A", "B"]
    Utils.check_answer(df, [Row(None, None), Row(None, None)])

    schema = StructType(
        [
            StructField('"A"', LongType(), nullable=True),
            StructField('"B"', LongType(), nullable=True),
        ]
    )
    df = session.createDataFrame([{'"A"': 1, '"B"': 1}, {'"A"': 2, '"B"': 2}], schema)
    assert [field.name for field in df.schema.fields] == ["A", "B"]
    Utils.check_answer(df, [Row(1, 1), Row(2, 2)])

    schema = StructType(
        [
            StructField('"A"', LongType(), nullable=True),
            StructField('"B"', LongType(), nullable=True),
        ]
    )
    df = session.createDataFrame([{"A": 1, "B": 1}, {"A": 2, "B": 2}], schema)
    assert [field.name for field in df.schema.fields] == ["A", "B"]
    Utils.check_answer(df, [Row(1, 1), Row(2, 2)])

    schema = StructType(
        [
            StructField('"A"', LongType(), nullable=True),
            StructField('"B"', LongType(), nullable=True),
        ]
    )
    df = session.createDataFrame([{'"a"': 1, '"b"': 1}, {'"a"': 2, '"b"': 2}], schema)
    assert [field.name for field in df.schema.fields] == ["A", "B"]
    Utils.check_answer(df, [Row(None, None), Row(None, None)])


def test_create_dataframe_with_namedtuple(session):
    Data = namedtuple("Data", [f"snow_{idx + 1}" for idx in range(5)])
    data = Data(*[idx**3 for idx in range(5)])
    expected_names = [name.upper() for name in data._fields]
    expected_rows = [Row(*data)]
    df = session.createDataFrame([data])
    for field, expected_name in zip(df.schema.fields, expected_names):
        assert Utils.equals_ignore_case(field.name, expected_name)
    result = df.collect()
    assert result == expected_rows
    assert result[0].asDict(True) == {k: v for k, v in zip(expected_names, data)}
    assert df.select(expected_names).collect() == expected_rows

    # dicts with different namedtuples
    Data1 = namedtuple("Data", ["a", "b"])
    Data2 = namedtuple("Data", ["d", "c"])
    df = session.createDataFrame([Data1(1, 2), Data2(3, 4)])
    assert [field.name for field in df.schema.fields] == ["A", "B", "D", "C"]
    Utils.check_answer(df, [Row(1, 2, None, None), Row(None, None, 3, 4)])


def test_create_dataframe_with_row(session):
    row1 = Row(a=1, b=2)
    row2 = Row(a=3, b=4)
    row3 = Row(d=5, c=6, e=7)
    row4 = Row(7, 8)
    row5 = Row(9, 10)

    df = session.createDataFrame([row1, row2])
    assert [field.name for field in df.schema.fields] == ["A", "B"]
    Utils.check_answer(df, [row1, row2])

    df = session.createDataFrame([row4, row5])
    assert [field.name for field in df.schema.fields] == ["_1", "_2"]
    Utils.check_answer(df, [row4, row5])

    df = session.createDataFrame([row3])
    assert [field.name for field in df.schema.fields] == ["D", "C", "E"]
    Utils.check_answer(df, [row3])

    df = session.createDataFrame([row1, row2, row3])
    assert [field.name for field in df.schema.fields] == ["A", "B", "D", "C", "E"]
    Utils.check_answer(
        df,
        [
            Row(1, 2, None, None, None),
            Row(3, 4, None, None, None),
            Row(None, None, 5, 6, 7),
        ],
    )

    with pytest.raises(ValueError) as ex_info:
        session.createDataFrame([row1, row4])
    assert "4 fields are required by schema but 2 values are provided" in str(ex_info)


def test_create_dataframe_with_mixed_dict_namedtuple_row(session):
    d = {"a": 1, "b": 2}
    Data = namedtuple("Data", ["a", "b"])
    t = Data(3, 4)
    r = Row(a=5, b=6)
    df = session.createDataFrame([d, t, r])
    assert [field.name for field in df.schema.fields] == ["A", "B"]
    Utils.check_answer(df, [Row(1, 2), Row(3, 4), Row(5, 6)])

    r2 = Row(c=7, d=8)
    df = session.createDataFrame([d, t, r2])
    assert [field.name for field in df.schema.fields] == ["A", "B", "C", "D"]
    Utils.check_answer(
        df, [Row(1, 2, None, None), Row(3, 4, None, None), Row(None, None, 7, 8)]
    )


def test_create_dataframe_with_schema_col_names(session):
    col_names = ["a", "b", "c", "d"]
    df = session.create_dataframe([[1, 2, 3, 4]], schema=col_names)
    for field, expected_name in zip(df.schema.fields, col_names):
        assert Utils.equals_ignore_case(field.name, expected_name)

    # only give first two column names,
    # and the rest will be populated as "_#num"
    df = session.create_dataframe([[1, 2, 3, 4]], schema=col_names[:2])
    for field, expected_name in zip(df.schema.fields, col_names[:2] + ["_3", "_4"]):
        assert Utils.equals_ignore_case(field.name, expected_name)

    # the column names provided via schema keyword will overwrite other column names
    df = session.create_dataframe(
        [{"aa": 1, "bb": 2, "cc": 3, "dd": 4}], schema=col_names
    )
    for field, expected_name in zip(df.schema.fields, col_names):
        assert Utils.equals_ignore_case(field.name, expected_name)


def test_create_dataframe_with_variant(session):
    data = [
        1,
        "one",
        1.1,
        datetime.datetime.strptime("2017-02-24 12:00:05.456", "%Y-%m-%d %H:%M:%S.%f"),
        datetime.datetime.strptime("20:57:06", "%H:%M:%S").time(),
        datetime.datetime.strptime("2017-02-25", "%Y-%m-%d").date(),
        True,
        bytearray("a", "utf-8"),
        Decimal(0.5),
        [1, 2, 3],
        {"a": "foo"},
    ]
    df = session.create_dataframe(
        [data],
        schema=StructType(
            [StructField(f"col_{i + 1}", VariantType()) for i in range(len(data))]
        ),
    )
    assert df.collect() == [
        Row(
            "1",
            '"one"',
            "1.1",
            '"2017-02-24T12:00:05.456000"',
            '"20:57:06"',
            '"2017-02-25"',
            "true",
            '"61"',
            "0.5",
            "[\n  1,\n  2,\n  3\n]",
            '{\n  "a": "foo"\n}',
        )
    ]


@pytest.mark.parametrize("data", [[0, 1, 2, 3], ["", "a"], [False, True], [None]])
def test_create_dataframe_with_single_value(session, data):
    expected_names = ["_1"]
    expected_rows = [Row(d) for d in data]
    df = session.create_dataframe(data)
    assert [field.name for field in df.schema.fields] == expected_names
    Utils.check_answer(df, expected_rows)


@pytest.mark.skipif(
    "config.getoption('local_testing_mode', default=False)",
    reason="DataFrame.describe is not supported in Local Testing",
)
def test_create_dataframe_empty(session):
    Utils.check_answer(session.create_dataframe([[]]), [Row(None)])
    Utils.check_answer(session.create_dataframe([[], []]), [Row(None), Row(None)])

    with pytest.raises(ValueError) as ex_info:
        session.createDataFrame([])
    assert "Cannot infer schema from empty data" in str(ex_info)

    schema = StructType(
        [StructField("a", IntegerType()), StructField("b", IntegerType())]
    )
    df = session.create_dataframe([], schema=schema)

    # collect
    Utils.check_answer(df, [])
    Utils.check_answer(df.select("a"), [])

    # show
    assert (
        df._show_string()
        == """
-------------
|"A"  |"B"  |
-------------
|     |     |
-------------
""".lstrip()
    )

    # columns
    assert df.columns == ["A", "B"]

    # count
    assert df.count() == 0

    # fillna should not fill any value in an empty df
    Utils.check_answer(df.fillna(1), [])

    # all stats should be 0 or None
    Utils.check_answer(
        df.describe("b").collect(),
        [
            Row("count", 0),
            Row("mean", None),
            Row("stddev", None),
            Row("min", None),
            Row("max", None),
        ],
    )

    # with_column can append a column, but still no rows
    Utils.check_answer(df.with_column("c", lit(2)), [])
    assert df.with_column("c", lit(2)).columns == ["A", "B", "C"]


@pytest.mark.skipif(IS_IN_STORED_PROC_LOCALFS, reason="Large result")
def test_create_dataframe_from_none_data(session):
    assert session.create_dataframe([None, None]).collect() == [
        Row(None),
        Row(None),
    ]
    assert session.create_dataframe([[None, None], [1, "1"]]).collect() == [
        Row(None, None),
        Row(1, "1"),
    ]
    assert session.create_dataframe([[1, "1"], [None, None]]).collect() == [
        Row(1, "1"),
        Row(None, None),
    ]

    # large None data
    assert session.create_dataframe([None] * 20000).collect() == [Row(None)] * 20000


@pytest.mark.xfail(
    "config.getoption('local_testing_mode', default=False)",
    reason="Array binding is SQL feature",
    run=False,
)
def test_create_dataframe_large_without_batch_insert(session):
    from snowflake.snowpark._internal.analyzer import analyzer

    original_value = analyzer.ARRAY_BIND_THRESHOLD
    try:
        analyzer.ARRAY_BIND_THRESHOLD = 400_000
        with pytest.raises(SnowparkSQLException) as ex_info:
            session.create_dataframe([1] * 200_001).collect()
        assert "SQL compilation error" in str(ex_info)
        assert "maximum number of expressions in a list exceeded" in str(ex_info)
    finally:
        analyzer.ARRAY_BIND_THRESHOLD = original_value


@pytest.mark.skipif(IS_IN_STORED_PROC, reason="Cannot create session in SP")
@pytest.mark.parametrize("paramstyle", ["pyformat", "format", "qmark", "numeric"])
def test_create_dataframe_large_respects_paramstyle(db_parameters, paramstyle):
    from snowflake.snowpark._internal.analyzer import analyzer

    original_value = analyzer.ARRAY_BIND_THRESHOLD
    db_parameters["paramstyle"] = paramstyle
    session_builder = Session.builder.configs(db_parameters)
    new_session = session_builder.create()
    try:
        analyzer.ARRAY_BIND_THRESHOLD = 2
        df = new_session.create_dataframe([[1], [2], [3]])
        Utils.check_answer(df, [Row(1), Row(2), Row(3)])
    finally:
        analyzer.ARRAY_BIND_THRESHOLD = original_value
        new_session.close()


@pytest.mark.skipif(
    "config.getoption('local_testing_mode', default=False)",
    reason="Connections with paramstyle are not supported in local testing",
)
@pytest.mark.skipif(IS_IN_STORED_PROC, reason="Cannot create session in SP")
def test_create_dataframe_large_respects_paramstyle_negative(db_parameters):
    from snowflake.snowpark._internal.analyzer import analyzer

    original_value = analyzer.ARRAY_BIND_THRESHOLD
    session_builder = Session.builder.configs(db_parameters)
    new_session = session_builder.create()
    new_session._conn._conn._paramstyle = "unsupported"
    try:
        analyzer.ARRAY_BIND_THRESHOLD = 2
        with pytest.raises(
            ValueError, match="'unsupported' is not a recognized paramstyle"
        ):
            new_session.create_dataframe([[1], [2], [3]])
    finally:
        analyzer.ARRAY_BIND_THRESHOLD = original_value
        new_session.close()


def test_create_dataframe_with_invalid_data(session):
    # None input
    with pytest.raises(ValueError) as ex_info:
        session.create_dataframe(None)
    assert "data cannot be None" in str(ex_info)

    # input other than list and tuple
    with pytest.raises(TypeError) as ex_info:
        session.create_dataframe(1)
    assert "only accepts data as a list, tuple or a pandas DataFrame" in str(ex_info)
    with pytest.raises(TypeError) as ex_info:
        session.create_dataframe({1, 2})
    assert "only accepts data as a list, tuple or a pandas DataFrame" in str(ex_info)
    with pytest.raises(TypeError) as ex_info:
        session.create_dataframe({"a": 1, "b": 2})
    assert "only accepts data as a list, tuple or a pandas DataFrame" in str(ex_info)
    with pytest.raises(TypeError) as ex_info:
        session.create_dataframe(Row(a=1, b=2))
    assert "create_dataframe() function does not accept a Row object" in str(ex_info)

    # inconsistent type
    with pytest.raises(TypeError) as ex_info:
        session.create_dataframe([1, "1"])
    assert "Cannot merge type" in str(ex_info)
    with pytest.raises(TypeError) as ex_info:
        session.create_dataframe([1, 1.0])
    assert "Cannot merge type" in str(ex_info)
    with pytest.raises(TypeError) as ex_info:
        session.create_dataframe([1.0, Decimal(1.0)])
    assert "Cannot merge type" in str(ex_info)
    with pytest.raises(TypeError) as ex_info:
        session.create_dataframe(["1", bytearray("1", "utf-8")])
    assert "Cannot merge type" in str(ex_info)
    with pytest.raises(TypeError) as ex_info:
        session.create_dataframe([datetime.datetime.now(), datetime.date.today()])
    assert "Cannot merge type" in str(ex_info)
    with pytest.raises(TypeError) as ex_info:
        session.create_dataframe([datetime.datetime.now(), datetime.time()])
    assert "Cannot merge type" in str(ex_info)
    with pytest.raises(TypeError) as ex_info:
        session.create_dataframe([[[1, 2, 3], 1], [1, 1]])
    assert "Cannot merge type" in str(ex_info)
    with pytest.raises(TypeError) as ex_info:
        session.create_dataframe([[[1, 2, 3], 1], [{1: 2}, 1]])
    assert "Cannot merge type" in str(ex_info)

    # inconsistent length
    with pytest.raises(ValueError) as ex_info:
        session.create_dataframe([[1], [1, 2]])
    assert "data consists of rows with different lengths" in str(ex_info)


def test_attribute_reference_to_sql(session):
    from snowflake.snowpark.functions import sum as sum_

    df = session.create_dataframe([(3, 1), (None, 2), (1, None), (4, 5)]).to_df(
        "a", "b"
    )
    agg_results = (
        df.agg(
            [
                sum_(df["a"].is_null().cast(IntegerType())),
                sum_(df["b"].is_null().cast(IntegerType())),
            ]
        )
        .to_df("a", "b")
        .collect()
    )

    Utils.check_answer([Row(1, 1)], agg_results)


def test_dataframe_duplicated_column_names(session, local_testing_mode):
    tmpdf = session.create_dataframe([(1, 2)]).to_df(["v1", "v2"])
    df = tmpdf.select(col("v1").alias("a"), col("v2").alias("a"))

    # collect() works and return a row with duplicated keys
    res = df.collect()
    assert len(res[0]) == 2
    assert res[0].A == 1

    if not local_testing_mode:
        # however, create a table/view doesn't work because
        # Snowflake doesn't allow duplicated column names
        with pytest.raises(SnowparkSQLException) as ex_info:
            df.create_or_replace_view(
                Utils.random_name_for_temp_object(TempObjectType.VIEW)
            )
        assert "duplicate column name 'A'" in str(ex_info)


@pytest.mark.skipif(
    IS_IN_STORED_PROC, reason="Async query is not supported in stored procedure yet"
)
def test_case_insensitive_collect(session, local_testing_mode):
    df = session.create_dataframe(
        [["Gordon", 153]], schema=["firstname", "matches_won"]
    )
    df_quote = session.create_dataframe(
        [["Gordon", 153]], schema=["'quotedName'", "quoted-won"]
    )

    # tests for sync collect
    row = df.collect(case_sensitive=False)[0]
    assert row.firstName == "Gordon"
    assert row.FIRSTNAME == "Gordon"
    assert row.FiRstNamE == "Gordon"
    assert row["firstname"] == "Gordon"
    assert row["FIRSTNAME"] == "Gordon"
    assert row["FirstName"] == "Gordon"

    assert row.matches_won == 153
    assert row.MATCHES_WON == 153
    assert row.MaTchEs_WoN == 153
    assert row["matches_won"] == 153
    assert row["Matches_Won"] == 153
    assert row["MATCHES_WON"] == 153

    with pytest.raises(
        ValueError,
        match="Case insensitive fields is not supported in presence of quoted columns",
    ):
        row = df_quote.collect(case_sensitive=False)[0]

    # tests for async collect
    if not local_testing_mode:
        async_job = df.collect_nowait(case_sensitive=False)
        row = async_job.result()[0]

        assert row.firstName == "Gordon"
        assert row.FIRSTNAME == "Gordon"
        assert row.FiRstNamE == "Gordon"
        assert row["firstname"] == "Gordon"
        assert row["FIRSTNAME"] == "Gordon"
        assert row["FirstName"] == "Gordon"

        assert row.matches_won == 153
        assert row.MATCHES_WON == 153
        assert row.MaTchEs_WoN == 153
        assert row["matches_won"] == 153
        assert row["Matches_Won"] == 153
        assert row["MATCHES_WON"] == 153

        async_job = df_quote.collect_nowait(case_sensitive=False)
        with pytest.raises(
            ValueError,
            match="Case insensitive fields is not supported in presence of quoted columns",
        ):
            row = async_job.result()[0]

    # special character tests
    df_login = session.create_dataframe(
        [["admin", "test"], ["snowman", "test"]], schema=["username", "p@$$w0rD"]
    )
    row = df_login.collect(case_sensitive=False)[0]

    assert row.username == "admin"
    assert row.UserName == "admin"
    assert row.usErName == "admin"

    assert row["p@$$w0rD"] == "test"
    assert row["p@$$w0rd"] == "test"
    assert row["P@$$W0RD"] == "test"


def test_case_insensitive_local_iterator(session):
    df = session.create_dataframe(
        [["Gordon", 153]], schema=["firstname", "matches_won"]
    )
    df_quote = session.create_dataframe(
        [["Gordon", 153]], schema=["'quotedName'", "quoted-won"]
    )

    # tests for sync collect
    row = next(df.to_local_iterator(case_sensitive=False))
    assert row.firstName == "Gordon"
    assert row.FIRSTNAME == "Gordon"
    assert row.FiRstNamE == "Gordon"
    assert row["firstname"] == "Gordon"
    assert row["FIRSTNAME"] == "Gordon"
    assert row["FirstName"] == "Gordon"

    assert row.matches_won == 153
    assert row.MATCHES_WON == 153
    assert row.MaTchEs_WoN == 153
    assert row["matches_won"] == 153
    assert row["Matches_Won"] == 153
    assert row["MATCHES_WON"] == 153

    with pytest.raises(
        ValueError,
        match="Case insensitive fields is not supported in presence of quoted columns",
    ):
        next(df_quote.to_local_iterator(case_sensitive=False))

    # special character tests
    df_login = session.create_dataframe(
        [["admin", "test"], ["snowman", "test"]], schema=["username", "p@$$w0rD"]
    )
    row = next(df_login.to_local_iterator(case_sensitive=False))

    assert row.username == "admin"
    assert row.UserName == "admin"
    assert row.usErName == "admin"

    assert row["p@$$w0rD"] == "test"
    assert row["p@$$w0rd"] == "test"
    assert row["P@$$W0RD"] == "test"


def test_dropna(session, local_testing_mode):
    Utils.check_answer(
        TestData.double3(session, local_testing_mode).dropna(), [Row(1.0, 1)]
    )

    res = TestData.double3(session, local_testing_mode).dropna(how="all").collect()
    assert res[0] == Row(1.0, 1)
    assert math.isnan(res[1][0])
    assert res[1][1] == 2
    assert res[2] == Row(None, 3)
    assert res[3] == Row(4.0, None)

    Utils.check_answer(
        TestData.double3(session, local_testing_mode).dropna(subset=["a"]),
        [Row(1.0, 1), Row(4.0, None)],
    )

    res = TestData.double3(session, local_testing_mode).dropna(thresh=1).collect()
    assert res[0] == Row(1.0, 1)
    assert math.isnan(res[1][0])
    assert res[1][1] == 2
    assert res[2] == Row(None, 3)
    assert res[3] == Row(4.0, None)

    with pytest.raises(TypeError) as ex_info:
        TestData.double3(session, local_testing_mode).dropna(subset={1: "a"})
    assert "subset should be a list or tuple of column names" in str(ex_info)


def test_dropna_large_num_of_columns(session):
    n = 1000
    data = [str(i) for i in range(n)]
    none_data = [None for _ in range(n)]
    df = session.create_dataframe([data, none_data], schema=data)
    Utils.check_answer(df.dropna(how="all"), [Row(*data)])


def test_fillna(session, local_testing_mode):
    Utils.check_answer(
        TestData.double3(session, local_testing_mode).fillna(11),
        [
            Row(1.0, 1),
            Row(11.0, 2),
            Row(11.0, 3),
            Row(4.0, 11),
            Row(11.0, 11),
            Row(11.0, 11),
        ],
        sort=False,
    )

    Utils.check_answer(
        TestData.double3(session, local_testing_mode).fillna(11.0, subset=["a"]),
        [
            Row(1.0, 1),
            Row(11.0, 2),
            Row(11.0, 3),
            Row(4.0, None),
            Row(11.0, None),
            Row(11.0, None),
        ],
        sort=False,
    )

    Utils.check_answer(
        TestData.double3(session, local_testing_mode).fillna(None),
        [
            Row(1.0, 1),
            Row(None, 2),
            Row(None, 3),
            Row(4.0, None),
            Row(None, None),
            Row(None, None),
        ],
        sort=False,
    )

    Utils.check_answer(
        TestData.null_data1(session).fillna({}), TestData.null_data1(session).collect()
    )
    Utils.check_answer(
        TestData.null_data1(session).fillna(1, subset=[]),
        TestData.null_data1(session).collect(),
    )

    # fillna for all basic data types
    data = [
        1,
        "one",
        1.0,
        datetime.datetime.strptime("2017-02-24 12:00:05.456", "%Y-%m-%d %H:%M:%S.%f"),
        datetime.datetime.strptime("20:57:06", "%H:%M:%S").time(),
        datetime.datetime.strptime("2017-02-25", "%Y-%m-%d").date(),
        True,
        bytearray("a", "utf-8"),
        Decimal(0.5),
    ]
    none_data = [None] * len(data)
    none_data[2] = float("nan")
    col_names = [f"col{idx + 1}" for idx in range(len(data))]
    value_dict = {
        col_name: (
            json.dumps(value) if isinstance(value, (list, dict, tuple)) else value
        )
        for col_name, value in zip(col_names, data)
    }
    df = session.create_dataframe([data, none_data], schema=col_names)
    Utils.check_answer(df.fillna(value_dict), [Row(*data), Row(*data)])

    # Python `int` can be filled into FloatType/DoubleType,
    # but Python `float` can't be filled into IntegerType/LongType (will be ignored)
    Utils.check_answer(
        session.create_dataframe(
            [[1, 1.1], [None, None]], schema=["col1", "col2"]
        ).fillna({"col1": 1.1, "col2": 1.1}),
        [Row(1, 1.1), Row(None, 1.1)],
    )

    # negative case
    with pytest.raises(TypeError) as ex_info:
        df.fillna(1, subset={1: "a"})
    assert "subset should be a list or tuple of column names" in str(ex_info)


def test_replace_with_coercion(session):
    df = session.create_dataframe(
        [[1, 1.0, "1.0"], [2, 2.0, "2.0"]], schema=["a", "b", "c"]
    )

    # empty to_replace or subset will return the original dataframe
    Utils.check_answer(df.replace({}), [Row(1, 1.0, "1.0"), Row(2, 2.0, "2.0")])
    Utils.check_answer(
        df.replace({1: 4}, subset=[]), [Row(1, 1.0, "1.0"), Row(2, 2.0, "2.0")]
    )

    # subset=None will apply the replacement to all columns
    # we can replace a float with an integer
    Utils.check_answer(df.replace(1, 3), [Row(3, 3.0, "1.0"), Row(2, 2.0, "2.0")])
    Utils.check_answer(
        df.replace([1, 2], [3, 4]), [Row(3, 3.0, "1.0"), Row(4, 4.0, "2.0")]
    )
    Utils.check_answer(df.replace([1, 2], 3), [Row(3, 3.0, "1.0"), Row(3, 3.0, "2.0")])
    # value will be ignored
    Utils.check_answer(
        df.replace({1: 3, 2: 4}, value=5), [Row(3, 3.0, "1.0"), Row(4, 4.0, "2.0")]
    )

    # subset
    Utils.check_answer(
        df.replace({1: 3, 2: 4}, subset=["a"]), [Row(3, 1.0, "1.0"), Row(4, 2.0, "2.0")]
    )
    Utils.check_answer(
        df.replace({1: 3, 2: 4}, subset="b"), [Row(1, 3.0, "1.0"), Row(2, 4.0, "2.0")]
    )

    # we can't replace an integer with a float
    # and replace a string with a float (will be skipped)
    Utils.check_answer(
        df.replace({1: 3.0, 2: 4.0, "1.0": 1.0, "2.0": "3.0"}),
        [Row(1, 3.0, "1.0"), Row(2, 4.0, "3.0")],
    )

    # we can replace any value with a None
    Utils.check_answer(
        df.replace({1: None, 2: None, "2.0": None}),
        [Row(None, None, "1.0"), Row(None, None, None)],
    )
    Utils.check_answer(
        df.replace(1.0, None),
        [Row(1, None, "1.0"), Row(2, 2.0, "2.0")],
    )

    df = session.create_dataframe([[[1, 2], (1, 3)]], schema=["col1", "col2"])
    Utils.check_answer(
        df.replace([(1, 3)], [[2, 3]]),
        [Row("[\n  1,\n  2\n]", "[\n  2,\n  3\n]")],
    )

    df = session.create_dataframe(
        [[[1, 2], (1, 3)], [None, None]], schema=["col1", "col2"]
    )
    Utils.check_answer(
        df.fillna([1, 3]),
        [
            Row("[\n  1,\n  2\n]", "[\n  1,\n  3\n]"),
            Row("[\n  1,\n  3\n]", "[\n  1,\n  3\n]"),
        ],
    )

    # negative case
    with pytest.raises(SnowparkColumnException) as ex_info:
        df.replace({1: 3}, subset=["d"])
    assert "The DataFrame does not contain the column named" in str(ex_info)
    with pytest.raises(TypeError) as ex_info:
        df.replace({1: 2}, subset={1: "a"})
    assert "subset should be a list or tuple of column names" in str(ex_info)
    with pytest.raises(ValueError) as ex_info:
        df.replace([1], [2, 3])
    assert "to_replace and value lists should be of the same length" in str(ex_info)


def test_select_case_expr(session):
    df = session.create_dataframe([1, 2, 3], schema=["a"])
    Utils.check_answer(
        df.select(when(col("a") == 1, 4).otherwise(col("a"))), [Row(4), Row(2), Row(3)]
    )


@pytest.mark.xfail(
    "config.getoption('local_testing_mode', default=False)",
    reason="SQL expr is not supported in Local Testing",
    raises=NotImplementedError,
)
def test_select_expr(session):
    df = session.create_dataframe([-1, 2, 3], schema=["a"])
    Utils.check_answer(
        df.select_expr("abs(a)", "a + 2", "cast(a as string)"),
        [Row(1, 1, "-1"), Row(2, 4, "2"), Row(3, 5, "3")],
    )
    Utils.check_answer(
        df.select_expr(["abs(a)", "a + 2", "cast(a as string)"]),
        [Row(1, 1, "-1"), Row(2, 4, "2"), Row(3, 5, "3")],
    )


@pytest.mark.skipif(
    "config.getoption('local_testing_mode', default=False)",
    reason="DataFrame.describe is not supported in Local Testing",
)
def test_describe(session):
    assert TestData.test_data2(session).describe().columns == [
        "SUMMARY",
        "A",
        "B",
    ]
    Utils.check_answer(
        TestData.test_data2(session).describe("a", "b").collect(),
        [
            Row("count", 6, 6),
            Row("mean", 2.0, 1.5),
            Row("stddev", 0.8944271909999159, 0.5477225575051661),
            Row("min", 1, 1),
            Row("max", 3, 2),
        ],
    )
    Utils.check_answer(
        TestData.test_data3(session).describe().collect(),
        [
            Row("count", 2, 1),
            Row("mean", 1.5, 2.0),
            Row("stddev", 0.7071067811865476, None),
            Row("min", 1, 2),
            Row("max", 2, 2),
        ],
    )

    Utils.check_answer(
        session.create_dataframe(["a", "a", "c", "z", "b", "a"]).describe(),
        [
            Row("count", "6"),
            Row("mean", None),
            Row("stddev", None),
            Row("min", "a"),
            Row("max", "z"),
        ],
    )

    # describe() will ignore all non-numeric and non-string columns
    data = [
        1,
        "one",
        1.0,
        Decimal(0.5),
        datetime.datetime.strptime("2017-02-24 12:00:05.456", "%Y-%m-%d %H:%M:%S.%f"),
        datetime.datetime.strptime("20:57:06", "%H:%M:%S").time(),
        datetime.datetime.strptime("2017-02-25", "%Y-%m-%d").date(),
        True,
        bytearray("a", "utf-8"),
    ]
    assert session.create_dataframe([data]).describe().columns == [
        "SUMMARY",
        "_1",
        "_2",
        "_3",
        "_4",
    ]

    # describe() will still work when there are more than two string columns
    # ambiguity will be eliminated
    Utils.check_answer(
        TestData.string1(session).describe(),
        [
            Row("count", "3", "3"),
            Row("mean", None, None),
            Row("stddev", None, None),
            Row("min", "test1", "a"),
            Row("max", "test3", "c"),
        ],
    )

    # return an "empty" dataframe if no numeric or string column is present
    Utils.check_answer(
        TestData.timestamp1(session).describe(),
        [
            Row("count"),
            Row("mean"),
            Row("stddev"),
            Row("min"),
            Row("max"),
        ],
    )

    mixed_identifiers_dataframe = session.create_dataframe(
        data=[
            [1, Decimal("1.0"), "a", 1, 1, "aa"],
            [2, Decimal("2.0"), "b", None, 2, "bb"],
        ],
        schema=["ほげ", "ふが", "a_ほげ", "ふが_1", "a", "b"],
    )

    assert mixed_identifiers_dataframe.describe().columns == [
        "SUMMARY",
        '"ほげ"',
        '"ふが"',
        '"a_ほげ"',
        '"ふが_1"',
        "A",
        "B",
    ]

    Utils.check_answer(
        mixed_identifiers_dataframe.describe(),
        [
            Row("count", 2.0, 2.0, "2", 1.0, 2.0, "2"),
            Row("mean", 1.5, 1.5, None, 1.0, 1.5, None),
            Row(
                "stddev",
                0.7071067811865476,
                0.7071067811865476,
                None,
                None,
                0.7071067811865476,
                None,
            ),
            Row("min", 1.0, 1.0, "a", 1.0, 1.0, "aa"),
            Row("max", 2.0, 2.0, "b", 1.0, 2.0, "bb"),
        ],
    )

    with pytest.raises(SnowparkSQLException) as ex_info:
        TestData.test_data2(session).describe("c")
    assert "invalid identifier" in str(ex_info)


def test_truncate_preserves_schema(session, local_testing_mode):
    tmp_table_name = Utils.random_name_for_temp_object(TempObjectType.TABLE)
    df1 = session.create_dataframe([(1, 2), (3, 4)], schema=["a", "b"])
    df2 = session.create_dataframe([(1, 2, 3), (4, 5, 6)], schema=["a", "b", "c"])

    df1.write.save_as_table(tmp_table_name, table_type="temp")
    exception_msg = (
        "invalid identifier 'C'"
        if not local_testing_mode
        else "incoming data has different schema"
    )

    # truncate preserves old schema
    with pytest.raises(SnowparkSQLException, match=exception_msg):
        df2.write.save_as_table(tmp_table_name, mode="truncate", table_type="temp")

    # overwrite drops old schema
    df2.write.save_as_table(tmp_table_name, mode="overwrite", table_type="temp")
    Utils.check_answer(session.table(tmp_table_name), [Row(1, 2, 3), Row(4, 5, 6)])


def test_truncate_existing_table(session):
    table_name = Utils.random_name_for_temp_object(TempObjectType.TABLE)
    df = session.create_dataframe([(1, 2), (3, 4)]).toDF("a", "b")
    df.write.save_as_table(table_name, mode="overwrite", table_type="temp")
    df = session.create_dataframe([(1, 1), (2, 2), (3, 3)]).toDF("a", "b")
    df.write.save_as_table(table_name, mode="truncate", table_type="temp")
    assert session.table(table_name).count() == 3


@pytest.mark.parametrize("table_type", ["", "temp", "temporary", "transient"])
@pytest.mark.parametrize(
    "save_mode", ["append", "overwrite", "ignore", "errorifexists", "truncate"]
)
def test_table_types_in_save_as_table(
    session, save_mode, table_type, local_testing_mode
):
    table_name = Utils.random_name_for_temp_object(TempObjectType.TABLE)
    df = session.create_dataframe([(1, 2), (3, 4)]).toDF("a", "b")
    df.write.save_as_table(table_name, mode=save_mode, table_type=table_type)
    Utils.check_answer(session.table(table_name), df, True)
    if not local_testing_mode:
        Utils.assert_table_type(session, table_name, table_type)


@pytest.mark.parametrize(
    "save_mode", ["append", "overwrite", "ignore", "errorifexists", "truncate"]
)
def test_save_as_table_respects_schema(session, save_mode, local_testing_mode):
    table_name = Utils.random_name_for_temp_object(TempObjectType.TABLE)

    schema1 = StructType(
        [
            StructField("A", LongType(), False),
            StructField("B", LongType(), True),
        ]
    )
    schema2 = StructType([StructField("A", LongType(), False)])
    schema3 = StructType(
        [
            StructField("A", LongType(), False),
            StructField("B", LongType(), True),
            StructField("C", LongType(), False),
        ]
    )

    df1 = session.create_dataframe([(1, 2), (3, 4)], schema=schema1)
    df2 = session.create_dataframe([(1), (2)], schema=schema2)
    df3 = session.create_dataframe([(1, 2, 3), (4, 5, 6)], schema=schema3)

    try:
        df1.write.save_as_table(table_name, mode=save_mode)
        saved_df = session.table(table_name)
        Utils.is_schema_same(saved_df.schema, schema1)

        if save_mode == "overwrite":
            df2.write.save_as_table(table_name, mode=save_mode)
            saved_df = session.table(table_name)
            Utils.is_schema_same(saved_df.schema, schema2)
        elif save_mode == "ignore":
            df2.write.save_as_table(table_name, mode=save_mode)
            saved_df = session.table(table_name)
            Utils.is_schema_same(saved_df.schema, schema1)
        elif save_mode == "truncate":
            df2.write.save_as_table(table_name, mode=save_mode)
            saved_df = session.table(table_name)
            Utils.is_schema_same(saved_df.schema, schema1)
            exception_msg = (
                "invalid identifier 'C'"
                if not local_testing_mode
                else "Cannot truncate because incoming data has different schema"
            )
            with pytest.raises(SnowparkSQLException, match=exception_msg):
                df3.write.save_as_table(table_name, mode=save_mode)
        else:  # save_mode in ('append', 'errorifexists')
            with pytest.raises(SnowparkSQLException):
                df2.write.save_as_table(table_name, mode=save_mode)
    finally:
        Utils.drop_table(session, table_name)


@pytest.mark.parametrize("large_data", [True, False])
@pytest.mark.parametrize(
    "data_type",
    [
        BinaryType(),
        BooleanType(),
        StringType(),
        TimestampType(),
        TimeType(),
        ByteType(),
        ShortType(),
        IntegerType(),
        LongType(),
        FloatType(),
        DoubleType(),
        DecimalType(),
    ],
)
@pytest.mark.parametrize(
    "save_mode", ["append", "overwrite", "ignore", "errorifexists", "truncate"]
)
def test_save_as_table_nullable_test(
    session, save_mode, data_type, large_data, local_testing_mode
):
    if isinstance(data_type, DecimalType) and local_testing_mode:
        pytest.skip(
            "SNOW-1447052 local testing nullable information loss in decimal type column because of to_decimal call"
        )
    table_name = Utils.random_name_for_temp_object(TempObjectType.TABLE)
    schema = StructType(
        [
            StructField("A", data_type, False),
            StructField("B", data_type, True),
        ]
    )
    df = session.create_dataframe(
        [(None, None)] * (5000 if large_data else 1), schema=schema
    )

    try:
        with pytest.raises(
            (IntegrityError, SnowparkSQLException),
            match="NULL result in a non-nullable column",
        ):
            df.write.save_as_table(table_name, mode=save_mode)
    finally:
        Utils.drop_table(session, table_name)


@pytest.mark.parametrize(
    "save_mode", ["append", "overwrite", "ignore", "errorifexists", "truncate"]
)
def test_nullable_without_create_temp_table_access(session, save_mode):
    original_run_query = session._run_query

    def mock_run_query(*args, **kwargs):
        if "CREATE SCOPED TEMP TABLE" in args[0]:
            raise ProgrammingError("Cannot create temp table in the schema")
        return original_run_query(*args, **kwargs)

    with mock.patch.object(session, "_run_query") as mocked_run_query:
        mocked_run_query.side_effect = mock_run_query
        table_name = Utils.random_name_for_temp_object(TempObjectType.TABLE)
        schema = StructType(
            [
                StructField("A", IntegerType(), False),
                StructField("B", IntegerType(), True),
            ]
        )
        df = session.create_dataframe([(None, None)], schema=schema)

        try:
            with pytest.raises(
                (IntegrityError, SnowparkSQLException),
                match="NULL result in a non-nullable column",
            ):
                df.write.save_as_table(table_name, mode=save_mode)
        finally:
            Utils.drop_table(session, table_name)


@pytest.mark.skipif(
    "config.getoption('local_testing_mode', default=False)",
    reason="Table Sproc is not supported in Local Testing",
)
@pytest.mark.udf
@pytest.mark.parametrize("table_type", ["", "temp", "temporary", "transient"])
@pytest.mark.parametrize(
    "save_mode", ["append", "overwrite", "ignore", "errorifexists", "truncate"]
)
def test_save_as_table_with_table_sproc_output(session, save_mode, table_type):
    temp_sp_name = Utils.random_name_for_temp_object(TempObjectType.PROCEDURE)
    table_name = Utils.random_name_for_temp_object(TempObjectType.TABLE)
    try:
        select_sp = session.sproc.register(
            lambda session_: session_.sql("SELECT 1 as A"),
            packages=["snowflake-snowpark-python"],
            name=temp_sp_name,
            return_type=StructType([StructField("A", IntegerType())]),
            input_types=[],
            replace=True,
        )
        df = select_sp()
        Utils.check_answer(df, [Row(A=1)])
        df.write.save_as_table(table_name, mode=save_mode, table_type=table_type)
        saved_df = session.table(table_name)
        Utils.check_answer(saved_df, [Row(A=1)])
    finally:
        Utils.drop_table(session, table_name)
        Utils.drop_procedure(session, f"{temp_sp_name}()")


@pytest.mark.xfail(
    "config.getoption('local_testing_mode', default=False)",
    reason="Clustering is a SQL feature",
    run=False,
)
@pytest.mark.parametrize("include_comment", [True, False])
@pytest.mark.parametrize("save_mode", ["append", "overwrite", "truncate"])
def test_write_table_with_clustering_keys_and_comment(
    session, save_mode, include_comment
):
    table_name1 = Utils.random_name_for_temp_object(TempObjectType.TABLE)
    table_name2 = Utils.random_name_for_temp_object(TempObjectType.TABLE)
    table_name3 = Utils.random_name_for_temp_object(TempObjectType.TABLE)
    df1 = session.create_dataframe(
        [],
        schema=StructType(
            [
                StructField("c1", DateType()),
                StructField("c2", StringType()),
                StructField("c3", IntegerType()),
            ]
        ),
    )
    df2 = session.create_dataframe(
        [],
        schema=StructType(
            [
                StructField("c1", TimestampType()),
                StructField("c2", StringType()),
                StructField("c3", IntegerType()),
            ]
        ),
    )
    df3 = session.create_dataframe(
        [],
        schema=StructType(
            [StructField("t", TimestampType()), StructField("v", VariantType())]
        ),
    )
    comment = f"COMMENT_{Utils.random_alphanumeric_str(6)}" if include_comment else None

    try:
        df1.write.save_as_table(
            table_name1,
            mode=save_mode,
            clustering_keys=["c1", "c2"],
            comment=comment,
        )
        ddl = session._run_query(f"select get_ddl('table', '{table_name1}')")[0][0]
        assert 'cluster by ("C1", "C2")' in ddl
        assert not include_comment or comment in ddl

        df2.write.save_as_table(
            table_name2,
            mode=save_mode,
            clustering_keys=[
                col("c1").cast(DateType()),
                col("c2").substring(0, 10),
            ],
            comment=comment,
        )
        ddl = session._run_query(f"select get_ddl('table', '{table_name2}')")[0][0]
        assert 'cluster by ( CAST ("C1" AS DATE), substring("C2", 0, 10))' in ddl
        assert not include_comment or comment in ddl

        df3.write.save_as_table(
            table_name3,
            mode=save_mode,
            clustering_keys=[get_path(col("v"), lit("Data.id")).cast(IntegerType())],
            comment=comment,
        )
        ddl = session._run_query(f"select get_ddl('table', '{table_name3}')")[0][0]
        assert "cluster by ( CAST (get_path(\"V\", 'Data.id') AS INT))" in ddl
        assert not include_comment or comment in ddl
    finally:
        Utils.drop_table(session, table_name1)
        Utils.drop_table(session, table_name2)
        Utils.drop_table(session, table_name3)


@pytest.mark.parametrize("table_type", ["temp", "temporary", "transient"])
@pytest.mark.parametrize(
    "save_mode", ["append", "overwrite", "ignore", "errorifexists", "truncate"]
)
def test_write_temp_table_no_breaking_change(
    session, save_mode, table_type, caplog, local_testing_mode
):
    table_name = Utils.random_name_for_temp_object(TempObjectType.TABLE)
    df = session.create_dataframe([(1, 2), (3, 4)]).toDF("a", "b")
    try:
        with caplog.at_level(logging.WARNING):
            df.write.save_as_table(
                table_name,
                mode=save_mode,
                create_temp_table=True,
                table_type=table_type,
            )
        if not IS_IN_STORED_PROC:
            # SNOW-1437979: caplog.text is empty in sp pre-commit env
            assert "create_temp_table is deprecated" in caplog.text
        Utils.check_answer(session.table(table_name), df, True)
        if not local_testing_mode:
            Utils.assert_table_type(session, table_name, "temp")
    finally:
        Utils.drop_table(session, table_name)


def test_write_invalid_table_type(session):
    table_name = Utils.random_name_for_temp_object(TempObjectType.TABLE)
    df = session.create_dataframe([(1, 2), (3, 4)]).toDF("a", "b")
    with pytest.raises(ValueError, match="Unsupported table type"):
        df.write.save_as_table(table_name, table_type="invalid")


def test_append_existing_table(session, local_testing_mode):
    table_name = Utils.random_name_for_temp_object(TempObjectType.TABLE)
    session.create_dataframe(
        [],
        schema=StructType(
            [StructField("a", IntegerType()), StructField("b", IntegerType())]
        ),
    ).write.save_as_table(table_name, table_type="temporary")
    df = session.create_dataframe([(1, 2), (3, 4)]).toDF("a", "b")
    try:
        with session.query_history() as history:
            df.write.save_as_table(table_name, mode="append")
        Utils.check_answer(session.table(table_name), df, True)
        if not local_testing_mode:
            assert len(history.queries) == 2  # SHOW + INSERT
            assert history.queries[0].sql_text.startswith("show")
            assert history.queries[1].sql_text.startswith("INSERT")
    finally:
        Utils.drop_table(session, table_name)


@pytest.mark.xfail(
    "config.getoption('local_testing_mode', default=False)",
    reason="Dynamic table is a SQL feature",
    run=False,
)
def test_create_dynamic_table(session, table_name_1):
    try:
        df = session.table(table_name_1)
        dt_name = Utils.random_name_for_temp_object(TempObjectType.DYNAMIC_TABLE)
        comment = f"COMMENT_{Utils.random_alphanumeric_str(6)}"
        df.create_or_replace_dynamic_table(
            dt_name,
            warehouse=session.get_current_warehouse(),
            lag="1000 minutes",
            comment=comment,
        )
        # scheduled refresh is not deterministic which leads to flakiness that dynamic table is not initialized
        # here we manually refresh the dynamic table
        session.sql(f"alter dynamic table {dt_name} refresh").collect()
        res = session.sql(f"show dynamic tables like '{dt_name}'").collect()
        assert len(res) == 1

        ddl_sql = f"select get_ddl('TABLE', '{dt_name}')"
        assert comment in session.sql(ddl_sql).collect()[0][0]

    finally:
        Utils.drop_dynamic_table(session, dt_name)


@pytest.mark.skipif(
    "config.getoption('local_testing_mode', default=False)",
    reason="DataFrame.copy_into_location is not supported in Local Testing",
)
def test_write_copy_into_location_basic(session):
    temp_stage = Utils.random_name_for_temp_object(TempObjectType.STAGE)
    Utils.create_stage(session, temp_stage, is_temporary=True)
    try:
        df = session.create_dataframe(
            [["John", "Berry"], ["Rick", "Berry"], ["Anthony", "Davis"]],
            schema=["FIRST_NAME", "LAST_NAME"],
        )
        df.write.copy_into_location(temp_stage)
        copied_files = session.sql(f"list @{temp_stage}").collect()
        assert len(copied_files) == 1
        assert ".csv" in copied_files[0][0]
    finally:
        Utils.drop_stage(session, temp_stage)


@pytest.mark.skipif(
    "config.getoption('local_testing_mode', default=False)",
    reason="DataFrame.copy_into_location is not supported in Local Testing",
)
@pytest.mark.parametrize(
    "partition_by",
    [
        col("last_name"),
        "last_name",
        concat(col("last_name"), lit("s")),
        "last_name || 's'",
    ],
)
def test_write_copy_into_location_csv(session, partition_by):
    temp_stage = Utils.random_name_for_temp_object(TempObjectType.STAGE)
    Utils.create_stage(session, temp_stage, is_temporary=True)
    try:
        df = session.create_dataframe(
            [["John", "Berry"], ["Rick", "Berry"], ["Anthony", "Davis"]],
            schema=["FIRST_NAME", "LAST_NAME"],
        )
        df.write.copy_into_location(
            temp_stage,
            partition_by=partition_by,
            file_format_type="csv",
            format_type_options={"COMPRESSION": "GZIP"},
            header=True,
            overwrite=False,
        )
        copied_files = session.sql(f"list @{temp_stage}").collect()
        assert len(copied_files) == 2
        assert ".csv.gz" in copied_files[0][0]
        assert ".csv.gz" in copied_files[1][0]
    finally:
        Utils.drop_stage(session, temp_stage)


@pytest.mark.xfail(
    "config.getoption('local_testing_mode', default=False)",
    reason="This is testing SQL generation",
    run=False,
)
def test_queries(session):
    df = TestData.column_has_special_char(session)
    queries = df.queries
    assert len(queries["queries"]) == 1
    assert len(queries["post_actions"]) == 0
    assert df._plan.queries[0].sql.strip() in queries["queries"]

    # multiple queries and
    df = session.create_dataframe([1] * 20000)
    queries, post_actions = df.queries["queries"], df.queries["post_actions"]
    assert len(queries) == 3
    assert queries[0].startswith("CREATE")
    assert queries[1].startswith("INSERT")
    assert queries[2].startswith("SELECT")
    assert len(post_actions) == 1
    assert post_actions[0].startswith("DROP")


def test_df_columns(session):
    assert session.create_dataframe([1], schema=["a"]).columns == ["A"]

    temp_table = Utils.random_name_for_temp_object(TempObjectType.TABLE)
    session.create_dataframe(
        [[1, 2, 3, 4]], schema=['"a b"', '"a""b"', '"a"', "a"]
    ).write.save_as_table(temp_table, table_type="temporary")
    try:
        df = session.table(temp_table)
        assert df.columns == ['"a b"', '"a""b"', '"a"', "A"]
        assert df.select(df.a).collect()[0][0] == 4
        assert df.select(df.A).collect()[0][0] == 4
        assert df.select(df["a"]).collect()[0][0] == 4
        assert (
            df.select(df["A"]).collect()[0][0] == 4
        )  # Snowflake finds column a without quotes.
        assert df.select(df['"a b"']).collect()[0][0] == 1
        assert df.select(df['"a""b"']).collect()[0][0] == 2
        assert df.select(df['"a"']).collect()[0][0] == 3
        assert df.select(df['"A"']).collect()[0][0] == 4

        with pytest.raises(SnowparkColumnException) as sce:
            df.select(df['"A B"']).collect()
        assert (
            sce.value.message
            == 'The DataFrame does not contain the column named "A B".'
        )
    finally:
        Utils.drop_table(session, temp_table)


@pytest.mark.skipif(
    "config.getoption('local_testing_mode', default=False)",
    reason="DataFrame.pivot is not supported in Local Testing",
)
@pytest.mark.parametrize(
    "column_list",
    [["jan", "feb", "mar", "apr"], [col("jan"), col("feb"), col("mar"), col("apr")]],
)
def test_unpivot(session, column_list):
    Utils.check_answer(
        TestData.monthly_sales_flat(session)
        .unpivot("sales", "month", column_list)
        .sort("empid"),
        [
            Row(1, "electronics", "JAN", 100),
            Row(1, "electronics", "FEB", 200),
            Row(1, "electronics", "MAR", 300),
            Row(1, "electronics", "APR", 100),
            Row(2, "clothes", "JAN", 100),
            Row(2, "clothes", "FEB", 300),
            Row(2, "clothes", "MAR", 150),
            Row(2, "clothes", "APR", 200),
            Row(3, "cars", "JAN", 200),
            Row(3, "cars", "FEB", 400),
            Row(3, "cars", "MAR", 100),
            Row(3, "cars", "APR", 50),
        ],
        sort=False,
    )


def test_create_dataframe_string_length(session, local_testing_mode):
    table_name = Utils.random_name_for_temp_object(TempObjectType.TABLE)
    df = session.create_dataframe(["ab", "abc", "abcd"], schema=["a"])
    df.write.mode("overwrite").save_as_table(table_name, table_type="temporary")
    if not local_testing_mode:
        datatype = json.loads(
            session.sql(f"show columns in {table_name}").collect()[0]["data_type"]
        )
        assert datatype["type"] == "TEXT"
        assert datatype["length"] == 2**20 * 16  # max length (16 MB)
    else:
        datatype = df.schema[0].datatype
        assert isinstance(datatype, StringType)
        assert datatype.length == 2**20 * 16  # max length (16 MB)

    session.create_dataframe(["abcde"]).write.save_as_table(table_name, mode="append")
    Utils.check_answer(
        session.table(table_name), [Row("ab"), Row("abc"), Row("abcd"), Row("abcde")]
    )


@pytest.mark.skipif(IS_IN_STORED_PROC_LOCALFS, reason="need resources")
def test_create_table_twice_no_error(session):
    from snowflake.snowpark._internal.analyzer import analyzer

    # 1) large local data in create_dataframe
    original_value = analyzer.ARRAY_BIND_THRESHOLD
    try:
        analyzer.ARRAY_BIND_THRESHOLD = 2
        df1 = session.create_dataframe([[1, 2], [1, 3], [4, 4]], schema=["a", "b"])
        df2, df3 = df1.select("a"), df1.select("b")
        Utils.check_answer(df2.join(df3, df2.a == df3.b), [Row(4, 4)])
    finally:
        analyzer.ARRAY_BIND_THRESHOLD = original_value

    # 2) read file
    df1 = (
        session.read.option("purge", False).schema(user_schema).csv(test_file_on_stage)
    )
    df2, df3 = df1.select("a"), df1.select("c")
    Utils.check_answer(
        df2.join(df3),
        [Row(A=1, C=1.2), Row(A=1, C=2.2), Row(A=2, C=1.2), Row(A=2, C=2.2)],
    )


def check_df_with_query_id_result_scan(session, df):
    query_id = df._execute_and_get_query_id()
    df_from_result_scan = session.sql(result_scan_statement(query_id))
    assert df.columns == df_from_result_scan.columns
    Utils.check_answer(df, df_from_result_scan)


@pytest.mark.xfail(
    "config.getoption('local_testing_mode', default=False)",
    reason="Result scan is a SQL feature",
    run=False,
)
@pytest.mark.skipif(IS_IN_STORED_PROC_LOCALFS, reason="need resources")
def test_query_id_result_scan(session):
    from snowflake.snowpark._internal.analyzer import analyzer

    # create dataframe (small data)
    df = session.create_dataframe([[1, 2], [1, 3], [4, 4]], schema=["a", "b"])
    check_df_with_query_id_result_scan(session, df)

    # create dataframe (large data)
    original_value = analyzer.ARRAY_BIND_THRESHOLD
    try:
        analyzer.ARRAY_BIND_THRESHOLD = 2
        df = session.create_dataframe([[1, 2], [1, 3], [4, 4]], schema=["a", "b"])
        check_df_with_query_id_result_scan(session, df)
    finally:
        analyzer.ARRAY_BIND_THRESHOLD = original_value

    # read file
    df = session.read.option("purge", False).schema(user_schema).csv(test_file_on_stage)
    check_df_with_query_id_result_scan(session, df)


@pytest.mark.skipif(
    "config.getoption('local_testing_mode', default=False)",
    reason="statement parameters are not supported in Local Testing",
)
@pytest.mark.skipif(not is_pandas_available, reason="pandas is required")
def test_call_with_statement_params(session):
    statement_params_wrong_date_format = {
        "DATE_INPUT_FORMAT": "YYYY-MM-DD",
        "SF_PARTNER": "FAKE_PARTNER",
    }
    statement_params_correct_date_format = {
        "DATE_INPUT_FORMAT": "MM-DD-YYYY",
        "SF_PARTNER": "FAKE_PARTNER",
    }
    schema = StructType([StructField("A", DateType())])
    df = session.create_dataframe(["01-01-1970", "12-31-2000"], schema=schema)
    pandas_df = PandasDF(
        [
            datetime.date(1970, 1, 1),
            datetime.date(2000, 12, 31),
        ],
        columns=["A"],
    )
    expected_rows = [Row(datetime.date(1970, 1, 1)), Row(datetime.date(2000, 12, 31))]

    # collect
    with pytest.raises(SnowparkSQLException) as exc:
        df.collect(statement_params=statement_params_wrong_date_format)
    assert "is not recognized" in str(exc)
    assert (
        df.collect(statement_params=statement_params_correct_date_format)
        == expected_rows
    )

    # to_local_iterator
    with pytest.raises(SnowparkSQLException) as exc:
        list(df.to_local_iterator(statement_params=statement_params_wrong_date_format))
    assert "is not recognized" in str(exc)
    assert (
        list(
            df.to_local_iterator(statement_params=statement_params_correct_date_format)
        )
        == expected_rows
    )

    # to_pandas
    with pytest.raises(SnowparkSQLException) as exc:
        df.to_pandas(statement_params=statement_params_wrong_date_format)
    assert "is not recognized" in str(exc)
    assert_frame_equal(
        df.to_pandas(statement_params=statement_params_correct_date_format),
        pandas_df,
        check_dtype=False,
    )

    # to_pandas_batches
    with pytest.raises(SnowparkSQLException) as exc:
        pd.concat(
            list(
                df.to_pandas_batches(
                    statement_params=statement_params_wrong_date_format
                )
            ),
            ignore_index=True,
        )
    assert "is not recognized" in str(exc)
    assert_frame_equal(
        pd.concat(
            list(
                df.to_pandas_batches(
                    statement_params=statement_params_correct_date_format
                )
            ),
            ignore_index=True,
        ),
        pandas_df,
    )

    # count
    # passing statement_params_wrong_date_format does not trigger error
    assert df.count(statement_params=statement_params_correct_date_format) == 2

    # copy_into_table test is covered in test_datafrom_copy_into as it requires complex config

    # show
    with pytest.raises(SnowparkSQLException) as exc:
        df.show(statement_params=statement_params_wrong_date_format)
    assert "is not recognized" in str(exc)
    df.show(statement_params=statement_params_correct_date_format)

    # create_or_replace_view
    # passing statement_params_wrong_date_format does not trigger error
    assert (
        "successfully created"
        in df.create_or_replace_view(
            Utils.random_view_name(),
            statement_params=statement_params_correct_date_format,
        )[0]["status"]
    )

    # create_or_replace_temp_view
    # passing statement_params_wrong_date_format does not trigger error
    assert (
        "successfully created"
        in df.create_or_replace_temp_view(
            Utils.random_view_name(),
            statement_params=statement_params_correct_date_format,
        )[0]["status"]
    )

    # first
    with pytest.raises(SnowparkSQLException) as exc:
        df.first(statement_params=statement_params_wrong_date_format)
    assert "is not recognized" in str(exc)

    assert (
        df.first(statement_params=statement_params_correct_date_format)
        == expected_rows[0]
    )

    # cache_result
    with pytest.raises(SnowparkSQLException) as exc:
        df.cache_result(statement_params=statement_params_wrong_date_format).collect()
    assert "is not recognized" in str(exc)

    assert (
        df.cache_result(statement_params=statement_params_correct_date_format).collect()
        == expected_rows
    )

    # random_split
    with pytest.raises(SnowparkSQLException) as exc:
        df.random_split(
            weights=[0.5, 0.5], statement_params=statement_params_wrong_date_format
        )
    assert "is not recognized" in str(exc)
    assert (
        len(
            df.random_split(
                weights=[0.5, 0.5],
                statement_params=statement_params_correct_date_format,
            )
        )
        == 2
    )

    # save_as_table
    # passing statement_params_wrong_date_format does not trigger error
    table_name = Utils.random_name_for_temp_object(TempObjectType.TABLE)
    df = session.create_dataframe(["01-01-1970", "12-31-2000"]).toDF("a")
    try:
        df.write.save_as_table(
            table_name,
            mode="append",
            table_type="temporary",
            statement_params=statement_params_correct_date_format,
        )
        Utils.check_answer(session.table(table_name), df, True)
        table_info = session.sql(f"show tables like '{table_name}'").collect()
        assert table_info[0]["kind"] == "TEMPORARY"
    finally:
        Utils.drop_table(session, table_name)

    # copy_into_location
    # passing statement_params_wrong_date_format does not trigger error
    temp_stage = Utils.random_name_for_temp_object(TempObjectType.STAGE)
    Utils.create_stage(session, temp_stage, is_temporary=True)
    df = session.create_dataframe(["01-01-1970", "12-31-2000"]).toDF("a")
    df.write.copy_into_location(
        temp_stage, statement_params=statement_params_correct_date_format
    )
    copied_files = session.sql(f"list @{temp_stage}").collect()
    assert len(copied_files) == 1
    assert ".csv" in copied_files[0][0]
    Utils.drop_stage(session, temp_stage)


def test_limit_offset(session):
    df = session.create_dataframe([[1, 2, 3], [4, 5, 6]], schema=["a", "b", "c"])
    assert df.limit(1).collect() == [Row(A=1, B=2, C=3)]
    assert df.limit(1, offset=1).collect() == [Row(A=4, B=5, C=6)]


def test_df_join_how_on_overwrite(session):
    df1 = session.create_dataframe([[1, 1, "1"], [2, 2, "3"]]).to_df(
        ["int", "int2", "str"]
    )
    df2 = session.create_dataframe([[1, 1, "1"], [2, 3, "5"]]).to_df(
        ["int", "int2", "str"]
    )
    # using_columns will overwrite on, and join_type will overwrite how
    df = df1.join(df2, on="int", using_columns="int2", how="outer", join_type="inner")
    Utils.check_answer(df, [Row(1, 1, "1", 1, "1")])

    df = df1.natural_join(df2, how="left", join_type="right")
    Utils.check_answer(df, [Row(1, 1, "1"), Row(2, 3, "5")])


def test_create_dataframe_special_char_column_name(session):
    df1 = session.create_dataframe(
        [[1, 2, 3], [1, 2, 3]], schema=["a b", '"abc"', "@%!^@&#"]
    )
    expected_columns = ['"a b"', '"abc"', '"@%!^@&#"']
    assert df1.columns == expected_columns
    Utils.check_answer(df1, [Row(1, 2, 3), Row(1, 2, 3)])

    df2 = session.create_dataframe([[1, 2, 3], [1, 2, 3]], schema=expected_columns)
    assert df2.columns == expected_columns
    Utils.check_answer(df2, [Row(1, 2, 3), Row(1, 2, 3)])


def test_create_dataframe_with_tuple_schema(session):
    df = session.create_dataframe(
        [(20000101, 1, "x"), (20000101, 2, "y")], schema=("TIME", "ID", "V2")
    )
    Utils.check_answer(df, [Row(20000101, 1, "x"), Row(20000101, 2, "y")])


def test_df_join_suffix(session):
    df1 = session.create_dataframe([[1, 1, "1"], [2, 2, "3"]]).to_df(["a", "b", "c"])
    df2 = session.create_dataframe([[1, 1, "1"], [2, 3, "5"]]).to_df(["a", "b", "c"])
    df3 = df1.join(
        df2, (df1["a"] == df2["a"]) & (df1["b"] == df2["b"]), lsuffix="_l", rsuffix="_r"
    )
    assert df3.columns == ["A_L", "B_L", "C_L", "A_R", "B_R", "C_R"]
    Utils.check_answer(df3, Row(A_L=1, B_L=1, C_L="1", A_R=1, B_R=1, C_R="1"))

    df4 = df1.join(df2, (df1["a"] == df2["a"]) & (df1["b"] == df2["b"]), lsuffix="_l")
    assert df4.columns == ["A_L", "B_L", "C_L", "A", "B", "C"]
    Utils.check_answer(df4, Row(A_L=1, B_L=1, C_L="1", A=1, B=1, C="1"))

    df5 = df1.join(df2, (df1["a"] == df2["a"]) & (df1["b"] == df2["b"]), rsuffix="_r")
    assert df5.columns == ["A", "B", "C", "A_R", "B_R", "C_R"]
    Utils.check_answer(df3, Row(A=1, B=1, C="1", A_R=1, B_R=1, C_R="1"))

    df6 = df1.join(df2, (df1["a"] == df2["a"]) & (df1["b"] == df2["b"]))
    for i in range(0, 3):
        assert df6.columns[i].startswith('"l_')
    for j in range(3, 6):
        assert df6.columns[j].startswith('"r_')
    Utils.check_answer(df3, Row(A=1, B=1, C="1", A_R=1, B_R=1, C_R="1"))

    df7 = df1.join(
        df2,
        (df1["a"] == df2["a"]) & (df1["b"] == df2["b"]),
        lsuffix='"_l"',
        rsuffix='"_r"',
    )
    assert df7.columns == ['"A_l"', '"B_l"', '"C_l"', '"A_r"', '"B_r"', '"C_r"']

    df8 = df1.join(
        df2,
        (df1["a"] == df2["a"]) & (df1["b"] == df2["b"]),
        lsuffix='"_L"',
        rsuffix='"_R"',
    )
    assert df8.columns == ["A_L", "B_L", "C_L", "A_R", "B_R", "C_R"]

    df9 = df1.join(
        df2, (df1["a"] == df2["a"]) & (df1["b"] == df2["b"]), lsuffix="8l", rsuffix="9r"
    )
    assert df9.columns == ["A8L", "B8L", "C8L", "A9R", "B9R", "C9R"]

    df10 = df1.join(
        df2,
        (df1["a"] == df2["a"]) & (df1["b"] == df2["b"]),
        lsuffix="8 l",
        rsuffix="9 r",
    )
    assert df10.columns == ['"A8 l"', '"B8 l"', '"C8 l"', '"A9 r"', '"B9 r"', '"C9 r"']

    df11 = session.create_dataframe([[1]]).to_df(['"a"'])
    df12 = session.create_dataframe([[1]]).to_df(['"a"'])
    df13 = df11.join(df12, df11['"a"'] == df12['"a"'], lsuffix="_l", rsuffix="_r")
    assert df13.columns == ['"a_l"', '"a_r"']

    df14 = df11.join(df12, df11['"a"'] == df12['"a"'], lsuffix='"_l"', rsuffix='"_r"')
    assert df14.columns == ['"a_l"', '"a_r"']


def test_df_cross_join_suffix(session):
    df1 = session.create_dataframe([[1, 1, "1"]]).to_df(["a", "b", "c"])
    df2 = session.create_dataframe([[1, 1, "1"]]).to_df(["a", "b", "c"])
    df3 = df1.cross_join(df2, lsuffix="_l", rsuffix="_r")
    assert df3.columns == ["A_L", "B_L", "C_L", "A_R", "B_R", "C_R"]
    Utils.check_answer(df3, Row(A_L=1, B_L=1, C_L="1", A_R=1, B_R=1, C_R="1"))

    df4 = df1.cross_join(df2, lsuffix="_l")
    assert df4.columns == ["A_L", "B_L", "C_L", "A", "B", "C"]
    Utils.check_answer(df4, Row(A_L=1, B_L=1, C_L="1", A=1, B=1, C="1"))

    df5 = df1.cross_join(df2, rsuffix="_r")
    assert df5.columns == ["A", "B", "C", "A_R", "B_R", "C_R"]
    Utils.check_answer(df3, Row(A=1, B=1, C="1", A_R=1, B_R=1, C_R="1"))

    df6 = df1.cross_join(df2)
    for i in range(0, 3):
        assert df6.columns[i].startswith('"l_')
    for j in range(3, 6):
        assert df6.columns[j].startswith('"r_')
    Utils.check_answer(df3, Row(A=1, B=1, C="1", A_R=1, B_R=1, C_R="1"))

    df7 = df1.cross_join(df2, lsuffix='"_l"', rsuffix='"_r"')
    assert df7.columns == ['"A_l"', '"B_l"', '"C_l"', '"A_r"', '"B_r"', '"C_r"']

    df8 = df1.cross_join(df2, lsuffix='"_L"', rsuffix='"_R"')
    assert df8.columns == ["A_L", "B_L", "C_L", "A_R", "B_R", "C_R"]

    df9 = df1.cross_join(df2, lsuffix="8l", rsuffix="9r")
    assert df9.columns == ["A8L", "B8L", "C8L", "A9R", "B9R", "C9R"]

    df10 = df1.cross_join(df2, lsuffix="8 l", rsuffix="9 r")
    assert df10.columns == ['"A8 l"', '"B8 l"', '"C8 l"', '"A9 r"', '"B9 r"', '"C9 r"']

    df11 = session.create_dataframe([[1]]).to_df(['"a"'])
    df12 = session.create_dataframe([[1]]).to_df(['"a"'])
    df13 = df11.cross_join(df12, lsuffix="_l", rsuffix="_r")
    assert df13.columns == ['"a_l"', '"a_r"']

    df14 = df11.cross_join(df12, lsuffix='"_l"', rsuffix='"_r"')
    assert df14.columns == ['"a_l"', '"a_r"']


def test_suffix_negative(session):
    df1 = session.create_dataframe([[1, 1, "1"]]).to_df(["a", "b", "c"])
    df2 = session.create_dataframe([[1, 1, "1"]]).to_df(["a", "b", "c"])
    with pytest.raises(
        ValueError,
        match="'lsuffix' and 'rsuffix' must be different if they're not empty. You set 'suffix' to both.",
    ):
        df1.cross_join(df2, lsuffix="suffix", rsuffix="suffix")
    with pytest.raises(
        ValueError,
        match="'lsuffix' and 'rsuffix' must be different if they're not empty. You set 'suffix' to both.",
    ):
        df1.join(df2, lsuffix="suffix", rsuffix="suffix")


@pytest.mark.xfail(
    "config.getoption('local_testing_mode', default=False)",
    reason="This is testing SQL generation",
    run=False,
)
def test_create_or_replace_view_with_multiple_queries(session):
    df = session.read.option("purge", False).schema(user_schema).csv(test_file_on_stage)
    with pytest.raises(
        SnowparkCreateViewException,
        match="Your dataframe may include DDL or DML operations",
    ):
        df.create_or_replace_view("temp")


@pytest.mark.xfail(
    "config.getoption('local_testing_mode', default=False)",
    reason="This is testing SQL generation",
    run=False,
)
def test_create_or_replace_dynamic_table_with_multiple_queries(session):
    df = session.read.option("purge", False).schema(user_schema).csv(test_file_on_stage)
    with pytest.raises(
        SnowparkCreateDynamicTableException,
        match="Your dataframe may include DDL or DML operations",
    ):
        df.create_or_replace_dynamic_table(
            "temp", warehouse="warehouse", lag="1000 minute"
        )


def test_nested_joins(session):
    df1 = session.create_dataframe([[1, 2], [4, 5]], schema=["a", "b"])
    df2 = session.create_dataframe([[1, 3], [4, 6]], schema=["c", "d"])
    df3 = session.create_dataframe([[1, 4], [4, 7]], schema=["e", "f"])
    res1 = sorted(
        df1.join(df2)
        .join(df3)
        .sort("a", "b", "c", "d", "e", "f")
        .select("a", "b", "c", "d", "e", "f")
        .collect(),
        key=lambda r: r[0],
    )
    res2 = sorted(
        df2.join(df3)
        .join(df1)
        .sort("a", "b", "c", "d", "e", "f")
        .select("a", "b", "c", "d", "e", "f")
        .collect(),
        key=lambda r: r[0],
    )
    res3 = sorted(
        df3.join(df1)
        .join(df2)
        .sort("a", "b", "c", "d", "e", "f")
        .select("a", "b", "c", "d", "e", "f")
        .collect(),
        key=lambda r: r[0],
    )
    assert res1 == res2 == res3


def test_dataframe_copy(session):
    df = session.create_dataframe([[1]], schema=["a"])
    df = df.select((col("a") + 1).as_("b"))
    df = df.select((col("b") + 1).as_("c"))
    df = df.select(col("c"))

    df_c = copy.copy(df)
    df1 = df_c.select(df_c["c"].as_("c1"))
    df2 = df_c.select(col("c").as_("c2"))
    Utils.check_answer(df1, Row(3))
    assert df1.columns == ["C1"]
    Utils.check_answer(df2, Row(3))
    assert df2.columns == ["C2"]


def test_to_df_then_copy(session):
    data = [
        ["2023-01-01", 101, 200],
        ["2023-01-02", 101, 100],
        ["2023-01-03", 101, 300],
        ["2023-01-04", 102, 250],
    ]
    df = session.create_dataframe(data).to_df("ORDERDATE", "PRODUCTKEY", "SALESAMOUNT")
    df_copy = copy.copy(df)
    df1 = df_copy.select("ORDERDATE").filter(col("ORDERDATE") == "2023-01-01")
    Utils.check_answer(df1, Row("2023-01-01"))


@pytest.mark.skipif(
    "config.getoption('local_testing_mode', default=False)",
    reason="DataFrame alias is not supported in Local Testing",
)
def test_to_df_then_alias_and_join(session):
    data = [
        ["2023-01-01", 101, 200],
        ["2023-01-02", 101, 100],
        ["2023-01-03", 101, 300],
        ["2023-01-04", 102, 250],
    ]
    df = session.create_dataframe(data).to_df("ORDERDATE", "PRODUCTKEY", "SALESAMOUNT")

    left_df = df.alias("left")
    right_df = df.alias("right")
    result_df = left_df.join(
        right_df, on="PRODUCTKEY", how="leftouter", lsuffix="A", rsuffix="B"
    )
    Utils.check_answer(
        result_df,
        [
            Row(
                PRODUCTKEY=101,
                ORDERDATEA="2023-01-01",
                SALESAMOUNTA=200,
                ORDERDATEB="2023-01-01",
                SALESAMOUNTB=200,
            ),
            Row(
                PRODUCTKEY=101,
                ORDERDATEA="2023-01-02",
                SALESAMOUNTA=100,
                ORDERDATEB="2023-01-01",
                SALESAMOUNTB=200,
            ),
            Row(
                PRODUCTKEY=101,
                ORDERDATEA="2023-01-03",
                SALESAMOUNTA=300,
                ORDERDATEB="2023-01-01",
                SALESAMOUNTB=200,
            ),
            Row(
                PRODUCTKEY=101,
                ORDERDATEA="2023-01-01",
                SALESAMOUNTA=200,
                ORDERDATEB="2023-01-02",
                SALESAMOUNTB=100,
            ),
            Row(
                PRODUCTKEY=101,
                ORDERDATEA="2023-01-02",
                SALESAMOUNTA=100,
                ORDERDATEB="2023-01-02",
                SALESAMOUNTB=100,
            ),
            Row(
                PRODUCTKEY=101,
                ORDERDATEA="2023-01-03",
                SALESAMOUNTA=300,
                ORDERDATEB="2023-01-02",
                SALESAMOUNTB=100,
            ),
            Row(
                PRODUCTKEY=101,
                ORDERDATEA="2023-01-01",
                SALESAMOUNTA=200,
                ORDERDATEB="2023-01-03",
                SALESAMOUNTB=300,
            ),
            Row(
                PRODUCTKEY=101,
                ORDERDATEA="2023-01-02",
                SALESAMOUNTA=100,
                ORDERDATEB="2023-01-03",
                SALESAMOUNTB=300,
            ),
            Row(
                PRODUCTKEY=101,
                ORDERDATEA="2023-01-03",
                SALESAMOUNTA=300,
                ORDERDATEB="2023-01-03",
                SALESAMOUNTB=300,
            ),
            Row(
                PRODUCTKEY=102,
                ORDERDATEA="2023-01-04",
                SALESAMOUNTA=250,
                ORDERDATEB="2023-01-04",
                SALESAMOUNTB=250,
            ),
        ],
    )


@pytest.mark.skipif(
    "config.getoption('local_testing_mode', default=False)",
    reason="DataFrame alias is not supported in Local Testing",
)
def test_dataframe_alias(session):
    """Test `dataframe.alias`"""
    df1 = session.create_dataframe([[1, 6], [3, 8], [7, 7]], schema=["col1", "col2"])
    df2 = session.create_dataframe([[1, 2], [3, 4], [5, 5]], schema=["col1", "col2"])

    # Test select aliased df's columns
    Utils.check_answer(
        df1.alias("A").select(col("A", "col1"), column("A", "col2")), df1.select("*")
    )

    Utils.check_answer(df1.alias("A").select(col("A", "*")), df1.select("*"))

    # Test join with one aliased datafeame
    Utils.check_answer(
        df1.alias("L").join(df2, col("L", "col1") == col("col1")),
        df1.join(df2, df1["col1"] == df2["col1"]),
    )

    # Test join with two aliased dataframes
    Utils.check_answer(
        df1.alias("L")
        .join(df2.alias("R"), col("L", "col1") == col("R", "col1"))
        .select(col("L", "col1"), col("R", "col2")),
        df1.join(df2, df1["col1"] == df2["col1"]).select(df1["col1"], df2["col2"]),
    )

    Utils.check_answer(
        df1.alias("L")
        .join(df2.alias("R"), col("L", "col1") == col("R", "col1"))
        .select(col("L", "*")),
        df1.join(df2, df1["col1"] == df2["col1"]).select(df1["*"]),
    )

    # Test self join with aliased dataframe
    df1_copy = copy.copy(df1)
    Utils.check_answer(
        df1.alias("L")
        .join(df1.alias("R"), on="col1")
        .select(col("L", "col1"), col("R", "col2")),
        df1.join(df1_copy, on="col1").select(df1["col1"], df1_copy["col2"]),
    )

    # Test dropping columns from aliased dataframe
    Utils.check_answer(df1.alias("df1").drop(col("df1", "col1")), df1.select("col2"))
    Utils.check_answer(df2.alias("df2").drop(col("df2", "col2")), df2.select("col1"))

    # Test renaming columns from aliased dataframe
    Utils.check_answer(
        df1.alias("df1").with_column_renamed(col("df1", "col1"), "col3"),
        df1.with_column_renamed("col1", "col3"),
    )

    # Test renaming columns (using rename function) from aliased dataframe
    Utils.check_answer(
        df1.alias("df1").rename(col("df1", "col1"), "col3"),
        df1.rename("col1", "col3"),
    )

    # Test alias, join, with_column
    Utils.check_answer(
        df1.alias("L")
        .join(df2.alias("R"), col("L", "col1") == col("R", "col1"))
        .with_columns(
            ["L_mean", "R_sum"],
            [
                (col("L", "col1") + col("L", "col2")) / 2,
                col("R", "col1") + col("R", "col2"),
            ],
        ),
        df1.join(df2, df1["col1"] == df2["col1"]).with_columns(
            ["L_mean", "R_sum"],
            [(df1["col1"] + df1["col2"]) / 2, df2["col1"] + df2["col2"]],
        ),
    )

    df3 = session.create_dataframe([[1, 2], [3, 4], [5, 5]], schema=["col1", "col4"])

    # Test nested alias, join
    Utils.check_answer(
        df1.alias("df1")
        .join(df3.alias("df3"), col("df1", "col1") == col("df3", "col1"))
        .alias("intermediate")
        .join(df2.alias("df2"), col("df2", "col1") == col("df3", "col1"))
        .select(col("intermediate", "*"), col("df2", "col1")),
        df1.join(df3, df1.col1 == df3.col1)
        .join(df2, df2.col1 == df3.col1)
        .select(df1["*"], df3["*"], df2["col1"]),
    )


@pytest.mark.skipif(
    "config.getoption('local_testing_mode', default=False)",
    reason="DataFrame alias is not supported in Local Testing",
)
def test_dataframe_alias_negative(session):
    df = session.sql("select 1 as a")
    with pytest.raises(SnowparkDataframeException):
        df.alias("df").select(col("non_existent", "a"))

    with pytest.raises(SnowparkDataframeException):
        df.alias("b c.d").select(col("d", "a"))

    with pytest.raises(SnowparkDataframeException):
        df.alias("df").select(col("non_existent", "*"))

    with pytest.raises(ValueError):
        col("df", df["a"])


@pytest.mark.skipif(IS_IN_STORED_PROC, reason="Cannot change schema in SP")
def test_dataframe_result_cache_changing_schema(session):
    df = session.create_dataframe([[1, 2], [3, 4], [5, 6], [7, 8], [9, 10]]).to_df(
        ["a", "b"]
    )
    old_cached_df = df.cache_result()
    session.use_schema("public")  # schema change
    old_cached_df.show()


@pytest.mark.skipif(
    "config.getoption('local_testing_mode', default=False)",
    reason="functions.seq2 is not supported in Local Testing",
)
@pytest.mark.parametrize("select_again", [True, False])
def test_dataframe_data_generator(session, select_again):
    df1 = session.create_dataframe([1, 2, 3], schema=["a"])
    df2 = df1.with_column("b", seq1())
    if select_again:
        df2 = df2.select("a", "b")
    df2 = df2.sort(col("a").desc())
    Utils.check_answer(df2, [Row(3, 2), Row(2, 1), Row(1, 0)])

    df3 = df1.with_column("b", seq2())
    if select_again:
        df3 = df3.select("a", "b")
    df3 = df3.sort(col("a").desc())
    Utils.check_answer(df3, [Row(3, 2), Row(2, 1), Row(1, 0)])

    df4 = df1.with_column("b", seq4())
    df4 = df4.select("a", "b")
    df4 = df4.sort(col("a").desc())
    Utils.check_answer(df4, [Row(3, 2), Row(2, 1), Row(1, 0)])

    df5 = df1.with_column("b", seq8())
    if select_again:
        df5 = df5.select("a", "b")
    df5 = df5.sort(col("a").desc())
    Utils.check_answer(df5, [Row(3, 2), Row(2, 1), Row(1, 0)])


@pytest.mark.skipif(
    "config.getoption('local_testing_mode', default=False)",
    reason="Rank is not supported in Local Testing",
)
@pytest.mark.parametrize("select_again", [True, False])
def test_dataframe_select_window(session, select_again):
    df1 = session.create_dataframe([1, 2, 3], schema=["a"])
    df2 = df1.select("a", rank().over(Window.order_by(col("a").desc())).alias("b"))
    if select_again:
        df2 = df2.select("a", "b")
    df2 = df2.sort(col("a").desc())
    Utils.check_answer(df2, [Row(3, 1), Row(2, 2), Row(1, 3)])


def test_select_alias_select_star(session):
    df = session.create_dataframe([[1, 2]], schema=["a", "b"])
    df_star = df.select(df["a"].alias("a1"), df["b"].alias("b1")).select("*")
    df2 = df_star.select(df["a"], df["b"])
    Utils.check_answer(df2, [Row(1, 2)])
    assert df2.columns == ["A1", "B1"]


def test_select_star_select_alias(session):
    df = session.create_dataframe([[1, 2]], schema=["a", "b"])
    df_star = df.select("*").select(df["a"].alias("a1"), df["b"].alias("b1"))
    df2 = df_star.select(df["a"], df["b"])
    Utils.check_answer(df2, [Row(1, 2)])
    assert df2.columns == ["A1", "B1"]


def test_select_star_select_columns(session):
    df = session.create_dataframe([[1, 2]], schema=["a", "b"])
    df_star = df.select("*")
    df2 = df_star.select("a", "b")
    Utils.check_answer(df2, [Row(1, 2)])
    df3 = df2.select("a", "b")
    Utils.check_answer(df3, [Row(1, 2)])


@pytest.mark.skipif(
    "config.getoption('local_testing_mode', default=False)",
    reason="SNOW-1373887 Basic diamond shaped joins are not supported",
)
def test_select_star_join(session):
    df = session.create_dataframe([[1, 2]], schema=["a", "b"])
    df_star = df.select("*")
    df_joined = df.join(df_star, df["a"] == df_star["a"])
    Utils.check_answer(df_joined, [Row(1, 2, 1, 2)])


def test_select_star_and_more_columns(session):
    df = session.create_dataframe([[1, 2]], schema=["a", "b"])
    df_star = df.select("*", (col("a") + col("b")).as_("c"))
    df2 = df_star.select("a", "b", "c")
    Utils.check_answer(df2, [Row(1, 2, 3)])
    df3 = df2.select("a", "b", "c")
    Utils.check_answer(df3, [Row(1, 2, 3)])


def test_drop_columns_special_names(session):
    """Test whether columns with newlines can be dropped."""
    table_name = Utils.random_table_name()
    session.create_dataframe(
        [["a", 1], ["b", 2]], schema=['"a\nb"', "id"]
    ).write.save_as_table(table_name, table_type="temp")
    df = session.table(table_name)
    try:
        Utils.check_answer(df, [Row("a", 1), Row("b", 2)])
        df2 = df.drop('"a\nb"')
        Utils.check_answer(df2, [Row(1), Row(2)])
    finally:
        Utils.drop_table(session, table_name)


@pytest.mark.skipif(
    "config.getoption('local_testing_mode', default=False)",
    reason="TODO: Interval Expression is not supported in Local Testing",
)
def test_dataframe_interval_operation(session):
    df = session.create_dataframe(
        [
            [datetime.datetime(2010, 1, 1), datetime.datetime(2011, 1, 1)],
            [datetime.datetime(2012, 1, 1), datetime.datetime(2013, 1, 1)],
        ],
        schema=["a", "b"],
    )
    df2 = df.with_column(
        "TWO_DAYS_AHEAD",
        df["a"]
        + Column(
            Interval(
                year=1,
                quarter=1,
                month=1,
                week=2,
                day=2,
                hour=2,
                minute=3,
                second=3,
                millisecond=3,
                microsecond=4,
                nanosecond=4,
            )
        ),
    )
    Utils.check_answer(
        df2,
        [
            Row(
                datetime.datetime(2010, 1, 1, 0, 0, 0),
                datetime.datetime(2011, 1, 1, 0, 0, 0),
                datetime.datetime(2011, 5, 17, 2, 3, 3, 3004),
            ),
            Row(
                datetime.datetime(2012, 1, 1, 0, 0, 0),
                datetime.datetime(2013, 1, 1, 0, 0, 0),
                datetime.datetime(2013, 5, 17, 2, 3, 3, 3004),
            ),
        ],
    )


def test_dataframe_to_local_iterator_isolation(session):
    ROW_NUMBER = 10
    df = session.create_dataframe(
        [[1, 2, 3] for _ in range(ROW_NUMBER)], schema=["a", "b", "c"]
    )
    my_iter = df.to_local_iterator()
    row_counter = 0
    for _ in my_iter:
        len(df.schema.fields)  # this executes a schema query internally
        row_counter += 1

    # my_iter should be iterating on df.collect()'s query's results, not the schema query (1 row)
    assert (
        row_counter == ROW_NUMBER
    ), f"Expect {ROW_NUMBER} rows, Got {row_counter} instead"


def test_create_empty_dataframe(session):
    schema = StructType(
        [
            StructField("COL1", IntegerType()),
            StructField("COL2", ByteType()),
            StructField("COL3", ShortType()),
            StructField("COL4", LongType()),
            StructField("COL5", FloatType()),
            StructField("COL6", DoubleType()),
            StructField("COL7", DecimalType()),
            StructField("COL8", BooleanType()),
            StructField("COL9", BinaryType()),
            StructField("COL10", VariantType()),
            StructField("COL11", StringType()),
            StructField("COL12", DateType()),
            StructField("COL13", TimestampType()),
            StructField("COL14", TimeType()),
            StructField("COL15", TimestampType(TimestampTimeZone.NTZ)),
            StructField("COL16", MapType()),
            StructField("COL17", NullType()),
        ]
    )
    assert not session.create_dataframe(data=[], schema=schema).collect()


<<<<<<< HEAD
@pytest.mark.skipif(not is_pandas_available, reason="pandas is not available")
=======
@pytest.mark.skipif(
    not is_pandas_available or IS_IN_STORED_PROC_LOCALFS,
    reason="pandas is not available, or in stored procedure local fs it's expected to fail when the result set is large",
)
>>>>>>> 37c8a92c
def test_dataframe_to_local_iterator_with_to_pandas_isolation(
    session, local_testing_mode
):
    df = session.create_dataframe(
        [["xyz", int("1" * 19)] for _ in range(200000)], schema=["a1", "b1"]
    )
    trigger_df = session.create_dataframe(
        [[1.0]], schema=StructType([StructField("A", DecimalType())])
    )
    my_iter = df.to_pandas_batches()
    batch_count = 0
    for pdf in my_iter:
        # modify result_cursor and trigger _fix_pandas_df_fixed_type()
        trigger_df.select(col("A")).collect()
        # column name should remain unchanged
        assert tuple(pdf.columns) == ("A1", "B1")
        batch_count += 1
        print(batch_count)
    # local testing always give 1 chunk
    if not local_testing_mode:
        assert batch_count > 1<|MERGE_RESOLUTION|>--- conflicted
+++ resolved
@@ -3984,14 +3984,10 @@
     assert not session.create_dataframe(data=[], schema=schema).collect()
 
 
-<<<<<<< HEAD
-@pytest.mark.skipif(not is_pandas_available, reason="pandas is not available")
-=======
 @pytest.mark.skipif(
     not is_pandas_available or IS_IN_STORED_PROC_LOCALFS,
     reason="pandas is not available, or in stored procedure local fs it's expected to fail when the result set is large",
 )
->>>>>>> 37c8a92c
 def test_dataframe_to_local_iterator_with_to_pandas_isolation(
     session, local_testing_mode
 ):

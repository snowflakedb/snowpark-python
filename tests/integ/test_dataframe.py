#!/usr/bin/env python3
#
# Copyright (c) 2012-2024 Snowflake Computing Inc. All rights reserved.
#
import copy
import datetime
import json
import logging
import math
import sys
from array import array
from collections import namedtuple
from decimal import Decimal
from itertools import product
from typing import Tuple
from unittest import mock

from snowflake.snowpark.dataframe import map
from snowflake.snowpark.session import Session
from tests.conftest import local_testing_mode

try:
    import pandas as pd  # noqa: F401
    from pandas import DataFrame as PandasDF
    from pandas.testing import assert_frame_equal

    is_pandas_available = True
except ImportError:
    is_pandas_available = False

import pytest

from snowflake.connector import IntegrityError, ProgrammingError
from snowflake.snowpark import Column, Row, Window
from snowflake.snowpark._internal.analyzer.analyzer_utils import result_scan_statement
from snowflake.snowpark._internal.analyzer.expression import Attribute, Star
from snowflake.snowpark._internal.utils import TempObjectType
from snowflake.snowpark.dataframe_na_functions import _SUBSET_CHECK_ERROR_MESSAGE
from snowflake.snowpark.exceptions import (
    SnowparkColumnException,
    SnowparkCreateDynamicTableException,
    SnowparkCreateViewException,
    SnowparkDataframeException,
    SnowparkSQLException,
)
from snowflake.snowpark.functions import (
    col,
    column,
    concat,
    count,
    explode,
    get_path,
    lit,
    make_interval,
    rank,
    seq1,
    seq2,
    seq4,
    seq8,
    table_function,
    udtf,
    uniform,
    when,
)
from snowflake.snowpark.types import (
    ArrayType,
    BinaryType,
    BooleanType,
    ByteType,
    DateType,
    DecimalType,
    DoubleType,
    FloatType,
    IntegerType,
    LongType,
    MapType,
    NullType,
    ShortType,
    StringType,
    StructField,
    StructType,
    TimestampTimeZone,
    TimestampType,
    TimeType,
    VariantType,
)
from tests.utils import (
    IS_IN_STORED_PROC,
    IS_IN_STORED_PROC_LOCALFS,
    TestData,
    TestFiles,
    Utils,
    multithreaded_run,
)

# Python 3.8 needs to use typing.Iterable because collections.abc.Iterable is not subscriptable
# Python 3.9 can use both
# Python 3.10 needs to use collections.abc.Iterable because typing.Iterable is removed
if sys.version_info <= (3, 9):
    from typing import Iterable
else:
    from collections.abc import Iterable

tmp_stage_name = Utils.random_stage_name()
test_file_on_stage = f"@{tmp_stage_name}/testCSV.csv"
user_schema = StructType(
    [
        StructField("a", IntegerType()),
        StructField("b", StringType()),
        StructField("c", DoubleType()),
    ]
)


@pytest.fixture(scope="module", autouse=True)
def setup(session, resources_path, local_testing_mode):
    if not local_testing_mode:
        Utils.create_stage(session, tmp_stage_name, is_temporary=True)
    test_files = TestFiles(resources_path)
    Utils.upload_to_stage(
        session, f"@{tmp_stage_name}", test_files.test_file_csv, compress=False
    )


@pytest.fixture(scope="function")
def table_name_1(session):
    table_name = Utils.random_name_for_temp_object(TempObjectType.TABLE)
    session.create_dataframe(
        [[1], [2], [3]], schema=StructType([StructField("num", IntegerType())])
    ).write.save_as_table(table_name)
    yield table_name
    Utils.drop_table(session, table_name)


def test_dataframe_get_item(session):
    df = session.create_dataframe([[1, "a"], [2, "b"], [3, "c"], [4, "d"]]).to_df(
        "id", "value"
    )
    df["id"]
    df[0]
    df[col("id")]
    df[["id"]]
    df[("id")]
    with pytest.raises(TypeError) as exc_info:
        df[11.1]
    assert "Unexpected item type: " in str(exc_info)


def test_dataframe_get_attr(session):
    df = session.create_dataframe([[1, "a"], [2, "b"], [3, "c"], [4, "d"]]).to_df(
        "id", "value"
    )
    df.id
    df.value

    with pytest.raises(AttributeError) as exc_info:
        df.non_existent
    assert "object has no attribute" in str(exc_info)


@pytest.mark.skipif(IS_IN_STORED_PROC_LOCALFS, reason="need resources")
def test_read_stage_file_show(session, resources_path, local_testing_mode):
    tmp_stage_name = Utils.random_stage_name()
    test_files = TestFiles(resources_path)
    test_file_on_stage = f"@{tmp_stage_name}/testCSV.csv"

    try:
        Utils.create_stage(session, tmp_stage_name, is_temporary=True)
        Utils.upload_to_stage(
            session, "@" + tmp_stage_name, test_files.test_file_csv, compress=False
        )
        user_schema = StructType(
            [
                StructField("a", IntegerType()),
                StructField("b", StringType()),
                StructField("c", DoubleType()),
            ]
        )
        result_str = (
            session.read.option("purge", False)
            .schema(user_schema)
            .csv(test_file_on_stage)
            ._show_string(_emit_ast=session.ast_enabled)
        )
        assert (
            result_str
            == """
-------------------
|"A"  |"B"  |"C"  |
-------------------
|1    |one  |1.2  |
|2    |two  |2.2  |
-------------------
""".lstrip()
        )
    finally:
        if not local_testing_mode:
            Utils.drop_stage(session, tmp_stage_name)


@pytest.mark.xfail(
    "config.getoption('local_testing_mode', default=False)",
    reason="This is a SQL test",
    run=False,
)
def test_show_using_with_select_statement(session):
    df = session.sql(
        "with t1 as (select 1 as a union all select 2 union all select 3 "
        "   union all select 4 union all select 5 union all select 6 "
        "   union all select 7 union all select 8 union all select 9 "
        "   union all select 10 union all select 11 union all select 12) "
        "select * from t1"
    )
    assert (
        df._show_string(_emit_ast=session.ast_enabled)
        == """
-------
|"A"  |
-------
|1    |
|2    |
|3    |
|4    |
|5    |
|6    |
|7    |
|8    |
|9    |
|10   |
-------\n""".lstrip()
    )


def test_distinct(session):
    """Tests df.distinct()."""

    df = session.create_dataframe(
        [
            [1, 1],
            [1, 1],
            [2, 2],
            [3, 3],
            [4, 4],
            [5, 5],
            [None, 1],
            [1, None],
            [None, None],
        ]
    ).to_df("id", "v")

    res = df.distinct().sort(["id", "v"]).collect()
    assert res == [
        Row(None, None),
        Row(None, 1),
        Row(1, None),
        Row(1, 1),
        Row(2, 2),
        Row(3, 3),
        Row(4, 4),
        Row(5, 5),
    ]

    res = df.select(col("id")).distinct().sort(["id"]).collect()
    assert res == [Row(None), Row(1), Row(2), Row(3), Row(4), Row(5)]

    res = df.select(col("v")).distinct().sort(["v"]).collect()
    assert res == [Row(None), Row(1), Row(2), Row(3), Row(4), Row(5)]


def test_first(session):
    """Tests df.first()."""

    df = session.create_dataframe([[1, "a"], [2, "b"], [3, "c"], [4, "d"]]).to_df(
        "id", "v"
    )

    # empty first, should default to 1
    res = df.first()
    assert res == Row(1, "a")

    res = df.first(0)
    assert res == []

    res = df.first(1)
    assert res == [Row(1, "a")]

    res = df.first(2)
    res.sort(key=lambda x: x[0])
    assert res == [Row(1, "a"), Row(2, "b")]

    res = df.first(3)
    res.sort(key=lambda x: x[0])
    assert res == [Row(1, "a"), Row(2, "b"), Row(3, "c")]

    res = df.first(4)
    res.sort(key=lambda x: x[0])
    assert res == [Row(1, "a"), Row(2, "b"), Row(3, "c"), Row(4, "d")]

    # Negative value is equivalent to collect()
    res = df.first(-1)
    res.sort(key=lambda x: x[0])
    assert res == [Row(1, "a"), Row(2, "b"), Row(3, "c"), Row(4, "d")]

    # first-value larger than cardinality
    res = df.first(123)
    res.sort(key=lambda x: x[0])
    assert res == [Row(1, "a"), Row(2, "b"), Row(3, "c"), Row(4, "d")]

    # test invalid type argument passed to first
    with pytest.raises(ValueError) as ex_info:
        df.first("abc")
    assert "Invalid type of argument passed to first()" in str(ex_info)


def test_new_df_from_range(session):
    """Tests df.range()."""

    # range(start, end, step)
    df = session.range(1, 10, 2)
    res = df.collect()
    expected = [Row(1), Row(3), Row(5), Row(7), Row(9)]
    assert res == expected

    # range(start, end)
    df = session.range(1, 10)
    res = df.collect()
    expected = [
        Row(1),
        Row(2),
        Row(3),
        Row(4),
        Row(5),
        Row(6),
        Row(7),
        Row(8),
        Row(9),
    ]
    assert res == expected

    # range(end)
    df = session.range(10)
    res = df.collect()
    expected = [
        Row(0),
        Row(1),
        Row(2),
        Row(3),
        Row(4),
        Row(5),
        Row(6),
        Row(7),
        Row(8),
        Row(9),
    ]
    assert res == expected


def test_select_single_column(session):
    """Tests df.select() on dataframes with a single column."""

    df = session.range(1, 10, 2)
    res = df.filter(col("id") > 4).select("id").collect()
    expected = [Row(5), Row(7), Row(9)]
    assert res == expected

    df = session.range(1, 10, 2)
    res = df.filter(col("id") < 4).select("id").collect()
    expected = [Row(1), Row(3)]
    assert res == expected

    res = session.range(1, 10, 2).select("id").filter(col("id") <= 4).collect()
    expected = [Row(1), Row(3)]
    assert res == expected

    res = session.range(1, 10, 2).select("id").filter(col("id") <= 3).collect()
    expected = [Row(1), Row(3)]
    assert res == expected

    res = session.range(1, 10, 2).select("id").filter(col("id") <= 0).collect()
    expected = []
    assert res == expected


def test_select_star(session):
    """Tests df.select('*')."""

    # Single column
    res = session.range(3, 8).select("*").collect()
    expected = [Row(3), Row(4), Row(5), Row(6), Row(7)]
    result = res == expected
    assert result

    # Two columns
    df = session.range(3, 8).select([col("id"), col("id").alias("id_prime")])
    res = df.select("*").collect()
    expected = [Row(3, 3), Row(4, 4), Row(5, 5), Row(6, 6), Row(7, 7)]
    assert res == expected


@pytest.mark.udf
@pytest.mark.skipif(
    "config.getoption('local_testing_mode', default=False)",
    reason="Table function is not supported in Local Testing",
)
def test_select_table_function(session):
    df = session.create_dataframe(
        [(1, "one o one", 10), (2, "twenty two", 20), (3, "thirty three", 30)]
    ).to_df(["a", "b", "c"])

    # test single output column udtf
    class TwoXUDTF:
        def process(self, n: int):
            yield (2 * n,)

    table_func = udtf(
        TwoXUDTF,
        output_schema=StructType([StructField("two_x", IntegerType())]),
        input_types=[IntegerType()],
    )

    # test single column selection
    expected_result = [Row(TWO_X=2), Row(TWO_X=4), Row(TWO_X=6)]
    Utils.check_answer(df.select(table_func("a")), expected_result)
    Utils.check_answer(df.select(table_func(col("a"))), expected_result)
    Utils.check_answer(df.select(table_func(df.a)), expected_result)

    # test multiple column selection
    expected_result = [Row(A=1, TWO_X=2), Row(A=2, TWO_X=4), Row(A=3, TWO_X=6)]
    Utils.check_answer(df.select("a", table_func("a")), expected_result)
    Utils.check_answer(df.select(col("a"), table_func(col("a"))), expected_result)
    Utils.check_answer(df.select(df.a, table_func(df.a)), expected_result)

    # test multiple column selection with order preservation
    expected_result = [
        Row(A=1, TWO_X=2, C=10),
        Row(A=2, TWO_X=4, C=20),
        Row(A=3, TWO_X=6, C=30),
    ]
    Utils.check_answer(df.select("a", table_func("a"), "c"), expected_result)
    Utils.check_answer(
        df.select(col("a"), table_func(col("a")), col("c")), expected_result
    )
    Utils.check_answer(df.select(df.a, table_func(df.a), df.c), expected_result)

    # test multiple output column udtf
    class TwoXSixXUDTF:
        def process(self, n: int):
            yield (2 * n, 6 * n)

    table_func = udtf(
        TwoXSixXUDTF,
        output_schema=StructType(
            [StructField("two_x", IntegerType()), StructField("six_x", IntegerType())]
        ),
        input_types=[IntegerType()],
    )

    # test single column selection
    expected_result = [
        Row(TWO_X=2, SIX_X=6),
        Row(TWO_X=4, SIX_X=12),
        Row(TWO_X=6, SIX_X=18),
    ]
    Utils.check_answer(df.select(table_func("a")), expected_result)
    Utils.check_answer(df.select(table_func(col("a"))), expected_result)
    Utils.check_answer(df.select(table_func(df.a)), expected_result)

    # test multiple column selection
    expected_result = [
        Row(A=1, TWO_X=2, SIX_X=6),
        Row(A=2, TWO_X=4, SIX_X=12),
        Row(A=3, TWO_X=6, SIX_X=18),
    ]
    Utils.check_answer(df.select("a", table_func("a")), expected_result)
    Utils.check_answer(df.select(col("a"), table_func(col("a"))), expected_result)
    Utils.check_answer(df.select(df.a, table_func(df.a)), expected_result)

    # test multiple column selection with order preservation
    expected_result = [
        Row(A=1, TWO_X=2, SIX_X=6, C=10),
        Row(A=2, TWO_X=4, SIX_X=12, C=20),
        Row(A=3, TWO_X=6, SIX_X=18, C=30),
    ]
    Utils.check_answer(df.select("a", table_func("a"), "c"), expected_result)
    Utils.check_answer(
        df.select(col("a"), table_func(col("a")), col("c")), expected_result
    )
    Utils.check_answer(df.select(df.a, table_func(df.a), df.c), expected_result)

    # test with aliases
    expected_result = [
        Row(A=1, DOUBLE=2, SIX_X=6, C=10),
        Row(A=2, DOUBLE=4, SIX_X=12, C=20),
        Row(A=3, DOUBLE=6, SIX_X=18, C=30),
    ]
    Utils.check_answer(
        df.select("a", table_func("a").alias("double", "six_x"), "c"), expected_result
    )
    Utils.check_answer(
        df.select(col("a"), table_func(col("a")).alias("double", "six_x"), col("c")),
        expected_result,
    )
    Utils.check_answer(
        df.select(df.a, table_func(df.a).alias("double", "six_x"), df.c),
        expected_result,
    )

    # testing in-built table functions
    table_func = table_function("split_to_table")
    expected_result = [
        Row(A=1, SEQ=1, INDEX=1, VALUE="one"),
        Row(A=1, SEQ=1, INDEX=2, VALUE="o"),
        Row(A=1, SEQ=1, INDEX=3, VALUE="one"),
        Row(A=2, SEQ=2, INDEX=1, VALUE="twenty"),
        Row(A=2, SEQ=2, INDEX=2, VALUE="two"),
        Row(A=3, SEQ=3, INDEX=1, VALUE="thirty"),
        Row(A=3, SEQ=3, INDEX=2, VALUE="three"),
    ]
    Utils.check_answer(df.select("a", table_func("b", lit(" "))), expected_result)
    Utils.check_answer(
        df.select(col("a"), table_func(col("b"), lit(" "))), expected_result
    )
    Utils.check_answer(df.select(df.a, table_func(df.b, lit(" "))), expected_result)


@pytest.mark.skipif(
    "config.getoption('local_testing_mode', default=False)",
    reason="Session.generator is not supported in Local Testing",
)
def test_generator_table_function(session):
    # works with rowcount
    expected_result = [Row(-108, 3), Row(-107, 3), Row(0, 3)]
    df = (
        session.generator(seq1(1), uniform(1, 10, 2), rowcount=150)
        .order_by(seq1(1))
        .limit(3, offset=20)
    )
    Utils.check_answer(df, expected_result)

    # works with timelimit
    expected_result = [Row(0, 3), Row(0, 3), Row(0, 3)]
    df = (
        session.generator(seq2(0), uniform(1, 10, 2), timelimit=1)
        .order_by(seq2(0))
        .limit(3)
    )
    Utils.check_answer(df, expected_result)

    # works with combination of both
    expected_result = [Row(-108, 3), Row(-107, 3), Row(0, 3)]
    df = (
        session.generator(seq1(1), uniform(1, 10, 2), timelimit=1, rowcount=150)
        .order_by(seq1(1))
        .limit(3, offset=20)
    )
    Utils.check_answer(df, expected_result)

    # works without both
    df = session.generator(seq4(1), uniform(1, 10, 2))
    Utils.check_answer(df, [])

    # aliasing works
    df = (
        session.generator(
            seq1(1).as_("pixel"), uniform(1, 10, 2).as_("unicorn"), rowcount=150
        )
        .order_by("pixel")
        .limit(3, offset=20)
    )
    expected_result = [
        Row(pixel=-108, unicorn=3),
        Row(pixel=-107, unicorn=3),
        Row(pixel=0, unicorn=3),
    ]
    Utils.check_answer(df, expected_result)

    # aggregation works
    df = session.generator(count(seq1(0)).as_("rows"), rowcount=150)
    expected_result = [Row(rows=150)]
    Utils.check_answer(df, expected_result)


@pytest.mark.skipif(
    "config.getoption('local_testing_mode', default=False)",
    reason="Session.generator is not supported in Local Testing",
)
def test_generator_table_function_negative(session):
    # fails when no operators added
    with pytest.raises(ValueError) as ex_info:
        _ = session.generator(rowcount=10)
    assert "Columns cannot be empty for generator table function" in str(ex_info)


@pytest.mark.skipif(
    "config.getoption('local_testing_mode', default=False)",
    reason="Table function is not supported in Local Testing",
)
@pytest.mark.udf
def test_select_table_function_negative(session):
    df = session.create_dataframe([(1, "a", 10), (2, "b", 20), (3, "c", 30)]).to_df(
        ["a", "b", "c"]
    )

    class TwoXUDTF:
        def process(self, n: int):
            yield (2 * n,)

    two_x_udtf = udtf(
        TwoXUDTF,
        output_schema=StructType([StructField("two_x", IntegerType())]),
        input_types=[IntegerType()],
    )

    with pytest.raises(ValueError) as ex_info:
        df.select(two_x_udtf("a"), "b", two_x_udtf("c"))
    assert "At most one table function can be called" in str(ex_info)

    @udtf(output_schema=["two_x", "three_x"])
    class multiplier_udtf:
        def process(self, n: int) -> Iterable[Tuple[int, int]]:
            yield (2 * n, 3 * n)

    with pytest.raises(ValueError) as ex_info:
        df.select(multiplier_udtf(df.a).alias("double", "double"))
    assert "All output column names after aliasing must be unique" in str(ex_info)

    with pytest.raises(ValueError) as ex_info:
        df.select(multiplier_udtf(df.a).alias("double"))
    assert (
        "The number of aliases should be same as the number of cols added by table function"
        in str(ex_info)
    )


@pytest.mark.skipif(
    "config.getoption('local_testing_mode', default=False)",
    reason="Table function is not supported in Local Testing",
)
@pytest.mark.udf
def test_select_with_table_function_column_overlap(session):
    df = session.create_dataframe([[1, 2, 3], [4, 5, 6]], schema=["A", "B", "C"])

    class TwoXUDTF:
        def process(self, n: int):
            yield (2 * n,)

    two_x_udtf = udtf(
        TwoXUDTF,
        output_schema=StructType([StructField("A", IntegerType())]),
        input_types=[IntegerType()],
    )

    # ensure aliasing works
    Utils.check_answer(
        df.select(df.a, df.b, two_x_udtf(df.a).alias("a2")),
        [Row(A=1, B=2, A2=2), Row(A=4, B=5, A2=8)],
    )

    Utils.check_answer(
        df.select(col("a").alias("a1"), df.b, two_x_udtf(df.a).alias("a2")),
        [Row(A1=1, B=2, A2=2), Row(A1=4, B=5, A2=8)],
    )

    # join_table_function works
    Utils.check_answer(
        df.join_table_function(two_x_udtf(df.a)), [Row(1, 2, 3, 2), Row(4, 5, 6, 8)]
    )

    Utils.check_answer(
        df.join_table_function(two_x_udtf(df.a).alias("a2")),
        [Row(A=1, B=2, C=3, A2=2), Row(A=4, B=5, C=6, A2=8)],
    )

    # ensure explode works
    df = session.create_dataframe([(1, [1, 2]), (2, [3, 4])], schema=["id", "value"])
    Utils.check_answer(
        df.select(df.id, explode(df.value).as_("VAL")),
        [
            Row(ID=1, VAL="1"),
            Row(ID=1, VAL="2"),
            Row(ID=2, VAL="3"),
            Row(ID=2, VAL="4"),
        ],
    )

    # ensure overlapping columns work if a single table function is selected
    Utils.check_answer(
        df.select(explode(df.value)),
        [Row(VALUE="1"), Row(VALUE="2"), Row(VALUE="3"), Row(VALUE="4")],
    )


@pytest.mark.skipif(
    "config.getoption('local_testing_mode', default=False)",
    reason="functions.explode is not supported in Local Testing",
)
def test_explode(session):
    df = session.create_dataframe(
        [[1, [1, 2, 3], {"a": "b"}, "Kimura"]], schema=["idx", "lists", "maps", "strs"]
    )

    # col is str
    expected_result = [
        Row(value="1"),
        Row(value="2"),
        Row(value="3"),
    ]
    Utils.check_answer(df.select(explode("lists")), expected_result)

    expected_result = [Row(key="a", value='"b"')]
    Utils.check_answer(df.select(explode("maps")), expected_result)

    # col is Column
    expected_result = [
        Row(value="1"),
        Row(value="2"),
        Row(value="3"),
    ]
    Utils.check_answer(df.select(explode(col("lists"))), expected_result)

    expected_result = [Row(key="a", value='"b"')]
    Utils.check_answer(df.select(explode(df.maps)), expected_result)

    # with other non table cols
    expected_result = [
        Row(idx=1, value="1"),
        Row(idx=1, value="2"),
        Row(idx=1, value="3"),
    ]
    Utils.check_answer(df.select(df.idx, explode(col("lists"))), expected_result)

    expected_result = [Row(strs="Kimura", key="a", value='"b"')]
    Utils.check_answer(df.select(df.strs, explode(df.maps)), expected_result)

    # with alias
    expected_result = [
        Row(idx=1, uno="1"),
        Row(idx=1, uno="2"),
        Row(idx=1, uno="3"),
    ]
    Utils.check_answer(
        df.select(df.idx, explode(col("lists")).alias("uno")), expected_result
    )

    expected_result = [Row(strs="Kimura", primo="a", secundo='"b"')]
    Utils.check_answer(
        df.select(df.strs, explode(df.maps).as_("primo", "secundo")), expected_result
    )


@pytest.mark.skipif(
    "config.getoption('local_testing_mode', default=False)",
    reason="functions.explode is not supported in Local Testing",
)
def test_explode_negative(session):
    df = session.create_dataframe(
        [[1, [1, 2, 3], {"a": "b"}, "Kimura"]], schema=["idx", "lists", "maps", "strs"]
    )
    split_to_table = table_function("split_to_table")

    # mix explode and table function
    with pytest.raises(
        ValueError, match="At most one table function can be called inside"
    ):
        df.select(split_to_table(df.strs, lit("")), explode(df.lists))

    # mismatch in number of alias given array
    with pytest.raises(
        ValueError,
        match="Invalid number of aliases given for explode. Expecting 1, got 2",
    ):
        df.select(explode(df.lists).alias("key", "val"))

    # mismatch in number of alias given map
    with pytest.raises(
        ValueError,
        match="Invalid number of aliases given for explode. Expecting 2, got 1",
    ):
        df.select(explode(df.maps).alias("val"))

    # invalid column type
    with pytest.raises(ValueError, match="Invalid column type for explode"):
        df.select(explode(df.idx))

    with pytest.raises(ValueError, match="Invalid column type for explode"):
        df.select(explode(col("DOES_NOT_EXIST")))


@pytest.mark.skipif(
    "config.getoption('local_testing_mode', default=False)",
    reason="UDTF is not supported in Local Testing",
)
@pytest.mark.udf
def test_with_column(session):
    df = session.create_dataframe([[1, 2], [3, 4]], schema=["a", "b"])
    expected = [Row(A=1, B=2, MEAN=1.5), Row(A=3, B=4, MEAN=3.5)]
    Utils.check_answer(df.with_column("mean", (df["a"] + df["b"]) / 2), expected)

    @udtf(output_schema=["number"])
    class sum_udtf:
        def process(self, a: int, b: int) -> Iterable[Tuple[int]]:
            yield (a + b,)

    expected = [Row(A=1, B=2, TOTAL=3), Row(A=3, B=4, TOTAL=7)]
    Utils.check_answer(df.with_column("total", sum_udtf(df.a, df.b)), expected)


@pytest.mark.skipif(
    "config.getoption('local_testing_mode', default=False)",
    reason="UDTF is not supported in Local Testing",
)
@pytest.mark.udf
def test_with_column_negative(session):
    df = session.create_dataframe([[1, 2], [3, 4]], schema=["a", "b"])

    # raise error when table function returns multiple columns
    @udtf(output_schema=["sum", "diff"])
    class sum_diff_udtf:
        def process(self, a: int, b: int) -> Iterable[Tuple[int, int]]:
            yield (a + b, a - b)

    with pytest.raises(ValueError) as ex_info:
        df.with_column("total", sum_diff_udtf(df.a, df.b))
    assert (
        "The number of aliases should be same as the number of cols added by table function"
        in str(ex_info)
    )


@pytest.mark.skipif(
    "config.getoption('local_testing_mode', default=False)",
    reason="UDTF is not supported in Local Testing",
)
@pytest.mark.udf
def test_with_columns(session):
    df = session.create_dataframe([[1, 2], [3, 4]], schema=["a", "b"])

    @udtf(output_schema=["number"])
    class sum_udtf:
        def process(self, a: int, b: int) -> Iterable[Tuple[int]]:
            yield (a + b,)

    expected = [Row(A=1, B=2, MEAN=1.5, TOTAL=3), Row(A=3, B=4, MEAN=3.5, TOTAL=7)]
    Utils.check_answer(
        df.with_columns(
            ["mean", "total"], [(df["a"] + df["b"]) / 2, sum_udtf(df.a, df.b)]
        ),
        expected,
    )

    # test with a udtf sandwiched between names
    @udtf(output_schema=["sum", "diff"])
    class sum_diff_udtf:
        def process(self, a: int, b: int) -> Iterable[Tuple[int, int]]:
            yield (a + b, a - b)

    expected = [
        Row(A=1, B=2, MEAN=1.5, ADD=3, SUB=-1, TWO_A=2),
        Row(A=3, B=4, MEAN=3.5, ADD=7, SUB=-1, TWO_A=6),
    ]
    Utils.check_answer(
        df.with_columns(
            ["mean", "add", "sub", "two_a"],
            [(df["a"] + df["b"]) / 2, sum_diff_udtf(df.a, df.b), df.a + df.a],
        ),
        expected,
    )

    # test with built-in table function
    split_to_table = table_function("split_to_table")
    df = session.sql(
        "select 'James' as name, 'address1 address2 address3' as addresses"
    )
    expected = [
        Row(
            NAME="James",
            ADDRESSES="address1 address2 address3",
            SEQ=1,
            IDX=1,
            VAL="address1",
        ),
        Row(
            NAME="James",
            ADDRESSES="address1 address2 address3",
            SEQ=1,
            IDX=2,
            VAL="address2",
        ),
        Row(
            NAME="James",
            ADDRESSES="address1 address2 address3",
            SEQ=1,
            IDX=3,
            VAL="address3",
        ),
    ]
    Utils.check_answer(
        df.with_columns(
            ["seq", "idx", "val"], [split_to_table(df.addresses, lit(" "))]
        ),
        expected,
    )


@pytest.mark.skipif(
    "config.getoption('local_testing_mode', default=False)",
    reason="UDTF is not supported in Local Testing",
)
@pytest.mark.udf
def test_with_columns_negative(session):
    df = session.create_dataframe(
        [[1, 2, "one o one"], [3, 4, "two o two"]], schema=["a", "b", "c"]
    )

    # raise error when more column names are added than cols
    with pytest.raises(ValueError) as ex_info:
        df.with_columns(["sum", "diff"], [(df["a"] + df["b"]) / 2])
    assert (
        "The size of column names (2) is not equal to the size of columns (1)"
        in str(ex_info)
    )

    # raise when more than one table function is called
    split_to_table = table_function("split_to_table")

    @udtf(output_schema=["number"])
    class sum_udtf:
        def process(self, a: int, b: int) -> Iterable[Tuple[int]]:
            yield (a + b,)

    with pytest.raises(ValueError) as ex_info:
        df.with_columns(
            ["total", "sum", "diff"], [sum_udtf(df.a, df.b), split_to_table(df.c)]
        )
    assert (
        "Only one table function call accepted inside with_columns call, (2) provided"
        in str(ex_info)
    )

    # raise when len(cols) < len(values)
    with pytest.raises(ValueError) as ex_info:
        df.with_columns(["total"], [sum_udtf(df.a, df.b), (df.a + df.b) / 2])
    assert "Fewer columns provided." in str(ex_info)

    # raise when col names don't match output cols
    @udtf(output_schema=["sum", "diff"])
    class sum_diff_udtf:
        def process(self, a: int, b: int) -> Iterable[Tuple[int, int]]:
            yield (a + b, a - b)

    with pytest.raises(ValueError) as ex_info:
        df.with_columns(
            ["mean", "total"], [(df["a"] + df["b"]) / 2, split_to_table(df.c, lit(" "))]
        )
    assert (
        "The number of aliases should be same as the number of cols added by table function"
        in str(ex_info)
    )


def test_df_subscriptable(session):
    """Tests select & filter as df[...]"""

    # Star, single column
    res = session.range(3, 8)[["*"]].collect()
    expected = [Row(3), Row(4), Row(5), Row(6), Row(7)]
    assert res == expected

    # Star, two columns
    df = session.range(3, 8).select([col("id"), col("id").alias("id_prime")])
    res = df[["*"]].collect()
    expected = [Row(3, 3), Row(4, 4), Row(5, 5), Row(6, 6), Row(7, 7)]
    assert res == expected
    # without double brackets should refer to a Column object
    assert type(df["*"]) == Column

    # single column, str type
    df = session.range(3, 8)
    res = df[["ID"]].collect()
    expected = [Row(3), Row(4), Row(5), Row(6), Row(7)]
    assert res == expected
    assert type(df["ID"]) == Column

    # single column, int type
    df = session.range(3, 8)
    res = df[df[0] > 5].collect()
    expected = [Row(6), Row(7)]
    assert res == expected
    assert type(df[0]) == Column

    # two columns, list type
    df = session.range(3, 8).select([col("id"), col("id").alias("id_prime")])
    res = df[["ID", "ID_PRIME"]].collect()
    expected = [Row(3, 3), Row(4, 4), Row(5, 5), Row(6, 6), Row(7, 7)]
    assert res == expected

    # two columns, tuple type
    df = session.range(3, 8).select([col("id"), col("id").alias("id_prime")])
    res = df[("ID", "ID_PRIME")].collect()
    expected = [Row(3, 3), Row(4, 4), Row(5, 5), Row(6, 6), Row(7, 7)]
    assert res == expected

    # two columns, int type
    df = session.range(3, 8).select([col("id"), col("id").alias("id_prime")])
    res = df[[df[1].getName()]].collect()
    expected = [Row(3), Row(4), Row(5), Row(6), Row(7)]
    assert res == expected


def test_filter(session):
    """Tests for df.filter()."""
    df = session.range(1, 10, 2)
    res = df.filter(col("id") > 4).collect()
    expected = [Row(5), Row(7), Row(9)]
    assert res == expected

    res = df.filter(col("id") < 4).collect()
    expected = [Row(1), Row(3)]
    assert res == expected

    res = df.filter(col("id") <= 4).collect()
    expected = [Row(1), Row(3)]
    assert res == expected

    res = df.filter(col("id") <= 3).collect()
    expected = [Row(1), Row(3)]
    assert res == expected

    res = df.filter(col("id") <= 0).collect()
    expected = []
    assert res == expected


@pytest.mark.xfail(
    "config.getoption('local_testing_mode', default=False)",
    reason="SQL is not supported in Local Testing",
    run=False,
)
def test_filter_with_sql_str(session):
    df = session.range(1, 10, 2)
    # sql text
    assert (
        df.filter(col("id") > 4).collect()
        == df.filter("id > 4").collect()
        == [Row(5), Row(7), Row(9)]
    )
    assert df.filter(col("id") <= 0).collect() == df.filter("id <= 0").collect() == []

    df = session.create_dataframe(["aa", "bb"], schema=["a"])
    # In SQL expression, we need to use the upper case here when put double quotes
    # around an identifier, as the case in double quotes will be preserved.
    assert (
        df.filter("\"A\" = 'aa'").collect()
        == df.filter("a = 'aa'").collect()
        == [Row("aa")]
    )


def test_filter_incorrect_type(session):
    """Tests for incorrect type passed to DataFrame.filter()."""
    df = session.range(1, 10, 2)

    with pytest.raises(TypeError) as ex_info:
        df.filter(1234)
    assert (
        "'filter/where' expected Column or str as SQL expression, got: <class 'int'>"
        in str(ex_info)
    )


def test_filter_chained(session):
    """Tests for chained DataFrame.filter() operations"""

    df = session.range(1, 10, 2)
    res = df.filter(col("id") > 4).filter(col("id") > 1).collect()
    expected = [Row(5), Row(7), Row(9)]
    assert res == expected

    df = session.range(1, 10, 2)
    res = df.filter(col("id") > 1).filter(col("id") > 4).collect()
    expected = [Row(5), Row(7), Row(9)]
    assert res == expected

    df = session.range(1, 10, 2)
    res = df.filter(col("id") < 4).filter(col("id") < 4).collect()
    expected = [Row(1), Row(3)]
    assert res == expected

    res = (
        session.range(1, 10, 2).filter(col("id") <= 4).filter(col("id") >= 0).collect()
    )
    expected = [Row(1), Row(3)]
    assert res == expected

    res = (
        session.range(1, 10, 2).filter(col("id") <= 3).filter(col("id") != 5).collect()
    )
    expected = [Row(1), Row(3)]
    assert res == expected


def test_filter_chained_col_objects_int(session):
    """Tests for chained DataFrame.filter() operations."""

    df = session.range(1, 10, 2)
    res = df.filter(col("id") > 4).filter(col("id") > 1).collect()
    expected = [Row(5), Row(7), Row(9)]
    assert res == expected

    df = session.range(1, 10, 2)
    res = df.filter(col("id") > 1).filter(col("id") > 4).collect()
    expected = [Row(5), Row(7), Row(9)]
    assert res == expected

    df = session.range(1, 10, 2)
    res = df.filter(col("id") > 1).filter(col("id") >= 5).collect()
    expected = [Row(5), Row(7), Row(9)]
    assert res == expected

    df = session.range(1, 10, 2)
    res = df.filter(col("id") >= 1).filter(col("id") >= 5).collect()
    expected = [Row(5), Row(7), Row(9)]
    assert res == expected

    df = session.range(1, 10, 2)
    res = df.filter(col("id") == 5).collect()
    expected = [Row(5)]
    assert res == expected


def test_drop(session):
    """Test for dropping columns from a dataframe."""

    df = session.range(3, 8).select([col("id"), col("id").alias("id_prime")])
    res = df.drop("id").select("id_prime").collect()
    expected = [Row(3), Row(4), Row(5), Row(6), Row(7)]
    assert res == expected

    # dropping an empty list should raise exception
    with pytest.raises(ValueError) as exc_info:
        df.drop()
    assert "The input of drop() cannot be empty" in str(exc_info)

    df.drop([])  # This is acceptable

    # dropping all columns should raise exception
    with pytest.raises(SnowparkColumnException):
        df.drop("id").drop("id_prime")

    # Drop second column renamed several times
    df2 = (
        session.range(3, 8)
        .select(["id", col("id").alias("id_prime")])
        .select(["id", col("id_prime").alias("id_prime_2")])
        .select(["id", col("id_prime_2").alias("id_prime_3")])
        .select(["id", col("id_prime_3").alias("id_prime_4")])
        .drop("id_prime_4")
    )
    res = df2.select("id").collect()
    expected = [Row(3), Row(4), Row(5), Row(6), Row(7)]
    assert res == expected


def test_alias(session):
    """Test for dropping columns from a dataframe."""

    # Selecting non-existing column (already renamed) should fail
    with pytest.raises(SnowparkSQLException):
        session.range(3, 8).select(col("id").alias("id_prime")).select(
            col("id").alias("id_prime")
        ).collect()

    # Rename column several times
    df = (
        session.range(3, 8)
        .select(col("id").alias("id_prime"))
        .select(col("id_prime").alias("id_prime_2"))
        .select(col("id_prime_2").alias("id_prime_3"))
        .select(col("id_prime_3").alias("id_prime_4"))
    )
    res = df.select("id_prime_4").collect()
    expected = [Row(3), Row(4), Row(5), Row(6), Row(7)]
    assert res == expected


def test_join_inner(session):
    """Test for inner join of dataframes."""

    # Implicit inner join on single column
    df1 = session.range(3, 8)
    df2 = session.range(5, 10)
    res = df1.join(df2, "id").collect()
    expected = [Row(5), Row(6), Row(7)]
    assert res == expected

    df1 = session.range(3, 8)
    df2 = session.range(5, 10)
    res = df1.join(df2, "id", "inner").collect()
    expected = [Row(5), Row(6), Row(7)]
    assert res == expected

    # Join on same-name column, other columns have same name
    df1 = session.range(3, 8).select([col("id"), col("id").alias("id_prime")])
    df2 = session.range(5, 10).select([col("id"), col("id").alias("id_prime")])
    res = df1.join(df2, "id").collect()
    expected = [Row(5, 5, 5), Row(6, 6, 6), Row(7, 7, 7)]
    assert res == expected

    # Case, join on same-name column, other columns have different name
    df1 = session.range(3, 8).select([col("id"), col("id").alias("id_prime1")])
    df2 = session.range(5, 10).select([col("id"), col("id").alias("id_prime2")])
    expected = [Row(5, 5, 5), Row(6, 6, 6), Row(7, 7, 7)]
    res = df1.join(df2, "id").collect()
    assert res == expected


def test_join_left_anti(session):
    """Test for left-anti join of dataframes."""

    df1 = session.range(3, 8)
    df2 = session.range(5, 10)
    res = df1.join(df2, "id", "left_anti").collect()
    expected = [Row(3), Row(4)]
    assert sorted(res, key=lambda r: r[0]) == expected

    # Case, join on same-name column, other columns have same name
    df1 = session.range(3, 8).select([col("id"), col("id").alias("id_prime")])
    df2 = session.range(5, 10).select([col("id"), col("id").alias("id_prime")])
    res = df1.join(df2, "id", "left_anti").collect()
    expected = [Row(3, 3), Row(4, 4)]
    assert sorted(res, key=lambda r: r[0]) == expected

    # Case, join on same-name column, other columns have different name
    df1 = session.range(3, 8).select([col("id"), col("id").alias("id_prime1")])
    df2 = session.range(5, 10).select([col("id"), col("id").alias("id_prime2")])
    res = df1.join(df2, "id", "left_anti").collect()
    expected = [Row(3, 3), Row(4, 4)]
    assert sorted(res, key=lambda r: r[0]) == expected

    df3 = session.create_dataframe(
        [[i if i & 2 else None] for i in range(3, 8)], schema=["id"]
    )
    res = df3.join(df1, "id", "leftanti").collect()
    assert res == [Row(ID=None), Row(ID=None)]


def test_join_left_outer(session):
    """Test for left-outer join of dataframes."""

    df1 = session.range(3, 8)
    df2 = session.range(5, 10)
    res = df1.join(df2, "id", "left_outer").collect()
    expected = [Row(3), Row(4), Row(5), Row(6), Row(7)]
    assert sorted(res, key=lambda r: r[0]) == expected

    # Case, join on same-name column, other columns have same name
    df1 = session.range(3, 8).select([col("id"), col("id").alias("id_prime")])
    df2 = session.range(5, 10).select([col("id"), col("id").alias("id_prime")])
    res = df1.join(df2, "id", "left_outer").collect()
    expected = [
        Row(3, 3, None),
        Row(4, 4, None),
        Row(5, 5, 5),
        Row(6, 6, 6),
        Row(7, 7, 7),
    ]
    assert sorted(res, key=lambda r: r[0]) == expected

    # Case, join on same-name column, other columns have different name
    df1 = session.range(3, 8).select([col("id"), col("id").alias("id_prime1")])
    df2 = session.range(5, 10).select([col("id"), col("id").alias("id_prime2")])
    res = df1.join(df2, "id", "left_outer").collect()
    expected = [
        Row(3, 3, None),
        Row(4, 4, None),
        Row(5, 5, 5),
        Row(6, 6, 6),
        Row(7, 7, 7),
    ]
    assert sorted(res, key=lambda r: r[0]) == expected


@pytest.mark.xfail(
    "config.getoption('local_testing_mode', default=False)",
    reason="schema_query is not supported in Local Testing",
    run=False,
)
def test_in_with_subquery_multiple_query(session):
    from snowflake.snowpark._internal.analyzer import analyzer

    original_threshold = analyzer.ARRAY_BIND_THRESHOLD

    try:
        analyzer.ARRAY_BIND_THRESHOLD = 2

        df0 = session.create_dataframe([[1], [2], [3]], schema=["a"])
        df1 = session.create_dataframe(
            [[1, 11, 111], [2, 22, 222], [3, 33, 333]], schema=["a", "b", "c"]
        )
        df_filter = df0.filter(df0.a < 3)
        df_in = df1.filter(~df1.a.in_(df_filter))

        df_in = df_in.select("a", "b")
        Utils.check_answer(df_in, [Row(3, 33)])
        # check that schema query does not depend on temp tables
        assert "SNOWPARK_TEMP_TABLE_" not in df_in._plan.schema_query
        assert df_in.schema == StructType(
            [StructField("A", LongType(), False), StructField("B", LongType(), False)]
        )
    finally:
        analyzer.ARRAY_BIND_THRESHOLD = original_threshold


def test_join_right_outer(session):
    """Test for right-outer join of dataframes."""

    df1 = session.range(3, 8)
    df2 = session.range(5, 10)
    res = df1.join(df2, "id", "right_outer").collect()
    expected = [Row(5), Row(6), Row(7), Row(8), Row(9)]
    assert sorted(res, key=lambda r: r[0]) == expected

    # Case, join on same-name column, other columns have same name
    df1 = session.range(3, 8).select([col("id"), col("id").alias("id_prime")])
    df2 = session.range(5, 10).select([col("id"), col("id").alias("id_prime")])
    res = df1.join(df2, "id", "right_outer").collect()
    expected = [
        Row(5, 5, 5),
        Row(6, 6, 6),
        Row(7, 7, 7),
        Row(8, None, 8),
        Row(9, None, 9),
    ]
    assert sorted(res, key=lambda r: r[0]) == expected

    # Case, join on same-name column, other columns have different name
    df1 = session.range(3, 8).select([col("id"), col("id").alias("id_prime1")])
    df2 = session.range(5, 10).select([col("id"), col("id").alias("id_prime2")])
    res = df1.join(df2, "id", "right_outer").collect()
    expected = [
        Row(5, 5, 5),
        Row(6, 6, 6),
        Row(7, 7, 7),
        Row(8, None, 8),
        Row(9, None, 9),
    ]
    assert sorted(res, key=lambda r: r[0]) == expected


def test_join_left_semi(session):
    """Test for left semi join of dataframes."""

    df1 = session.range(3, 8)
    df2 = session.range(5, 10)
    res = df1.join(df2, "id", "left_semi").collect()
    expected = [Row(5), Row(6), Row(7)]
    assert sorted(res, key=lambda r: r[0]) == expected

    # Join on same-name column, other columns have same name
    df1 = session.range(3, 8).select([col("id"), col("id").alias("id_prime")])
    df2 = session.range(5, 10).select([col("id"), col("id").alias("id_prime")])
    res = df1.join(df2, "id", "left_semi").collect()
    expected = [Row(5, 5), Row(6, 6), Row(7, 7)]
    assert sorted(res, key=lambda r: r[0]) == expected

    # Case, join on same-name column, other columns have different name
    df1 = session.range(3, 8).select([col("id"), col("id").alias("id_prime1")])
    df2 = session.range(5, 10).select([col("id"), col("id").alias("id_prime2")])
    expected = [Row(5, 5), Row(6, 6), Row(7, 7)]
    res = df1.join(df2, "id", "left_semi").collect()
    assert sorted(res, key=lambda r: r[0]) == expected


@multithreaded_run()
def test_join_cross(session):
    """Test for cross join of dataframes."""

    df1 = session.range(3, 8)
    df2 = session.range(5, 10)

    res1 = df1.cross_join(df2).collect()
    expected = [Row(x, y) for x, y in product(range(3, 8), range(5, 10))]
    assert sorted(res1, key=lambda r: (r[0], r[1])) == expected
    res2 = df1.join(df2, how="cross").collect()
    assert sorted(res2, key=lambda r: (r[0], r[1])) == expected

    # Join on same-name column, other columns have same name
    df1 = session.range(3, 8).select([col("id"), col("id").alias("id_prime")])
    df2 = session.range(5, 10).select([col("id"), col("id").alias("id_prime")])
    res = df1.cross_join(df2).collect()
    expected = [Row(x, x, y, y) for x, y in product(range(3, 8), range(5, 10))]
    assert sorted(res, key=lambda r: (r[0], r[1])) == expected

    # Case, join on same-name column, other columns have different name
    df1 = session.range(3, 8).select([col("id"), col("id").alias("id_prime1")])
    df2 = session.range(5, 10).select([col("id"), col("id").alias("id_prime2")])
    expected = [Row(x, x, y, y) for x, y in product(range(3, 8), range(5, 10))]
    res = df1.cross_join(df2).collect()
    assert sorted(res, key=lambda r: (r[0], r[2])) == expected

    with pytest.raises(Exception) as ex:
        df1.join(df2, col("id"), "cross")
    assert "Cross joins cannot take columns as input." in str(ex.value)

    # Case, join on same-name column, other columns have different name, select common column.
    this = session.range(3, 8).select([col("id"), col("id").alias("id_prime1")])
    other = session.range(5, 10).select([col("id"), col("id").alias("id_prime2")])
    df_cross = this.cross_join(other).select([this.col("id"), other.col("id")])
    res = df_cross.collect()
    expected = [Row(x, y) for x, y in product(range(3, 8), range(5, 10))]
    assert sorted(res, key=lambda r: (r[0], r[1])) == expected


def test_join_outer(session):
    """Test for outer join of dataframes."""

    df1 = session.range(3, 8)
    df2 = session.range(5, 10)
    res = df1.join(df2, "id", "outer").collect()
    expected = [
        Row(3),
        Row(4),
        Row(5),
        Row(6),
        Row(7),
        Row(8),
        Row(9),
    ]
    assert sorted(res, key=lambda r: r[0]) == expected

    # Join on same-name column, other columns have same name
    df1 = session.range(3, 8).select([col("id"), col("id").alias("id_prime")])
    df2 = session.range(5, 10).select([col("id"), col("id").alias("id_prime")])
    res = df1.join(df2, "id", "outer").collect()
    expected = [
        Row(3, 3, None),
        Row(4, 4, None),
        Row(5, 5, 5),
        Row(6, 6, 6),
        Row(7, 7, 7),
        Row(8, None, 8),
        Row(9, None, 9),
    ]
    assert sorted(res, key=lambda r: r[0]) == expected

    # Case, join on same-name column, other columns have different name
    df1 = session.range(3, 8).select([col("id"), col("id").alias("id_prime1")])
    df2 = session.range(5, 10).select([col("id"), col("id").alias("id_prime2")])
    expected = [
        Row(3, 3, None),
        Row(4, 4, None),
        Row(5, 5, 5),
        Row(6, 6, 6),
        Row(7, 7, 7),
        Row(8, None, 8),
        Row(9, None, 9),
    ]
    res = df1.join(df2, "id", "outer").collect()
    assert sorted(res, key=lambda r: r[0]) == expected


def test_toDF(session):
    """Test df.to_df()."""

    df = session.range(3, 8).select([col("id"), col("id").alias("id_prime")])

    # calling to_df() with fewer new names than columns should fail
    with pytest.raises(Exception) as ex:
        df.to_df(["new_name"])
    assert "The number of columns doesn't match. Old column names (2):" in str(ex.value)

    res = (
        df.to_df(["rename1", "rename2"])
        .select([col("rename1"), col("rename2")])
        .collect()
    )
    expected = [Row(3, 3), Row(4, 4), Row(5, 5), Row(6, 6), Row(7, 7)]
    assert sorted(res, key=lambda r: r[0]) == expected

    res = df.to_df(["rename1", "rename2"]).columns
    assert res == ["RENAME1", "RENAME2"]

    df_prime = df.to_df(["rename1", "rename2"])
    res = df_prime.select(df_prime.RENAME1).collect()
    expected = [Row(3), Row(4), Row(5), Row(6), Row(7)]
    assert sorted(res, key=lambda r: r[0]) == expected


def test_df_col(session):
    """Test df.col()"""

    df = session.range(3, 8).select([col("id"), col("id").alias("id_prime")])
    c = df.col("id")
    assert isinstance(c, Column)
    assert isinstance(c._expression, Attribute)

    c = df.col("*")
    assert isinstance(c, Column)
    assert isinstance(c._expression, Star)


@pytest.mark.xfail(
    "config.getoption('local_testing_mode', default=False)",
    reason="Session.query_history is not supported",
    run=False,
)
def test_cache_result_query(session):
    df = session.create_dataframe([[1, 2]], schema=["a", "b"])
    with session.query_history() as history:
        df.cache_result()

    assert len(history.queries) == 2
    assert "CREATE  SCOPED TEMPORARY  TABLE" in history.queries[0].sql_text
    assert (
        "INSERT  INTO" in history.queries[1].sql_text
        and 'SELECT $1 AS "A", $2 AS "B" FROM  VALUES (1 :: INT, 2 :: INT)'
        in history.queries[1].sql_text
    )


def test_create_dataframe_with_basic_data_types(session):
    data1 = [
        1,
        "one",
        1.0,
        datetime.datetime.strptime("2017-02-24 12:00:05.456", "%Y-%m-%d %H:%M:%S.%f"),
        datetime.datetime.strptime("20:57:06", "%H:%M:%S").time(),
        datetime.datetime.strptime("2017-02-25", "%Y-%m-%d").date(),
        True,
        bytearray("a", "utf-8"),
        Decimal(0.5),
    ]
    data2 = [
        0,
        "",
        0.0,
        datetime.datetime.min,
        datetime.time.min,
        datetime.date.min,
        False,
        bytes(),
        Decimal(0),
    ]
    expected_names = [f"_{idx + 1}" for idx in range(len(data1))]
    expected_rows = [Row(*data1), Row(*data2)]
    df = session.create_dataframe([data1, data2])
    assert [field.name for field in df.schema.fields] == expected_names
    assert [type(field.datatype) for field in df.schema.fields] == [
        LongType,
        StringType,
        DoubleType,
        TimestampType,
        TimeType,
        DateType,
        BooleanType,
        BinaryType,
        DecimalType,
    ]
    result = df.collect()
    assert result == expected_rows
    assert result[0].asDict(True) == {k: v for k, v in zip(expected_names, data1)}
    assert result[1].asDict(True) == {k: v for k, v in zip(expected_names, data2)}
    assert df.select(expected_names).collect() == expected_rows


def test_create_dataframe_with_semi_structured_data_types(session):
    data = [
        [
            ["'", 2],
            ("'", 2),
            [[1, 2], [2, 1]],
            array("I", [1, 2, 3]),
            {"'": 1},
        ],
        [
            ["'", 3],
            ("'", 3),
            [[1, 3], [3, 1]],
            array("I", [1, 2, 3, 4]),
            {"'": 3},
        ],
    ]
    df = session.create_dataframe(data)
    assert [type(field.datatype) for field in df.schema.fields] == [
        ArrayType,
        ArrayType,
        ArrayType,
        ArrayType,
        MapType,
    ]
    Utils.check_answer(
        df.collect(),
        [
            Row(
                '[\n  "\'",\n  2\n]',
                '[\n  "\'",\n  2\n]',
                "[\n  [\n    1,\n    2\n  ],\n  [\n    2,\n    1\n  ]\n]",
                "[\n  1,\n  2,\n  3\n]",
                '{\n  "\'": 1\n}',
            ),
            Row(
                '[\n  "\'",\n  3\n]',
                '[\n  "\'",\n  3\n]',
                "[\n  [\n    1,\n    3\n  ],\n  [\n    3,\n    1\n  ]\n]",
                "[\n  1,\n  2,\n  3,\n  4\n]",
                '{\n  "\'": 3\n}',
            ),
        ],
    )


@pytest.mark.skipif(
    "config.getoption('local_testing_mode', default=False)",
    reason="SNOW-1439717 create dataframe from pandas dataframe containing timestamp with tzinfo is not supported.",
)
@pytest.mark.skipif(not is_pandas_available, reason="pandas is required")
def test_create_dataframe_with_pandas_df(session):
    data = {
        "pandas_datetime": ["2021-09-30 12:00:00", "2021-09-30 13:00:00"],
        "date": [pd.to_datetime("2010-1-1"), pd.to_datetime("2011-1-1")],
        "datetime.datetime": [
            datetime.datetime(2010, 1, 1),
            datetime.datetime(2010, 1, 1),
        ],
    }
    pdf = pd.DataFrame(data)
    pdf["pandas_datetime"] = pd.to_datetime(pdf["pandas_datetime"])
    df = session.create_dataframe(pdf)

    assert df.schema[0].name == '"pandas_datetime"'
    assert df.schema[1].name == '"date"'
    assert df.schema[2].name == '"datetime.datetime"'
    assert df.schema[0].datatype == TimestampType(TimestampTimeZone.NTZ)
    assert df.schema[1].datatype == TimestampType(TimestampTimeZone.NTZ)
    assert df.schema[2].datatype == TimestampType(TimestampTimeZone.NTZ)

    # test with timezone added to timestamp
    pdf["pandas_datetime"] = pdf["pandas_datetime"].dt.tz_localize("US/Pacific")
    pdf["date"] = pdf["date"].dt.tz_localize("US/Pacific")
    pdf["datetime.datetime"] = pdf["datetime.datetime"].dt.tz_localize("US/Pacific")
    df = session.create_dataframe(pdf)

    assert df.schema[0].name == '"pandas_datetime"'
    assert df.schema[1].name == '"date"'
    assert df.schema[2].name == '"datetime.datetime"'
    assert df.schema[0].datatype == TimestampType(TimestampTimeZone.LTZ)
    assert df.schema[1].datatype == TimestampType(TimestampTimeZone.LTZ)
    assert df.schema[2].datatype == TimestampType(TimestampTimeZone.LTZ)


def test_create_dataframe_with_dict(session):
    data = {f"snow_{idx + 1}": idx**3 for idx in range(5)}
    expected_names = [name.upper() for name in data.keys()]
    expected_rows = [Row(*data.values())]
    df = session.create_dataframe([data])
    for field, expected_name in zip(df.schema.fields, expected_names):
        assert Utils.equals_ignore_case(field.name, expected_name)
    result = df.collect()
    assert result == expected_rows
    assert result[0].asDict(True) == {
        k: v for k, v in zip(expected_names, data.values())
    }
    assert df.select(expected_names).collect() == expected_rows

    # dicts with different keys
    df = session.createDataFrame([{"a": 1}, {"b": 2}])
    assert [field.name for field in df.schema.fields] == ["A", "B"]
    Utils.check_answer(df, [Row(1, None), Row(None, 2)])

    df = session.createDataFrame([{"a": 1}, {"d": 2, "e": 3}, {"c": 4, "b": 5}])
    assert [field.name for field in df.schema.fields] == ["A", "D", "E", "C", "B"]
    Utils.check_answer(
        df,
        [
            Row(1, None, None, None, None),
            Row(None, 2, 3, None, None),
            Row(None, None, None, 4, 5),
        ],
    )


def test_create_dataframe_with_dict_given_schema(session):
    schema = StructType(
        [
            StructField("A", LongType(), nullable=True),
            StructField("B", LongType(), nullable=True),
        ]
    )
    df = session.createDataFrame([{"a": 1, "b": 1}, {"a": 2, "b": 2}], schema)
    assert [field.name for field in df.schema.fields] == ["A", "B"]
    Utils.check_answer(df, [Row(1, 1), Row(2, 2)])

    schema = StructType(
        [
            StructField("a", LongType(), nullable=True),
            StructField("b", LongType(), nullable=True),
        ]
    )
    df = session.createDataFrame([{"A": 1, "B": 1}, {"A": 2, "B": 2}], schema)
    assert [field.name for field in df.schema.fields] == ["A", "B"]
    Utils.check_answer(df, [Row(1, 1), Row(2, 2)])

    schema = StructType(
        [
            StructField("A", LongType(), nullable=True),
            StructField("B", LongType(), nullable=True),
        ]
    )
    df = session.createDataFrame([{'"a"': 1, '"b"': 1}, {'"a"': 2, '"b"': 2}], schema)
    assert [field.name for field in df.schema.fields] == ["A", "B"]
    Utils.check_answer(df, [Row(None, None), Row(None, None)])

    schema = StructType(
        [
            StructField('"A"', LongType(), nullable=True),
            StructField('"B"', LongType(), nullable=True),
        ]
    )
    df = session.createDataFrame([{'"A"': 1, '"B"': 1}, {'"A"': 2, '"B"': 2}], schema)
    assert [field.name for field in df.schema.fields] == ["A", "B"]
    Utils.check_answer(df, [Row(1, 1), Row(2, 2)])

    schema = StructType(
        [
            StructField('"A"', LongType(), nullable=True),
            StructField('"B"', LongType(), nullable=True),
        ]
    )
    df = session.createDataFrame([{"A": 1, "B": 1}, {"A": 2, "B": 2}], schema)
    assert [field.name for field in df.schema.fields] == ["A", "B"]
    Utils.check_answer(df, [Row(1, 1), Row(2, 2)])

    schema = StructType(
        [
            StructField('"A"', LongType(), nullable=True),
            StructField('"B"', LongType(), nullable=True),
        ]
    )
    df = session.createDataFrame([{'"a"': 1, '"b"': 1}, {'"a"': 2, '"b"': 2}], schema)
    assert [field.name for field in df.schema.fields] == ["A", "B"]
    Utils.check_answer(df, [Row(None, None), Row(None, None)])


@multithreaded_run()
def test_create_dataframe_with_namedtuple(session):
    Data = namedtuple("Data", [f"snow_{idx + 1}" for idx in range(5)])
    data = Data(*[idx**3 for idx in range(5)])
    expected_names = [name.upper() for name in data._fields]
    expected_rows = [Row(*data)]
    df = session.createDataFrame([data])
    for field, expected_name in zip(df.schema.fields, expected_names):
        assert Utils.equals_ignore_case(field.name, expected_name)
    result = df.collect()
    assert result == expected_rows
    assert result[0].asDict(True) == {k: v for k, v in zip(expected_names, data)}
    assert df.select(expected_names).collect() == expected_rows

    # dicts with different namedtuples
    Data1 = namedtuple("Data", ["a", "b"])
    Data2 = namedtuple("Data", ["d", "c"])
    df = session.createDataFrame([Data1(1, 2), Data2(3, 4)])
    assert [field.name for field in df.schema.fields] == ["A", "B", "D", "C"]
    Utils.check_answer(df, [Row(1, 2, None, None), Row(None, None, 3, 4)])


def test_create_dataframe_with_row(session):
    row1 = Row(a=1, b=2)
    row2 = Row(a=3, b=4)
    row3 = Row(d=5, c=6, e=7)
    row4 = Row(7, 8)
    row5 = Row(9, 10)

    df = session.createDataFrame([row1, row2])
    assert [field.name for field in df.schema.fields] == ["A", "B"]
    Utils.check_answer(df, [row1, row2])

    df = session.createDataFrame([row4, row5])
    assert [field.name for field in df.schema.fields] == ["_1", "_2"]
    Utils.check_answer(df, [row4, row5])

    df = session.createDataFrame([row3])
    assert [field.name for field in df.schema.fields] == ["D", "C", "E"]
    Utils.check_answer(df, [row3])

    df = session.createDataFrame([row1, row2, row3])
    assert [field.name for field in df.schema.fields] == ["A", "B", "D", "C", "E"]
    Utils.check_answer(
        df,
        [
            Row(1, 2, None, None, None),
            Row(3, 4, None, None, None),
            Row(None, None, 5, 6, 7),
        ],
    )

    with pytest.raises(ValueError) as ex_info:
        session.createDataFrame([row1, row4])
    assert "4 fields are required by schema but 2 values are provided" in str(ex_info)


def test_create_dataframe_with_mixed_dict_namedtuple_row(session):
    d = {"a": 1, "b": 2}
    Data = namedtuple("Data", ["a", "b"])
    t = Data(3, 4)
    r = Row(a=5, b=6)
    df = session.createDataFrame([d, t, r])
    assert [field.name for field in df.schema.fields] == ["A", "B"]
    Utils.check_answer(df, [Row(1, 2), Row(3, 4), Row(5, 6)])

    r2 = Row(c=7, d=8)
    df = session.createDataFrame([d, t, r2])
    assert [field.name for field in df.schema.fields] == ["A", "B", "C", "D"]
    Utils.check_answer(
        df, [Row(1, 2, None, None), Row(3, 4, None, None), Row(None, None, 7, 8)]
    )


def test_create_dataframe_with_schema_col_names(session):
    col_names = ["a", "b", "c", "d"]
    df = session.create_dataframe([[1, 2, 3, 4]], schema=col_names)
    for field, expected_name in zip(df.schema.fields, col_names):
        assert Utils.equals_ignore_case(field.name, expected_name)

    # only give first two column names,
    # and the rest will be populated as "_#num"
    df = session.create_dataframe([[1, 2, 3, 4]], schema=col_names[:2])
    for field, expected_name in zip(df.schema.fields, col_names[:2] + ["_3", "_4"]):
        assert Utils.equals_ignore_case(field.name, expected_name)

    # the column names provided via schema keyword will overwrite other column names
    df = session.create_dataframe(
        [{"aa": 1, "bb": 2, "cc": 3, "dd": 4}], schema=col_names
    )
    for field, expected_name in zip(df.schema.fields, col_names):
        assert Utils.equals_ignore_case(field.name, expected_name)


def test_create_dataframe_with_variant(session):
    data = [
        1,
        "one",
        1.1,
        datetime.datetime.strptime("2017-02-24 12:00:05.456", "%Y-%m-%d %H:%M:%S.%f"),
        datetime.datetime.strptime("20:57:06", "%H:%M:%S").time(),
        datetime.datetime.strptime("2017-02-25", "%Y-%m-%d").date(),
        True,
        bytearray("a", "utf-8"),
        Decimal(0.5),
        [1, 2, 3],
        {"a": "foo"},
    ]
    df = session.create_dataframe(
        [data],
        schema=StructType(
            [StructField(f"col_{i + 1}", VariantType()) for i in range(len(data))]
        ),
    )
    assert df.collect() == [
        Row(
            "1",
            '"one"',
            "1.1",
            '"2017-02-24T12:00:05.456000"',
            '"20:57:06"',
            '"2017-02-25"',
            "true",
            '"61"',
            "0.5",
            "[\n  1,\n  2,\n  3\n]",
            '{\n  "a": "foo"\n}',
        )
    ]


@pytest.mark.parametrize("data", [[0, 1, 2, 3], ["", "a"], [False, True], [None]])
def test_create_dataframe_with_single_value(session, data):
    expected_names = ["_1"]
    expected_rows = [Row(d) for d in data]
    df = session.create_dataframe(data)
    assert [field.name for field in df.schema.fields] == expected_names
    Utils.check_answer(df, expected_rows)


@pytest.mark.skipif(
    "config.getoption('local_testing_mode', default=False)",
    reason="DataFrame.describe is not supported in Local Testing",
)
def test_create_dataframe_empty(session):
    Utils.check_answer(session.create_dataframe([[]]), [Row(None)])
    Utils.check_answer(session.create_dataframe([[], []]), [Row(None), Row(None)])

    with pytest.raises(ValueError) as ex_info:
        session.createDataFrame([])
    assert "Cannot infer schema from empty data" in str(ex_info)

    schema = StructType(
        [StructField("a", IntegerType()), StructField("b", IntegerType())]
    )
    df = session.create_dataframe([], schema=schema)

    # collect
    Utils.check_answer(df, [])
    Utils.check_answer(df.select("a"), [])

    # show
    assert (
        df._show_string(_emit_ast=session.ast_enabled)
        == """
-------------
|"A"  |"B"  |
-------------
|     |     |
-------------
""".lstrip()
    )

    # columns
    assert df.columns == ["A", "B"]

    # count
    assert df.count() == 0

    # fillna should not fill any value in an empty df
    Utils.check_answer(df.fillna(1), [])

    # all stats should be 0 or None
    Utils.check_answer(
        df.describe("b").collect(),
        [
            Row("count", 0),
            Row("mean", None),
            Row("stddev", None),
            Row("min", None),
            Row("max", None),
        ],
    )

    # with_column can append a column, but still no rows
    Utils.check_answer(df.with_column("c", lit(2)), [])
    assert df.with_column("c", lit(2)).columns == ["A", "B", "C"]


@pytest.mark.skipif(IS_IN_STORED_PROC_LOCALFS, reason="Large result")
def test_create_dataframe_from_none_data(session):
    assert session.create_dataframe([None, None]).collect() == [
        Row(None),
        Row(None),
    ]
    assert session.create_dataframe([[None, None], [1, "1"]]).collect() == [
        Row(None, None),
        Row(1, "1"),
    ]
    assert session.create_dataframe([[1, "1"], [None, None]]).collect() == [
        Row(1, "1"),
        Row(None, None),
    ]

    # large None data
    assert session.create_dataframe([None] * 20000).collect() == [Row(None)] * 20000


@pytest.mark.xfail(
    "config.getoption('local_testing_mode', default=False)",
    reason="Array binding is SQL feature",
    run=False,
)
def test_create_dataframe_large_without_batch_insert(session):
    from snowflake.snowpark._internal.analyzer import analyzer

    original_value = analyzer.ARRAY_BIND_THRESHOLD
    try:
        analyzer.ARRAY_BIND_THRESHOLD = 400_000
        with pytest.raises(SnowparkSQLException) as ex_info:
            session.create_dataframe([1] * 200_001).collect()
        assert "SQL compilation error" in str(ex_info)
        assert "maximum number of expressions in a list exceeded" in str(ex_info)
    finally:
        analyzer.ARRAY_BIND_THRESHOLD = original_value


@pytest.mark.skipif(IS_IN_STORED_PROC, reason="Cannot create session in SP")
@pytest.mark.parametrize("paramstyle", ["pyformat", "format", "qmark", "numeric"])
def test_create_dataframe_large_respects_paramstyle(db_parameters, paramstyle):
    from snowflake.snowpark._internal.analyzer import analyzer

    original_value = analyzer.ARRAY_BIND_THRESHOLD
    db_parameters["paramstyle"] = paramstyle
    session_builder = Session.builder.configs(db_parameters)
    new_session = session_builder.create()
    try:
        analyzer.ARRAY_BIND_THRESHOLD = 2
        df = new_session.create_dataframe([[1], [2], [3]])
        Utils.check_answer(df, [Row(1), Row(2), Row(3)])
    finally:
        analyzer.ARRAY_BIND_THRESHOLD = original_value
        new_session.close()


@pytest.mark.skipif(
    "config.getoption('local_testing_mode', default=False)",
    reason="Connections with paramstyle are not supported in local testing",
)
@pytest.mark.skipif(IS_IN_STORED_PROC, reason="Cannot create session in SP")
def test_create_dataframe_large_respects_paramstyle_negative(db_parameters):
    from snowflake.snowpark._internal.analyzer import analyzer

    original_value = analyzer.ARRAY_BIND_THRESHOLD
    session_builder = Session.builder.configs(db_parameters)
    new_session = session_builder.create()
    new_session._conn._conn._paramstyle = "unsupported"
    try:
        analyzer.ARRAY_BIND_THRESHOLD = 2
        with pytest.raises(
            ValueError, match="'unsupported' is not a recognized paramstyle"
        ):
            new_session.create_dataframe([[1], [2], [3]])
    finally:
        analyzer.ARRAY_BIND_THRESHOLD = original_value
        new_session.close()


def test_create_dataframe_with_invalid_data(session):
    # None input
    with pytest.raises(ValueError) as ex_info:
        session.create_dataframe(None)
    assert "data cannot be None" in str(ex_info)

    # input other than list and tuple
    with pytest.raises(TypeError) as ex_info:
        session.create_dataframe(1)
    assert "only accepts data as a list, tuple or a pandas DataFrame" in str(ex_info)
    with pytest.raises(TypeError) as ex_info:
        session.create_dataframe({1, 2})
    assert "only accepts data as a list, tuple or a pandas DataFrame" in str(ex_info)
    with pytest.raises(TypeError) as ex_info:
        session.create_dataframe({"a": 1, "b": 2})
    assert "only accepts data as a list, tuple or a pandas DataFrame" in str(ex_info)
    with pytest.raises(TypeError) as ex_info:
        session.create_dataframe(Row(a=1, b=2))
    assert "create_dataframe() function does not accept a Row object" in str(ex_info)

    # inconsistent type
    with pytest.raises(TypeError) as ex_info:
        session.create_dataframe([1, "1"])
    assert "Cannot merge type" in str(ex_info)
    with pytest.raises(TypeError) as ex_info:
        session.create_dataframe([1, 1.0])
    assert "Cannot merge type" in str(ex_info)
    with pytest.raises(TypeError) as ex_info:
        session.create_dataframe([1.0, Decimal(1.0)])
    assert "Cannot merge type" in str(ex_info)
    with pytest.raises(TypeError) as ex_info:
        session.create_dataframe(["1", bytearray("1", "utf-8")])
    assert "Cannot merge type" in str(ex_info)
    with pytest.raises(TypeError) as ex_info:
        session.create_dataframe([datetime.datetime.now(), datetime.date.today()])
    assert "Cannot merge type" in str(ex_info)
    with pytest.raises(TypeError) as ex_info:
        session.create_dataframe([datetime.datetime.now(), datetime.time()])
    assert "Cannot merge type" in str(ex_info)
    with pytest.raises(TypeError) as ex_info:
        session.create_dataframe([[[1, 2, 3], 1], [1, 1]])
    assert "Cannot merge type" in str(ex_info)
    with pytest.raises(TypeError) as ex_info:
        session.create_dataframe([[[1, 2, 3], 1], [{1: 2}, 1]])
    assert "Cannot merge type" in str(ex_info)

    # inconsistent length
    with pytest.raises(ValueError) as ex_info:
        session.create_dataframe([[1], [1, 2]])
    assert "data consists of rows with different lengths" in str(ex_info)


def test_attribute_reference_to_sql(session):
    from snowflake.snowpark.functions import sum as sum_

    df = session.create_dataframe([(3, 1), (None, 2), (1, None), (4, 5)]).to_df(
        "a", "b"
    )
    agg_results = (
        df.agg(
            [
                sum_(df["a"].is_null().cast(IntegerType())),
                sum_(df["b"].is_null().cast(IntegerType())),
            ]
        )
        .to_df("a", "b")
        .collect()
    )

    Utils.check_answer([Row(1, 1)], agg_results)


def test_dataframe_duplicated_column_names(session, local_testing_mode):
    tmpdf = session.create_dataframe([(1, 2)]).to_df(["v1", "v2"])
    df = tmpdf.select(col("v1").alias("a"), col("v2").alias("a"))

    # collect() works and return a row with duplicated keys
    res = df.collect()
    assert len(res[0]) == 2
    assert res[0].A == 1

    if not local_testing_mode:
        # however, create a table/view doesn't work because
        # Snowflake doesn't allow duplicated column names
        with pytest.raises(SnowparkSQLException) as ex_info:
            df.create_or_replace_view(
                Utils.random_name_for_temp_object(TempObjectType.VIEW)
            )
        assert "duplicate column name 'A'" in str(ex_info)


@pytest.mark.skipif(
    IS_IN_STORED_PROC, reason="Async query is not supported in stored procedure yet"
)
def test_case_insensitive_collect(session, local_testing_mode):
    df = session.create_dataframe(
        [["Gordon", 153]], schema=["firstname", "matches_won"]
    )
    df_quote = session.create_dataframe(
        [["Gordon", 153]], schema=["'quotedName'", "quoted-won"]
    )

    # tests for sync collect
    row = df.collect(case_sensitive=False)[0]
    assert row.firstName == "Gordon"
    assert row.FIRSTNAME == "Gordon"
    assert row.FiRstNamE == "Gordon"
    assert row["firstname"] == "Gordon"
    assert row["FIRSTNAME"] == "Gordon"
    assert row["FirstName"] == "Gordon"

    assert row.matches_won == 153
    assert row.MATCHES_WON == 153
    assert row.MaTchEs_WoN == 153
    assert row["matches_won"] == 153
    assert row["Matches_Won"] == 153
    assert row["MATCHES_WON"] == 153

    with pytest.raises(
        ValueError,
        match="Case insensitive fields is not supported in presence of quoted columns",
    ):
        row = df_quote.collect(case_sensitive=False)[0]

    # tests for async collect
    if not local_testing_mode:
        async_job = df.collect_nowait(case_sensitive=False)
        row = async_job.result()[0]

        assert row.firstName == "Gordon"
        assert row.FIRSTNAME == "Gordon"
        assert row.FiRstNamE == "Gordon"
        assert row["firstname"] == "Gordon"
        assert row["FIRSTNAME"] == "Gordon"
        assert row["FirstName"] == "Gordon"

        assert row.matches_won == 153
        assert row.MATCHES_WON == 153
        assert row.MaTchEs_WoN == 153
        assert row["matches_won"] == 153
        assert row["Matches_Won"] == 153
        assert row["MATCHES_WON"] == 153

        async_job = df_quote.collect_nowait(case_sensitive=False)
        with pytest.raises(
            ValueError,
            match="Case insensitive fields is not supported in presence of quoted columns",
        ):
            row = async_job.result()[0]

    # special character tests
    df_login = session.create_dataframe(
        [["admin", "test"], ["snowman", "test"]], schema=["username", "p@$$w0rD"]
    )
    row = df_login.collect(case_sensitive=False)[0]

    assert row.username == "admin"
    assert row.UserName == "admin"
    assert row.usErName == "admin"

    assert row["p@$$w0rD"] == "test"
    assert row["p@$$w0rd"] == "test"
    assert row["P@$$W0RD"] == "test"


def test_case_insensitive_local_iterator(session):
    df = session.create_dataframe(
        [["Gordon", 153]], schema=["firstname", "matches_won"]
    )
    df_quote = session.create_dataframe(
        [["Gordon", 153]], schema=["'quotedName'", "quoted-won"]
    )

    # tests for sync collect
    row = next(df.to_local_iterator(case_sensitive=False))
    assert row.firstName == "Gordon"
    assert row.FIRSTNAME == "Gordon"
    assert row.FiRstNamE == "Gordon"
    assert row["firstname"] == "Gordon"
    assert row["FIRSTNAME"] == "Gordon"
    assert row["FirstName"] == "Gordon"

    assert row.matches_won == 153
    assert row.MATCHES_WON == 153
    assert row.MaTchEs_WoN == 153
    assert row["matches_won"] == 153
    assert row["Matches_Won"] == 153
    assert row["MATCHES_WON"] == 153

    with pytest.raises(
        ValueError,
        match="Case insensitive fields is not supported in presence of quoted columns",
    ):
        next(df_quote.to_local_iterator(case_sensitive=False))

    # special character tests
    df_login = session.create_dataframe(
        [["admin", "test"], ["snowman", "test"]], schema=["username", "p@$$w0rD"]
    )
    row = next(df_login.to_local_iterator(case_sensitive=False))

    assert row.username == "admin"
    assert row.UserName == "admin"
    assert row.usErName == "admin"

    assert row["p@$$w0rD"] == "test"
    assert row["p@$$w0rd"] == "test"
    assert row["P@$$W0RD"] == "test"


def test_dropna(session, local_testing_mode):
    Utils.check_answer(
        TestData.double3(session, local_testing_mode).dropna(), [Row(1.0, 1)]
    )

    res = TestData.double3(session, local_testing_mode).dropna(how="all").collect()
    assert res[0] == Row(1.0, 1)
    assert math.isnan(res[1][0])
    assert res[1][1] == 2
    assert res[2] == Row(None, 3)
    assert res[3] == Row(4.0, None)

    Utils.check_answer(
        TestData.double3(session, local_testing_mode).dropna(subset=["a"]),
        [Row(1.0, 1), Row(4.0, None)],
    )

    res = TestData.double3(session, local_testing_mode).dropna(thresh=1).collect()
    assert res[0] == Row(1.0, 1)
    assert math.isnan(res[1][0])
    assert res[1][1] == 2
    assert res[2] == Row(None, 3)
    assert res[3] == Row(4.0, None)

    with pytest.raises(TypeError) as ex_info:
        TestData.double3(session, local_testing_mode).dropna(subset={1: "a"})
    assert _SUBSET_CHECK_ERROR_MESSAGE in str(ex_info)


@multithreaded_run()
def test_dropna_large_num_of_columns(session):
    n = 1000
    data = [str(i) for i in range(n)]
    none_data = [None for _ in range(n)]
    df = session.create_dataframe([data, none_data], schema=data)
    Utils.check_answer(df.dropna(how="all"), [Row(*data)])


def test_fillna(session, local_testing_mode):
    Utils.check_answer(
        TestData.double3(session, local_testing_mode).fillna(11),
        [
            Row(1.0, 1),
            Row(11.0, 2),
            Row(11.0, 3),
            Row(4.0, 11),
            Row(11.0, 11),
            Row(11.0, 11),
        ],
        sort=False,
    )

    Utils.check_answer(
        TestData.double3(session, local_testing_mode).fillna(11.0, subset=["a"]),
        [
            Row(1.0, 1),
            Row(11.0, 2),
            Row(11.0, 3),
            Row(4.0, None),
            Row(11.0, None),
            Row(11.0, None),
        ],
        sort=False,
    )

    Utils.check_answer(
        TestData.double3(session, local_testing_mode).fillna(None),
        [
            Row(1.0, 1),
            Row(None, 2),
            Row(None, 3),
            Row(4.0, None),
            Row(None, None),
            Row(None, None),
        ],
        sort=False,
    )

    Utils.check_answer(
        TestData.null_data1(session).fillna({}), TestData.null_data1(session).collect()
    )
    Utils.check_answer(
        TestData.null_data1(session).fillna(1, subset=[]),
        TestData.null_data1(session).collect(),
    )

    # fillna for all basic data types
    data = [
        1,
        "one",
        1.0,
        datetime.datetime.strptime("2017-02-24 12:00:05.456", "%Y-%m-%d %H:%M:%S.%f"),
        datetime.datetime.strptime("20:57:06", "%H:%M:%S").time(),
        datetime.datetime.strptime("2017-02-25", "%Y-%m-%d").date(),
        True,
        bytearray("a", "utf-8"),
        Decimal(0.5),
    ]
    none_data = [None] * len(data)
    none_data[2] = float("nan")
    col_names = [f"col{idx + 1}" for idx in range(len(data))]
    value_dict = {
        col_name: (
            json.dumps(value) if isinstance(value, (list, dict, tuple)) else value
        )
        for col_name, value in zip(col_names, data)
    }
    df = session.create_dataframe([data, none_data], schema=col_names)
    Utils.check_answer(df.fillna(value_dict), [Row(*data), Row(*data)])

    # Python `int` can be filled into FloatType/DoubleType,
    # but Python `float` can't be filled into IntegerType/LongType (will be ignored)
    Utils.check_answer(
        session.create_dataframe(
            [[1, 1.1], [None, None]], schema=["col1", "col2"]
        ).fillna({"col1": 1.1, "col2": 1.1}),
        [Row(1, 1.1), Row(None, 1.1)],
    )

    # negative case
    with pytest.raises(TypeError) as ex_info:
        df.fillna(1, subset={1: "a"})
    assert _SUBSET_CHECK_ERROR_MESSAGE in str(ex_info)


def test_replace_with_coercion(session):
    df = session.create_dataframe(
        [[1, 1.0, "1.0"], [2, 2.0, "2.0"]], schema=["a", "b", "c"]
    )

    # empty to_replace or subset will return the original dataframe
    Utils.check_answer(df.replace({}), [Row(1, 1.0, "1.0"), Row(2, 2.0, "2.0")])
    Utils.check_answer(
        df.replace({1: 4}, subset=[]), [Row(1, 1.0, "1.0"), Row(2, 2.0, "2.0")]
    )

    # subset=None will apply the replacement to all columns
    # we can replace a float with an integer
    Utils.check_answer(df.replace(1, 3), [Row(3, 3.0, "1.0"), Row(2, 2.0, "2.0")])
    Utils.check_answer(
        df.replace([1, 2], [3, 4]), [Row(3, 3.0, "1.0"), Row(4, 4.0, "2.0")]
    )
    Utils.check_answer(df.replace([1, 2], 3), [Row(3, 3.0, "1.0"), Row(3, 3.0, "2.0")])
    # value will be ignored
    Utils.check_answer(
        df.replace({1: 3, 2: 4}, value=5), [Row(3, 3.0, "1.0"), Row(4, 4.0, "2.0")]
    )

    # subset
    Utils.check_answer(
        df.replace({1: 3, 2: 4}, subset=["a"]), [Row(3, 1.0, "1.0"), Row(4, 2.0, "2.0")]
    )
    Utils.check_answer(
        df.replace({1: 3, 2: 4}, subset="b"), [Row(1, 3.0, "1.0"), Row(2, 4.0, "2.0")]
    )

    # we can't replace an integer with a float
    # and replace a string with a float (will be skipped)
    Utils.check_answer(
        df.replace({1: 3.0, 2: 4.0, "1.0": 1.0, "2.0": "3.0"}),
        [Row(1, 3.0, "1.0"), Row(2, 4.0, "3.0")],
    )

    # we can replace any value with a None
    Utils.check_answer(
        df.replace({1: None, 2: None, "2.0": None}),
        [Row(None, None, "1.0"), Row(None, None, None)],
    )

    df = session.create_dataframe([[[1, 2], (1, 3)]], schema=["col1", "col2"])
    Utils.check_answer(
        df.replace([(1, 3)], [[2, 3]]),
        [Row("[\n  1,\n  2\n]", "[\n  2,\n  3\n]")],
    )

    df = session.create_dataframe(
        [[[1, 2], (1, 3)], [None, None]], schema=["col1", "col2"]
    )
    Utils.check_answer(
        df.fillna([1, 3]),
        [
            Row("[\n  1,\n  2\n]", "[\n  1,\n  3\n]"),
            Row("[\n  1,\n  3\n]", "[\n  1,\n  3\n]"),
        ],
    )

    # negative case
    with pytest.raises(SnowparkColumnException) as ex_info:
        df.replace({1: 3}, subset=["d"])
    assert "The DataFrame does not contain the column named" in str(ex_info)
    with pytest.raises(TypeError) as ex_info:
        df.replace({1: 2}, subset={1: "a"})
    assert _SUBSET_CHECK_ERROR_MESSAGE in str(ex_info)
    with pytest.raises(ValueError) as ex_info:
        df.replace([1], [2, 3])
    assert "to_replace and value lists should be of the same length" in str(ex_info)


@pytest.mark.skipif(
    local_testing_mode,
    reason="Bug in local testing mode, broadcast behavior "
    "not implemented correctly in handle_expression for table_emulator.",
)
def test_replace_with_coercion_II(session):
    # TODO: Once fixed in local testing mode, merge this test case with the ones in
    # test_replace_with_coercion
    df = session.create_dataframe(
        [[1, 1.0, "1.0"], [2, 2.0, "2.0"]], schema=["a", "b", "c"]
    )

    Utils.check_answer(
        df.replace(1.0, None),
        [Row(1, None, "1.0"), Row(2, 2.0, "2.0")],
    )


def test_select_case_expr(session):
    df = session.create_dataframe([1, 2, 3], schema=["a"])
    Utils.check_answer(
        df.select(when(col("a") == 1, 4).otherwise(col("a"))), [Row(4), Row(2), Row(3)]
    )


@pytest.mark.xfail(
    "config.getoption('local_testing_mode', default=False)",
    reason="SQL expr is not supported in Local Testing",
    raises=NotImplementedError,
)
def test_select_expr(session):
    df = session.create_dataframe([-1, 2, 3], schema=["a"])
    Utils.check_answer(
        df.select_expr("abs(a)", "a + 2", "cast(a as string)"),
        [Row(1, 1, "-1"), Row(2, 4, "2"), Row(3, 5, "3")],
    )
    Utils.check_answer(
        df.select_expr(["abs(a)", "a + 2", "cast(a as string)"]),
        [Row(1, 1, "-1"), Row(2, 4, "2"), Row(3, 5, "3")],
    )


@pytest.mark.skipif(
    "config.getoption('local_testing_mode', default=False)",
    reason="DataFrame.describe is not supported in Local Testing",
)
def test_describe(session):
    assert TestData.test_data2(session).describe().columns == [
        "SUMMARY",
        "A",
        "B",
    ]
    Utils.check_answer(
        TestData.test_data2(session).describe("a", "b").collect(),
        [
            Row("count", 6, 6),
            Row("mean", 2.0, 1.5),
            Row("stddev", 0.8944271909999159, 0.5477225575051661),
            Row("min", 1, 1),
            Row("max", 3, 2),
        ],
    )
    Utils.check_answer(
        TestData.test_data3(session).describe().collect(),
        [
            Row("count", 2, 1),
            Row("mean", 1.5, 2.0),
            Row("stddev", 0.7071067811865476, None),
            Row("min", 1, 2),
            Row("max", 2, 2),
        ],
    )

    Utils.check_answer(
        session.create_dataframe(["a", "a", "c", "z", "b", "a"]).describe(),
        [
            Row("count", "6"),
            Row("mean", None),
            Row("stddev", None),
            Row("min", "a"),
            Row("max", "z"),
        ],
    )

    # describe() will ignore all non-numeric and non-string columns
    data = [
        1,
        "one",
        1.0,
        Decimal(0.5),
        datetime.datetime.strptime("2017-02-24 12:00:05.456", "%Y-%m-%d %H:%M:%S.%f"),
        datetime.datetime.strptime("20:57:06", "%H:%M:%S").time(),
        datetime.datetime.strptime("2017-02-25", "%Y-%m-%d").date(),
        True,
        bytearray("a", "utf-8"),
    ]
    assert session.create_dataframe([data]).describe().columns == [
        "SUMMARY",
        "_1",
        "_2",
        "_3",
        "_4",
    ]

    # describe() will still work when there are more than two string columns
    # ambiguity will be eliminated
    Utils.check_answer(
        TestData.string1(session).describe(),
        [
            Row("count", "3", "3"),
            Row("mean", None, None),
            Row("stddev", None, None),
            Row("min", "test1", "a"),
            Row("max", "test3", "c"),
        ],
    )

    # return an "empty" dataframe if no numeric or string column is present
    Utils.check_answer(
        TestData.timestamp1(session).describe(),
        [
            Row("count"),
            Row("mean"),
            Row("stddev"),
            Row("min"),
            Row("max"),
        ],
    )

    mixed_identifiers_dataframe = session.create_dataframe(
        data=[
            [1, Decimal("1.0"), "a", 1, 1, "aa"],
            [2, Decimal("2.0"), "b", None, 2, "bb"],
        ],
        schema=["ほげ", "ふが", "a_ほげ", "ふが_1", "a", "b"],
    )

    assert mixed_identifiers_dataframe.describe().columns == [
        "SUMMARY",
        '"ほげ"',
        '"ふが"',
        '"a_ほげ"',
        '"ふが_1"',
        "A",
        "B",
    ]

    Utils.check_answer(
        mixed_identifiers_dataframe.describe(),
        [
            Row("count", 2.0, 2.0, "2", 1.0, 2.0, "2"),
            Row("mean", 1.5, 1.5, None, 1.0, 1.5, None),
            Row(
                "stddev",
                0.7071067811865476,
                0.7071067811865476,
                None,
                None,
                0.7071067811865476,
                None,
            ),
            Row("min", 1.0, 1.0, "a", 1.0, 1.0, "aa"),
            Row("max", 2.0, 2.0, "b", 1.0, 2.0, "bb"),
        ],
    )

    with pytest.raises(SnowparkSQLException) as ex_info:
        TestData.test_data2(session).describe("c")
    assert "invalid identifier" in str(ex_info)


def test_truncate_preserves_schema(session, local_testing_mode):
    tmp_table_name = Utils.random_name_for_temp_object(TempObjectType.TABLE)
    df1 = session.create_dataframe([(1, 2), (3, 4)], schema=["a", "b"])
    df2 = session.create_dataframe([(1, 2, 3), (4, 5, 6)], schema=["a", "b", "c"])

    df1.write.save_as_table(tmp_table_name, table_type="temp")
    exception_msg = (
        "invalid identifier 'C'"
        if not local_testing_mode
        else "incoming data has different schema"
    )

    # truncate preserves old schema
    with pytest.raises(SnowparkSQLException, match=exception_msg):
        df2.write.save_as_table(tmp_table_name, mode="truncate", table_type="temp")

    # overwrite drops old schema
    df2.write.save_as_table(tmp_table_name, mode="overwrite", table_type="temp")
    Utils.check_answer(session.table(tmp_table_name), [Row(1, 2, 3), Row(4, 5, 6)])


def test_truncate_existing_table(session):
    table_name = Utils.random_name_for_temp_object(TempObjectType.TABLE)
    df = session.create_dataframe([(1, 2), (3, 4)]).toDF("a", "b")
    df.write.save_as_table(table_name, mode="overwrite", table_type="temp")
    df = session.create_dataframe([(1, 1), (2, 2), (3, 3)]).toDF("a", "b")
    df.write.save_as_table(table_name, mode="truncate", table_type="temp")
    assert session.table(table_name).count() == 3


@pytest.mark.parametrize("table_type", ["", "temp", "temporary", "transient"])
@pytest.mark.parametrize(
    "save_mode", ["append", "overwrite", "ignore", "errorifexists", "truncate"]
)
def test_table_types_in_save_as_table(
    session, save_mode, table_type, local_testing_mode
):
    table_name = Utils.random_name_for_temp_object(TempObjectType.TABLE)
    df = session.create_dataframe([(1, 2), (3, 4)]).toDF("a", "b")
    df.write.save_as_table(table_name, mode=save_mode, table_type=table_type)
    Utils.check_answer(session.table(table_name), df, True)
    if not local_testing_mode:
        Utils.assert_table_type(session, table_name, table_type)


@pytest.mark.parametrize(
    "save_mode", ["append", "overwrite", "ignore", "errorifexists", "truncate"]
)
def test_save_as_table_respects_schema(session, save_mode, local_testing_mode):
    table_name = Utils.random_name_for_temp_object(TempObjectType.TABLE)

    schema1 = StructType(
        [
            StructField("A", LongType(), False),
            StructField("B", LongType(), True),
        ]
    )
    schema2 = StructType([StructField("A", LongType(), False)])
    schema3 = StructType(
        [
            StructField("A", LongType(), False),
            StructField("B", LongType(), True),
            StructField("C", LongType(), False),
        ]
    )

    df1 = session.create_dataframe([(1, 2), (3, 4)], schema=schema1)
    df2 = session.create_dataframe([(1), (2)], schema=schema2)
    df3 = session.create_dataframe([(1, 2, 3), (4, 5, 6)], schema=schema3)

    try:
        df1.write.save_as_table(table_name, mode=save_mode)
        saved_df = session.table(table_name)
        Utils.is_schema_same(saved_df.schema, schema1)

        if save_mode == "overwrite":
            df2.write.save_as_table(table_name, mode=save_mode)
            saved_df = session.table(table_name)
            Utils.is_schema_same(saved_df.schema, schema2)
        elif save_mode == "ignore":
            df2.write.save_as_table(table_name, mode=save_mode)
            saved_df = session.table(table_name)
            Utils.is_schema_same(saved_df.schema, schema1)
        elif save_mode == "truncate":
            df2.write.save_as_table(table_name, mode=save_mode)
            saved_df = session.table(table_name)
            Utils.is_schema_same(saved_df.schema, schema1)
            exception_msg = (
                "invalid identifier 'C'"
                if not local_testing_mode
                else "Cannot truncate because incoming data has different schema"
            )
            with pytest.raises(SnowparkSQLException, match=exception_msg):
                df3.write.save_as_table(table_name, mode=save_mode)
        else:  # save_mode in ('append', 'errorifexists')
            with pytest.raises(SnowparkSQLException):
                df2.write.save_as_table(table_name, mode=save_mode)
    finally:
        Utils.drop_table(session, table_name)


@pytest.mark.parametrize("large_data", [True, False])
@pytest.mark.parametrize(
    "data_type",
    [
        BinaryType(),
        BooleanType(),
        StringType(),
        TimestampType(),
        TimeType(),
        ByteType(),
        ShortType(),
        IntegerType(),
        LongType(),
        FloatType(),
        DoubleType(),
        DecimalType(),
    ],
)
@pytest.mark.parametrize(
    "save_mode", ["append", "overwrite", "ignore", "errorifexists", "truncate"]
)
def test_save_as_table_nullable_test(
    session, save_mode, data_type, large_data, local_testing_mode
):
    if isinstance(data_type, DecimalType) and local_testing_mode:
        pytest.skip(
            "SNOW-1447052 local testing nullable information loss in decimal type column because of to_decimal call"
        )
    table_name = Utils.random_name_for_temp_object(TempObjectType.TABLE)
    schema = StructType(
        [
            StructField("A", data_type, False),
            StructField("B", data_type, True),
        ]
    )
    df = session.create_dataframe(
        [(None, None)] * (5000 if large_data else 1), schema=schema
    )

    try:
        with pytest.raises(
            (IntegrityError, SnowparkSQLException),
            match="NULL result in a non-nullable column",
        ):
            df.write.save_as_table(table_name, mode=save_mode)
    finally:
        Utils.drop_table(session, table_name)


@pytest.mark.parametrize(
    "save_mode", ["append", "overwrite", "ignore", "errorifexists", "truncate"]
)
def test_nullable_without_create_temp_table_access(session, save_mode):
    original_run_query = session._run_query

    def mock_run_query(*args, **kwargs):
        if "CREATE SCOPED TEMP TABLE" in args[0]:
            raise ProgrammingError("Cannot create temp table in the schema")
        return original_run_query(*args, **kwargs)

    with mock.patch.object(session, "_run_query") as mocked_run_query:
        mocked_run_query.side_effect = mock_run_query
        table_name = Utils.random_name_for_temp_object(TempObjectType.TABLE)
        schema = StructType(
            [
                StructField("A", IntegerType(), False),
                StructField("B", IntegerType(), True),
            ]
        )
        df = session.create_dataframe([(None, None)], schema=schema)

        try:
            with pytest.raises(
                (IntegrityError, SnowparkSQLException),
                match="NULL result in a non-nullable column",
            ):
                df.write.save_as_table(table_name, mode=save_mode)
        finally:
            Utils.drop_table(session, table_name)


@pytest.mark.skipif(
    "config.getoption('local_testing_mode', default=False)",
    reason="Table Sproc is not supported in Local Testing",
)
@pytest.mark.udf
@pytest.mark.parametrize("table_type", ["", "temp", "temporary", "transient"])
@pytest.mark.parametrize(
    "save_mode", ["append", "overwrite", "ignore", "errorifexists", "truncate"]
)
def test_save_as_table_with_table_sproc_output(session, save_mode, table_type):
    temp_sp_name = Utils.random_name_for_temp_object(TempObjectType.PROCEDURE)
    table_name = Utils.random_name_for_temp_object(TempObjectType.TABLE)
    try:
        select_sp = session.sproc.register(
            lambda session_: session_.sql("SELECT 1 as A"),
            packages=["snowflake-snowpark-python"],
            name=temp_sp_name,
            return_type=StructType([StructField("A", IntegerType())]),
            input_types=[],
            replace=True,
        )
        df = select_sp()
        Utils.check_answer(df, [Row(A=1)])
        df.write.save_as_table(table_name, mode=save_mode, table_type=table_type)
        saved_df = session.table(table_name)
        Utils.check_answer(saved_df, [Row(A=1)])
    finally:
        Utils.drop_table(session, table_name)
        Utils.drop_procedure(session, f"{temp_sp_name}()")


@pytest.mark.xfail(
    "config.getoption('local_testing_mode', default=False)",
    reason="Clustering is a SQL feature",
    run=False,
)
@pytest.mark.parametrize("include_comment", [True, False])
@pytest.mark.parametrize("save_mode", ["append", "overwrite", "truncate"])
def test_write_table_with_clustering_keys_and_comment(
    session, save_mode, include_comment
):
    table_name1 = Utils.random_name_for_temp_object(TempObjectType.TABLE)
    table_name2 = Utils.random_name_for_temp_object(TempObjectType.TABLE)
    table_name3 = Utils.random_name_for_temp_object(TempObjectType.TABLE)
    df1 = session.create_dataframe(
        [],
        schema=StructType(
            [
                StructField("c1", DateType()),
                StructField("c2", StringType()),
                StructField("c3", IntegerType()),
            ]
        ),
    )
    df2 = session.create_dataframe(
        [],
        schema=StructType(
            [
                StructField("c1", TimestampType()),
                StructField("c2", StringType()),
                StructField("c3", IntegerType()),
            ]
        ),
    )
    df3 = session.create_dataframe(
        [],
        schema=StructType(
            [StructField("t", TimestampType()), StructField("v", VariantType())]
        ),
    )
    comment = f"COMMENT_{Utils.random_alphanumeric_str(6)}" if include_comment else None

    try:
        df1.write.save_as_table(
            table_name1,
            mode=save_mode,
            clustering_keys=["c1", "c2"],
            comment=comment,
        )
        ddl = session._run_query(f"select get_ddl('table', '{table_name1}')")[0][0]
        assert 'cluster by ("C1", "C2")' in ddl
        assert not include_comment or comment in ddl

        df2.write.save_as_table(
            table_name2,
            mode=save_mode,
            clustering_keys=[
                col("c1").cast(DateType()),
                col("c2").substring(0, 10),
            ],
            comment=comment,
        )
        ddl = session._run_query(f"select get_ddl('table', '{table_name2}')")[0][0]
        assert 'cluster by ( CAST ("C1" AS DATE), substring("C2", 0, 10))' in ddl
        assert not include_comment or comment in ddl

        df3.write.save_as_table(
            table_name3,
            mode=save_mode,
            clustering_keys=[get_path(col("v"), lit("Data.id")).cast(IntegerType())],
            comment=comment,
        )
        ddl = session._run_query(f"select get_ddl('table', '{table_name3}')")[0][0]
        assert "cluster by ( CAST (get_path(\"V\", 'Data.id') AS INT))" in ddl
        assert not include_comment or comment in ddl
    finally:
        Utils.drop_table(session, table_name1)
        Utils.drop_table(session, table_name2)
        Utils.drop_table(session, table_name3)


@pytest.mark.xfail(
    "config.getoption('local_testing_mode', default=False)",
    reason="Clustering is a SQL feature",
    run=False,
)
@pytest.mark.skipif(IS_IN_STORED_PROC, reason="show parameters is not supported in SP")
def test_write_table_with_all_options(session):
    try:
        table_name = Utils.random_name_for_temp_object(TempObjectType.TABLE)
        df = session.create_dataframe(
            [],
            schema=StructType(
                [
                    StructField("c1", DateType()),
                    StructField("c2", StringType()),
                    StructField("c3", IntegerType()),
                ]
            ),
        )
        comment = f"COMMENT_{Utils.random_alphanumeric_str(6)}"

        with session.query_history() as history:
            df.write.save_as_table(
                table_name,
                mode="overwrite",
                clustering_keys=["c1", "c2"],
                comment=comment,
                enable_schema_evolution=True,
                data_retention_time=1,
                max_data_extension_time=4,
                change_tracking=True,
                copy_grants=True,
            )
        ddl = session._run_query(f"select get_ddl('table', '{table_name}')")[0][0]
        assert 'cluster by ("C1", "C2")' in ddl
        assert comment in ddl

        # data retention and max data extension time cannot be queried from get_ddl
        # we run a show parameters query to get the values for these parameters
        show_params_sql = f"show parameters like '%TIME_IN_DAYS%' in table {table_name}"
        show_params_result = session._run_query(show_params_sql)
        for row in show_params_result:
            if row[0] == "DATA_RETENTION_TIME_IN_DAYS":
                assert row[1] == "1"
            elif row[0] == "MAX_DATA_EXTENSION_TIME_IN_DAYS":
                assert row[1] == "4"

        for query in history.queries:
            # for the create table query, check we set the following options
            # because it does not show up in ddl, or table parameters
            if f"CREATE  OR  REPLACE    TABLE  {table_name}" in query.sql_text:
                assert "ENABLE_SCHEMA_EVOLUTION  = True" in query.sql_text
                assert "CHANGE_TRACKING  = True" in query.sql_text
                assert "COPY GRANTS" in query.sql_text
    finally:
        Utils.drop_table(session, table_name)


@pytest.mark.parametrize("table_type", ["temp", "temporary", "transient"])
@pytest.mark.parametrize(
    "save_mode", ["append", "overwrite", "ignore", "errorifexists", "truncate"]
)
def test_write_temp_table_no_breaking_change(
    session, save_mode, table_type, caplog, local_testing_mode
):
    table_name = Utils.random_name_for_temp_object(TempObjectType.TABLE)
    df = session.create_dataframe([(1, 2), (3, 4)]).toDF("a", "b")
    try:
        with caplog.at_level(logging.WARNING):
            df.write.save_as_table(
                table_name,
                mode=save_mode,
                create_temp_table=True,
                table_type=table_type,
            )
        if not IS_IN_STORED_PROC:
            # SNOW-1437979: caplog.text is empty in sp pre-commit env
            assert "create_temp_table is deprecated" in caplog.text
        Utils.check_answer(session.table(table_name), df, True)
        if not local_testing_mode:
            Utils.assert_table_type(session, table_name, "temp")
    finally:
        Utils.drop_table(session, table_name)


def test_write_invalid_table_type(session):
    table_name = Utils.random_name_for_temp_object(TempObjectType.TABLE)
    df = session.create_dataframe([(1, 2), (3, 4)]).toDF("a", "b")
    with pytest.raises(ValueError, match="Unsupported table type"):
        df.write.save_as_table(table_name, table_type="invalid")


def test_append_existing_table(session, local_testing_mode):
    table_name = Utils.random_name_for_temp_object(TempObjectType.TABLE)
    session.create_dataframe(
        [],
        schema=StructType(
            [StructField("a", IntegerType()), StructField("b", IntegerType())]
        ),
    ).write.save_as_table(table_name, table_type="temporary")
    df = session.create_dataframe([(1, 2), (3, 4)]).toDF("a", "b")
    try:
        with session.query_history() as history:
            df.write.save_as_table(table_name, mode="append")
        Utils.check_answer(session.table(table_name), df, True)
        if not local_testing_mode:
            assert len(history.queries) == 2  # SHOW + INSERT
            assert history.queries[0].sql_text.startswith("show")
            assert history.queries[1].sql_text.startswith("INSERT")
    finally:
        Utils.drop_table(session, table_name)


@pytest.mark.xfail(
    "config.getoption('local_testing_mode', default=False)",
    reason="Dynamic table is a SQL feature",
    run=False,
)
@pytest.mark.parametrize("is_transient", [True, False])
def test_create_dynamic_table(session, table_name_1, is_transient):
    try:
        df = session.table(table_name_1)
        dt_name = Utils.random_name_for_temp_object(TempObjectType.DYNAMIC_TABLE)
        comment = f"COMMENT_{Utils.random_alphanumeric_str(6)}"
        if is_transient:
            # for transient dynamic tables, we cannot set data retention time
            # and max data extension time
            data_retention_time = None
            max_data_extension_time = None
        else:
            data_retention_time = 1
            max_data_extension_time = 4
        df.create_or_replace_dynamic_table(
            dt_name,
            warehouse=session.get_current_warehouse(),
            lag="1000 minutes",
            comment=comment,
            refresh_mode="FULL",
            initialize="ON_SCHEDULE",
            clustering_keys=["num"],
            is_transient=is_transient,
            data_retention_time=data_retention_time,
            max_data_extension_time=max_data_extension_time,
        )
        # scheduled refresh is not deterministic which leads to flakiness that dynamic table is not initialized
        # here we manually refresh the dynamic table
        session.sql(f"alter dynamic table {dt_name} refresh").collect()
        res = session.sql(f"show dynamic tables like '{dt_name}'").collect()
        assert len(res) == 1

        ddl_sql = f"select get_ddl('TABLE', '{dt_name}')"
        ddl_result = session.sql(ddl_sql).collect()[0][0]
        assert comment in ddl_result, ddl_result
        assert "refresh_mode = FULL" in ddl_result, ddl_result
        assert "initialize = ON_SCHEDULE" in ddl_result, ddl_result
        assert 'cluster by ("NUM")' in ddl_result, ddl_result
        if is_transient:
            assert "create or replace transient" in ddl_result, ddl_result
        else:
            if IS_IN_STORED_PROC:
                pytest.skip("show parameters is not supported in SP")
            # data retention and max data extension time cannot be queried from get_ddl
            # we run a show parameters query to get the values for these parameters
            show_params_sql = (
                f"show parameters like '%TIME_IN_DAYS%' in table {dt_name}"
            )
            show_params_result = session.sql(show_params_sql).collect()
            for row in show_params_result:
                if row[0] == "DATA_RETENTION_TIME_IN_DAYS":
                    assert row[1] == "1"
                elif row[0] == "MAX_DATA_EXTENSION_TIME_IN_DAYS":
                    assert row[1] == "4"

    finally:
        Utils.drop_dynamic_table(session, dt_name)


@pytest.mark.xfail(
    "config.getoption('local_testing_mode', default=False)",
    reason="Dynamic table is a SQL feature",
    run=False,
)
def test_create_dynamic_table_with_explode(session):
    dt_name = Utils.random_name_for_temp_object(TempObjectType.DYNAMIC_TABLE)
    temp_table = Utils.random_name_for_temp_object(TempObjectType.TABLE)
    try:
        df = session.create_dataframe(
            [[1, [1, 2, 3]], [2, [11, 22]]], schema=["idx", "lists"]
        )
        df.write.mode("overwrite").save_as_table(temp_table)
        df = session.table(temp_table)
        df1 = df.select(df.idx, explode(df.lists))
        df1.create_or_replace_dynamic_table(
            dt_name, warehouse=session.get_current_warehouse(), lag="1 min"
        )
        session.sql(f"alter dynamic table {dt_name} refresh").collect()
        res = session.sql(f"show dynamic tables like '{dt_name}'").collect()
        assert len(res) == 1
    finally:
        Utils.drop_table(session, temp_table)


@pytest.mark.xfail(
    "config.getoption('local_testing_mode', default=False)",
    reason="Dynamic table is a SQL feature",
    run=False,
)
def test_create_dynamic_table_mode(session, table_name_1):
    """We test create dynamic table modes in using the following sequence of
    commands:
    0. Drop dynamic table t1 if it exists
    1. Create a dynamic table t1 with mode "errorifexists" (expect to succeed)
    2. Create dynamic table t1 again with mode "errorifexists" (expect to fail)
    3. Create dynamic table t1 again with mode "overwrite" and comment c1 (expect to succeed)
    4a. Create dynamic table t1 again with mode "ignore" and no comment (expect to succeed)
    4b. Check ddl for table t1 to ensure that the comment is still c1.
    5a. Drop dynamic table t1.
    5b. Create dynamic table t1 with mode "ignore" (expect to succeed)
    5c. Check ddl for table t1 to ensure that comment is empty.

    Args:
        session: _description_
        table_name_1: _description_
    """
    try:
        df = session.table(table_name_1)
        dt_name = Utils.random_name_for_temp_object(TempObjectType.DYNAMIC_TABLE)
        comment = f"COMMENT_{Utils.random_alphanumeric_str(6)}"
        ddl_sql = f"select get_ddl('TABLE', '{dt_name}')"

        # step 0
        Utils.drop_dynamic_table(session, dt_name)

        # step 1
        df.create_or_replace_dynamic_table(
            dt_name,
            warehouse=session.get_current_warehouse(),
            lag="1000 minutes",
            mode="errorifexists",
        )

        # step 2
        with pytest.raises(SnowparkSQLException, match=f"'{dt_name}' already exists."):
            df.create_or_replace_dynamic_table(
                dt_name,
                warehouse=session.get_current_warehouse(),
                lag="1000 minutes",
                mode="errorifexists",
            )

        # step 3
        df.create_or_replace_dynamic_table(
            dt_name,
            warehouse=session.get_current_warehouse(),
            lag="1000 minutes",
            mode="overwrite",
            comment=comment,
        )
<<<<<<< HEAD
        assert comment in session.sql(ddl_sql).collect()[0][0]

        # step 4
        df.create_or_replace_dynamic_table(
            dt_name,
            warehouse=session.get_current_warehouse(),
            lag="1000 minutes",
            mode="ignore",
        )
        assert comment in session.sql(ddl_sql).collect()[0][0]

=======
        assert comment in session.sql(ddl_sql).collect()[0][0]

        # step 4
        df.create_or_replace_dynamic_table(
            dt_name,
            warehouse=session.get_current_warehouse(),
            lag="1000 minutes",
            mode="ignore",
        )
        assert comment in session.sql(ddl_sql).collect()[0][0]

>>>>>>> b6e095b1
        # step 5
        Utils.drop_dynamic_table(session, dt_name)
        df.create_or_replace_dynamic_table(
            dt_name,
            warehouse=session.get_current_warehouse(),
            lag="1000 minutes",
            mode="ignore",
        )
        assert comment not in session.sql(ddl_sql).collect()[0][0]
    finally:
        Utils.drop_dynamic_table(session, dt_name)


@pytest.mark.skipif(
    "config.getoption('local_testing_mode', default=False)",
    reason="DataFrame.copy_into_location is not supported in Local Testing",
)
def test_write_copy_into_location_basic(session):
    temp_stage = Utils.random_name_for_temp_object(TempObjectType.STAGE)
    Utils.create_stage(session, temp_stage, is_temporary=True)
    try:
        df = session.create_dataframe(
            [["John", "Berry"], ["Rick", "Berry"], ["Anthony", "Davis"]],
            schema=["FIRST_NAME", "LAST_NAME"],
        )
        df.write.copy_into_location(temp_stage)
        copied_files = session.sql(f"list @{temp_stage}").collect()
        assert len(copied_files) == 1
        assert ".csv" in copied_files[0][0]
    finally:
        Utils.drop_stage(session, temp_stage)


@pytest.mark.skipif(
    "config.getoption('local_testing_mode', default=False)",
    reason="DataFrame.copy_into_location is not supported in Local Testing",
)
@pytest.mark.parametrize(
    "partition_by",
    [
        col("last_name"),
        "last_name",
        concat(col("last_name"), lit("s")),
        "last_name || 's'",
    ],
)
def test_write_copy_into_location_csv(session, partition_by):
    temp_stage = Utils.random_name_for_temp_object(TempObjectType.STAGE)
    Utils.create_stage(session, temp_stage, is_temporary=True)
    try:
        df = session.create_dataframe(
            [["John", "Berry"], ["Rick", "Berry"], ["Anthony", "Davis"]],
            schema=["FIRST_NAME", "LAST_NAME"],
        )
        df.write.copy_into_location(
            temp_stage,
            partition_by=partition_by,
            file_format_type="csv",
            format_type_options={"COMPRESSION": "GZIP"},
            header=True,
            overwrite=False,
        )
        copied_files = session.sql(f"list @{temp_stage}").collect()
        assert len(copied_files) == 2
        assert ".csv.gz" in copied_files[0][0]
        assert ".csv.gz" in copied_files[1][0]
    finally:
        Utils.drop_stage(session, temp_stage)


@pytest.mark.xfail(
    "config.getoption('local_testing_mode', default=False)",
    reason="This is testing SQL generation",
    run=False,
)
def test_queries(session):
    df = TestData.column_has_special_char(session)
    queries = df.queries
    assert len(queries["queries"]) == 1
    assert len(queries["post_actions"]) == 0
    assert df._plan.queries[0].sql.strip() in queries["queries"]

    # multiple queries and
    df = session.create_dataframe([1] * 20000)
    queries, post_actions = df.queries["queries"], df.queries["post_actions"]
    assert len(queries) == 3
    assert queries[0].startswith("CREATE")
    assert queries[1].startswith("INSERT")
    assert queries[2].startswith("SELECT")
    assert len(post_actions) == 1
    assert post_actions[0].startswith("DROP")


def test_df_columns(session):
    assert session.create_dataframe([1], schema=["a"]).columns == ["A"]

    temp_table = Utils.random_name_for_temp_object(TempObjectType.TABLE)
    session.create_dataframe(
        [[1, 2, 3, 4]], schema=['"a b"', '"a""b"', '"a"', "a"]
    ).write.save_as_table(temp_table, table_type="temporary")
    try:
        df = session.table(temp_table)
        assert df.columns == ['"a b"', '"a""b"', '"a"', "A"]
        assert df.select(df.a).collect()[0][0] == 4
        assert df.select(df.A).collect()[0][0] == 4
        assert df.select(df["a"]).collect()[0][0] == 4
        assert (
            df.select(df["A"]).collect()[0][0] == 4
        )  # Snowflake finds column a without quotes.
        assert df.select(df['"a b"']).collect()[0][0] == 1
        assert df.select(df['"a""b"']).collect()[0][0] == 2
        assert df.select(df['"a"']).collect()[0][0] == 3
        assert df.select(df['"A"']).collect()[0][0] == 4

        with pytest.raises(SnowparkColumnException) as sce:
            df.select(df['"A B"']).collect()
        assert (
            sce.value.message
            == 'The DataFrame does not contain the column named "A B".'
        )
    finally:
        Utils.drop_table(session, temp_table)


@pytest.mark.skipif(
    "config.getoption('local_testing_mode', default=False)",
    reason="DataFrame.pivot is not supported in Local Testing",
)
@pytest.mark.parametrize(
    "column_list",
    [["jan", "feb", "mar", "apr"], [col("jan"), col("feb"), col("mar"), col("apr")]],
)
@pytest.mark.parametrize("include_nulls", [True, False])
def test_unpivot(session, column_list, include_nulls):
    df = (
        TestData.monthly_sales_flat(session)
        .unpivot("sales", "month", column_list, include_nulls)
        .sort("empid")
    )
    expected_rows = [
        Row(1, "electronics", "JAN", 100),
        Row(1, "electronics", "FEB", 200),
        Row(1, "electronics", "MAR", 300),
        Row(1, "electronics", "APR", 100),
        Row(2, "clothes", "JAN", 100),
        Row(2, "clothes", "FEB", 300),
        Row(2, "clothes", "MAR", 150),
        Row(2, "clothes", "APR", 200),
        Row(3, "cars", "JAN", 200),
        Row(3, "cars", "FEB", 400),
        Row(3, "cars", "MAR", 100),
        Row(3, "cars", "APR", 50),
    ]
    if include_nulls:
        expected_rows.extend(
            [
                Row(4, "appliances", "JAN", 100),
                Row(4, "appliances", "FEB", None),
                Row(4, "appliances", "MAR", 100),
                Row(4, "appliances", "APR", 50),
            ]
        )
    else:
        expected_rows.extend(
            [
                Row(4, "appliances", "JAN", 100),
                Row(4, "appliances", "MAR", 100),
                Row(4, "appliances", "APR", 50),
            ]
        )
    Utils.check_answer(
        df,
        expected_rows,
    )


def test_create_dataframe_string_length(session, local_testing_mode):
    table_name = Utils.random_name_for_temp_object(TempObjectType.TABLE)
    df = session.create_dataframe(["ab", "abc", "abcd"], schema=["a"])
    df.write.mode("overwrite").save_as_table(table_name, table_type="temporary")
    if not local_testing_mode:
        datatype = json.loads(
            session.sql(f"show columns in {table_name}").collect()[0]["data_type"]
        )
        assert datatype["type"] == "TEXT"
        assert datatype["length"] == 2**20 * 16  # max length (16 MB)
    else:
        datatype = df.schema[0].datatype
        assert isinstance(datatype, StringType)
        assert datatype.length == 2**20 * 16  # max length (16 MB)

    session.create_dataframe(["abcde"]).write.save_as_table(table_name, mode="append")
    Utils.check_answer(
        session.table(table_name), [Row("ab"), Row("abc"), Row("abcd"), Row("abcde")]
    )


@pytest.mark.skipif(IS_IN_STORED_PROC_LOCALFS, reason="need resources")
def test_create_table_twice_no_error(session):
    from snowflake.snowpark._internal.analyzer import analyzer

    # 1) large local data in create_dataframe
    original_value = analyzer.ARRAY_BIND_THRESHOLD
    try:
        analyzer.ARRAY_BIND_THRESHOLD = 2
        df1 = session.create_dataframe([[1, 2], [1, 3], [4, 4]], schema=["a", "b"])
        df2, df3 = df1.select("a"), df1.select("b")
        Utils.check_answer(df2.join(df3, df2.a == df3.b), [Row(4, 4)])
    finally:
        analyzer.ARRAY_BIND_THRESHOLD = original_value

    # 2) read file
    df1 = (
        session.read.option("purge", False).schema(user_schema).csv(test_file_on_stage)
    )
    df2, df3 = df1.select("a"), df1.select("c")
    Utils.check_answer(
        df2.join(df3),
        [Row(A=1, C=1.2), Row(A=1, C=2.2), Row(A=2, C=1.2), Row(A=2, C=2.2)],
    )


def check_df_with_query_id_result_scan(session, df):
    query_id = df._execute_and_get_query_id()
    df_from_result_scan = session.sql(result_scan_statement(query_id))
    assert df.columns == df_from_result_scan.columns
    Utils.check_answer(df, df_from_result_scan)


@pytest.mark.xfail(
    "config.getoption('local_testing_mode', default=False)",
    reason="Result scan is a SQL feature",
    run=False,
)
@pytest.mark.skipif(IS_IN_STORED_PROC_LOCALFS, reason="need resources")
def test_query_id_result_scan(session):
    from snowflake.snowpark._internal.analyzer import analyzer

    # create dataframe (small data)
    df = session.create_dataframe([[1, 2], [1, 3], [4, 4]], schema=["a", "b"])
    check_df_with_query_id_result_scan(session, df)

    # create dataframe (large data)
    original_value = analyzer.ARRAY_BIND_THRESHOLD
    try:
        analyzer.ARRAY_BIND_THRESHOLD = 2
        df = session.create_dataframe([[1, 2], [1, 3], [4, 4]], schema=["a", "b"])
        check_df_with_query_id_result_scan(session, df)
    finally:
        analyzer.ARRAY_BIND_THRESHOLD = original_value

    # read file
    df = session.read.option("purge", False).schema(user_schema).csv(test_file_on_stage)
    check_df_with_query_id_result_scan(session, df)


@pytest.mark.skipif(
    "config.getoption('local_testing_mode', default=False)",
    reason="statement parameters are not supported in Local Testing",
)
@pytest.mark.skipif(not is_pandas_available, reason="pandas is required")
def test_call_with_statement_params(session):
    statement_params_wrong_date_format = {
        "DATE_INPUT_FORMAT": "YYYY-MM-DD",
        "SF_PARTNER": "FAKE_PARTNER",
    }
    statement_params_correct_date_format = {
        "DATE_INPUT_FORMAT": "MM-DD-YYYY",
        "SF_PARTNER": "FAKE_PARTNER",
    }

    # Note: When testing, pass statement_params as copy().
    # Some operations may define the reference which leads to test failure in AST mode.

    schema = StructType([StructField("A", DateType())])
    df = session.create_dataframe(["01-01-1970", "12-31-2000"], schema=schema)
    pandas_df = PandasDF(
        [
            datetime.date(1970, 1, 1),
            datetime.date(2000, 12, 31),
        ],
        columns=["A"],
    )
    expected_rows = [Row(datetime.date(1970, 1, 1)), Row(datetime.date(2000, 12, 31))]

    # collect
    with pytest.raises(SnowparkSQLException) as exc:
        df.collect(statement_params=statement_params_wrong_date_format.copy())
    assert "is not recognized" in str(exc)
    assert (
        df.collect(statement_params=statement_params_correct_date_format)
        == expected_rows
    )

    # to_local_iterator
    with pytest.raises(SnowparkSQLException) as exc:
        list(
            df.to_local_iterator(
                statement_params=statement_params_wrong_date_format.copy()
            )
        )
    assert "is not recognized" in str(exc)
    assert (
        list(
            df.to_local_iterator(
                statement_params=statement_params_correct_date_format.copy()
            )
        )
        == expected_rows
    )

    # to_pandas
    with pytest.raises(SnowparkSQLException) as exc:
        df.to_pandas(statement_params=statement_params_wrong_date_format.copy())
    assert "is not recognized" in str(exc)
    assert_frame_equal(
        df.to_pandas(statement_params=statement_params_correct_date_format.copy()),
        pandas_df,
        check_dtype=False,
    )

    # to_pandas_batches
    with pytest.raises(SnowparkSQLException) as exc:
        pd.concat(
            list(
                df.to_pandas_batches(
                    statement_params=statement_params_wrong_date_format.copy()
                )
            ),
            ignore_index=True,
        )
    assert "is not recognized" in str(exc)
    assert_frame_equal(
        pd.concat(
            list(
                df.to_pandas_batches(
                    statement_params=statement_params_correct_date_format.copy()
                )
            ),
            ignore_index=True,
        ),
        pandas_df,
    )

    # count
    # passing statement_params_wrong_date_format does not trigger error
    assert df.count(statement_params=statement_params_correct_date_format.copy()) == 2

    # copy_into_table test is covered in test_datafrom_copy_into as it requires complex config

    # show
    with pytest.raises(SnowparkSQLException) as exc:
        df.show(statement_params=statement_params_wrong_date_format.copy())
    assert "is not recognized" in str(exc)
    df.show(statement_params=statement_params_correct_date_format.copy())

    # create_or_replace_view
    # passing statement_params_wrong_date_format does not trigger error
    assert (
        "successfully created"
        in df.create_or_replace_view(
            Utils.random_view_name(),
            statement_params=statement_params_correct_date_format.copy(),
        )[0]["status"]
    )

    # create_or_replace_temp_view
    # passing statement_params_wrong_date_format does not trigger error
    assert (
        "successfully created"
        in df.create_or_replace_temp_view(
            Utils.random_view_name(),
            statement_params=statement_params_correct_date_format.copy(),
        )[0]["status"]
    )

    # first
    with pytest.raises(SnowparkSQLException) as exc:
        df.first(statement_params=statement_params_wrong_date_format.copy())
    assert "is not recognized" in str(exc)

    assert (
        df.first(statement_params=statement_params_correct_date_format.copy())
        == expected_rows[0]
    )

    # cache_result
    with pytest.raises(SnowparkSQLException) as exc:
        df.cache_result(
            statement_params=statement_params_wrong_date_format.copy()
        ).collect()
    assert "is not recognized" in str(exc)

    assert (
        df.cache_result(
            statement_params=statement_params_correct_date_format.copy()
        ).collect()
        == expected_rows
    )

    # random_split
    with pytest.raises(SnowparkSQLException) as exc:
        df.random_split(
            weights=[0.5, 0.5],
            statement_params=statement_params_wrong_date_format.copy(),
        )
    assert "is not recognized" in str(exc)
    assert (
        len(
            df.random_split(
                weights=[0.5, 0.5],
                statement_params=statement_params_correct_date_format.copy(),
            )
        )
        == 2
    )

    # save_as_table
    # passing statement_params_wrong_date_format does not trigger error
    table_name = Utils.random_name_for_temp_object(TempObjectType.TABLE)
    df = session.create_dataframe(["01-01-1970", "12-31-2000"]).toDF("a")
    try:
        df.write.save_as_table(
            table_name,
            mode="append",
            table_type="temporary",
            statement_params=statement_params_correct_date_format.copy(),
        )
        Utils.check_answer(session.table(table_name), df, True)
        table_info = session.sql(f"show tables like '{table_name}'").collect()
        assert table_info[0]["kind"] == "TEMPORARY"
    finally:
        Utils.drop_table(session, table_name)

    # copy_into_location
    # passing statement_params_wrong_date_format does not trigger error
    temp_stage = Utils.random_name_for_temp_object(TempObjectType.STAGE)
    Utils.create_stage(session, temp_stage, is_temporary=True)
    df = session.create_dataframe(["01-01-1970", "12-31-2000"]).toDF("a")
    df.write.copy_into_location(
        temp_stage, statement_params=statement_params_correct_date_format.copy()
    )
    copied_files = session.sql(f"list @{temp_stage}").collect()
    assert len(copied_files) == 1
    assert ".csv" in copied_files[0][0]
    Utils.drop_stage(session, temp_stage)


def test_limit_offset(session):
    df = session.create_dataframe([[1, 2, 3], [4, 5, 6]], schema=["a", "b", "c"])
    assert df.limit(1).collect() == [Row(A=1, B=2, C=3)]
    assert df.limit(1, offset=1).collect() == [Row(A=4, B=5, C=6)]


def test_df_join_how_on_overwrite(session):
    df1 = session.create_dataframe([[1, 1, "1"], [2, 2, "3"]]).to_df(
        ["int", "int2", "str"]
    )
    df2 = session.create_dataframe([[1, 1, "1"], [2, 3, "5"]]).to_df(
        ["int", "int2", "str"]
    )
    # using_columns will overwrite on, and join_type will overwrite how
    df = df1.join(df2, on="int", using_columns="int2", how="outer", join_type="inner")
    Utils.check_answer(df, [Row(1, 1, "1", 1, "1")])

    df = df1.natural_join(df2, how="left", join_type="right")
    Utils.check_answer(df, [Row(1, 1, "1"), Row(2, 3, "5")])


def test_create_dataframe_special_char_column_name(session):
    df1 = session.create_dataframe(
        [[1, 2, 3], [1, 2, 3]], schema=["a b", '"abc"', "@%!^@&#"]
    )
    expected_columns = ['"a b"', '"abc"', '"@%!^@&#"']
    assert df1.columns == expected_columns
    Utils.check_answer(df1, [Row(1, 2, 3), Row(1, 2, 3)])

    df2 = session.create_dataframe([[1, 2, 3], [1, 2, 3]], schema=expected_columns)
    assert df2.columns == expected_columns
    Utils.check_answer(df2, [Row(1, 2, 3), Row(1, 2, 3)])


def test_create_dataframe_with_tuple_schema(session):
    df = session.create_dataframe(
        [(20000101, 1, "x"), (20000101, 2, "y")], schema=("TIME", "ID", "V2")
    )
    Utils.check_answer(df, [Row(20000101, 1, "x"), Row(20000101, 2, "y")])


def test_df_join_suffix(session):
    df1 = session.create_dataframe([[1, 1, "1"], [2, 2, "3"]]).to_df(["a", "b", "c"])
    df2 = session.create_dataframe([[1, 1, "1"], [2, 3, "5"]]).to_df(["a", "b", "c"])
    df3 = df1.join(
        df2, (df1["a"] == df2["a"]) & (df1["b"] == df2["b"]), lsuffix="_l", rsuffix="_r"
    )
    assert df3.columns == ["A_L", "B_L", "C_L", "A_R", "B_R", "C_R"]
    Utils.check_answer(df3, Row(A_L=1, B_L=1, C_L="1", A_R=1, B_R=1, C_R="1"))

    df4 = df1.join(df2, (df1["a"] == df2["a"]) & (df1["b"] == df2["b"]), lsuffix="_l")
    assert df4.columns == ["A_L", "B_L", "C_L", "A", "B", "C"]
    Utils.check_answer(df4, Row(A_L=1, B_L=1, C_L="1", A=1, B=1, C="1"))

    df5 = df1.join(df2, (df1["a"] == df2["a"]) & (df1["b"] == df2["b"]), rsuffix="_r")
    assert df5.columns == ["A", "B", "C", "A_R", "B_R", "C_R"]
    Utils.check_answer(df3, Row(A=1, B=1, C="1", A_R=1, B_R=1, C_R="1"))

    df6 = df1.join(df2, (df1["a"] == df2["a"]) & (df1["b"] == df2["b"]))
    for i in range(0, 3):
        assert df6.columns[i].startswith('"l_')
    for j in range(3, 6):
        assert df6.columns[j].startswith('"r_')
    Utils.check_answer(df3, Row(A=1, B=1, C="1", A_R=1, B_R=1, C_R="1"))

    df7 = df1.join(
        df2,
        (df1["a"] == df2["a"]) & (df1["b"] == df2["b"]),
        lsuffix='"_l"',
        rsuffix='"_r"',
    )
    assert df7.columns == ['"A_l"', '"B_l"', '"C_l"', '"A_r"', '"B_r"', '"C_r"']

    df8 = df1.join(
        df2,
        (df1["a"] == df2["a"]) & (df1["b"] == df2["b"]),
        lsuffix='"_L"',
        rsuffix='"_R"',
    )
    assert df8.columns == ["A_L", "B_L", "C_L", "A_R", "B_R", "C_R"]

    df9 = df1.join(
        df2, (df1["a"] == df2["a"]) & (df1["b"] == df2["b"]), lsuffix="8l", rsuffix="9r"
    )
    assert df9.columns == ["A8L", "B8L", "C8L", "A9R", "B9R", "C9R"]

    df10 = df1.join(
        df2,
        (df1["a"] == df2["a"]) & (df1["b"] == df2["b"]),
        lsuffix="8 l",
        rsuffix="9 r",
    )
    assert df10.columns == ['"A8 l"', '"B8 l"', '"C8 l"', '"A9 r"', '"B9 r"', '"C9 r"']

    df11 = session.create_dataframe([[1]]).to_df(['"a"'])
    df12 = session.create_dataframe([[1]]).to_df(['"a"'])
    df13 = df11.join(df12, df11['"a"'] == df12['"a"'], lsuffix="_l", rsuffix="_r")
    assert df13.columns == ['"a_l"', '"a_r"']

    df14 = df11.join(df12, df11['"a"'] == df12['"a"'], lsuffix='"_l"', rsuffix='"_r"')
    assert df14.columns == ['"a_l"', '"a_r"']


def test_df_cross_join_suffix(session):
    df1 = session.create_dataframe([[1, 1, "1"]]).to_df(["a", "b", "c"])
    df2 = session.create_dataframe([[1, 1, "1"]]).to_df(["a", "b", "c"])
    df3 = df1.cross_join(df2, lsuffix="_l", rsuffix="_r")
    assert df3.columns == ["A_L", "B_L", "C_L", "A_R", "B_R", "C_R"]
    Utils.check_answer(df3, Row(A_L=1, B_L=1, C_L="1", A_R=1, B_R=1, C_R="1"))

    df4 = df1.cross_join(df2, lsuffix="_l")
    assert df4.columns == ["A_L", "B_L", "C_L", "A", "B", "C"]
    Utils.check_answer(df4, Row(A_L=1, B_L=1, C_L="1", A=1, B=1, C="1"))

    df5 = df1.cross_join(df2, rsuffix="_r")
    assert df5.columns == ["A", "B", "C", "A_R", "B_R", "C_R"]
    Utils.check_answer(df3, Row(A=1, B=1, C="1", A_R=1, B_R=1, C_R="1"))

    df6 = df1.cross_join(df2)
    for i in range(0, 3):
        assert df6.columns[i].startswith('"l_')
    for j in range(3, 6):
        assert df6.columns[j].startswith('"r_')
    Utils.check_answer(df3, Row(A=1, B=1, C="1", A_R=1, B_R=1, C_R="1"))

    df7 = df1.cross_join(df2, lsuffix='"_l"', rsuffix='"_r"')
    assert df7.columns == ['"A_l"', '"B_l"', '"C_l"', '"A_r"', '"B_r"', '"C_r"']

    df8 = df1.cross_join(df2, lsuffix='"_L"', rsuffix='"_R"')
    assert df8.columns == ["A_L", "B_L", "C_L", "A_R", "B_R", "C_R"]

    df9 = df1.cross_join(df2, lsuffix="8l", rsuffix="9r")
    assert df9.columns == ["A8L", "B8L", "C8L", "A9R", "B9R", "C9R"]

    df10 = df1.cross_join(df2, lsuffix="8 l", rsuffix="9 r")
    assert df10.columns == ['"A8 l"', '"B8 l"', '"C8 l"', '"A9 r"', '"B9 r"', '"C9 r"']

    df11 = session.create_dataframe([[1]]).to_df(['"a"'])
    df12 = session.create_dataframe([[1]]).to_df(['"a"'])
    df13 = df11.cross_join(df12, lsuffix="_l", rsuffix="_r")
    assert df13.columns == ['"a_l"', '"a_r"']

    df14 = df11.cross_join(df12, lsuffix='"_l"', rsuffix='"_r"')
    assert df14.columns == ['"a_l"', '"a_r"']


def test_suffix_negative(session):
    df1 = session.create_dataframe([[1, 1, "1"]]).to_df(["a", "b", "c"])
    df2 = session.create_dataframe([[1, 1, "1"]]).to_df(["a", "b", "c"])
    with pytest.raises(
        ValueError,
        match="'lsuffix' and 'rsuffix' must be different if they're not empty. You set 'suffix' to both.",
    ):
        df1.cross_join(df2, lsuffix="suffix", rsuffix="suffix")
    with pytest.raises(
        ValueError,
        match="'lsuffix' and 'rsuffix' must be different if they're not empty. You set 'suffix' to both.",
    ):
        df1.join(df2, lsuffix="suffix", rsuffix="suffix")


@pytest.mark.xfail(
    "config.getoption('local_testing_mode', default=False)",
    reason="This is testing SQL generation",
    run=False,
)
def test_create_or_replace_view_with_multiple_queries(session):
    df = session.read.option("purge", False).schema(user_schema).csv(test_file_on_stage)
    with pytest.raises(
        SnowparkCreateViewException,
        match="Your dataframe may include DDL or DML operations",
    ):
        df.create_or_replace_view("temp")


@pytest.mark.xfail(
    "config.getoption('local_testing_mode', default=False)",
    reason="This is testing SQL generation",
    run=False,
)
def test_create_or_replace_dynamic_table_with_multiple_queries(session):
    df = session.read.option("purge", False).schema(user_schema).csv(test_file_on_stage)
    with pytest.raises(
        SnowparkCreateDynamicTableException,
        match="Your dataframe may include DDL or DML operations",
    ):
        df.create_or_replace_dynamic_table(
            "temp", warehouse="warehouse", lag="1000 minute"
        )


def test_nested_joins(session):
    df1 = session.create_dataframe([[1, 2], [4, 5]], schema=["a", "b"])
    df2 = session.create_dataframe([[1, 3], [4, 6]], schema=["c", "d"])
    df3 = session.create_dataframe([[1, 4], [4, 7]], schema=["e", "f"])
    res1 = sorted(
        df1.join(df2)
        .join(df3)
        .sort("a", "b", "c", "d", "e", "f")
        .select("a", "b", "c", "d", "e", "f")
        .collect(),
        key=lambda r: r[0],
    )
    res2 = sorted(
        df2.join(df3)
        .join(df1)
        .sort("a", "b", "c", "d", "e", "f")
        .select("a", "b", "c", "d", "e", "f")
        .collect(),
        key=lambda r: r[0],
    )
    res3 = sorted(
        df3.join(df1)
        .join(df2)
        .sort("a", "b", "c", "d", "e", "f")
        .select("a", "b", "c", "d", "e", "f")
        .collect(),
        key=lambda r: r[0],
    )
    assert res1 == res2 == res3


def test_dataframe_copy(session):
    df = session.create_dataframe([[1]], schema=["a"])
    df = df.select((col("a") + 1).as_("b"))
    df = df.select((col("b") + 1).as_("c"))
    df = df.select(col("c"))

    df_c = copy.copy(df)
    df1 = df_c.select(df_c["c"].as_("c1"))
    df2 = df_c.select(col("c").as_("c2"))
    Utils.check_answer(df1, Row(3))
    assert df1.columns == ["C1"]
    Utils.check_answer(df2, Row(3))
    assert df2.columns == ["C2"]


def test_to_df_then_copy(session):
    data = [
        ["2023-01-01", 101, 200],
        ["2023-01-02", 101, 100],
        ["2023-01-03", 101, 300],
        ["2023-01-04", 102, 250],
    ]
    df = session.create_dataframe(data).to_df("ORDERDATE", "PRODUCTKEY", "SALESAMOUNT")
    df_copy = copy.copy(df)
    df1 = df_copy.select("ORDERDATE").filter(col("ORDERDATE") == "2023-01-01")
    Utils.check_answer(df1, Row("2023-01-01"))


def test_to_df_then_alias_and_join(session):
    data = [
        ["2023-01-01", 101, 200],
        ["2023-01-02", 101, 100],
        ["2023-01-03", 101, 300],
        ["2023-01-04", 102, 250],
    ]
    df = session.create_dataframe(data).to_df("ORDERDATE", "PRODUCTKEY", "SALESAMOUNT")

    left_df = df.alias("left")
    right_df = df.alias("right")
    result_df = left_df.join(
        right_df, on="PRODUCTKEY", how="leftouter", lsuffix="A", rsuffix="B"
    )
    Utils.check_answer(
        result_df,
        [
            Row(
                PRODUCTKEY=101,
                ORDERDATEA="2023-01-01",
                SALESAMOUNTA=200,
                ORDERDATEB="2023-01-01",
                SALESAMOUNTB=200,
            ),
            Row(
                PRODUCTKEY=101,
                ORDERDATEA="2023-01-02",
                SALESAMOUNTA=100,
                ORDERDATEB="2023-01-01",
                SALESAMOUNTB=200,
            ),
            Row(
                PRODUCTKEY=101,
                ORDERDATEA="2023-01-03",
                SALESAMOUNTA=300,
                ORDERDATEB="2023-01-01",
                SALESAMOUNTB=200,
            ),
            Row(
                PRODUCTKEY=101,
                ORDERDATEA="2023-01-01",
                SALESAMOUNTA=200,
                ORDERDATEB="2023-01-02",
                SALESAMOUNTB=100,
            ),
            Row(
                PRODUCTKEY=101,
                ORDERDATEA="2023-01-02",
                SALESAMOUNTA=100,
                ORDERDATEB="2023-01-02",
                SALESAMOUNTB=100,
            ),
            Row(
                PRODUCTKEY=101,
                ORDERDATEA="2023-01-03",
                SALESAMOUNTA=300,
                ORDERDATEB="2023-01-02",
                SALESAMOUNTB=100,
            ),
            Row(
                PRODUCTKEY=101,
                ORDERDATEA="2023-01-01",
                SALESAMOUNTA=200,
                ORDERDATEB="2023-01-03",
                SALESAMOUNTB=300,
            ),
            Row(
                PRODUCTKEY=101,
                ORDERDATEA="2023-01-02",
                SALESAMOUNTA=100,
                ORDERDATEB="2023-01-03",
                SALESAMOUNTB=300,
            ),
            Row(
                PRODUCTKEY=101,
                ORDERDATEA="2023-01-03",
                SALESAMOUNTA=300,
                ORDERDATEB="2023-01-03",
                SALESAMOUNTB=300,
            ),
            Row(
                PRODUCTKEY=102,
                ORDERDATEA="2023-01-04",
                SALESAMOUNTA=250,
                ORDERDATEB="2023-01-04",
                SALESAMOUNTB=250,
            ),
        ],
    )


@pytest.mark.skipif(
    "config.getoption('local_testing_mode', default=False)",
    reason="DataFrame alias is not supported in Local Testing",
)
def test_dataframe_alias(session):
    """Test `dataframe.alias`"""
    df1 = session.create_dataframe([[1, 6], [3, 8], [7, 7]], schema=["col1", "col2"])
    df2 = session.create_dataframe([[1, 2], [3, 4], [5, 5]], schema=["col1", "col2"])

    # Test select aliased df's columns
    Utils.check_answer(
        df1.alias("A").select(col("A", "col1"), column("A", "col2")), df1.select("*")
    )

    Utils.check_answer(df1.alias("A").select(col("A", "*")), df1.select("*"))

    # Test join with one aliased datafeame
    Utils.check_answer(
        df1.alias("L").join(df2, col("L", "col1") == col("col1")),
        df1.join(df2, df1["col1"] == df2["col1"]),
    )

    # Test join with two aliased dataframes
    Utils.check_answer(
        df1.alias("L")
        .join(df2.alias("R"), col("L", "col1") == col("R", "col1"))
        .select(col("L", "col1"), col("R", "col2")),
        df1.join(df2, df1["col1"] == df2["col1"]).select(df1["col1"], df2["col2"]),
    )

    Utils.check_answer(
        df1.alias("L")
        .join(df2.alias("R"), col("L", "col1") == col("R", "col1"))
        .select(col("L", "*")),
        df1.join(df2, df1["col1"] == df2["col1"]).select(df1["*"]),
    )

    # Test self join with aliased dataframe
    df1_copy = copy.copy(df1)
    Utils.check_answer(
        df1.alias("L")
        .join(df1.alias("R"), on="col1")
        .select(col("L", "col1"), col("R", "col2")),
        df1.join(df1_copy, on="col1").select(df1["col1"], df1_copy["col2"]),
    )

    # Test dropping columns from aliased dataframe
    Utils.check_answer(df1.alias("df1").drop(col("df1", "col1")), df1.select("col2"))
    Utils.check_answer(df2.alias("df2").drop(col("df2", "col2")), df2.select("col1"))

    # Test renaming columns from aliased dataframe
    Utils.check_answer(
        df1.alias("df1").with_column_renamed(col("df1", "col1"), "col3"),
        df1.with_column_renamed("col1", "col3"),
    )

    # Test renaming columns (using rename function) from aliased dataframe
    Utils.check_answer(
        df1.alias("df1").rename(col("df1", "col1"), "col3"),
        df1.rename("col1", "col3"),
    )

    # Test alias, join, with_column
    Utils.check_answer(
        df1.alias("L")
        .join(df2.alias("R"), col("L", "col1") == col("R", "col1"))
        .with_columns(
            ["L_mean", "R_sum"],
            [
                (col("L", "col1") + col("L", "col2")) / 2,
                col("R", "col1") + col("R", "col2"),
            ],
        ),
        df1.join(df2, df1["col1"] == df2["col1"]).with_columns(
            ["L_mean", "R_sum"],
            [(df1["col1"] + df1["col2"]) / 2, df2["col1"] + df2["col2"]],
        ),
    )

    df3 = session.create_dataframe([[1, 2], [3, 4], [5, 5]], schema=["col1", "col4"])

    # Test nested alias, join
    Utils.check_answer(
        df1.alias("df1")
        .join(df3.alias("df3"), col("df1", "col1") == col("df3", "col1"))
        .alias("intermediate")
        .join(df2.alias("df2"), col("df2", "col1") == col("df3", "col1"))
        .select(col("intermediate", "*"), col("df2", "col1")),
        df1.join(df3, df1.col1 == df3.col1)
        .join(df2, df2.col1 == df3.col1)
        .select(df1["*"], df3["*"], df2["col1"]),
    )


@pytest.mark.skipif(
    "config.getoption('local_testing_mode', default=False)",
    reason="DataFrame alias is not supported in Local Testing",
)
def test_dataframe_alias_negative(session):
    df = session.sql("select 1 as a")
    with pytest.raises(SnowparkDataframeException):
        df.alias("df").select(col("non_existent", "a"))

    with pytest.raises(SnowparkDataframeException):
        df.alias("b c.d").select(col("d", "a"))

    with pytest.raises(SnowparkDataframeException):
        df.alias("df").select(col("non_existent", "*"))

    with pytest.raises(ValueError):
        col("df", df["a"])


@pytest.mark.skipif(IS_IN_STORED_PROC, reason="Cannot change schema in SP")
def test_dataframe_result_cache_changing_schema(session):
    df = session.create_dataframe([[1, 2], [3, 4], [5, 6], [7, 8], [9, 10]]).to_df(
        ["a", "b"]
    )
    old_cached_df = df.cache_result()
    session.use_schema("public")  # schema change
    old_cached_df.show()


@pytest.mark.skipif(
    "config.getoption('local_testing_mode', default=False)",
    reason="functions.seq2 is not supported in Local Testing",
)
@pytest.mark.parametrize("select_again", [True, False])
def test_dataframe_data_generator(session, select_again):
    df1 = session.create_dataframe([1, 2, 3], schema=["a"])
    df2 = df1.with_column("b", seq1())
    if select_again:
        df2 = df2.select("a", "b")
    df2 = df2.sort(col("a").desc())
    Utils.check_answer(df2, [Row(3, 2), Row(2, 1), Row(1, 0)])

    df3 = df1.with_column("b", seq2())
    if select_again:
        df3 = df3.select("a", "b")
    df3 = df3.sort(col("a").desc())
    Utils.check_answer(df3, [Row(3, 2), Row(2, 1), Row(1, 0)])

    df4 = df1.with_column("b", seq4())
    df4 = df4.select("a", "b")
    df4 = df4.sort(col("a").desc())
    Utils.check_answer(df4, [Row(3, 2), Row(2, 1), Row(1, 0)])

    df5 = df1.with_column("b", seq8())
    if select_again:
        df5 = df5.select("a", "b")
    df5 = df5.sort(col("a").desc())
    Utils.check_answer(df5, [Row(3, 2), Row(2, 1), Row(1, 0)])


@pytest.mark.skipif(
    "config.getoption('local_testing_mode', default=False)",
    reason="Rank is not supported in Local Testing",
)
@pytest.mark.parametrize("select_again", [True, False])
def test_dataframe_select_window(session, select_again):
    df1 = session.create_dataframe([1, 2, 3], schema=["a"])
    df2 = df1.select("a", rank().over(Window.order_by(col("a").desc())).alias("b"))
    if select_again:
        df2 = df2.select("a", "b")
    df2 = df2.sort(col("a").desc())
    Utils.check_answer(df2, [Row(3, 1), Row(2, 2), Row(1, 3)])


def test_select_alias_select_star(session):
    df = session.create_dataframe([[1, 2]], schema=["a", "b"])
    df_star = df.select(df["a"].alias("a1"), df["b"].alias("b1")).select("*")
    df2 = df_star.select(df["a"], df["b"])
    Utils.check_answer(df2, [Row(1, 2)])
    assert df2.columns == ["A1", "B1"]


def test_select_star_select_alias(session):
    df = session.create_dataframe([[1, 2]], schema=["a", "b"])
    df_star = df.select("*").select(df["a"].alias("a1"), df["b"].alias("b1"))
    df2 = df_star.select(df["a"], df["b"])
    Utils.check_answer(df2, [Row(1, 2)])
    assert df2.columns == ["A1", "B1"]


def test_select_star_select_columns(session):
    df = session.create_dataframe([[1, 2]], schema=["a", "b"])
    df_star = df.select("*")
    df2 = df_star.select("a", "b")
    Utils.check_answer(df2, [Row(1, 2)])
    df3 = df2.select("a", "b")
    Utils.check_answer(df3, [Row(1, 2)])


@pytest.mark.skipif(
    "config.getoption('local_testing_mode', default=False)",
    reason="SNOW-1373887 Basic diamond shaped joins are not supported",
)
def test_select_star_join(session):
    df = session.create_dataframe([[1, 2]], schema=["a", "b"])
    df_star = df.select("*")
    df_joined = df.join(df_star, df["a"] == df_star["a"])
    Utils.check_answer(df_joined, [Row(1, 2, 1, 2)])


def test_select_star_and_more_columns(session):
    df = session.create_dataframe([[1, 2]], schema=["a", "b"])
    df_star = df.select("*", (col("a") + col("b")).as_("c"))
    df2 = df_star.select("a", "b", "c")
    Utils.check_answer(df2, [Row(1, 2, 3)])
    df3 = df2.select("a", "b", "c")
    Utils.check_answer(df3, [Row(1, 2, 3)])


def test_drop_columns_special_names(session):
    """Test whether columns with newlines can be dropped."""
    table_name = Utils.random_table_name()
    session.create_dataframe(
        [["a", 1], ["b", 2]], schema=['"a\nb"', "id"]
    ).write.save_as_table(table_name, table_type="temp")
    df = session.table(table_name)
    try:
        Utils.check_answer(df, [Row("a", 1), Row("b", 2)])
        df2 = df.drop('"a\nb"')
        Utils.check_answer(df2, [Row(1), Row(2)])
    finally:
        Utils.drop_table(session, table_name)


@pytest.mark.skipif(
    "config.getoption('local_testing_mode', default=False)",
    reason="TODO: Interval Expression is not supported in Local Testing",
)
def test_dataframe_interval_operation(session):
    df = session.create_dataframe(
        [
            [datetime.datetime(2010, 1, 1), datetime.datetime(2011, 1, 1)],
            [datetime.datetime(2012, 1, 1), datetime.datetime(2013, 1, 1)],
        ],
        schema=["a", "b"],
    )
    df2 = df.with_column(
        "TWO_DAYS_AHEAD",
        df["a"]
        + make_interval(
            years=1,
            quarters=1,
            months=1,
            weeks=2,
            days=2,
            hours=2,
            minutes=3,
            seconds=3,
            milliseconds=3,
            microseconds=4,
            nanoseconds=4,
        ),
    )
    Utils.check_answer(
        df2,
        [
            Row(
                datetime.datetime(2010, 1, 1, 0, 0, 0),
                datetime.datetime(2011, 1, 1, 0, 0, 0),
                datetime.datetime(2011, 5, 17, 2, 3, 3, 3004),
            ),
            Row(
                datetime.datetime(2012, 1, 1, 0, 0, 0),
                datetime.datetime(2013, 1, 1, 0, 0, 0),
                datetime.datetime(2013, 5, 17, 2, 3, 3, 3004),
            ),
        ],
    )


def test_dataframe_to_local_iterator_isolation(session):
    ROW_NUMBER = 10
    df = session.create_dataframe(
        [[1, 2, 3] for _ in range(ROW_NUMBER)], schema=["a", "b", "c"]
    )
    my_iter = df.to_local_iterator()
    row_counter = 0
    for _ in my_iter:
        len(df.schema.fields)  # this executes a schema query internally
        row_counter += 1

    # my_iter should be iterating on df.collect()'s query's results, not the schema query (1 row)
    assert (
        row_counter == ROW_NUMBER
    ), f"Expect {ROW_NUMBER} rows, Got {row_counter} instead"


def test_create_empty_dataframe(session):
    schema = StructType(
        [
            StructField("COL1", IntegerType()),
            StructField("COL2", ByteType()),
            StructField("COL3", ShortType()),
            StructField("COL4", LongType()),
            StructField("COL5", FloatType()),
            StructField("COL6", DoubleType()),
            StructField("COL7", DecimalType()),
            StructField("COL8", BooleanType()),
            StructField("COL9", BinaryType()),
            StructField("COL10", VariantType()),
            StructField("COL11", StringType()),
            StructField("COL12", DateType()),
            StructField("COL13", TimestampType()),
            StructField("COL14", TimeType()),
            StructField("COL15", TimestampType(TimestampTimeZone.NTZ)),
            StructField("COL16", MapType()),
            StructField("COL17", NullType()),
        ]
    )
    assert not session.create_dataframe(data=[], schema=schema).collect()


@pytest.mark.skipif(
    not is_pandas_available or IS_IN_STORED_PROC_LOCALFS,
    reason="pandas is not available, or in stored procedure local fs it's expected to fail when the result set is large",
)
def test_dataframe_to_local_iterator_with_to_pandas_isolation(
    session, local_testing_mode
):
    df = session.create_dataframe(
        [["xyz", int("1" * 19)] for _ in range(200000)], schema=["a1", "b1"]
    )
    trigger_df = session.create_dataframe(
        [[1.0]], schema=StructType([StructField("A", DecimalType())])
    )
    my_iter = df.to_pandas_batches()
    batch_count = 0
    for pdf in my_iter:
        # modify result_cursor and trigger _fix_pandas_df_fixed_type()
        trigger_df.select(col("A")).collect()
        # column name should remain unchanged
        assert tuple(pdf.columns) == ("A1", "B1")
        batch_count += 1
        print(batch_count)
    # local testing always give 1 chunk
    if not local_testing_mode:
        assert batch_count > 1


@pytest.mark.skipif(
    "config.getoption('local_testing_mode', default=False)",
    reason="Table function is not supported in Local Testing",
)
@pytest.mark.udf
@pytest.mark.parametrize("overlapping_columns", [True, False])
@pytest.mark.parametrize(
    "func,output_types,output_col_names,expected",
    [
        (lambda row: row[1] + 1, [IntegerType()], ["A"], [(i + 1,) for i in range(5)]),
        (
            lambda row: (row.B * 2, row.C),
            [IntegerType(), StringType()],
            ["B", "C"],
            [
                (
                    i * 2,
                    f"w{i}",
                )
                for i in range(5)
            ],
        ),
        (
            lambda row: Row(row.B * row.B, f"-{row.C}"),
            [IntegerType(), StringType()],
            ["B", "C"],
            [(i * i, f"-w{i}") for i in range(5)],
        ),
    ],
)
def test_map_basic(
    session, func, output_types, output_col_names, expected, overlapping_columns
):
    df = session.create_dataframe(
        [
            (
                True,
                i,
                f"w{i}",
            )
            for i in range(5)
        ],
        schema=["A", "B", "C"],
    )

    if overlapping_columns:
        row = Row(*output_col_names)
        expected = [row(*e) for e in expected]
        Utils.check_answer(
            map(df, func, output_types, output_column_names=output_col_names), expected
        )
    else:
        row = Row(*[f"c_{i+1}" for i in range(len(output_types))])
        expected = [row(*e) for e in expected]
        Utils.check_answer(map(df, func, output_types), expected)


@pytest.mark.skipif(
    "config.getoption('local_testing_mode', default=False)",
    reason="Table function is not supported in Local Testing",
)
@pytest.mark.skipif(not is_pandas_available, reason="pandas is required for this test")
@pytest.mark.udf
@pytest.mark.parametrize(
    "func,output_types,expected",
    [
        (lambda df: df["B"] + 1, [IntegerType()], [(i + 1,) for i in range(5)]),
        (
            lambda df: pd.concat([df["B"] * 2, df["C"]], axis=1),
            [IntegerType(), StringType()],
            [
                (
                    i * 2,
                    f"w{i}",
                )
                for i in range(5)
            ],
        ),
    ],
)
def test_map_vectorized(session, func, output_types, expected):
    df = session.create_dataframe(
        [
            (
                True,
                i,
                f"w{i}",
            )
            for i in range(5)
        ],
        schema=["A", "B", "C"],
    )

    Utils.check_answer(
        map(df, func, output_types, vectorized=True, packages=["pandas"]), expected
    )


@pytest.mark.skipif(
    "config.getoption('local_testing_mode', default=False)",
    reason="Table function is not supported in Local Testing",
)
@pytest.mark.udf
def test_map_chained(session):
    df = session.create_dataframe(
        [[True, i, f"w{i}"] for i in range(5)], schema=["A", "B", "C"]
    )

    new_df = map(
        map(
            df,
            lambda x: (x.B * x.B, f"_{x.C}_"),
            output_types=[IntegerType(), StringType()],
        ),
        lambda x: len(x[1]) + x[0],
        output_types=[IntegerType()],
    )
    expected = [(len(f"_w{i}_") + i * i,) for i in range(5)]

    Utils.check_answer(new_df, expected)

    # chained calls with repeated column names
    new_df = map(
        map(
            df,
            lambda x: Row(x.B * x.B, f"_{x.C}_"),
            output_types=[IntegerType(), StringType()],
            output_column_names=["A", "B"],
        ),
        lambda x: Row(len(x.B) + x.A),
        output_types=[IntegerType()],
        output_column_names=["A"],
        packages=["snowflake-snowpark-python"],
    )
    Utils.check_answer(new_df, expected)


def test_map_negative(session):
    df1 = session.create_dataframe(
        [[True, i, f"w{i}"] for i in range(5)], schema=["A", "B", "C"]
    )

    with pytest.raises(ValueError, match="output_types cannot be empty."):
        map(df1, lambda row: [row.B, row.C], output_types=[])

    with pytest.raises(
        ValueError,
        match="'output_column_names' and 'output_types' must be of the same size.",
    ):
        map(
            df1,
            lambda row: [row.B, row.C],
            output_types=[IntegerType(), StringType()],
            output_column_names=["a", "b", "c"],
        )<|MERGE_RESOLUTION|>--- conflicted
+++ resolved
@@ -3149,7 +3149,6 @@
             mode="overwrite",
             comment=comment,
         )
-<<<<<<< HEAD
         assert comment in session.sql(ddl_sql).collect()[0][0]
 
         # step 4
@@ -3161,19 +3160,6 @@
         )
         assert comment in session.sql(ddl_sql).collect()[0][0]
 
-=======
-        assert comment in session.sql(ddl_sql).collect()[0][0]
-
-        # step 4
-        df.create_or_replace_dynamic_table(
-            dt_name,
-            warehouse=session.get_current_warehouse(),
-            lag="1000 minutes",
-            mode="ignore",
-        )
-        assert comment in session.sql(ddl_sql).collect()[0][0]
-
->>>>>>> b6e095b1
         # step 5
         Utils.drop_dynamic_table(session, dt_name)
         df.create_or_replace_dynamic_table(

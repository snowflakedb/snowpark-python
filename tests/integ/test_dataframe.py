#!/usr/bin/env python3
#
# Copyright (c) 2012-2025 Snowflake Computing Inc. All rights reserved.
#
import copy
import datetime
import json
import logging
import math
import sys
from array import array
from collections import namedtuple
from decimal import Decimal
from itertools import product
from typing import Tuple
from unittest import mock

from snowflake.snowpark.session import Session
from tests.conftest import local_testing_mode

try:
    import pandas as pd  # noqa: F401
    from pandas import DataFrame as PandasDF
    from pandas.testing import assert_frame_equal

    is_pandas_available = True
except ImportError:
    is_pandas_available = False

import pytest

from snowflake.connector import IntegrityError, ProgrammingError
from snowflake.snowpark import Column, Row, Window
from snowflake.snowpark._internal.analyzer.analyzer_utils import result_scan_statement
from snowflake.snowpark._internal.analyzer.expression import Attribute, Star
from snowflake.snowpark._internal.utils import TempObjectType
from snowflake.snowpark.dataframe_na_functions import _SUBSET_CHECK_ERROR_MESSAGE
from snowflake.snowpark.exceptions import (
    SnowparkColumnException,
    SnowparkCreateDynamicTableException,
    SnowparkCreateViewException,
    SnowparkDataframeException,
    SnowparkSQLException,
)
from snowflake.snowpark.functions import (
    col,
    column,
    concat,
    count,
    explode,
    get_path,
    lit,
    make_interval,
    rank,
    seq1,
    seq2,
    seq4,
    seq8,
    table_function,
    udtf,
    uniform,
    when,
)
from snowflake.snowpark.types import (
    ArrayType,
    BinaryType,
    BooleanType,
    ByteType,
    DateType,
    DecimalType,
    DoubleType,
    FloatType,
    IntegerType,
    LongType,
    MapType,
    NullType,
    ShortType,
    StringType,
    StructField,
    StructType,
    TimestampTimeZone,
    TimestampType,
    TimeType,
    VariantType,
)
from tests.utils import (
    IS_IN_STORED_PROC,
    IS_IN_STORED_PROC_LOCALFS,
    TestData,
    TestFiles,
    Utils,
    multithreaded_run,
)

# Python 3.8 needs to use typing.Iterable because collections.abc.Iterable is not subscriptable
# Python 3.9 can use both
# Python 3.10 needs to use collections.abc.Iterable because typing.Iterable is removed
if sys.version_info <= (3, 9):
    from typing import Iterable
else:
    from collections.abc import Iterable

tmp_stage_name = Utils.random_stage_name()
test_file_on_stage = f"@{tmp_stage_name}/testCSV.csv"
user_schema = StructType(
    [
        StructField("a", IntegerType()),
        StructField("b", StringType()),
        StructField("c", DoubleType()),
    ]
)


@pytest.fixture(scope="module", autouse=True)
def setup(session, resources_path, local_testing_mode):
    if not local_testing_mode:
        Utils.create_stage(session, tmp_stage_name, is_temporary=True)
    test_files = TestFiles(resources_path)
    Utils.upload_to_stage(
        session, f"@{tmp_stage_name}", test_files.test_file_csv, compress=False
    )


@pytest.fixture(scope="function")
def table_name_1(session):
    table_name = Utils.random_name_for_temp_object(TempObjectType.TABLE)
    session.create_dataframe(
        [[1], [2], [3]], schema=StructType([StructField("num", IntegerType())])
    ).write.save_as_table(table_name)
    yield table_name
    Utils.drop_table(session, table_name)


def test_dataframe_get_item(session):
    df = session.create_dataframe([[1, "a"], [2, "b"], [3, "c"], [4, "d"]]).to_df(
        "id", "value"
    )
    df["id"]
    df[0]
    df[col("id")]
    df[["id"]]
    df[("id")]
    with pytest.raises(TypeError) as exc_info:
        df[11.1]
    assert "Unexpected item type: " in str(exc_info)


def test_dataframe_get_attr(session):
    df = session.create_dataframe([[1, "a"], [2, "b"], [3, "c"], [4, "d"]]).to_df(
        "id", "value"
    )
    df.id
    df.value

    with pytest.raises(AttributeError) as exc_info:
        df.non_existent
    assert "object has no attribute" in str(exc_info)


@pytest.mark.skipif(IS_IN_STORED_PROC_LOCALFS, reason="need resources")
def test_read_stage_file_show(session, resources_path, local_testing_mode):
    tmp_stage_name = Utils.random_stage_name()
    test_files = TestFiles(resources_path)
    test_file_on_stage = f"@{tmp_stage_name}/testCSV.csv"

    try:
        Utils.create_stage(session, tmp_stage_name, is_temporary=True)
        Utils.upload_to_stage(
            session, "@" + tmp_stage_name, test_files.test_file_csv, compress=False
        )
        user_schema = StructType(
            [
                StructField("a", IntegerType()),
                StructField("b", StringType()),
                StructField("c", DoubleType()),
            ]
        )
        result_str = (
            session.read.option("purge", False)
            .schema(user_schema)
            .csv(test_file_on_stage)
            ._show_string(_emit_ast=session.ast_enabled)
        )
        assert (
            result_str
            == """
-------------------
|"A"  |"B"  |"C"  |
-------------------
|1    |one  |1.2  |
|2    |two  |2.2  |
-------------------
""".lstrip()
        )
    finally:
        if not local_testing_mode:
            Utils.drop_stage(session, tmp_stage_name)


@pytest.mark.xfail(
    "config.getoption('local_testing_mode', default=False)",
    reason="This is a SQL test",
    run=False,
)
def test_show_using_with_select_statement(session):
    df = session.sql(
        "with t1 as (select 1 as a union all select 2 union all select 3 "
        "   union all select 4 union all select 5 union all select 6 "
        "   union all select 7 union all select 8 union all select 9 "
        "   union all select 10 union all select 11 union all select 12) "
        "select * from t1"
    )
    assert (
        df._show_string(_emit_ast=session.ast_enabled)
        == """
-------
|"A"  |
-------
|1    |
|2    |
|3    |
|4    |
|5    |
|6    |
|7    |
|8    |
|9    |
|10   |
-------\n""".lstrip()
    )


def test_distinct(session):
    """Tests df.distinct()."""

    df = session.create_dataframe(
        [
            [1, 1],
            [1, 1],
            [2, 2],
            [3, 3],
            [4, 4],
            [5, 5],
            [None, 1],
            [1, None],
            [None, None],
        ]
    ).to_df("id", "v")

    res = df.distinct().sort(["id", "v"]).collect()
    assert res == [
        Row(None, None),
        Row(None, 1),
        Row(1, None),
        Row(1, 1),
        Row(2, 2),
        Row(3, 3),
        Row(4, 4),
        Row(5, 5),
    ]

    res = df.select(col("id")).distinct().sort(["id"]).collect()
    assert res == [Row(None), Row(1), Row(2), Row(3), Row(4), Row(5)]

    res = df.select(col("v")).distinct().sort(["v"]).collect()
    assert res == [Row(None), Row(1), Row(2), Row(3), Row(4), Row(5)]


def test_first(session):
    """Tests df.first()."""

    df = session.create_dataframe([[1, "a"], [2, "b"], [3, "c"], [4, "d"]]).to_df(
        "id", "v"
    )

    # empty first, should default to 1
    res = df.first()
    assert res == Row(1, "a")

    res = df.first(0)
    assert res == []

    res = df.first(1)
    assert res == [Row(1, "a")]

    res = df.first(2)
    res.sort(key=lambda x: x[0])
    assert res == [Row(1, "a"), Row(2, "b")]

    res = df.first(3)
    res.sort(key=lambda x: x[0])
    assert res == [Row(1, "a"), Row(2, "b"), Row(3, "c")]

    res = df.first(4)
    res.sort(key=lambda x: x[0])
    assert res == [Row(1, "a"), Row(2, "b"), Row(3, "c"), Row(4, "d")]

    # Negative value is equivalent to collect()
    res = df.first(-1)
    res.sort(key=lambda x: x[0])
    assert res == [Row(1, "a"), Row(2, "b"), Row(3, "c"), Row(4, "d")]

    # first-value larger than cardinality
    res = df.first(123)
    res.sort(key=lambda x: x[0])
    assert res == [Row(1, "a"), Row(2, "b"), Row(3, "c"), Row(4, "d")]

    # test invalid type argument passed to first
    with pytest.raises(ValueError) as ex_info:
        df.first("abc")
    assert "Invalid type of argument passed to first()" in str(ex_info)


def test_new_df_from_range(session):
    """Tests df.range()."""

    # range(start, end, step)
    df = session.range(1, 10, 2)
    res = df.collect()
    expected = [Row(1), Row(3), Row(5), Row(7), Row(9)]
    assert res == expected

    # range(start, end)
    df = session.range(1, 10)
    res = df.collect()
    expected = [
        Row(1),
        Row(2),
        Row(3),
        Row(4),
        Row(5),
        Row(6),
        Row(7),
        Row(8),
        Row(9),
    ]
    assert res == expected

    # range(end)
    df = session.range(10)
    res = df.collect()
    expected = [
        Row(0),
        Row(1),
        Row(2),
        Row(3),
        Row(4),
        Row(5),
        Row(6),
        Row(7),
        Row(8),
        Row(9),
    ]
    assert res == expected


def test_select_single_column(session):
    """Tests df.select() on dataframes with a single column."""

    df = session.range(1, 10, 2)
    res = df.filter(col("id") > 4).select("id").collect()
    expected = [Row(5), Row(7), Row(9)]
    assert res == expected

    df = session.range(1, 10, 2)
    res = df.filter(col("id") < 4).select("id").collect()
    expected = [Row(1), Row(3)]
    assert res == expected

    res = session.range(1, 10, 2).select("id").filter(col("id") <= 4).collect()
    expected = [Row(1), Row(3)]
    assert res == expected

    res = session.range(1, 10, 2).select("id").filter(col("id") <= 3).collect()
    expected = [Row(1), Row(3)]
    assert res == expected

    res = session.range(1, 10, 2).select("id").filter(col("id") <= 0).collect()
    expected = []
    assert res == expected


def test_select_star(session):
    """Tests df.select('*')."""

    # Single column
    res = session.range(3, 8).select("*").collect()
    expected = [Row(3), Row(4), Row(5), Row(6), Row(7)]
    result = res == expected
    assert result

    # Two columns
    df = session.range(3, 8).select([col("id"), col("id").alias("id_prime")])
    res = df.select("*").collect()
    expected = [Row(3, 3), Row(4, 4), Row(5, 5), Row(6, 6), Row(7, 7)]
    assert res == expected


@pytest.mark.udf
@pytest.mark.skipif(
    "config.getoption('local_testing_mode', default=False)",
    reason="Table function is not supported in Local Testing",
)
def test_select_table_function(session):
    df = session.create_dataframe(
        [(1, "one o one", 10), (2, "twenty two", 20), (3, "thirty three", 30)]
    ).to_df(["a", "b", "c"])

    # test single output column udtf
    class TwoXUDTF:
        def process(self, n: int):
            yield (2 * n,)

    table_func = udtf(
        TwoXUDTF,
        output_schema=StructType([StructField("two_x", IntegerType())]),
        input_types=[IntegerType()],
    )

    # test single column selection
    expected_result = [Row(TWO_X=2), Row(TWO_X=4), Row(TWO_X=6)]
    Utils.check_answer(df.select(table_func("a")), expected_result)
    Utils.check_answer(df.select(table_func(col("a"))), expected_result)
    Utils.check_answer(df.select(table_func(df.a)), expected_result)

    # test multiple column selection
    expected_result = [Row(A=1, TWO_X=2), Row(A=2, TWO_X=4), Row(A=3, TWO_X=6)]
    Utils.check_answer(df.select("a", table_func("a")), expected_result)
    Utils.check_answer(df.select(col("a"), table_func(col("a"))), expected_result)
    Utils.check_answer(df.select(df.a, table_func(df.a)), expected_result)

    # test multiple column selection with order preservation
    expected_result = [
        Row(A=1, TWO_X=2, C=10),
        Row(A=2, TWO_X=4, C=20),
        Row(A=3, TWO_X=6, C=30),
    ]
    Utils.check_answer(df.select("a", table_func("a"), "c"), expected_result)
    Utils.check_answer(
        df.select(col("a"), table_func(col("a")), col("c")), expected_result
    )
    Utils.check_answer(df.select(df.a, table_func(df.a), df.c), expected_result)

    # test multiple output column udtf
    class TwoXSixXUDTF:
        def process(self, n: int):
            yield (2 * n, 6 * n)

    table_func = udtf(
        TwoXSixXUDTF,
        output_schema=StructType(
            [StructField("two_x", IntegerType()), StructField("six_x", IntegerType())]
        ),
        input_types=[IntegerType()],
    )

    # test single column selection
    expected_result = [
        Row(TWO_X=2, SIX_X=6),
        Row(TWO_X=4, SIX_X=12),
        Row(TWO_X=6, SIX_X=18),
    ]
    Utils.check_answer(df.select(table_func("a")), expected_result)
    Utils.check_answer(df.select(table_func(col("a"))), expected_result)
    Utils.check_answer(df.select(table_func(df.a)), expected_result)

    # test multiple column selection
    expected_result = [
        Row(A=1, TWO_X=2, SIX_X=6),
        Row(A=2, TWO_X=4, SIX_X=12),
        Row(A=3, TWO_X=6, SIX_X=18),
    ]
    Utils.check_answer(df.select("a", table_func("a")), expected_result)
    Utils.check_answer(df.select(col("a"), table_func(col("a"))), expected_result)
    Utils.check_answer(df.select(df.a, table_func(df.a)), expected_result)

    # test multiple column selection with order preservation
    expected_result = [
        Row(A=1, TWO_X=2, SIX_X=6, C=10),
        Row(A=2, TWO_X=4, SIX_X=12, C=20),
        Row(A=3, TWO_X=6, SIX_X=18, C=30),
    ]
    Utils.check_answer(df.select("a", table_func("a"), "c"), expected_result)
    Utils.check_answer(
        df.select(col("a"), table_func(col("a")), col("c")), expected_result
    )
    Utils.check_answer(df.select(df.a, table_func(df.a), df.c), expected_result)

    # test with aliases
    expected_result = [
        Row(A=1, DOUBLE=2, SIX_X=6, C=10),
        Row(A=2, DOUBLE=4, SIX_X=12, C=20),
        Row(A=3, DOUBLE=6, SIX_X=18, C=30),
    ]
    Utils.check_answer(
        df.select("a", table_func("a").alias("double", "six_x"), "c"), expected_result
    )
    Utils.check_answer(
        df.select(col("a"), table_func(col("a")).alias("double", "six_x"), col("c")),
        expected_result,
    )
    Utils.check_answer(
        df.select(df.a, table_func(df.a).alias("double", "six_x"), df.c),
        expected_result,
    )

    # testing in-built table functions
    table_func = table_function("split_to_table")
    expected_result = [
        Row(A=1, SEQ=1, INDEX=1, VALUE="one"),
        Row(A=1, SEQ=1, INDEX=2, VALUE="o"),
        Row(A=1, SEQ=1, INDEX=3, VALUE="one"),
        Row(A=2, SEQ=2, INDEX=1, VALUE="twenty"),
        Row(A=2, SEQ=2, INDEX=2, VALUE="two"),
        Row(A=3, SEQ=3, INDEX=1, VALUE="thirty"),
        Row(A=3, SEQ=3, INDEX=2, VALUE="three"),
    ]
    Utils.check_answer(df.select("a", table_func("b", lit(" "))), expected_result)
    Utils.check_answer(
        df.select(col("a"), table_func(col("b"), lit(" "))), expected_result
    )
    Utils.check_answer(df.select(df.a, table_func(df.b, lit(" "))), expected_result)


@pytest.mark.skipif(
    "config.getoption('local_testing_mode', default=False)",
    reason="Session.generator is not supported in Local Testing",
)
def test_generator_table_function(session):
    # works with rowcount
    expected_result = [Row(-108, 3), Row(-107, 3), Row(0, 3)]
    df = (
        session.generator(seq1(1), uniform(1, 10, 2), rowcount=150)
        .order_by(seq1(1))
        .limit(3, offset=20)
    )
    Utils.check_answer(df, expected_result)

    # works with timelimit
    expected_result = [Row(0, 3), Row(0, 3), Row(0, 3)]
    df = (
        session.generator(seq2(0), uniform(1, 10, 2), timelimit=1)
        .order_by(seq2(0))
        .limit(3)
    )
    Utils.check_answer(df, expected_result)

    # works with combination of both
    expected_result = [Row(-108, 3), Row(-107, 3), Row(0, 3)]
    df = (
        session.generator(seq1(1), uniform(1, 10, 2), timelimit=1, rowcount=150)
        .order_by(seq1(1))
        .limit(3, offset=20)
    )
    Utils.check_answer(df, expected_result)

    # works without both
    df = session.generator(seq4(1), uniform(1, 10, 2))
    Utils.check_answer(df, [])

    # aliasing works
    df = (
        session.generator(
            seq1(1).as_("pixel"), uniform(1, 10, 2).as_("unicorn"), rowcount=150
        )
        .order_by("pixel")
        .limit(3, offset=20)
    )
    expected_result = [
        Row(pixel=-108, unicorn=3),
        Row(pixel=-107, unicorn=3),
        Row(pixel=0, unicorn=3),
    ]
    Utils.check_answer(df, expected_result)

    # aggregation works
    df = session.generator(count(seq1(0)).as_("rows"), rowcount=150)
    expected_result = [Row(rows=150)]
    Utils.check_answer(df, expected_result)


@pytest.mark.skipif(
    "config.getoption('local_testing_mode', default=False)",
    reason="Session.generator is not supported in Local Testing",
)
def test_generator_table_function_negative(session):
    # fails when no operators added
    with pytest.raises(ValueError) as ex_info:
        _ = session.generator(rowcount=10)
    assert "Columns cannot be empty for generator table function" in str(ex_info)


@pytest.mark.skipif(
    "config.getoption('local_testing_mode', default=False)",
    reason="Table function is not supported in Local Testing",
)
@pytest.mark.udf
def test_select_table_function_negative(session):
    df = session.create_dataframe([(1, "a", 10), (2, "b", 20), (3, "c", 30)]).to_df(
        ["a", "b", "c"]
    )

    class TwoXUDTF:
        def process(self, n: int):
            yield (2 * n,)

    two_x_udtf = udtf(
        TwoXUDTF,
        output_schema=StructType([StructField("two_x", IntegerType())]),
        input_types=[IntegerType()],
    )

    with pytest.raises(ValueError) as ex_info:
        df.select(two_x_udtf("a"), "b", two_x_udtf("c"))
    assert "At most one table function can be called" in str(ex_info)

    @udtf(output_schema=["two_x", "three_x"])
    class multiplier_udtf:
        def process(self, n: int) -> Iterable[Tuple[int, int]]:
            yield (2 * n, 3 * n)

    with pytest.raises(ValueError) as ex_info:
        df.select(multiplier_udtf(df.a).alias("double", "double"))
    assert "All output column names after aliasing must be unique" in str(ex_info)

    with pytest.raises(ValueError) as ex_info:
        df.select(multiplier_udtf(df.a).alias("double"))
    assert (
        "The number of aliases should be same as the number of cols added by table function"
        in str(ex_info)
    )


@pytest.mark.skipif(
    "config.getoption('local_testing_mode', default=False)",
    reason="Table function is not supported in Local Testing",
)
@pytest.mark.udf
def test_select_with_table_function_column_overlap(session):
    df = session.create_dataframe([[1, 2, 3], [4, 5, 6]], schema=["A", "B", "C"])

    class TwoXUDTF:
        def process(self, n: int):
            yield (2 * n,)

    two_x_udtf = udtf(
        TwoXUDTF,
        output_schema=StructType([StructField("A", IntegerType())]),
        input_types=[IntegerType()],
    )

    # ensure aliasing works
    Utils.check_answer(
        df.select(df.a, df.b, two_x_udtf(df.a).alias("a2")),
        [Row(A=1, B=2, A2=2), Row(A=4, B=5, A2=8)],
    )

    Utils.check_answer(
        df.select(col("a").alias("a1"), df.b, two_x_udtf(df.a).alias("a2")),
        [Row(A1=1, B=2, A2=2), Row(A1=4, B=5, A2=8)],
    )

    # join_table_function works
    Utils.check_answer(
        df.join_table_function(two_x_udtf(df.a)), [Row(1, 2, 3, 2), Row(4, 5, 6, 8)]
    )

    Utils.check_answer(
        df.join_table_function(two_x_udtf(df.a).alias("a2")),
        [Row(A=1, B=2, C=3, A2=2), Row(A=4, B=5, C=6, A2=8)],
    )

    # ensure explode works
    df = session.create_dataframe([(1, [1, 2]), (2, [3, 4])], schema=["id", "value"])
    Utils.check_answer(
        df.select(df.id, explode(df.value).as_("VAL")),
        [
            Row(ID=1, VAL="1"),
            Row(ID=1, VAL="2"),
            Row(ID=2, VAL="3"),
            Row(ID=2, VAL="4"),
        ],
    )

    # ensure overlapping columns work if a single table function is selected
    Utils.check_answer(
        df.select(explode(df.value)),
        [Row(VALUE="1"), Row(VALUE="2"), Row(VALUE="3"), Row(VALUE="4")],
    )


@pytest.mark.skipif(
    "config.getoption('local_testing_mode', default=False)",
    reason="functions.explode is not supported in Local Testing",
)
def test_explode(session):
    df = session.create_dataframe(
        [[1, [1, 2, 3], {"a": "b"}, "Kimura"]], schema=["idx", "lists", "maps", "strs"]
    )

    # col is str
    expected_result = [
        Row(value="1"),
        Row(value="2"),
        Row(value="3"),
    ]
    Utils.check_answer(df.select(explode("lists")), expected_result)

    expected_result = [Row(key="a", value='"b"')]
    Utils.check_answer(df.select(explode("maps")), expected_result)

    # col is Column
    expected_result = [
        Row(value="1"),
        Row(value="2"),
        Row(value="3"),
    ]
    Utils.check_answer(df.select(explode(col("lists"))), expected_result)

    expected_result = [Row(key="a", value='"b"')]
    Utils.check_answer(df.select(explode(df.maps)), expected_result)

    # with other non table cols
    expected_result = [
        Row(idx=1, value="1"),
        Row(idx=1, value="2"),
        Row(idx=1, value="3"),
    ]
    Utils.check_answer(df.select(df.idx, explode(col("lists"))), expected_result)

    expected_result = [Row(strs="Kimura", key="a", value='"b"')]
    Utils.check_answer(df.select(df.strs, explode(df.maps)), expected_result)

    # with alias
    expected_result = [
        Row(idx=1, uno="1"),
        Row(idx=1, uno="2"),
        Row(idx=1, uno="3"),
    ]
    Utils.check_answer(
        df.select(df.idx, explode(col("lists")).alias("uno")), expected_result
    )

    expected_result = [Row(strs="Kimura", primo="a", secundo='"b"')]
    Utils.check_answer(
        df.select(df.strs, explode(df.maps).as_("primo", "secundo")), expected_result
    )


@pytest.mark.skipif(
    "config.getoption('local_testing_mode', default=False)",
    reason="functions.explode is not supported in Local Testing",
)
def test_explode_negative(session):
    df = session.create_dataframe(
        [[1, [1, 2, 3], {"a": "b"}, "Kimura"]], schema=["idx", "lists", "maps", "strs"]
    )
    split_to_table = table_function("split_to_table")

    # mix explode and table function
    with pytest.raises(
        ValueError, match="At most one table function can be called inside"
    ):
        df.select(split_to_table(df.strs, lit("")), explode(df.lists))

    # mismatch in number of alias given array
    with pytest.raises(
        ValueError,
        match="Invalid number of aliases given for explode. Expecting 1, got 2",
    ):
        df.select(explode(df.lists).alias("key", "val"))

    # mismatch in number of alias given map
    with pytest.raises(
        ValueError,
        match="Invalid number of aliases given for explode. Expecting 2, got 1",
    ):
        df.select(explode(df.maps).alias("val"))

    # invalid column type
    with pytest.raises(ValueError, match="Invalid column type for explode"):
        df.select(explode(df.idx))

    with pytest.raises(ValueError, match="Invalid column type for explode"):
        df.select(explode(col("DOES_NOT_EXIST")))


@pytest.mark.skipif(
    "config.getoption('local_testing_mode', default=False)",
    reason="UDTF is not supported in Local Testing",
)
@pytest.mark.udf
def test_with_column(session):
    df = session.create_dataframe([[1, 2], [3, 4]], schema=["a", "b"])
    expected = [Row(A=1, B=2, MEAN=1.5), Row(A=3, B=4, MEAN=3.5)]
    Utils.check_answer(df.with_column("mean", (df["a"] + df["b"]) / 2), expected)

    @udtf(output_schema=["number"])
    class sum_udtf:
        def process(self, a: int, b: int) -> Iterable[Tuple[int]]:
            yield (a + b,)

    expected = [Row(A=1, B=2, TOTAL=3), Row(A=3, B=4, TOTAL=7)]
    Utils.check_answer(df.with_column("total", sum_udtf(df.a, df.b)), expected)


@pytest.mark.skipif(
    "config.getoption('local_testing_mode', default=False)",
    reason="UDTF is not supported in Local Testing",
)
@pytest.mark.udf
def test_with_column_negative(session):
    df = session.create_dataframe([[1, 2], [3, 4]], schema=["a", "b"])

    # raise error when table function returns multiple columns
    @udtf(output_schema=["sum", "diff"])
    class sum_diff_udtf:
        def process(self, a: int, b: int) -> Iterable[Tuple[int, int]]:
            yield (a + b, a - b)

    with pytest.raises(ValueError) as ex_info:
        df.with_column("total", sum_diff_udtf(df.a, df.b))
    assert (
        "The number of aliases should be same as the number of cols added by table function"
        in str(ex_info)
    )


@pytest.mark.skipif(
    "config.getoption('local_testing_mode', default=False)",
    reason="UDTF is not supported in Local Testing",
)
@pytest.mark.udf
def test_with_columns(session):
    df = session.create_dataframe([[1, 2], [3, 4]], schema=["a", "b"])

    @udtf(output_schema=["number"])
    class sum_udtf:
        def process(self, a: int, b: int) -> Iterable[Tuple[int]]:
            yield (a + b,)

    expected = [Row(A=1, B=2, MEAN=1.5, TOTAL=3), Row(A=3, B=4, MEAN=3.5, TOTAL=7)]
    Utils.check_answer(
        df.with_columns(
            ["mean", "total"], [(df["a"] + df["b"]) / 2, sum_udtf(df.a, df.b)]
        ),
        expected,
    )

    # test with a udtf sandwiched between names
    @udtf(output_schema=["sum", "diff"])
    class sum_diff_udtf:
        def process(self, a: int, b: int) -> Iterable[Tuple[int, int]]:
            yield (a + b, a - b)

    expected = [
        Row(A=1, B=2, MEAN=1.5, ADD=3, SUB=-1, TWO_A=2),
        Row(A=3, B=4, MEAN=3.5, ADD=7, SUB=-1, TWO_A=6),
    ]
    Utils.check_answer(
        df.with_columns(
            ["mean", "add", "sub", "two_a"],
            [(df["a"] + df["b"]) / 2, sum_diff_udtf(df.a, df.b), df.a + df.a],
        ),
        expected,
    )

    # test with built-in table function
    split_to_table = table_function("split_to_table")
    df = session.sql(
        "select 'James' as name, 'address1 address2 address3' as addresses"
    )
    expected = [
        Row(
            NAME="James",
            ADDRESSES="address1 address2 address3",
            SEQ=1,
            IDX=1,
            VAL="address1",
        ),
        Row(
            NAME="James",
            ADDRESSES="address1 address2 address3",
            SEQ=1,
            IDX=2,
            VAL="address2",
        ),
        Row(
            NAME="James",
            ADDRESSES="address1 address2 address3",
            SEQ=1,
            IDX=3,
            VAL="address3",
        ),
    ]
    Utils.check_answer(
        df.with_columns(
            ["seq", "idx", "val"], [split_to_table(df.addresses, lit(" "))]
        ),
        expected,
    )


@pytest.mark.skipif(
    "config.getoption('local_testing_mode', default=False)",
    reason="UDTF is not supported in Local Testing",
)
@pytest.mark.udf
def test_with_columns_negative(session):
    df = session.create_dataframe(
        [[1, 2, "one o one"], [3, 4, "two o two"]], schema=["a", "b", "c"]
    )

    # raise error when more column names are added than cols
    with pytest.raises(ValueError) as ex_info:
        df.with_columns(["sum", "diff"], [(df["a"] + df["b"]) / 2])
    assert (
        "The size of column names (2) is not equal to the size of columns (1)"
        in str(ex_info)
    )

    # raise when more than one table function is called
    split_to_table = table_function("split_to_table")

    @udtf(output_schema=["number"])
    class sum_udtf:
        def process(self, a: int, b: int) -> Iterable[Tuple[int]]:
            yield (a + b,)

    with pytest.raises(ValueError) as ex_info:
        df.with_columns(
            ["total", "sum", "diff"], [sum_udtf(df.a, df.b), split_to_table(df.c)]
        )
    assert (
        "Only one table function call accepted inside with_columns call, (2) provided"
        in str(ex_info)
    )

    # raise when len(cols) < len(values)
    with pytest.raises(ValueError) as ex_info:
        df.with_columns(["total"], [sum_udtf(df.a, df.b), (df.a + df.b) / 2])
    assert "Fewer columns provided." in str(ex_info)

    # raise when col names don't match output cols
    @udtf(output_schema=["sum", "diff"])
    class sum_diff_udtf:
        def process(self, a: int, b: int) -> Iterable[Tuple[int, int]]:
            yield (a + b, a - b)

    with pytest.raises(ValueError) as ex_info:
        df.with_columns(
            ["mean", "total"], [(df["a"] + df["b"]) / 2, split_to_table(df.c, lit(" "))]
        )
    assert (
        "The number of aliases should be same as the number of cols added by table function"
        in str(ex_info)
    )


def test_df_subscriptable(session):
    """Tests select & filter as df[...]"""

    # Star, single column
    res = session.range(3, 8)[["*"]].collect()
    expected = [Row(3), Row(4), Row(5), Row(6), Row(7)]
    assert res == expected

    # Star, two columns
    df = session.range(3, 8).select([col("id"), col("id").alias("id_prime")])
    res = df[["*"]].collect()
    expected = [Row(3, 3), Row(4, 4), Row(5, 5), Row(6, 6), Row(7, 7)]
    assert res == expected
    # without double brackets should refer to a Column object
    assert type(df["*"]) == Column

    # single column, str type
    df = session.range(3, 8)
    res = df[["ID"]].collect()
    expected = [Row(3), Row(4), Row(5), Row(6), Row(7)]
    assert res == expected
    assert type(df["ID"]) == Column

    # single column, int type
    df = session.range(3, 8)
    res = df[df[0] > 5].collect()
    expected = [Row(6), Row(7)]
    assert res == expected
    assert type(df[0]) == Column

    # two columns, list type
    df = session.range(3, 8).select([col("id"), col("id").alias("id_prime")])
    res = df[["ID", "ID_PRIME"]].collect()
    expected = [Row(3, 3), Row(4, 4), Row(5, 5), Row(6, 6), Row(7, 7)]
    assert res == expected

    # two columns, tuple type
    df = session.range(3, 8).select([col("id"), col("id").alias("id_prime")])
    res = df[("ID", "ID_PRIME")].collect()
    expected = [Row(3, 3), Row(4, 4), Row(5, 5), Row(6, 6), Row(7, 7)]
    assert res == expected

    # two columns, int type
    df = session.range(3, 8).select([col("id"), col("id").alias("id_prime")])
    res = df[[df[1].getName()]].collect()
    expected = [Row(3), Row(4), Row(5), Row(6), Row(7)]
    assert res == expected


def test_filter(session):
    """Tests for df.filter()."""
    df = session.range(1, 10, 2)
    res = df.filter(col("id") > 4).collect()
    expected = [Row(5), Row(7), Row(9)]
    assert res == expected

    res = df.filter(col("id") < 4).collect()
    expected = [Row(1), Row(3)]
    assert res == expected

    res = df.filter(col("id") <= 4).collect()
    expected = [Row(1), Row(3)]
    assert res == expected

    res = df.filter(col("id") <= 3).collect()
    expected = [Row(1), Row(3)]
    assert res == expected

    res = df.filter(col("id") <= 0).collect()
    expected = []
    assert res == expected


@pytest.mark.xfail(
    "config.getoption('local_testing_mode', default=False)",
    reason="SQL is not supported in Local Testing",
    run=False,
)
def test_filter_with_sql_str(session):
    df = session.range(1, 10, 2)
    # sql text
    assert (
        df.filter(col("id") > 4).collect()
        == df.filter("id > 4").collect()
        == [Row(5), Row(7), Row(9)]
    )
    assert df.filter(col("id") <= 0).collect() == df.filter("id <= 0").collect() == []

    df = session.create_dataframe(["aa", "bb"], schema=["a"])
    # In SQL expression, we need to use the upper case here when put double quotes
    # around an identifier, as the case in double quotes will be preserved.
    assert (
        df.filter("\"A\" = 'aa'").collect()
        == df.filter("a = 'aa'").collect()
        == [Row("aa")]
    )


def test_filter_incorrect_type(session):
    """Tests for incorrect type passed to DataFrame.filter()."""
    df = session.range(1, 10, 2)

    with pytest.raises(TypeError) as ex_info:
        df.filter(1234)
    assert (
        "'filter/where' expected Column or str as SQL expression, got: <class 'int'>"
        in str(ex_info)
    )


def test_filter_chained(session):
    """Tests for chained DataFrame.filter() operations"""

    df = session.range(1, 10, 2)
    res = df.filter(col("id") > 4).filter(col("id") > 1).collect()
    expected = [Row(5), Row(7), Row(9)]
    assert res == expected

    df = session.range(1, 10, 2)
    res = df.filter(col("id") > 1).filter(col("id") > 4).collect()
    expected = [Row(5), Row(7), Row(9)]
    assert res == expected

    df = session.range(1, 10, 2)
    res = df.filter(col("id") < 4).filter(col("id") < 4).collect()
    expected = [Row(1), Row(3)]
    assert res == expected

    res = (
        session.range(1, 10, 2).filter(col("id") <= 4).filter(col("id") >= 0).collect()
    )
    expected = [Row(1), Row(3)]
    assert res == expected

    res = (
        session.range(1, 10, 2).filter(col("id") <= 3).filter(col("id") != 5).collect()
    )
    expected = [Row(1), Row(3)]
    assert res == expected


def test_filter_chained_col_objects_int(session):
    """Tests for chained DataFrame.filter() operations."""

    df = session.range(1, 10, 2)
    res = df.filter(col("id") > 4).filter(col("id") > 1).collect()
    expected = [Row(5), Row(7), Row(9)]
    assert res == expected

    df = session.range(1, 10, 2)
    res = df.filter(col("id") > 1).filter(col("id") > 4).collect()
    expected = [Row(5), Row(7), Row(9)]
    assert res == expected

    df = session.range(1, 10, 2)
    res = df.filter(col("id") > 1).filter(col("id") >= 5).collect()
    expected = [Row(5), Row(7), Row(9)]
    assert res == expected

    df = session.range(1, 10, 2)
    res = df.filter(col("id") >= 1).filter(col("id") >= 5).collect()
    expected = [Row(5), Row(7), Row(9)]
    assert res == expected

    df = session.range(1, 10, 2)
    res = df.filter(col("id") == 5).collect()
    expected = [Row(5)]
    assert res == expected


def test_drop(session):
    """Test for dropping columns from a dataframe."""

    df = session.range(3, 8).select([col("id"), col("id").alias("id_prime")])
    res = df.drop("id").select("id_prime").collect()
    expected = [Row(3), Row(4), Row(5), Row(6), Row(7)]
    assert res == expected

    # dropping an empty list should raise exception
    with pytest.raises(ValueError) as exc_info:
        df.drop()
    assert "The input of drop() cannot be empty" in str(exc_info)

    df.drop([])  # This is acceptable

    # dropping all columns should raise exception
    with pytest.raises(SnowparkColumnException):
        df.drop("id").drop("id_prime")

    # Drop second column renamed several times
    df2 = (
        session.range(3, 8)
        .select(["id", col("id").alias("id_prime")])
        .select(["id", col("id_prime").alias("id_prime_2")])
        .select(["id", col("id_prime_2").alias("id_prime_3")])
        .select(["id", col("id_prime_3").alias("id_prime_4")])
        .drop("id_prime_4")
    )
    res = df2.select("id").collect()
    expected = [Row(3), Row(4), Row(5), Row(6), Row(7)]
    assert res == expected


def test_alias(session):
    """Test for dropping columns from a dataframe."""

    # Selecting non-existing column (already renamed) should fail
    with pytest.raises(SnowparkSQLException):
        session.range(3, 8).select(col("id").alias("id_prime")).select(
            col("id").alias("id_prime")
        ).collect()

    # Rename column several times
    df = (
        session.range(3, 8)
        .select(col("id").alias("id_prime"))
        .select(col("id_prime").alias("id_prime_2"))
        .select(col("id_prime_2").alias("id_prime_3"))
        .select(col("id_prime_3").alias("id_prime_4"))
    )
    res = df.select("id_prime_4").collect()
    expected = [Row(3), Row(4), Row(5), Row(6), Row(7)]
    assert res == expected


def test_join_inner(session):
    """Test for inner join of dataframes."""

    # Implicit inner join on single column
    df1 = session.range(3, 8)
    df2 = session.range(5, 10)
    res = df1.join(df2, "id").collect()
    expected = [Row(5), Row(6), Row(7)]
    assert res == expected

    df1 = session.range(3, 8)
    df2 = session.range(5, 10)
    res = df1.join(df2, "id", "inner").collect()
    expected = [Row(5), Row(6), Row(7)]
    assert res == expected

    # Join on same-name column, other columns have same name
    df1 = session.range(3, 8).select([col("id"), col("id").alias("id_prime")])
    df2 = session.range(5, 10).select([col("id"), col("id").alias("id_prime")])
    res = df1.join(df2, "id").collect()
    expected = [Row(5, 5, 5), Row(6, 6, 6), Row(7, 7, 7)]
    assert res == expected

    # Case, join on same-name column, other columns have different name
    df1 = session.range(3, 8).select([col("id"), col("id").alias("id_prime1")])
    df2 = session.range(5, 10).select([col("id"), col("id").alias("id_prime2")])
    expected = [Row(5, 5, 5), Row(6, 6, 6), Row(7, 7, 7)]
    res = df1.join(df2, "id").collect()
    assert res == expected


def test_join_left_anti(session):
    """Test for left-anti join of dataframes."""

    df1 = session.range(3, 8)
    df2 = session.range(5, 10)
    res = df1.join(df2, "id", "left_anti").collect()
    expected = [Row(3), Row(4)]
    assert sorted(res, key=lambda r: r[0]) == expected

    # Case, join on same-name column, other columns have same name
    df1 = session.range(3, 8).select([col("id"), col("id").alias("id_prime")])
    df2 = session.range(5, 10).select([col("id"), col("id").alias("id_prime")])
    res = df1.join(df2, "id", "left_anti").collect()
    expected = [Row(3, 3), Row(4, 4)]
    assert sorted(res, key=lambda r: r[0]) == expected

    # Case, join on same-name column, other columns have different name
    df1 = session.range(3, 8).select([col("id"), col("id").alias("id_prime1")])
    df2 = session.range(5, 10).select([col("id"), col("id").alias("id_prime2")])
    res = df1.join(df2, "id", "left_anti").collect()
    expected = [Row(3, 3), Row(4, 4)]
    assert sorted(res, key=lambda r: r[0]) == expected

    df3 = session.create_dataframe(
        [[i if i & 2 else None] for i in range(3, 8)], schema=["id"]
    )
    res = df3.join(df1, "id", "leftanti").collect()
    assert res == [Row(ID=None), Row(ID=None)]


def test_join_left_outer(session):
    """Test for left-outer join of dataframes."""

    df1 = session.range(3, 8)
    df2 = session.range(5, 10)
    res = df1.join(df2, "id", "left_outer").collect()
    expected = [Row(3), Row(4), Row(5), Row(6), Row(7)]
    assert sorted(res, key=lambda r: r[0]) == expected

    # Case, join on same-name column, other columns have same name
    df1 = session.range(3, 8).select([col("id"), col("id").alias("id_prime")])
    df2 = session.range(5, 10).select([col("id"), col("id").alias("id_prime")])
    res = df1.join(df2, "id", "left_outer").collect()
    expected = [
        Row(3, 3, None),
        Row(4, 4, None),
        Row(5, 5, 5),
        Row(6, 6, 6),
        Row(7, 7, 7),
    ]
    assert sorted(res, key=lambda r: r[0]) == expected

    # Case, join on same-name column, other columns have different name
    df1 = session.range(3, 8).select([col("id"), col("id").alias("id_prime1")])
    df2 = session.range(5, 10).select([col("id"), col("id").alias("id_prime2")])
    res = df1.join(df2, "id", "left_outer").collect()
    expected = [
        Row(3, 3, None),
        Row(4, 4, None),
        Row(5, 5, 5),
        Row(6, 6, 6),
        Row(7, 7, 7),
    ]
    assert sorted(res, key=lambda r: r[0]) == expected


@pytest.mark.xfail(
    "config.getoption('local_testing_mode', default=False)",
    reason="schema_query is not supported in Local Testing",
    run=False,
)
def test_in_with_subquery_multiple_query(session):
    from snowflake.snowpark._internal.analyzer import analyzer

    original_threshold = analyzer.ARRAY_BIND_THRESHOLD

    try:
        analyzer.ARRAY_BIND_THRESHOLD = 2

        df0 = session.create_dataframe([[1], [2], [3]], schema=["a"])
        df1 = session.create_dataframe(
            [[1, 11, 111], [2, 22, 222], [3, 33, 333]], schema=["a", "b", "c"]
        )
        df_filter = df0.filter(df0.a < 3)
        df_in = df1.filter(~df1.a.in_(df_filter))

        df_in = df_in.select("a", "b")
        Utils.check_answer(df_in, [Row(3, 33)])
        # check that schema query does not depend on temp tables
        assert "SNOWPARK_TEMP_TABLE_" not in df_in._plan.schema_query
        assert df_in.schema == StructType(
            [StructField("A", LongType(), False), StructField("B", LongType(), False)]
        )
    finally:
        analyzer.ARRAY_BIND_THRESHOLD = original_threshold


def test_join_right_outer(session):
    """Test for right-outer join of dataframes."""

    df1 = session.range(3, 8)
    df2 = session.range(5, 10)
    res = df1.join(df2, "id", "right_outer").collect()
    expected = [Row(5), Row(6), Row(7), Row(8), Row(9)]
    assert sorted(res, key=lambda r: r[0]) == expected

    # Case, join on same-name column, other columns have same name
    df1 = session.range(3, 8).select([col("id"), col("id").alias("id_prime")])
    df2 = session.range(5, 10).select([col("id"), col("id").alias("id_prime")])
    res = df1.join(df2, "id", "right_outer").collect()
    expected = [
        Row(5, 5, 5),
        Row(6, 6, 6),
        Row(7, 7, 7),
        Row(8, None, 8),
        Row(9, None, 9),
    ]
    assert sorted(res, key=lambda r: r[0]) == expected

    # Case, join on same-name column, other columns have different name
    df1 = session.range(3, 8).select([col("id"), col("id").alias("id_prime1")])
    df2 = session.range(5, 10).select([col("id"), col("id").alias("id_prime2")])
    res = df1.join(df2, "id", "right_outer").collect()
    expected = [
        Row(5, 5, 5),
        Row(6, 6, 6),
        Row(7, 7, 7),
        Row(8, None, 8),
        Row(9, None, 9),
    ]
    assert sorted(res, key=lambda r: r[0]) == expected


def test_join_left_semi(session):
    """Test for left semi join of dataframes."""

    df1 = session.range(3, 8)
    df2 = session.range(5, 10)
    res = df1.join(df2, "id", "left_semi").collect()
    expected = [Row(5), Row(6), Row(7)]
    assert sorted(res, key=lambda r: r[0]) == expected

    # Join on same-name column, other columns have same name
    df1 = session.range(3, 8).select([col("id"), col("id").alias("id_prime")])
    df2 = session.range(5, 10).select([col("id"), col("id").alias("id_prime")])
    res = df1.join(df2, "id", "left_semi").collect()
    expected = [Row(5, 5), Row(6, 6), Row(7, 7)]
    assert sorted(res, key=lambda r: r[0]) == expected

    # Case, join on same-name column, other columns have different name
    df1 = session.range(3, 8).select([col("id"), col("id").alias("id_prime1")])
    df2 = session.range(5, 10).select([col("id"), col("id").alias("id_prime2")])
    expected = [Row(5, 5), Row(6, 6), Row(7, 7)]
    res = df1.join(df2, "id", "left_semi").collect()
    assert sorted(res, key=lambda r: r[0]) == expected


@multithreaded_run()
def test_join_cross(session):
    """Test for cross join of dataframes."""

    df1 = session.range(3, 8)
    df2 = session.range(5, 10)

    res1 = df1.cross_join(df2).collect()
    expected = [Row(x, y) for x, y in product(range(3, 8), range(5, 10))]
    assert sorted(res1, key=lambda r: (r[0], r[1])) == expected
    res2 = df1.join(df2, how="cross").collect()
    assert sorted(res2, key=lambda r: (r[0], r[1])) == expected

    # Join on same-name column, other columns have same name
    df1 = session.range(3, 8).select([col("id"), col("id").alias("id_prime")])
    df2 = session.range(5, 10).select([col("id"), col("id").alias("id_prime")])
    res = df1.cross_join(df2).collect()
    expected = [Row(x, x, y, y) for x, y in product(range(3, 8), range(5, 10))]
    assert sorted(res, key=lambda r: (r[0], r[1])) == expected

    # Case, join on same-name column, other columns have different name
    df1 = session.range(3, 8).select([col("id"), col("id").alias("id_prime1")])
    df2 = session.range(5, 10).select([col("id"), col("id").alias("id_prime2")])
    expected = [Row(x, x, y, y) for x, y in product(range(3, 8), range(5, 10))]
    res = df1.cross_join(df2).collect()
    assert sorted(res, key=lambda r: (r[0], r[2])) == expected

    with pytest.raises(Exception) as ex:
        df1.join(df2, col("id"), "cross")
    assert "Cross joins cannot take columns as input." in str(ex.value)

    # Case, join on same-name column, other columns have different name, select common column.
    this = session.range(3, 8).select([col("id"), col("id").alias("id_prime1")])
    other = session.range(5, 10).select([col("id"), col("id").alias("id_prime2")])
    df_cross = this.cross_join(other).select([this.col("id"), other.col("id")])
    res = df_cross.collect()
    expected = [Row(x, y) for x, y in product(range(3, 8), range(5, 10))]
    assert sorted(res, key=lambda r: (r[0], r[1])) == expected


def test_join_outer(session):
    """Test for outer join of dataframes."""

    df1 = session.range(3, 8)
    df2 = session.range(5, 10)
    res = df1.join(df2, "id", "outer").collect()
    expected = [
        Row(3),
        Row(4),
        Row(5),
        Row(6),
        Row(7),
        Row(8),
        Row(9),
    ]
    assert sorted(res, key=lambda r: r[0]) == expected

    # Join on same-name column, other columns have same name
    df1 = session.range(3, 8).select([col("id"), col("id").alias("id_prime")])
    df2 = session.range(5, 10).select([col("id"), col("id").alias("id_prime")])
    res = df1.join(df2, "id", "outer").collect()
    expected = [
        Row(3, 3, None),
        Row(4, 4, None),
        Row(5, 5, 5),
        Row(6, 6, 6),
        Row(7, 7, 7),
        Row(8, None, 8),
        Row(9, None, 9),
    ]
    assert sorted(res, key=lambda r: r[0]) == expected

    # Case, join on same-name column, other columns have different name
    df1 = session.range(3, 8).select([col("id"), col("id").alias("id_prime1")])
    df2 = session.range(5, 10).select([col("id"), col("id").alias("id_prime2")])
    expected = [
        Row(3, 3, None),
        Row(4, 4, None),
        Row(5, 5, 5),
        Row(6, 6, 6),
        Row(7, 7, 7),
        Row(8, None, 8),
        Row(9, None, 9),
    ]
    res = df1.join(df2, "id", "outer").collect()
    assert sorted(res, key=lambda r: r[0]) == expected


def test_toDF(session):
    """Test df.to_df()."""

    df = session.range(3, 8).select([col("id"), col("id").alias("id_prime")])

    # calling to_df() with fewer new names than columns should fail
    with pytest.raises(Exception) as ex:
        df.to_df(["new_name"])
    assert "The number of columns doesn't match. Old column names (2):" in str(ex.value)

    res = (
        df.to_df(["rename1", "rename2"])
        .select([col("rename1"), col("rename2")])
        .collect()
    )
    expected = [Row(3, 3), Row(4, 4), Row(5, 5), Row(6, 6), Row(7, 7)]
    assert sorted(res, key=lambda r: r[0]) == expected

    res = df.to_df(["rename1", "rename2"]).columns
    assert res == ["RENAME1", "RENAME2"]

    df_prime = df.to_df(["rename1", "rename2"])
    res = df_prime.select(df_prime.RENAME1).collect()
    expected = [Row(3), Row(4), Row(5), Row(6), Row(7)]
    assert sorted(res, key=lambda r: r[0]) == expected


def test_df_col(session):
    """Test df.col()"""

    df = session.range(3, 8).select([col("id"), col("id").alias("id_prime")])
    c = df.col("id")
    assert isinstance(c, Column)
    assert isinstance(c._expression, Attribute)

    c = df.col("*")
    assert isinstance(c, Column)
    assert isinstance(c._expression, Star)


@pytest.mark.xfail(
    "config.getoption('local_testing_mode', default=False)",
    reason="Session.query_history is not supported",
    run=False,
)
def test_cache_result_query(session):
    df = session.create_dataframe([[1, 2]], schema=["a", "b"])
    with session.query_history() as history:
        df.cache_result()

    assert len(history.queries) == 2
    assert "CREATE  SCOPED TEMPORARY  TABLE" in history.queries[0].sql_text
    assert (
        "INSERT  INTO" in history.queries[1].sql_text
        and 'SELECT $1 AS "A", $2 AS "B" FROM  VALUES (1 :: INT, 2 :: INT)'
        in history.queries[1].sql_text
    )


def test_create_dataframe_with_basic_data_types(session):
    data1 = [
        1,
        "one",
        1.0,
        datetime.datetime.strptime("2017-02-24 12:00:05.456", "%Y-%m-%d %H:%M:%S.%f"),
        datetime.datetime.strptime("20:57:06", "%H:%M:%S").time(),
        datetime.datetime.strptime("2017-02-25", "%Y-%m-%d").date(),
        True,
        bytearray("a", "utf-8"),
        Decimal(0.5),
    ]
    data2 = [
        0,
        "",
        0.0,
        datetime.datetime.min,
        datetime.time.min,
        datetime.date.min,
        False,
        bytes(),
        Decimal(0),
    ]
    expected_names = [f"_{idx + 1}" for idx in range(len(data1))]
    expected_rows = [Row(*data1), Row(*data2)]
    df = session.create_dataframe([data1, data2])
    assert [field.name for field in df.schema.fields] == expected_names
    assert [type(field.datatype) for field in df.schema.fields] == [
        LongType,
        StringType,
        DoubleType,
        TimestampType,
        TimeType,
        DateType,
        BooleanType,
        BinaryType,
        DecimalType,
    ]
    result = df.collect()
    assert result == expected_rows
    assert result[0].asDict(True) == {k: v for k, v in zip(expected_names, data1)}
    assert result[1].asDict(True) == {k: v for k, v in zip(expected_names, data2)}
    assert df.select(expected_names).collect() == expected_rows


def test_create_dataframe_with_semi_structured_data_types(session):
    data = [
        [
            ["'", 2],
            ("'", 2),
            [[1, 2], [2, 1]],
            array("I", [1, 2, 3]),
            {"'": 1},
        ],
        [
            ["'", 3],
            ("'", 3),
            [[1, 3], [3, 1]],
            array("I", [1, 2, 3, 4]),
            {"'": 3},
        ],
    ]
    df = session.create_dataframe(data)
    assert [type(field.datatype) for field in df.schema.fields] == [
        ArrayType,
        ArrayType,
        ArrayType,
        ArrayType,
        MapType,
    ]
    Utils.check_answer(
        df.collect(),
        [
            Row(
                '[\n  "\'",\n  2\n]',
                '[\n  "\'",\n  2\n]',
                "[\n  [\n    1,\n    2\n  ],\n  [\n    2,\n    1\n  ]\n]",
                "[\n  1,\n  2,\n  3\n]",
                '{\n  "\'": 1\n}',
            ),
            Row(
                '[\n  "\'",\n  3\n]',
                '[\n  "\'",\n  3\n]',
                "[\n  [\n    1,\n    3\n  ],\n  [\n    3,\n    1\n  ]\n]",
                "[\n  1,\n  2,\n  3,\n  4\n]",
                '{\n  "\'": 3\n}',
            ),
        ],
    )


@pytest.mark.skipif(
    "config.getoption('local_testing_mode', default=False)",
    reason="SNOW-1439717 create dataframe from pandas dataframe containing timestamp with tzinfo is not supported.",
)
@pytest.mark.skipif(not is_pandas_available, reason="pandas is required")
def test_create_dataframe_with_pandas_df(session):
    data = {
        "pandas_datetime": ["2021-09-30 12:00:00", "2021-09-30 13:00:00"],
        "date": [pd.to_datetime("2010-1-1"), pd.to_datetime("2011-1-1")],
        "datetime.datetime": [
            datetime.datetime(2010, 1, 1),
            datetime.datetime(2010, 1, 1),
        ],
    }
    pdf = pd.DataFrame(data)
    pdf["pandas_datetime"] = pd.to_datetime(pdf["pandas_datetime"])
    df = session.create_dataframe(pdf)

    assert df.schema[0].name == '"pandas_datetime"'
    assert df.schema[1].name == '"date"'
    assert df.schema[2].name == '"datetime.datetime"'
    assert df.schema[0].datatype == TimestampType(TimestampTimeZone.NTZ)
    assert df.schema[1].datatype == TimestampType(TimestampTimeZone.NTZ)
    assert df.schema[2].datatype == TimestampType(TimestampTimeZone.NTZ)

    # test with timezone added to timestamp
    pdf["pandas_datetime"] = pdf["pandas_datetime"].dt.tz_localize("US/Pacific")
    pdf["date"] = pdf["date"].dt.tz_localize("US/Pacific")
    pdf["datetime.datetime"] = pdf["datetime.datetime"].dt.tz_localize("US/Pacific")
    df = session.create_dataframe(pdf)

    assert df.schema[0].name == '"pandas_datetime"'
    assert df.schema[1].name == '"date"'
    assert df.schema[2].name == '"datetime.datetime"'
    assert df.schema[0].datatype == TimestampType(TimestampTimeZone.LTZ)
    assert df.schema[1].datatype == TimestampType(TimestampTimeZone.LTZ)
    assert df.schema[2].datatype == TimestampType(TimestampTimeZone.LTZ)


def test_create_dataframe_with_dict(session):
    data = {f"snow_{idx + 1}": idx**3 for idx in range(5)}
    expected_names = [name.upper() for name in data.keys()]
    expected_rows = [Row(*data.values())]
    df = session.create_dataframe([data])
    for field, expected_name in zip(df.schema.fields, expected_names):
        assert Utils.equals_ignore_case(field.name, expected_name)
    result = df.collect()
    assert result == expected_rows
    assert result[0].asDict(True) == {
        k: v for k, v in zip(expected_names, data.values())
    }
    assert df.select(expected_names).collect() == expected_rows

    # dicts with different keys
    df = session.createDataFrame([{"a": 1}, {"b": 2}])
    assert [field.name for field in df.schema.fields] == ["A", "B"]
    Utils.check_answer(df, [Row(1, None), Row(None, 2)])

    df = session.createDataFrame([{"a": 1}, {"d": 2, "e": 3}, {"c": 4, "b": 5}])
    assert [field.name for field in df.schema.fields] == ["A", "D", "E", "C", "B"]
    Utils.check_answer(
        df,
        [
            Row(1, None, None, None, None),
            Row(None, 2, 3, None, None),
            Row(None, None, None, 4, 5),
        ],
    )


def test_dataframe_transform_negative(session):
    def ret_int_fn(input_df):
        return 2

    df = session.create_dataframe([[1, 2]], schema=["a", "b"])

    with pytest.raises(
        AssertionError,
        match="Expected return value to be an instance of class DataFrame, got <class 'int'> instead.",
    ):
        df.transform(ret_int_fn)


def test_create_dataframe_with_dict_given_schema(session):
    schema = StructType(
        [
            StructField("A", LongType(), nullable=True),
            StructField("B", LongType(), nullable=True),
        ]
    )
    df = session.createDataFrame([{"a": 1, "b": 1}, {"a": 2, "b": 2}], schema)
    assert [field.name for field in df.schema.fields] == ["A", "B"]
    Utils.check_answer(df, [Row(1, 1), Row(2, 2)])

    schema = StructType(
        [
            StructField("a", LongType(), nullable=True),
            StructField("b", LongType(), nullable=True),
        ]
    )
    df = session.createDataFrame([{"A": 1, "B": 1}, {"A": 2, "B": 2}], schema)
    assert [field.name for field in df.schema.fields] == ["A", "B"]
    Utils.check_answer(df, [Row(1, 1), Row(2, 2)])

    schema = StructType(
        [
            StructField("A", LongType(), nullable=True),
            StructField("B", LongType(), nullable=True),
        ]
    )
    df = session.createDataFrame([{'"a"': 1, '"b"': 1}, {'"a"': 2, '"b"': 2}], schema)
    assert [field.name for field in df.schema.fields] == ["A", "B"]
    Utils.check_answer(df, [Row(None, None), Row(None, None)])

    schema = StructType(
        [
            StructField('"A"', LongType(), nullable=True),
            StructField('"B"', LongType(), nullable=True),
        ]
    )
    df = session.createDataFrame([{'"A"': 1, '"B"': 1}, {'"A"': 2, '"B"': 2}], schema)
    assert [field.name for field in df.schema.fields] == ["A", "B"]
    Utils.check_answer(df, [Row(1, 1), Row(2, 2)])

    schema = StructType(
        [
            StructField('"A"', LongType(), nullable=True),
            StructField('"B"', LongType(), nullable=True),
        ]
    )
    df = session.createDataFrame([{"A": 1, "B": 1}, {"A": 2, "B": 2}], schema)
    assert [field.name for field in df.schema.fields] == ["A", "B"]
    Utils.check_answer(df, [Row(1, 1), Row(2, 2)])

    schema = StructType(
        [
            StructField('"A"', LongType(), nullable=True),
            StructField('"B"', LongType(), nullable=True),
        ]
    )
    df = session.createDataFrame([{'"a"': 1, '"b"': 1}, {'"a"': 2, '"b"': 2}], schema)
    assert [field.name for field in df.schema.fields] == ["A", "B"]
    Utils.check_answer(df, [Row(None, None), Row(None, None)])


@multithreaded_run()
def test_create_dataframe_with_namedtuple(session):
    Data = namedtuple("Data", [f"snow_{idx + 1}" for idx in range(5)])
    data = Data(*[idx**3 for idx in range(5)])
    expected_names = [name.upper() for name in data._fields]
    expected_rows = [Row(*data)]
    df = session.createDataFrame([data])
    for field, expected_name in zip(df.schema.fields, expected_names):
        assert Utils.equals_ignore_case(field.name, expected_name)
    result = df.collect()
    assert result == expected_rows
    assert result[0].asDict(True) == {k: v for k, v in zip(expected_names, data)}
    assert df.select(expected_names).collect() == expected_rows

    # dicts with different namedtuples
    Data1 = namedtuple("Data", ["a", "b"])
    Data2 = namedtuple("Data", ["d", "c"])
    df = session.createDataFrame([Data1(1, 2), Data2(3, 4)])
    assert [field.name for field in df.schema.fields] == ["A", "B", "D", "C"]
    Utils.check_answer(df, [Row(1, 2, None, None), Row(None, None, 3, 4)])


def test_create_dataframe_with_row(session):
    row1 = Row(a=1, b=2)
    row2 = Row(a=3, b=4)
    row3 = Row(d=5, c=6, e=7)
    row4 = Row(7, 8)
    row5 = Row(9, 10)

    df = session.createDataFrame([row1, row2])
    assert [field.name for field in df.schema.fields] == ["A", "B"]
    Utils.check_answer(df, [row1, row2])

    df = session.createDataFrame([row4, row5])
    assert [field.name for field in df.schema.fields] == ["_1", "_2"]
    Utils.check_answer(df, [row4, row5])

    df = session.createDataFrame([row3])
    assert [field.name for field in df.schema.fields] == ["D", "C", "E"]
    Utils.check_answer(df, [row3])

    df = session.createDataFrame([row1, row2, row3])
    assert [field.name for field in df.schema.fields] == ["A", "B", "D", "C", "E"]
    Utils.check_answer(
        df,
        [
            Row(1, 2, None, None, None),
            Row(3, 4, None, None, None),
            Row(None, None, 5, 6, 7),
        ],
    )

    with pytest.raises(ValueError) as ex_info:
        session.createDataFrame([row1, row4])
    assert "4 fields are required by schema but 2 values are provided" in str(ex_info)


def test_create_dataframe_with_mixed_dict_namedtuple_row(session):
    d = {"a": 1, "b": 2}
    Data = namedtuple("Data", ["a", "b"])
    t = Data(3, 4)
    r = Row(a=5, b=6)
    df = session.createDataFrame([d, t, r])
    assert [field.name for field in df.schema.fields] == ["A", "B"]
    Utils.check_answer(df, [Row(1, 2), Row(3, 4), Row(5, 6)])

    r2 = Row(c=7, d=8)
    df = session.createDataFrame([d, t, r2])
    assert [field.name for field in df.schema.fields] == ["A", "B", "C", "D"]
    Utils.check_answer(
        df, [Row(1, 2, None, None), Row(3, 4, None, None), Row(None, None, 7, 8)]
    )


def test_create_dataframe_with_schema_col_names(session):
    col_names = ["a", "b", "c", "d"]
    df = session.create_dataframe([[1, 2, 3, 4]], schema=col_names)
    for field, expected_name in zip(df.schema.fields, col_names):
        assert Utils.equals_ignore_case(field.name, expected_name)

    # only give first two column names,
    # and the rest will be populated as "_#num"
    df = session.create_dataframe([[1, 2, 3, 4]], schema=col_names[:2])
    for field, expected_name in zip(df.schema.fields, col_names[:2] + ["_3", "_4"]):
        assert Utils.equals_ignore_case(field.name, expected_name)

    # the column names provided via schema keyword will overwrite other column names
    df = session.create_dataframe(
        [{"aa": 1, "bb": 2, "cc": 3, "dd": 4}], schema=col_names
    )
    for field, expected_name in zip(df.schema.fields, col_names):
        assert Utils.equals_ignore_case(field.name, expected_name)


def test_create_dataframe_with_variant(session):
    data = [
        1,
        "one",
        1.1,
        datetime.datetime.strptime("2017-02-24 12:00:05.456", "%Y-%m-%d %H:%M:%S.%f"),
        datetime.datetime.strptime("20:57:06", "%H:%M:%S").time(),
        datetime.datetime.strptime("2017-02-25", "%Y-%m-%d").date(),
        True,
        bytearray("a", "utf-8"),
        Decimal(0.5),
        [1, 2, 3],
        {"a": "foo"},
    ]
    df = session.create_dataframe(
        [data],
        schema=StructType(
            [StructField(f"col_{i + 1}", VariantType()) for i in range(len(data))]
        ),
    )
    assert df.collect() == [
        Row(
            "1",
            '"one"',
            "1.1",
            '"2017-02-24T12:00:05.456000"',
            '"20:57:06"',
            '"2017-02-25"',
            "true",
            '"61"',
            "0.5",
            "[\n  1,\n  2,\n  3\n]",
            '{\n  "a": "foo"\n}',
        )
    ]


@pytest.mark.parametrize("data", [[0, 1, 2, 3], ["", "a"], [False, True], [None]])
def test_create_dataframe_with_single_value(session, data):
    expected_names = ["_1"]
    expected_rows = [Row(d) for d in data]
    df = session.create_dataframe(data)
    assert [field.name for field in df.schema.fields] == expected_names
    Utils.check_answer(df, expected_rows)


@pytest.mark.skipif(
    "config.getoption('local_testing_mode', default=False)",
    reason="DataFrame.describe is not supported in Local Testing",
)
def test_create_dataframe_empty(session):
    Utils.check_answer(session.create_dataframe([[]]), [Row(None)])
    Utils.check_answer(session.create_dataframe([[], []]), [Row(None), Row(None)])

    with pytest.raises(ValueError) as ex_info:
        session.createDataFrame([])
    assert "Cannot infer schema from empty data" in str(ex_info)

    schema = StructType(
        [StructField("a", IntegerType()), StructField("b", IntegerType())]
    )
    df = session.create_dataframe([], schema=schema)

    # collect
    Utils.check_answer(df, [])
    Utils.check_answer(df.select("a"), [])

    # show
    assert (
        df._show_string(_emit_ast=session.ast_enabled)
        == """
-------------
|"A"  |"B"  |
-------------
|     |     |
-------------
""".lstrip()
    )

    # columns
    assert df.columns == ["A", "B"]

    # count
    assert df.count() == 0

    # fillna should not fill any value in an empty df
    Utils.check_answer(df.fillna(1), [])

    # all stats should be 0 or None
    Utils.check_answer(
        df.describe("b").collect(),
        [
            Row("count", 0),
            Row("mean", None),
            Row("stddev", None),
            Row("min", None),
            Row("max", None),
        ],
    )

    # with_column can append a column, but still no rows
    Utils.check_answer(df.with_column("c", lit(2)), [])
    assert df.with_column("c", lit(2)).columns == ["A", "B", "C"]


@pytest.mark.skipif(IS_IN_STORED_PROC_LOCALFS, reason="Large result")
def test_create_dataframe_from_none_data(session):
    assert session.create_dataframe([None, None]).collect() == [
        Row(None),
        Row(None),
    ]
    assert session.create_dataframe([[None, None], [1, "1"]]).collect() == [
        Row(None, None),
        Row(1, "1"),
    ]
    assert session.create_dataframe([[1, "1"], [None, None]]).collect() == [
        Row(1, "1"),
        Row(None, None),
    ]

    # large None data
    assert session.create_dataframe([None] * 20000).collect() == [Row(None)] * 20000


@pytest.mark.xfail(
    "config.getoption('local_testing_mode', default=False)",
    reason="Array binding is SQL feature",
    run=False,
)
def test_create_dataframe_large_without_batch_insert(session):
    from snowflake.snowpark._internal.analyzer import analyzer

    original_value = analyzer.ARRAY_BIND_THRESHOLD
    try:
        analyzer.ARRAY_BIND_THRESHOLD = 400_000
        with pytest.raises(SnowparkSQLException) as ex_info:
            session.create_dataframe([1] * 200_001).collect()
        assert "SQL compilation error" in str(ex_info)
        assert "maximum number of expressions in a list exceeded" in str(ex_info)
    finally:
        analyzer.ARRAY_BIND_THRESHOLD = original_value


@pytest.mark.skipif(IS_IN_STORED_PROC, reason="Cannot create session in SP")
@pytest.mark.parametrize("paramstyle", ["pyformat", "format", "qmark", "numeric"])
def test_create_dataframe_large_respects_paramstyle(db_parameters, paramstyle):
    from snowflake.snowpark._internal.analyzer import analyzer

    original_value = analyzer.ARRAY_BIND_THRESHOLD
    db_parameters["paramstyle"] = paramstyle
    session_builder = Session.builder.configs(db_parameters)
    new_session = session_builder.create()
    try:
        analyzer.ARRAY_BIND_THRESHOLD = 2
        df = new_session.create_dataframe([[1], [2], [3]])
        Utils.check_answer(df, [Row(1), Row(2), Row(3)])
    finally:
        analyzer.ARRAY_BIND_THRESHOLD = original_value
        new_session.close()


@pytest.mark.skipif(
    "config.getoption('local_testing_mode', default=False)",
    reason="Connections with paramstyle are not supported in local testing",
)
@pytest.mark.skipif(IS_IN_STORED_PROC, reason="Cannot create session in SP")
def test_create_dataframe_large_respects_paramstyle_negative(db_parameters):
    from snowflake.snowpark._internal.analyzer import analyzer

    original_value = analyzer.ARRAY_BIND_THRESHOLD
    session_builder = Session.builder.configs(db_parameters)
    new_session = session_builder.create()
    new_session._conn._conn._paramstyle = "unsupported"
    try:
        analyzer.ARRAY_BIND_THRESHOLD = 2
        with pytest.raises(
            ValueError, match="'unsupported' is not a recognized paramstyle"
        ):
            new_session.create_dataframe([[1], [2], [3]])
    finally:
        analyzer.ARRAY_BIND_THRESHOLD = original_value
        new_session.close()


def test_create_dataframe_with_invalid_data(session):
    # None input
    with pytest.raises(ValueError) as ex_info:
        session.create_dataframe(None)
    assert "data cannot be None" in str(ex_info)

    # input other than list and tuple
    with pytest.raises(TypeError) as ex_info:
        session.create_dataframe(1)
    assert "only accepts data as a list, tuple or a pandas DataFrame" in str(ex_info)
    with pytest.raises(TypeError) as ex_info:
        session.create_dataframe({1, 2})
    assert "only accepts data as a list, tuple or a pandas DataFrame" in str(ex_info)
    with pytest.raises(TypeError) as ex_info:
        session.create_dataframe({"a": 1, "b": 2})
    assert "only accepts data as a list, tuple or a pandas DataFrame" in str(ex_info)
    with pytest.raises(TypeError) as ex_info:
        session.create_dataframe(Row(a=1, b=2))
    assert "create_dataframe() function does not accept a Row object" in str(ex_info)

    # inconsistent type
    with pytest.raises(TypeError) as ex_info:
        session.create_dataframe([1, "1"])
    assert "Cannot merge type" in str(ex_info)
    with pytest.raises(TypeError) as ex_info:
        session.create_dataframe([1, 1.0])
    assert "Cannot merge type" in str(ex_info)
    with pytest.raises(TypeError) as ex_info:
        session.create_dataframe([1.0, Decimal(1.0)])
    assert "Cannot merge type" in str(ex_info)
    with pytest.raises(TypeError) as ex_info:
        session.create_dataframe(["1", bytearray("1", "utf-8")])
    assert "Cannot merge type" in str(ex_info)
    with pytest.raises(TypeError) as ex_info:
        session.create_dataframe([datetime.datetime.now(), datetime.date.today()])
    assert "Cannot merge type" in str(ex_info)
    with pytest.raises(TypeError) as ex_info:
        session.create_dataframe([datetime.datetime.now(), datetime.time()])
    assert "Cannot merge type" in str(ex_info)
    with pytest.raises(TypeError) as ex_info:
        session.create_dataframe([[[1, 2, 3], 1], [1, 1]])
    assert "Cannot merge type" in str(ex_info)
    with pytest.raises(TypeError) as ex_info:
        session.create_dataframe([[[1, 2, 3], 1], [{1: 2}, 1]])
    assert "Cannot merge type" in str(ex_info)

    # inconsistent length
    with pytest.raises(ValueError) as ex_info:
        session.create_dataframe([[1], [1, 2]])
    assert "data consists of rows with different lengths" in str(ex_info)


def test_attribute_reference_to_sql(session):
    from snowflake.snowpark.functions import sum as sum_

    df = session.create_dataframe([(3, 1), (None, 2), (1, None), (4, 5)]).to_df(
        "a", "b"
    )
    agg_results = (
        df.agg(
            [
                sum_(df["a"].is_null().cast(IntegerType())),
                sum_(df["b"].is_null().cast(IntegerType())),
            ]
        )
        .to_df("a", "b")
        .collect()
    )

    Utils.check_answer([Row(1, 1)], agg_results)


def test_dataframe_duplicated_column_names(session, local_testing_mode):
    tmpdf = session.create_dataframe([(1, 2)]).to_df(["v1", "v2"])
    df = tmpdf.select(col("v1").alias("a"), col("v2").alias("a"))

    # collect() works and return a row with duplicated keys
    res = df.collect()
    assert len(res[0]) == 2
    assert res[0].A == 1

    if not local_testing_mode:
        # however, create a table/view doesn't work because
        # Snowflake doesn't allow duplicated column names
        with pytest.raises(SnowparkSQLException) as ex_info:
            df.create_or_replace_view(
                Utils.random_name_for_temp_object(TempObjectType.VIEW)
            )
        assert "duplicate column name 'A'" in str(ex_info)


@pytest.mark.skipif(
    IS_IN_STORED_PROC, reason="Async query is not supported in stored procedure yet"
)
def test_case_insensitive_collect(session, local_testing_mode):
    df = session.create_dataframe(
        [["Gordon", 153]], schema=["firstname", "matches_won"]
    )
    df_quote = session.create_dataframe(
        [["Gordon", 153]], schema=["'quotedName'", "quoted-won"]
    )

    # tests for sync collect
    row = df.collect(case_sensitive=False)[0]
    assert row.firstName == "Gordon"
    assert row.FIRSTNAME == "Gordon"
    assert row.FiRstNamE == "Gordon"
    assert row["firstname"] == "Gordon"
    assert row["FIRSTNAME"] == "Gordon"
    assert row["FirstName"] == "Gordon"

    assert row.matches_won == 153
    assert row.MATCHES_WON == 153
    assert row.MaTchEs_WoN == 153
    assert row["matches_won"] == 153
    assert row["Matches_Won"] == 153
    assert row["MATCHES_WON"] == 153

    with pytest.raises(
        ValueError,
        match="Case insensitive fields is not supported in presence of quoted columns",
    ):
        row = df_quote.collect(case_sensitive=False)[0]

    # tests for async collect
    if not local_testing_mode:
        async_job = df.collect_nowait(case_sensitive=False)
        row = async_job.result()[0]

        assert row.firstName == "Gordon"
        assert row.FIRSTNAME == "Gordon"
        assert row.FiRstNamE == "Gordon"
        assert row["firstname"] == "Gordon"
        assert row["FIRSTNAME"] == "Gordon"
        assert row["FirstName"] == "Gordon"

        assert row.matches_won == 153
        assert row.MATCHES_WON == 153
        assert row.MaTchEs_WoN == 153
        assert row["matches_won"] == 153
        assert row["Matches_Won"] == 153
        assert row["MATCHES_WON"] == 153

        async_job = df_quote.collect_nowait(case_sensitive=False)
        with pytest.raises(
            ValueError,
            match="Case insensitive fields is not supported in presence of quoted columns",
        ):
            row = async_job.result()[0]

    # special character tests
    df_login = session.create_dataframe(
        [["admin", "test"], ["snowman", "test"]], schema=["username", "p@$$w0rD"]
    )
    row = df_login.collect(case_sensitive=False)[0]

    assert row.username == "admin"
    assert row.UserName == "admin"
    assert row.usErName == "admin"

    assert row["p@$$w0rD"] == "test"
    assert row["p@$$w0rd"] == "test"
    assert row["P@$$W0RD"] == "test"


def test_case_insensitive_local_iterator(session):
    df = session.create_dataframe(
        [["Gordon", 153]], schema=["firstname", "matches_won"]
    )
    df_quote = session.create_dataframe(
        [["Gordon", 153]], schema=["'quotedName'", "quoted-won"]
    )

    # tests for sync collect
    row = next(df.to_local_iterator(case_sensitive=False))
    assert row.firstName == "Gordon"
    assert row.FIRSTNAME == "Gordon"
    assert row.FiRstNamE == "Gordon"
    assert row["firstname"] == "Gordon"
    assert row["FIRSTNAME"] == "Gordon"
    assert row["FirstName"] == "Gordon"

    assert row.matches_won == 153
    assert row.MATCHES_WON == 153
    assert row.MaTchEs_WoN == 153
    assert row["matches_won"] == 153
    assert row["Matches_Won"] == 153
    assert row["MATCHES_WON"] == 153

    with pytest.raises(
        ValueError,
        match="Case insensitive fields is not supported in presence of quoted columns",
    ):
        next(df_quote.to_local_iterator(case_sensitive=False))

    # special character tests
    df_login = session.create_dataframe(
        [["admin", "test"], ["snowman", "test"]], schema=["username", "p@$$w0rD"]
    )
    row = next(df_login.to_local_iterator(case_sensitive=False))

    assert row.username == "admin"
    assert row.UserName == "admin"
    assert row.usErName == "admin"

    assert row["p@$$w0rD"] == "test"
    assert row["p@$$w0rd"] == "test"
    assert row["P@$$W0RD"] == "test"


def test_dropna(session, local_testing_mode):
    Utils.check_answer(
        TestData.double3(session, local_testing_mode).dropna(), [Row(1.0, 1)]
    )

    res = TestData.double3(session, local_testing_mode).dropna(how="all").collect()
    assert res[0] == Row(1.0, 1)
    assert math.isnan(res[1][0])
    assert res[1][1] == 2
    assert res[2] == Row(None, 3)
    assert res[3] == Row(4.0, None)

    Utils.check_answer(
        TestData.double3(session, local_testing_mode).dropna(subset=["a"]),
        [Row(1.0, 1), Row(4.0, None)],
    )

    res = TestData.double3(session, local_testing_mode).dropna(thresh=1).collect()
    assert res[0] == Row(1.0, 1)
    assert math.isnan(res[1][0])
    assert res[1][1] == 2
    assert res[2] == Row(None, 3)
    assert res[3] == Row(4.0, None)

    with pytest.raises(TypeError) as ex_info:
        TestData.double3(session, local_testing_mode).dropna(subset={1: "a"})
    assert _SUBSET_CHECK_ERROR_MESSAGE in str(ex_info)


@multithreaded_run()
def test_dropna_large_num_of_columns(session):
    n = 1000
    data = [str(i) for i in range(n)]
    none_data = [None for _ in range(n)]
    df = session.create_dataframe([data, none_data], schema=data)
    Utils.check_answer(df.dropna(how="all"), [Row(*data)])


def test_fillna(session, local_testing_mode):
    Utils.check_answer(
        TestData.double3(session, local_testing_mode).fillna(11),
        [
            Row(1.0, 1),
            Row(11.0, 2),
            Row(11.0, 3),
            Row(4.0, 11),
            Row(11.0, 11),
            Row(11.0, 11),
        ],
        sort=False,
    )

    Utils.check_answer(
        TestData.double3(session, local_testing_mode).fillna(11.0, subset=["a"]),
        [
            Row(1.0, 1),
            Row(11.0, 2),
            Row(11.0, 3),
            Row(4.0, None),
            Row(11.0, None),
            Row(11.0, None),
        ],
        sort=False,
    )

    Utils.check_answer(
        TestData.double3(session, local_testing_mode).fillna(None),
        [
            Row(1.0, 1),
            Row(None, 2),
            Row(None, 3),
            Row(4.0, None),
            Row(None, None),
            Row(None, None),
        ],
        sort=False,
    )

    Utils.check_answer(
        TestData.null_data1(session).fillna({}), TestData.null_data1(session).collect()
    )
    Utils.check_answer(
        TestData.null_data1(session).fillna(1, subset=[]),
        TestData.null_data1(session).collect(),
    )

    # fillna for all basic data types
    data = [
        1,
        "one",
        1.0,
        datetime.datetime.strptime("2017-02-24 12:00:05.456", "%Y-%m-%d %H:%M:%S.%f"),
        datetime.datetime.strptime("20:57:06", "%H:%M:%S").time(),
        datetime.datetime.strptime("2017-02-25", "%Y-%m-%d").date(),
        True,
        bytearray("a", "utf-8"),
        Decimal(0.5),
    ]
    none_data = [None] * len(data)
    none_data[2] = float("nan")
    col_names = [f"col{idx + 1}" for idx in range(len(data))]
    value_dict = {
        col_name: (
            json.dumps(value) if isinstance(value, (list, dict, tuple)) else value
        )
        for col_name, value in zip(col_names, data)
    }
    df = session.create_dataframe([data, none_data], schema=col_names)
    Utils.check_answer(df.fillna(value_dict), [Row(*data), Row(*data)])

    # Python `int` can be filled into FloatType/DoubleType,
    # but Python `float` can't be filled into IntegerType/LongType (will be ignored)
    Utils.check_answer(
        session.create_dataframe(
            [[1, 1.1], [None, None]], schema=["col1", "col2"]
        ).fillna({"col1": 1.1, "col2": 1.1}),
        [Row(1, 1.1), Row(None, 1.1)],
    )

    # negative case
    with pytest.raises(TypeError) as ex_info:
        df.fillna(1, subset={1: "a"})
    assert _SUBSET_CHECK_ERROR_MESSAGE in str(ex_info)


def test_replace_with_coercion(session):
    df = session.create_dataframe(
        [[1, 1.0, "1.0"], [2, 2.0, "2.0"]], schema=["a", "b", "c"]
    )

    # empty to_replace or subset will return the original dataframe
    Utils.check_answer(df.replace({}), [Row(1, 1.0, "1.0"), Row(2, 2.0, "2.0")])
    Utils.check_answer(
        df.replace({1: 4}, subset=[]), [Row(1, 1.0, "1.0"), Row(2, 2.0, "2.0")]
    )

    # subset=None will apply the replacement to all columns
    # we can replace a float with an integer
    Utils.check_answer(df.replace(1, 3), [Row(3, 3.0, "1.0"), Row(2, 2.0, "2.0")])
    Utils.check_answer(
        df.replace([1, 2], [3, 4]), [Row(3, 3.0, "1.0"), Row(4, 4.0, "2.0")]
    )
    Utils.check_answer(df.replace([1, 2], 3), [Row(3, 3.0, "1.0"), Row(3, 3.0, "2.0")])
    # value will be ignored
    Utils.check_answer(
        df.replace({1: 3, 2: 4}, value=5), [Row(3, 3.0, "1.0"), Row(4, 4.0, "2.0")]
    )

    # subset
    Utils.check_answer(
        df.replace({1: 3, 2: 4}, subset=["a"]), [Row(3, 1.0, "1.0"), Row(4, 2.0, "2.0")]
    )
    Utils.check_answer(
        df.replace({1: 3, 2: 4}, subset="b"), [Row(1, 3.0, "1.0"), Row(2, 4.0, "2.0")]
    )

    # we can't replace an integer with a float
    # and replace a string with a float (will be skipped)
    Utils.check_answer(
        df.replace({1: 3.0, 2: 4.0, "1.0": 1.0, "2.0": "3.0"}),
        [Row(1, 3.0, "1.0"), Row(2, 4.0, "3.0")],
    )

    # we can replace any value with a None
    Utils.check_answer(
        df.replace({1: None, 2: None, "2.0": None}),
        [Row(None, None, "1.0"), Row(None, None, None)],
    )

    df = session.create_dataframe([[[1, 2], (1, 3)]], schema=["col1", "col2"])
    Utils.check_answer(
        df.replace([(1, 3)], [[2, 3]]),
        [Row("[\n  1,\n  2\n]", "[\n  2,\n  3\n]")],
    )

    df = session.create_dataframe(
        [[[1, 2], (1, 3)], [None, None]], schema=["col1", "col2"]
    )
    Utils.check_answer(
        df.fillna([1, 3]),
        [
            Row("[\n  1,\n  2\n]", "[\n  1,\n  3\n]"),
            Row("[\n  1,\n  3\n]", "[\n  1,\n  3\n]"),
        ],
    )

    # negative case
    with pytest.raises(SnowparkColumnException) as ex_info:
        df.replace({1: 3}, subset=["d"])
    assert "The DataFrame does not contain the column named" in str(ex_info)
    with pytest.raises(TypeError) as ex_info:
        df.replace({1: 2}, subset={1: "a"})
    assert _SUBSET_CHECK_ERROR_MESSAGE in str(ex_info)
    with pytest.raises(ValueError) as ex_info:
        df.replace([1], [2, 3])
    assert "to_replace and value lists should be of the same length" in str(ex_info)


@pytest.mark.skipif(
    local_testing_mode,
    reason="Bug in local testing mode, broadcast behavior "
    "not implemented correctly in handle_expression for table_emulator.",
)
def test_replace_with_coercion_II(session):
    # TODO: Once fixed in local testing mode, merge this test case with the ones in
    # test_replace_with_coercion
    df = session.create_dataframe(
        [[1, 1.0, "1.0"], [2, 2.0, "2.0"]], schema=["a", "b", "c"]
    )

    Utils.check_answer(
        df.replace(1.0, None),
        [Row(1, None, "1.0"), Row(2, 2.0, "2.0")],
    )


def test_select_case_expr(session):
    df = session.create_dataframe([1, 2, 3], schema=["a"])
    Utils.check_answer(
        df.select(when(col("a") == 1, 4).otherwise(col("a"))), [Row(4), Row(2), Row(3)]
    )


@pytest.mark.xfail(
    "config.getoption('local_testing_mode', default=False)",
    reason="SQL expr is not supported in Local Testing",
    raises=NotImplementedError,
)
def test_select_expr(session):
    df = session.create_dataframe([-1, 2, 3], schema=["a"])
    Utils.check_answer(
        df.select_expr("abs(a)", "a + 2", "cast(a as string)"),
        [Row(1, 1, "-1"), Row(2, 4, "2"), Row(3, 5, "3")],
    )
    Utils.check_answer(
        df.select_expr(["abs(a)", "a + 2", "cast(a as string)"]),
        [Row(1, 1, "-1"), Row(2, 4, "2"), Row(3, 5, "3")],
    )


@pytest.mark.skipif(
    "config.getoption('local_testing_mode', default=False)",
    reason="DataFrame.describe is not supported in Local Testing",
)
def test_describe(session):
    assert TestData.test_data2(session).describe().columns == [
        "SUMMARY",
        "A",
        "B",
    ]
    Utils.check_answer(
        TestData.test_data2(session).describe("a", "b").collect(),
        [
            Row("count", 6, 6),
            Row("mean", 2.0, 1.5),
            Row("stddev", 0.8944271909999159, 0.5477225575051661),
            Row("min", 1, 1),
            Row("max", 3, 2),
        ],
    )
    Utils.check_answer(
        TestData.test_data3(session).describe().collect(),
        [
            Row("count", 2, 1),
            Row("mean", 1.5, 2.0),
            Row("stddev", 0.7071067811865476, None),
            Row("min", 1, 2),
            Row("max", 2, 2),
        ],
    )

    Utils.check_answer(
        session.create_dataframe(["a", "a", "c", "z", "b", "a"]).describe(),
        [
            Row("count", "6"),
            Row("mean", None),
            Row("stddev", None),
            Row("min", "a"),
            Row("max", "z"),
        ],
    )

    # describe() will ignore all non-numeric and non-string columns
    data = [
        1,
        "one",
        1.0,
        Decimal(0.5),
        datetime.datetime.strptime("2017-02-24 12:00:05.456", "%Y-%m-%d %H:%M:%S.%f"),
        datetime.datetime.strptime("20:57:06", "%H:%M:%S").time(),
        datetime.datetime.strptime("2017-02-25", "%Y-%m-%d").date(),
        True,
        bytearray("a", "utf-8"),
    ]
    assert session.create_dataframe([data]).describe().columns == [
        "SUMMARY",
        "_1",
        "_2",
        "_3",
        "_4",
    ]

    # describe() will still work when there are more than two string columns
    # ambiguity will be eliminated
    Utils.check_answer(
        TestData.string1(session).describe(),
        [
            Row("count", "3", "3"),
            Row("mean", None, None),
            Row("stddev", None, None),
            Row("min", "test1", "a"),
            Row("max", "test3", "c"),
        ],
    )

    # return an "empty" dataframe if no numeric or string column is present
    Utils.check_answer(
        TestData.timestamp1(session).describe(),
        [
            Row("count"),
            Row("mean"),
            Row("stddev"),
            Row("min"),
            Row("max"),
        ],
    )

    mixed_identifiers_dataframe = session.create_dataframe(
        data=[
            [1, Decimal("1.0"), "a", 1, 1, "aa"],
            [2, Decimal("2.0"), "b", None, 2, "bb"],
        ],
        schema=["ほげ", "ふが", "a_ほげ", "ふが_1", "a", "b"],
    )

    assert mixed_identifiers_dataframe.describe().columns == [
        "SUMMARY",
        '"ほげ"',
        '"ふが"',
        '"a_ほげ"',
        '"ふが_1"',
        "A",
        "B",
    ]

    Utils.check_answer(
        mixed_identifiers_dataframe.describe(),
        [
            Row("count", 2.0, 2.0, "2", 1.0, 2.0, "2"),
            Row("mean", 1.5, 1.5, None, 1.0, 1.5, None),
            Row(
                "stddev",
                0.7071067811865476,
                0.7071067811865476,
                None,
                None,
                0.7071067811865476,
                None,
            ),
            Row("min", 1.0, 1.0, "a", 1.0, 1.0, "aa"),
            Row("max", 2.0, 2.0, "b", 1.0, 2.0, "bb"),
        ],
    )

    with pytest.raises(SnowparkSQLException) as ex_info:
        TestData.test_data2(session).describe("c")
    assert "invalid identifier" in str(ex_info)


@pytest.mark.skipif(
    "config.getoption('local_testing_mode', default=False)",
    reason="DataFrame.summary is not supported in Local Testing",
)
def test_summary(session):
    assert TestData.test_data2(session).summary().columns == [
        "SUMMARY",
        "A",
        "B",
    ]
    Utils.check_answer(
        TestData.test_data2(session).summary().collect(),
        [
            Row("count", 6, 6),
            Row("mean", 2.0, 1.5),
            Row("stddev", 0.8944271909999159, 0.5477225575051661),
            Row("min", 1, 1),
            Row("25%", 1.25, 1),
            Row("50%", 2, 1.5),
            Row("75%", 2.75, 2),
            Row("max", 3, 2),
        ],
    )
    Utils.check_answer(
        TestData.test_data2(session).summary("mean", "5%", "61.8%").collect(),
        [Row("5%", 1.0, 1.0), Row("61.8%", 2.09, 2.0), Row("mean", 2.0, 1.5)],
    )
    Utils.check_answer(
        TestData.test_data3(session).summary().collect(),
        [
            Row("count", 2, 1),
            Row("mean", 1.5, 2.0),
            Row("stddev", 0.7071067811865476, None),
            Row("min", 1, 2),
            Row("25%", 1.25, 2),
            Row("50%", 1.5, 2),
            Row("75%", 1.75, 2),
            Row("max", 2, 2),
        ],
    )
    Utils.check_answer(
        TestData.test_data3(session).summary("MAX", "0%", "100%").collect(),
        [Row("0%", 1.0, 2.0), Row("100%", 2.0, 2.0), Row("MAX", 2.0, 2.0)],
    )

    Utils.check_answer(
        session.create_dataframe(["a", "a", "c", "z", "b", "a"]).summary(),
        [
            Row("count", "6"),
            Row("mean", None),
            Row("stddev", None),
            Row("min", "a"),
            Row("25%", None),
            Row("50%", None),
            Row("75%", None),
            Row("max", "z"),
        ],
    )

    # summary() will ignore all non-numeric and non-string columns
    data = [
        1,
        "one",
        1.0,
        Decimal(0.5),
        datetime.datetime.strptime("2017-02-24 12:00:05.456", "%Y-%m-%d %H:%M:%S.%f"),
        datetime.datetime.strptime("20:57:06", "%H:%M:%S").time(),
        datetime.datetime.strptime("2017-02-25", "%Y-%m-%d").date(),
        True,
        bytearray("a", "utf-8"),
    ]
    assert session.create_dataframe([data]).summary().columns == [
        "SUMMARY",
        "_1",
        "_2",
        "_3",
        "_4",
    ]

    # summary() will still work when there are more than two string columns
    # ambiguity will be eliminated
    Utils.check_answer(
        TestData.string1(session).summary(),
        [
            Row("count", "3", "3"),
            Row("mean", None, None),
            Row("stddev", None, None),
            Row("min", "test1", "a"),
            Row("25%", None, None),
            Row("50%", None, None),
            Row("75%", None, None),
            Row("max", "test3", "c"),
        ],
    )

    # return an "empty" dataframe if no numeric or string column is present
    Utils.check_answer(
        TestData.timestamp1(session).summary(),
        [
            Row("count"),
            Row("mean"),
            Row("stddev"),
            Row("min"),
            Row("25%"),
            Row("50%"),
            Row("75%"),
            Row("max"),
        ],
    )

    mixed_identifiers_dataframe = session.create_dataframe(
        data=[
            [1, Decimal("1.0"), "a", 1, 1, "aa"],
            [2, Decimal("2.0"), "b", None, 2, "bb"],
        ],
        schema=["ほげ", "ふが", "a_ほげ", "ふが_1", "a", "b"],
    )

    assert mixed_identifiers_dataframe.summary().columns == [
        "SUMMARY",
        '"ほげ"',
        '"ふが"',
        '"a_ほげ"',
        '"ふが_1"',
        "A",
        "B",
    ]

    Utils.check_answer(
        mixed_identifiers_dataframe.summary(),
        [
            Row("count", 2.0, 2.0, "2", 1.0, 2.0, "2"),
            Row("mean", 1.5, 1.5, None, 1.0, 1.5, None),
            Row(
                "stddev",
                0.7071067811865476,
                0.7071067811865476,
                None,
                None,
                0.7071067811865476,
                None,
            ),
            Row("min", 1.0, 1.0, "a", 1.0, 1.0, "aa"),
            Row("25%", 1.25, 1.25, None, 1.0, 1.25, None),
            Row("50%", 1.5, 1.5, None, 1.0, 1.5, None),
            Row("75%", 1.75, 1.75, None, 1.0, 1.75, None),
            Row("max", 2.0, 2.0, "b", 1.0, 2.0, "bb"),
        ],
    )


def test_summary_negative(session):
    with pytest.raises(ValueError, match="is not a recognised statistic"):
        TestData.test_data2(session).summary("40")
    with pytest.raises(ValueError, match="Unable to parse"):
        TestData.test_data2(session).summary("40.x%")
    with pytest.raises(
        ValueError, match="requirement failed: Percentiles must be in the range"
    ):
        TestData.test_data2(session).summary("100.1%")
    with pytest.raises(
        ValueError, match="requirement failed: Percentiles must be in the range"
    ):
        TestData.test_data2(session).summary("-0.1%")


def test_truncate_preserves_schema(session, local_testing_mode):
    tmp_table_name = Utils.random_name_for_temp_object(TempObjectType.TABLE)
    df1 = session.create_dataframe([(1, 2), (3, 4)], schema=["a", "b"])
    df2 = session.create_dataframe([(1, 2, 3), (4, 5, 6)], schema=["a", "b", "c"])

    df1.write.save_as_table(tmp_table_name, table_type="temp")
    exception_msg = (
        "invalid identifier 'C'"
        if not local_testing_mode
        else "incoming data has different schema"
    )

    # truncate preserves old schema
    with pytest.raises(SnowparkSQLException, match=exception_msg):
        df2.write.save_as_table(tmp_table_name, mode="truncate", table_type="temp")

    # overwrite drops old schema
    df2.write.save_as_table(tmp_table_name, mode="overwrite", table_type="temp")
    Utils.check_answer(session.table(tmp_table_name), [Row(1, 2, 3), Row(4, 5, 6)])


def test_truncate_existing_table(session):
    table_name = Utils.random_name_for_temp_object(TempObjectType.TABLE)
    df = session.create_dataframe([(1, 2), (3, 4)]).toDF("a", "b")
    df.write.save_as_table(table_name, mode="overwrite", table_type="temp")
    df = session.create_dataframe([(1, 1), (2, 2), (3, 3)]).toDF("a", "b")
    df.write.save_as_table(table_name, mode="truncate", table_type="temp")
    assert session.table(table_name).count() == 3


@pytest.mark.parametrize("table_type", ["", "temp", "temporary", "transient"])
@pytest.mark.parametrize(
    "save_mode", ["append", "overwrite", "ignore", "errorifexists", "truncate"]
)
def test_table_types_in_save_as_table(
    session, save_mode, table_type, local_testing_mode
):
    table_name = Utils.random_name_for_temp_object(TempObjectType.TABLE)
    df = session.create_dataframe([(1, 2), (3, 4)]).toDF("a", "b")
    df.write.save_as_table(table_name, mode=save_mode, table_type=table_type)
    Utils.check_answer(session.table(table_name), df, True)
    if not local_testing_mode:
        Utils.assert_table_type(session, table_name, table_type)


@pytest.mark.parametrize(
    "save_mode", ["append", "overwrite", "ignore", "errorifexists", "truncate"]
)
def test_save_as_table_respects_schema(session, save_mode, local_testing_mode):
    table_name = Utils.random_name_for_temp_object(TempObjectType.TABLE)

    schema1 = StructType(
        [
            StructField("A", LongType(), False),
            StructField("B", LongType(), True),
        ]
    )
    schema2 = StructType([StructField("A", LongType(), False)])
    schema3 = StructType(
        [
            StructField("A", LongType(), False),
            StructField("B", LongType(), True),
            StructField("C", LongType(), False),
        ]
    )

    df1 = session.create_dataframe([(1, 2), (3, 4)], schema=schema1)
    df2 = session.create_dataframe([(1), (2)], schema=schema2)
    df3 = session.create_dataframe([(1, 2, 3), (4, 5, 6)], schema=schema3)

    try:
        df1.write.save_as_table(table_name, mode=save_mode)
        saved_df = session.table(table_name)
        Utils.is_schema_same(saved_df.schema, schema1)

        if save_mode == "overwrite":
            df2.write.save_as_table(table_name, mode=save_mode)
            saved_df = session.table(table_name)
            Utils.is_schema_same(saved_df.schema, schema2)
        elif save_mode == "ignore":
            df2.write.save_as_table(table_name, mode=save_mode)
            saved_df = session.table(table_name)
            Utils.is_schema_same(saved_df.schema, schema1)
        elif save_mode == "truncate":
            df2.write.save_as_table(table_name, mode=save_mode)
            saved_df = session.table(table_name)
            Utils.is_schema_same(saved_df.schema, schema1)
            exception_msg = (
                "invalid identifier 'C'"
                if not local_testing_mode
                else "Cannot truncate because incoming data has different schema"
            )
            with pytest.raises(SnowparkSQLException, match=exception_msg):
                df3.write.save_as_table(table_name, mode=save_mode)
        else:  # save_mode in ('append', 'errorifexists')
            with pytest.raises(SnowparkSQLException):
                df2.write.save_as_table(table_name, mode=save_mode)
    finally:
        Utils.drop_table(session, table_name)


@pytest.mark.parametrize("large_data", [True, False])
@pytest.mark.parametrize(
    "data_type",
    [
        BinaryType(),
        BooleanType(),
        StringType(),
        TimestampType(),
        TimeType(),
        ByteType(),
        ShortType(),
        IntegerType(),
        LongType(),
        FloatType(),
        DoubleType(),
        DecimalType(),
    ],
)
@pytest.mark.parametrize(
    "save_mode", ["append", "overwrite", "ignore", "errorifexists", "truncate"]
)
def test_save_as_table_nullable_test(
    session, save_mode, data_type, large_data, local_testing_mode
):
    if isinstance(data_type, DecimalType) and local_testing_mode:
        pytest.skip(
            "SNOW-1447052 local testing nullable information loss in decimal type column because of to_decimal call"
        )
    table_name = Utils.random_name_for_temp_object(TempObjectType.TABLE)
    schema = StructType(
        [
            StructField("A", data_type, False),
            StructField("B", data_type, True),
        ]
    )
    df = session.create_dataframe(
        [(None, None)] * (5000 if large_data else 1), schema=schema
    )

    try:
        with pytest.raises(
            (IntegrityError, SnowparkSQLException),
            match="NULL result in a non-nullable column",
        ):
            df.write.save_as_table(table_name, mode=save_mode)
    finally:
        Utils.drop_table(session, table_name)


@pytest.mark.parametrize(
    "save_mode", ["append", "overwrite", "ignore", "errorifexists", "truncate"]
)
def test_nullable_without_create_temp_table_access(session, save_mode):
    original_run_query = session._run_query

    def mock_run_query(*args, **kwargs):
        if "CREATE SCOPED TEMP TABLE" in args[0]:
            raise ProgrammingError("Cannot create temp table in the schema")
        return original_run_query(*args, **kwargs)

    with mock.patch.object(session, "_run_query") as mocked_run_query:
        mocked_run_query.side_effect = mock_run_query
        table_name = Utils.random_name_for_temp_object(TempObjectType.TABLE)
        schema = StructType(
            [
                StructField("A", IntegerType(), False),
                StructField("B", IntegerType(), True),
            ]
        )
        df = session.create_dataframe([(None, None)], schema=schema)

        try:
            with pytest.raises(
                (IntegrityError, SnowparkSQLException),
                match="NULL result in a non-nullable column",
            ):
                df.write.save_as_table(table_name, mode=save_mode)
        finally:
            Utils.drop_table(session, table_name)


@pytest.mark.skipif(
    "config.getoption('local_testing_mode', default=False)",
    reason="Table Sproc is not supported in Local Testing",
)
@pytest.mark.udf
@pytest.mark.parametrize("table_type", ["", "temp", "temporary", "transient"])
@pytest.mark.parametrize(
    "save_mode", ["append", "overwrite", "ignore", "errorifexists", "truncate"]
)
def test_save_as_table_with_table_sproc_output(session, save_mode, table_type):
    temp_sp_name = Utils.random_name_for_temp_object(TempObjectType.PROCEDURE)
    table_name = Utils.random_name_for_temp_object(TempObjectType.TABLE)
    try:
        select_sp = session.sproc.register(
            lambda session_: session_.sql("SELECT 1 as A"),
            packages=["snowflake-snowpark-python"],
            name=temp_sp_name,
            return_type=StructType([StructField("A", IntegerType())], structured=False),
            input_types=[],
            replace=True,
        )
        df = select_sp()
        Utils.check_answer(df, [Row(A=1)])
        df.write.save_as_table(table_name, mode=save_mode, table_type=table_type)
        saved_df = session.table(table_name)
        Utils.check_answer(saved_df, [Row(A=1)])
    finally:
        Utils.drop_table(session, table_name)
        Utils.drop_procedure(session, f"{temp_sp_name}()")


@pytest.mark.xfail(
    "config.getoption('local_testing_mode', default=False)",
    reason="Clustering is a SQL feature",
    run=False,
)
@pytest.mark.parametrize("include_comment", [True, False])
@pytest.mark.parametrize("save_mode", ["append", "overwrite", "truncate"])
def test_write_table_with_clustering_keys_and_comment(
    session, save_mode, include_comment
):
    table_name1 = Utils.random_name_for_temp_object(TempObjectType.TABLE)
    table_name2 = Utils.random_name_for_temp_object(TempObjectType.TABLE)
    table_name3 = Utils.random_name_for_temp_object(TempObjectType.TABLE)
    df1 = session.create_dataframe(
        [],
        schema=StructType(
            [
                StructField("c1", DateType()),
                StructField("c2", StringType()),
                StructField("c3", IntegerType()),
            ]
        ),
    )
    df2 = session.create_dataframe(
        [],
        schema=StructType(
            [
                StructField("c1", TimestampType()),
                StructField("c2", StringType()),
                StructField("c3", IntegerType()),
            ]
        ),
    )
    df3 = session.create_dataframe(
        [],
        schema=StructType(
            [StructField("t", TimestampType()), StructField("v", VariantType())]
        ),
    )
    comment = f"COMMENT_{Utils.random_alphanumeric_str(6)}" if include_comment else None

    try:
        df1.write.save_as_table(
            table_name1,
            mode=save_mode,
            clustering_keys=["c1", "c2"],
            comment=comment,
        )
        ddl = session._run_query(f"select get_ddl('table', '{table_name1}')")[0][0]
        assert 'cluster by ("C1", "C2")' in ddl
        assert not include_comment or comment in ddl

        df2.write.save_as_table(
            table_name2,
            mode=save_mode,
            clustering_keys=[
                col("c1").cast(DateType()),
                col("c2").substring(0, 10),
            ],
            comment=comment,
        )
        ddl = session._run_query(f"select get_ddl('table', '{table_name2}')")[0][0]
        assert 'cluster by ( CAST ("C1" AS DATE), substring("C2", 0, 10))' in ddl
        assert not include_comment or comment in ddl

        df3.write.save_as_table(
            table_name3,
            mode=save_mode,
            clustering_keys=[get_path(col("v"), lit("Data.id")).cast(IntegerType())],
            comment=comment,
        )
        ddl = session._run_query(f"select get_ddl('table', '{table_name3}')")[0][0]
        assert "cluster by ( CAST (get_path(\"V\", 'Data.id') AS INT))" in ddl
        assert not include_comment or comment in ddl
    finally:
        Utils.drop_table(session, table_name1)
        Utils.drop_table(session, table_name2)
        Utils.drop_table(session, table_name3)


@pytest.mark.xfail(
    "config.getoption('local_testing_mode', default=False)",
    reason="Clustering is a SQL feature",
    run=False,
)
@pytest.mark.skipif(IS_IN_STORED_PROC, reason="show parameters is not supported in SP")
def test_write_table_with_all_options(session):
    try:
        table_name = Utils.random_name_for_temp_object(TempObjectType.TABLE)
        df = session.create_dataframe(
            [],
            schema=StructType(
                [
                    StructField("c1", DateType()),
                    StructField("c2", StringType()),
                    StructField("c3", IntegerType()),
                ]
            ),
        )
        comment = f"COMMENT_{Utils.random_alphanumeric_str(6)}"

        with session.query_history() as history:
            df.write.save_as_table(
                table_name,
                mode="overwrite",
                clustering_keys=["c1", "c2"],
                comment=comment,
                enable_schema_evolution=True,
                data_retention_time=1,
                max_data_extension_time=4,
                change_tracking=True,
                copy_grants=True,
            )
        ddl = session._run_query(f"select get_ddl('table', '{table_name}')")[0][0]
        assert 'cluster by ("C1", "C2")' in ddl
        assert comment in ddl

        # data retention and max data extension time cannot be queried from get_ddl
        # we run a show parameters query to get the values for these parameters
        show_params_sql = f"show parameters like '%TIME_IN_DAYS%' in table {table_name}"
        show_params_result = session._run_query(show_params_sql)
        for row in show_params_result:
            if row[0] == "DATA_RETENTION_TIME_IN_DAYS":
                assert row[1] == "1"
            elif row[0] == "MAX_DATA_EXTENSION_TIME_IN_DAYS":
                assert row[1] == "4"

        for query in history.queries:
            # for the create table query, check we set the following options
            # because it does not show up in ddl, or table parameters
            if f"CREATE  OR  REPLACE    TABLE  {table_name}" in query.sql_text:
                assert "ENABLE_SCHEMA_EVOLUTION  = True" in query.sql_text
                assert "CHANGE_TRACKING  = True" in query.sql_text
                assert "COPY GRANTS" in query.sql_text
    finally:
        Utils.drop_table(session, table_name)


@pytest.mark.parametrize("table_type", ["temp", "temporary", "transient"])
@pytest.mark.parametrize(
    "save_mode", ["append", "overwrite", "ignore", "errorifexists", "truncate"]
)
def test_write_temp_table_no_breaking_change(
    session, save_mode, table_type, caplog, local_testing_mode
):
    table_name = Utils.random_name_for_temp_object(TempObjectType.TABLE)
    df = session.create_dataframe([(1, 2), (3, 4)]).toDF("a", "b")
    try:
        with caplog.at_level(logging.WARNING):
            df.write.save_as_table(
                table_name,
                mode=save_mode,
                create_temp_table=True,
                table_type=table_type,
            )
        if not IS_IN_STORED_PROC:
            # SNOW-1437979: caplog.text is empty in sp pre-commit env
            assert "create_temp_table is deprecated" in caplog.text
        Utils.check_answer(session.table(table_name), df, True)
        if not local_testing_mode:
            Utils.assert_table_type(session, table_name, "temp")
    finally:
        Utils.drop_table(session, table_name)


def test_write_invalid_table_type(session):
    table_name = Utils.random_name_for_temp_object(TempObjectType.TABLE)
    df = session.create_dataframe([(1, 2), (3, 4)]).toDF("a", "b")
    with pytest.raises(ValueError, match="Unsupported table type"):
        df.write.save_as_table(table_name, table_type="invalid")


def test_append_existing_table(session, local_testing_mode):
    table_name = Utils.random_name_for_temp_object(TempObjectType.TABLE)
    session.create_dataframe(
        [],
        schema=StructType(
            [StructField("a", IntegerType()), StructField("b", IntegerType())]
        ),
    ).write.save_as_table(table_name, table_type="temporary")
    df = session.create_dataframe([(1, 2), (3, 4)]).toDF("a", "b")
    try:
        with session.query_history() as history:
            df.write.save_as_table(table_name, mode="append")
        Utils.check_answer(session.table(table_name), df, True)
        if not local_testing_mode:
            assert len(history.queries) == 2  # SHOW + INSERT
            assert history.queries[0].sql_text.startswith("show")
            assert history.queries[1].sql_text.startswith("INSERT")
    finally:
        Utils.drop_table(session, table_name)


@pytest.mark.xfail(
    "config.getoption('local_testing_mode', default=False)",
    reason="Dynamic table is a SQL feature",
    run=False,
)
@pytest.mark.parametrize("is_transient", [True, False])
def test_create_dynamic_table(session, table_name_1, is_transient):
    try:
        df = session.table(table_name_1)
        dt_name = Utils.random_name_for_temp_object(TempObjectType.DYNAMIC_TABLE)
        comment = f"COMMENT_{Utils.random_alphanumeric_str(6)}"
        if is_transient:
            # for transient dynamic tables, we cannot set data retention time
            # and max data extension time
            data_retention_time = None
            max_data_extension_time = None
        else:
            data_retention_time = 1
            max_data_extension_time = 4
        df.create_or_replace_dynamic_table(
            dt_name,
            warehouse=session.get_current_warehouse(),
            lag="1000 minutes",
            comment=comment,
            refresh_mode="FULL",
            initialize="ON_SCHEDULE",
            clustering_keys=["num"],
            is_transient=is_transient,
            data_retention_time=data_retention_time,
            max_data_extension_time=max_data_extension_time,
        )
        # scheduled refresh is not deterministic which leads to flakiness that dynamic table is not initialized
        # here we manually refresh the dynamic table
        session.sql(f"alter dynamic table {dt_name} refresh").collect()
        res = session.sql(f"show dynamic tables like '{dt_name}'").collect()
        assert len(res) == 1

        ddl_sql = f"select get_ddl('TABLE', '{dt_name}')"
        ddl_result = session.sql(ddl_sql).collect()[0][0]
        assert comment in ddl_result, ddl_result
        assert "refresh_mode = FULL" in ddl_result, ddl_result
        assert "initialize = ON_SCHEDULE" in ddl_result, ddl_result
        assert 'cluster by ("NUM")' in ddl_result, ddl_result
        if is_transient:
            assert "create or replace transient" in ddl_result, ddl_result
        else:
            if IS_IN_STORED_PROC:
                pytest.skip("show parameters is not supported in SP")
            # data retention and max data extension time cannot be queried from get_ddl
            # we run a show parameters query to get the values for these parameters
            show_params_sql = (
                f"show parameters like '%TIME_IN_DAYS%' in table {dt_name}"
            )
            show_params_result = session.sql(show_params_sql).collect()
            for row in show_params_result:
                if row[0] == "DATA_RETENTION_TIME_IN_DAYS":
                    assert row[1] == "1"
                elif row[0] == "MAX_DATA_EXTENSION_TIME_IN_DAYS":
                    assert row[1] == "4"

    finally:
        Utils.drop_dynamic_table(session, dt_name)


@pytest.mark.xfail(
    "config.getoption('local_testing_mode', default=False)",
    reason="Dynamic table is a SQL feature",
    run=False,
)
def test_create_dynamic_table_with_explode(session):
    dt_name = Utils.random_name_for_temp_object(TempObjectType.DYNAMIC_TABLE)
    temp_table = Utils.random_name_for_temp_object(TempObjectType.TABLE)
    try:
        df = session.create_dataframe(
            [[1, [1, 2, 3]], [2, [11, 22]]], schema=["idx", "lists"]
        )
        df.write.mode("overwrite").save_as_table(temp_table)
        df = session.table(temp_table)
        df1 = df.select(df.idx, explode(df.lists))
        df1.create_or_replace_dynamic_table(
            dt_name, warehouse=session.get_current_warehouse(), lag="1 min"
        )
        session.sql(f"alter dynamic table {dt_name} refresh").collect()
        res = session.sql(f"show dynamic tables like '{dt_name}'").collect()
        assert len(res) == 1
    finally:
        Utils.drop_table(session, temp_table)


@pytest.mark.xfail(
    "config.getoption('local_testing_mode', default=False)",
    reason="Dynamic table is a SQL feature",
    run=False,
)
def test_create_dynamic_table_mode(session, table_name_1):
    """We test create dynamic table modes in using the following sequence of
    commands:
    0. Drop dynamic table t1 if it exists
    1. Create a dynamic table t1 with mode "errorifexists" (expect to succeed)
    2. Create dynamic table t1 again with mode "errorifexists" (expect to fail)
    3. Create dynamic table t1 again with mode "overwrite" and comment c1 (expect to succeed)
    4a. Create dynamic table t1 again with mode "ignore" and no comment (expect to succeed)
    4b. Check ddl for table t1 to ensure that the comment is still c1.
    5a. Drop dynamic table t1.
    5b. Create dynamic table t1 with mode "ignore" (expect to succeed)
    5c. Check ddl for table t1 to ensure that comment is empty.

    Args:
        session: _description_
        table_name_1: _description_
    """
    try:
        df = session.table(table_name_1)
        dt_name = Utils.random_name_for_temp_object(TempObjectType.DYNAMIC_TABLE)
        comment = f"COMMENT_{Utils.random_alphanumeric_str(6)}"
        ddl_sql = f"select get_ddl('TABLE', '{dt_name}')"

        # step 0
        Utils.drop_dynamic_table(session, dt_name)

        # step 1
        df.create_or_replace_dynamic_table(
            dt_name,
            warehouse=session.get_current_warehouse(),
            lag="1000 minutes",
            mode="errorifexists",
        )

        # step 2
        with pytest.raises(SnowparkSQLException, match=f"'{dt_name}' already exists."):
            df.create_or_replace_dynamic_table(
                dt_name,
                warehouse=session.get_current_warehouse(),
                lag="1000 minutes",
                mode="errorifexists",
            )

        # step 3
        df.create_or_replace_dynamic_table(
            dt_name,
            warehouse=session.get_current_warehouse(),
            lag="1000 minutes",
            mode="overwrite",
            comment=comment,
        )
        assert comment in session.sql(ddl_sql).collect()[0][0]

        # step 4
        df.create_or_replace_dynamic_table(
            dt_name,
            warehouse=session.get_current_warehouse(),
            lag="1000 minutes",
            mode="ignore",
        )
        assert comment in session.sql(ddl_sql).collect()[0][0]

        # step 5
        Utils.drop_dynamic_table(session, dt_name)
        df.create_or_replace_dynamic_table(
            dt_name,
            warehouse=session.get_current_warehouse(),
            lag="1000 minutes",
            mode="ignore",
        )
        assert comment not in session.sql(ddl_sql).collect()[0][0]
    finally:
        Utils.drop_dynamic_table(session, dt_name)


@pytest.mark.skipif(
    "config.getoption('local_testing_mode', default=False)",
    reason="DataFrame.copy_into_location is not supported in Local Testing",
)
def test_write_copy_into_location_basic(session):
    temp_stage = Utils.random_name_for_temp_object(TempObjectType.STAGE)
    Utils.create_stage(session, temp_stage, is_temporary=True)
    try:
        df = session.create_dataframe(
            [["John", "Berry"], ["Rick", "Berry"], ["Anthony", "Davis"]],
            schema=["FIRST_NAME", "LAST_NAME"],
        )
        df.write.copy_into_location(temp_stage)
        copied_files = session.sql(f"list @{temp_stage}").collect()
        assert len(copied_files) == 1
        assert ".csv" in copied_files[0][0]
    finally:
        Utils.drop_stage(session, temp_stage)


@pytest.mark.skipif(
    "config.getoption('local_testing_mode', default=False)",
    reason="DataFrame.copy_into_location is not supported in Local Testing",
)
@pytest.mark.parametrize(
    "partition_by",
    [
        col("last_name"),
        "last_name",
        concat(col("last_name"), lit("s")),
        "last_name || 's'",
    ],
)
def test_write_copy_into_location_csv(session, partition_by):
    temp_stage = Utils.random_name_for_temp_object(TempObjectType.STAGE)
    Utils.create_stage(session, temp_stage, is_temporary=True)
    try:
        df = session.create_dataframe(
            [["John", "Berry"], ["Rick", "Berry"], ["Anthony", "Davis"]],
            schema=["FIRST_NAME", "LAST_NAME"],
        )
        df.write.copy_into_location(
            temp_stage,
            partition_by=partition_by,
            file_format_type="csv",
            format_type_options={"COMPRESSION": "GZIP"},
            header=True,
            overwrite=False,
        )
        copied_files = session.sql(f"list @{temp_stage}").collect()
        assert len(copied_files) == 2
        assert ".csv.gz" in copied_files[0][0]
        assert ".csv.gz" in copied_files[1][0]
    finally:
        Utils.drop_stage(session, temp_stage)


@pytest.mark.xfail(
    "config.getoption('local_testing_mode', default=False)",
    reason="This is testing SQL generation",
    run=False,
)
def test_queries(session):
    df = TestData.column_has_special_char(session)
    queries = df.queries
    assert len(queries["queries"]) == 1
    assert len(queries["post_actions"]) == 0
    assert df._plan.queries[0].sql.strip() in queries["queries"]

    # multiple queries and
    df = session.create_dataframe([1] * 20000)
    queries, post_actions = df.queries["queries"], df.queries["post_actions"]
    assert len(queries) == 3
    assert queries[0].startswith("CREATE")
    assert queries[1].startswith("INSERT")
    assert queries[2].startswith("SELECT")
    assert len(post_actions) == 1
    assert post_actions[0].startswith("DROP")


def test_df_columns(session):
    assert session.create_dataframe([1], schema=["a"]).columns == ["A"]

    temp_table = Utils.random_name_for_temp_object(TempObjectType.TABLE)
    session.create_dataframe(
        [[1, 2, 3, 4]], schema=['"a b"', '"a""b"', '"a"', "a"]
    ).write.save_as_table(temp_table, table_type="temporary")
    try:
        df = session.table(temp_table)
        assert df.columns == ['"a b"', '"a""b"', '"a"', "A"]
        assert df.select(df.a).collect()[0][0] == 4
        assert df.select(df.A).collect()[0][0] == 4
        assert df.select(df["a"]).collect()[0][0] == 4
        assert (
            df.select(df["A"]).collect()[0][0] == 4
        )  # Snowflake finds column a without quotes.
        assert df.select(df['"a b"']).collect()[0][0] == 1
        assert df.select(df['"a""b"']).collect()[0][0] == 2
        assert df.select(df['"a"']).collect()[0][0] == 3
        assert df.select(df['"A"']).collect()[0][0] == 4

        with pytest.raises(SnowparkColumnException) as sce:
            df.select(df['"A B"']).collect()
        assert (
            sce.value.message
            == 'The DataFrame does not contain the column named "A B".'
        )
    finally:
        Utils.drop_table(session, temp_table)


@pytest.mark.skipif(
    "config.getoption('local_testing_mode', default=False)",
    reason="DataFrame.pivot is not supported in Local Testing",
)
@pytest.mark.parametrize(
    "column_list",
    [["jan", "feb", "mar", "apr"], [col("jan"), col("feb"), col("mar"), col("apr")]],
)
@pytest.mark.parametrize("include_nulls", [True, False])
def test_unpivot(session, column_list, include_nulls):
    df = (
        TestData.monthly_sales_flat(session)
        .unpivot("sales", "month", column_list, include_nulls)
        .sort("empid")
    )
    expected_rows = [
        Row(1, "electronics", "JAN", 100),
        Row(1, "electronics", "FEB", 200),
        Row(1, "electronics", "MAR", 300),
        Row(1, "electronics", "APR", 100),
        Row(2, "clothes", "JAN", 100),
        Row(2, "clothes", "FEB", 300),
        Row(2, "clothes", "MAR", 150),
        Row(2, "clothes", "APR", 200),
        Row(3, "cars", "JAN", 200),
        Row(3, "cars", "FEB", 400),
        Row(3, "cars", "MAR", 100),
        Row(3, "cars", "APR", 50),
    ]
    if include_nulls:
        expected_rows.extend(
            [
                Row(4, "appliances", "JAN", 100),
                Row(4, "appliances", "FEB", None),
                Row(4, "appliances", "MAR", 100),
                Row(4, "appliances", "APR", 50),
            ]
        )
    else:
        expected_rows.extend(
            [
                Row(4, "appliances", "JAN", 100),
                Row(4, "appliances", "MAR", 100),
                Row(4, "appliances", "APR", 50),
            ]
        )
    Utils.check_answer(
        df,
        expected_rows,
    )


def test_create_dataframe_string_length(session, local_testing_mode):
    table_name = Utils.random_name_for_temp_object(TempObjectType.TABLE)
    df = session.create_dataframe(["ab", "abc", "abcd"], schema=["a"])
    df.write.mode("overwrite").save_as_table(table_name, table_type="temporary")
    if not local_testing_mode:
        datatype = json.loads(
            session.sql(f"show columns in {table_name}").collect()[0]["data_type"]
        )
        assert datatype["type"] == "TEXT"
        assert datatype["length"] == 2**20 * 16  # max length (16 MB)
    else:
        datatype = df.schema[0].datatype
        assert isinstance(datatype, StringType)
        assert datatype.length == 2**20 * 16  # max length (16 MB)

    session.create_dataframe(["abcde"]).write.save_as_table(table_name, mode="append")
    Utils.check_answer(
        session.table(table_name), [Row("ab"), Row("abc"), Row("abcd"), Row("abcde")]
    )


@pytest.mark.skipif(IS_IN_STORED_PROC_LOCALFS, reason="need resources")
def test_create_table_twice_no_error(session):
    from snowflake.snowpark._internal.analyzer import analyzer

    # 1) large local data in create_dataframe
    original_value = analyzer.ARRAY_BIND_THRESHOLD
    try:
        analyzer.ARRAY_BIND_THRESHOLD = 2
        df1 = session.create_dataframe([[1, 2], [1, 3], [4, 4]], schema=["a", "b"])
        df2, df3 = df1.select("a"), df1.select("b")
        Utils.check_answer(df2.join(df3, df2.a == df3.b), [Row(4, 4)])
    finally:
        analyzer.ARRAY_BIND_THRESHOLD = original_value

    # 2) read file
    df1 = (
        session.read.option("purge", False).schema(user_schema).csv(test_file_on_stage)
    )
    df2, df3 = df1.select("a"), df1.select("c")
    Utils.check_answer(
        df2.join(df3),
        [Row(A=1, C=1.2), Row(A=1, C=2.2), Row(A=2, C=1.2), Row(A=2, C=2.2)],
    )


def check_df_with_query_id_result_scan(session, df):
    query_id = df._execute_and_get_query_id()
    df_from_result_scan = session.sql(result_scan_statement(query_id))
    assert df.columns == df_from_result_scan.columns
    Utils.check_answer(df, df_from_result_scan)


@pytest.mark.xfail(
    "config.getoption('local_testing_mode', default=False)",
    reason="Result scan is a SQL feature",
    run=False,
)
@pytest.mark.skipif(IS_IN_STORED_PROC_LOCALFS, reason="need resources")
def test_query_id_result_scan(session):
    from snowflake.snowpark._internal.analyzer import analyzer

    # create dataframe (small data)
    df = session.create_dataframe([[1, 2], [1, 3], [4, 4]], schema=["a", "b"])
    check_df_with_query_id_result_scan(session, df)

    # create dataframe (large data)
    original_value = analyzer.ARRAY_BIND_THRESHOLD
    try:
        analyzer.ARRAY_BIND_THRESHOLD = 2
        df = session.create_dataframe([[1, 2], [1, 3], [4, 4]], schema=["a", "b"])
        check_df_with_query_id_result_scan(session, df)
    finally:
        analyzer.ARRAY_BIND_THRESHOLD = original_value

    # read file
    df = session.read.option("purge", False).schema(user_schema).csv(test_file_on_stage)
    check_df_with_query_id_result_scan(session, df)


@pytest.mark.skipif(
    "config.getoption('local_testing_mode', default=False)",
    reason="statement parameters are not supported in Local Testing",
)
@pytest.mark.skipif(not is_pandas_available, reason="pandas is required")
def test_call_with_statement_params(session):
    statement_params_wrong_date_format = {
        "DATE_INPUT_FORMAT": "YYYY-MM-DD",
        "SF_PARTNER": "FAKE_PARTNER",
    }
    statement_params_correct_date_format = {
        "DATE_INPUT_FORMAT": "MM-DD-YYYY",
        "SF_PARTNER": "FAKE_PARTNER",
    }

    # Note: When testing, pass statement_params as copy().
    # Some operations may define the reference which leads to test failure in AST mode.

    schema = StructType([StructField("A", DateType())])
    df = session.create_dataframe(["01-01-1970", "12-31-2000"], schema=schema)
    pandas_df = PandasDF(
        [
            datetime.date(1970, 1, 1),
            datetime.date(2000, 12, 31),
        ],
        columns=["A"],
    )
    expected_rows = [Row(datetime.date(1970, 1, 1)), Row(datetime.date(2000, 12, 31))]

    # collect
    with pytest.raises(SnowparkSQLException) as exc:
        df.collect(statement_params=statement_params_wrong_date_format.copy())
    assert "is not recognized" in str(exc)
    assert (
        df.collect(statement_params=statement_params_correct_date_format)
        == expected_rows
    )

    # to_local_iterator
    with pytest.raises(SnowparkSQLException) as exc:
        list(
            df.to_local_iterator(
                statement_params=statement_params_wrong_date_format.copy()
            )
        )
    assert "is not recognized" in str(exc)
    assert (
        list(
            df.to_local_iterator(
                statement_params=statement_params_correct_date_format.copy()
            )
        )
        == expected_rows
    )

    # to_pandas
    with pytest.raises(SnowparkSQLException) as exc:
        df.to_pandas(statement_params=statement_params_wrong_date_format.copy())
    assert "is not recognized" in str(exc)
    assert_frame_equal(
        df.to_pandas(statement_params=statement_params_correct_date_format.copy()),
        pandas_df,
        check_dtype=False,
    )

    # to_pandas_batches
    with pytest.raises(SnowparkSQLException) as exc:
        pd.concat(
            list(
                df.to_pandas_batches(
                    statement_params=statement_params_wrong_date_format.copy()
                )
            ),
            ignore_index=True,
        )
    assert "is not recognized" in str(exc)
    assert_frame_equal(
        pd.concat(
            list(
                df.to_pandas_batches(
                    statement_params=statement_params_correct_date_format.copy()
                )
            ),
            ignore_index=True,
        ),
        pandas_df,
    )

    # count
    # passing statement_params_wrong_date_format does not trigger error
    assert df.count(statement_params=statement_params_correct_date_format.copy()) == 2

    # copy_into_table test is covered in test_datafrom_copy_into as it requires complex config

    # show
    with pytest.raises(SnowparkSQLException) as exc:
        df.show(statement_params=statement_params_wrong_date_format.copy())
    assert "is not recognized" in str(exc)
    df.show(statement_params=statement_params_correct_date_format.copy())

    # create_or_replace_view
    # passing statement_params_wrong_date_format does not trigger error
    assert (
        "successfully created"
        in df.create_or_replace_view(
            Utils.random_view_name(),
            statement_params=statement_params_correct_date_format.copy(),
        )[0]["status"]
    )

    # create_or_replace_temp_view
    # passing statement_params_wrong_date_format does not trigger error
    assert (
        "successfully created"
        in df.create_or_replace_temp_view(
            Utils.random_view_name(),
            statement_params=statement_params_correct_date_format.copy(),
        )[0]["status"]
    )

    # first
    with pytest.raises(SnowparkSQLException) as exc:
        df.first(statement_params=statement_params_wrong_date_format.copy())
    assert "is not recognized" in str(exc)

    assert (
        df.first(statement_params=statement_params_correct_date_format.copy())
        == expected_rows[0]
    )

    # cache_result
    with pytest.raises(SnowparkSQLException) as exc:
        df.cache_result(
            statement_params=statement_params_wrong_date_format.copy()
        ).collect()
    assert "is not recognized" in str(exc)

    assert (
        df.cache_result(
            statement_params=statement_params_correct_date_format.copy()
        ).collect()
        == expected_rows
    )

    # random_split
    with pytest.raises(SnowparkSQLException) as exc:
        df.random_split(
            weights=[0.5, 0.5],
            statement_params=statement_params_wrong_date_format.copy(),
        )
    assert "is not recognized" in str(exc)
    assert (
        len(
            df.random_split(
                weights=[0.5, 0.5],
                statement_params=statement_params_correct_date_format.copy(),
            )
        )
        == 2
    )

    # save_as_table
    # passing statement_params_wrong_date_format does not trigger error
    table_name = Utils.random_name_for_temp_object(TempObjectType.TABLE)
    df = session.create_dataframe(["01-01-1970", "12-31-2000"]).toDF("a")
    try:
        df.write.save_as_table(
            table_name,
            mode="append",
            table_type="temporary",
            statement_params=statement_params_correct_date_format.copy(),
        )
        Utils.check_answer(session.table(table_name), df, True)
        table_info = session.sql(f"show tables like '{table_name}'").collect()
        assert table_info[0]["kind"] == "TEMPORARY"
    finally:
        Utils.drop_table(session, table_name)

    # copy_into_location
    # passing statement_params_wrong_date_format does not trigger error
    temp_stage = Utils.random_name_for_temp_object(TempObjectType.STAGE)
    Utils.create_stage(session, temp_stage, is_temporary=True)
    df = session.create_dataframe(["01-01-1970", "12-31-2000"]).toDF("a")
    df.write.copy_into_location(
        temp_stage, statement_params=statement_params_correct_date_format.copy()
    )
    copied_files = session.sql(f"list @{temp_stage}").collect()
    assert len(copied_files) == 1
    assert ".csv" in copied_files[0][0]
    Utils.drop_stage(session, temp_stage)


def test_limit_offset(session):
    df = session.create_dataframe([[1, 2, 3], [4, 5, 6]], schema=["a", "b", "c"])
    assert df.limit(1).collect() == [Row(A=1, B=2, C=3)]
    assert df.limit(1, offset=1).collect() == [Row(A=4, B=5, C=6)]


def test_df_join_how_on_overwrite(session):
    df1 = session.create_dataframe([[1, 1, "1"], [2, 2, "3"]]).to_df(
        ["int", "int2", "str"]
    )
    df2 = session.create_dataframe([[1, 1, "1"], [2, 3, "5"]]).to_df(
        ["int", "int2", "str"]
    )
    # using_columns will overwrite on, and join_type will overwrite how
    df = df1.join(df2, on="int", using_columns="int2", how="outer", join_type="inner")
    Utils.check_answer(df, [Row(1, 1, "1", 1, "1")])

    df = df1.natural_join(df2, how="left", join_type="right")
    Utils.check_answer(df, [Row(1, 1, "1"), Row(2, 3, "5")])


def test_create_dataframe_special_char_column_name(session):
    df1 = session.create_dataframe(
        [[1, 2, 3], [1, 2, 3]], schema=["a b", '"abc"', "@%!^@&#"]
    )
    expected_columns = ['"a b"', '"abc"', '"@%!^@&#"']
    assert df1.columns == expected_columns
    Utils.check_answer(df1, [Row(1, 2, 3), Row(1, 2, 3)])

    df2 = session.create_dataframe([[1, 2, 3], [1, 2, 3]], schema=expected_columns)
    assert df2.columns == expected_columns
    Utils.check_answer(df2, [Row(1, 2, 3), Row(1, 2, 3)])


def test_create_dataframe_with_tuple_schema(session):
    df = session.create_dataframe(
        [(20000101, 1, "x"), (20000101, 2, "y")], schema=("TIME", "ID", "V2")
    )
    Utils.check_answer(df, [Row(20000101, 1, "x"), Row(20000101, 2, "y")])


def test_df_join_suffix(session):
    df1 = session.create_dataframe([[1, 1, "1"], [2, 2, "3"]]).to_df(["a", "b", "c"])
    df2 = session.create_dataframe([[1, 1, "1"], [2, 3, "5"]]).to_df(["a", "b", "c"])
    df3 = df1.join(
        df2, (df1["a"] == df2["a"]) & (df1["b"] == df2["b"]), lsuffix="_l", rsuffix="_r"
    )
    assert df3.columns == ["A_L", "B_L", "C_L", "A_R", "B_R", "C_R"]
    Utils.check_answer(df3, Row(A_L=1, B_L=1, C_L="1", A_R=1, B_R=1, C_R="1"))

    df4 = df1.join(df2, (df1["a"] == df2["a"]) & (df1["b"] == df2["b"]), lsuffix="_l")
    assert df4.columns == ["A_L", "B_L", "C_L", "A", "B", "C"]
    Utils.check_answer(df4, Row(A_L=1, B_L=1, C_L="1", A=1, B=1, C="1"))

    df5 = df1.join(df2, (df1["a"] == df2["a"]) & (df1["b"] == df2["b"]), rsuffix="_r")
    assert df5.columns == ["A", "B", "C", "A_R", "B_R", "C_R"]
    Utils.check_answer(df3, Row(A=1, B=1, C="1", A_R=1, B_R=1, C_R="1"))

    df6 = df1.join(df2, (df1["a"] == df2["a"]) & (df1["b"] == df2["b"]))
    for i in range(0, 3):
        assert df6.columns[i].startswith('"l_')
    for j in range(3, 6):
        assert df6.columns[j].startswith('"r_')
    Utils.check_answer(df3, Row(A=1, B=1, C="1", A_R=1, B_R=1, C_R="1"))

    df7 = df1.join(
        df2,
        (df1["a"] == df2["a"]) & (df1["b"] == df2["b"]),
        lsuffix='"_l"',
        rsuffix='"_r"',
    )
    assert df7.columns == ['"A_l"', '"B_l"', '"C_l"', '"A_r"', '"B_r"', '"C_r"']

    df8 = df1.join(
        df2,
        (df1["a"] == df2["a"]) & (df1["b"] == df2["b"]),
        lsuffix='"_L"',
        rsuffix='"_R"',
    )
    assert df8.columns == ["A_L", "B_L", "C_L", "A_R", "B_R", "C_R"]

    df9 = df1.join(
        df2, (df1["a"] == df2["a"]) & (df1["b"] == df2["b"]), lsuffix="8l", rsuffix="9r"
    )
    assert df9.columns == ["A8L", "B8L", "C8L", "A9R", "B9R", "C9R"]

    df10 = df1.join(
        df2,
        (df1["a"] == df2["a"]) & (df1["b"] == df2["b"]),
        lsuffix="8 l",
        rsuffix="9 r",
    )
    assert df10.columns == ['"A8 l"', '"B8 l"', '"C8 l"', '"A9 r"', '"B9 r"', '"C9 r"']

    df11 = session.create_dataframe([[1]]).to_df(['"a"'])
    df12 = session.create_dataframe([[1]]).to_df(['"a"'])
    df13 = df11.join(df12, df11['"a"'] == df12['"a"'], lsuffix="_l", rsuffix="_r")
    assert df13.columns == ['"a_l"', '"a_r"']

    df14 = df11.join(df12, df11['"a"'] == df12['"a"'], lsuffix='"_l"', rsuffix='"_r"')
    assert df14.columns == ['"a_l"', '"a_r"']


def test_df_cross_join_suffix(session):
    df1 = session.create_dataframe([[1, 1, "1"]]).to_df(["a", "b", "c"])
    df2 = session.create_dataframe([[1, 1, "1"]]).to_df(["a", "b", "c"])
    df3 = df1.cross_join(df2, lsuffix="_l", rsuffix="_r")
    assert df3.columns == ["A_L", "B_L", "C_L", "A_R", "B_R", "C_R"]
    Utils.check_answer(df3, Row(A_L=1, B_L=1, C_L="1", A_R=1, B_R=1, C_R="1"))

    df4 = df1.cross_join(df2, lsuffix="_l")
    assert df4.columns == ["A_L", "B_L", "C_L", "A", "B", "C"]
    Utils.check_answer(df4, Row(A_L=1, B_L=1, C_L="1", A=1, B=1, C="1"))

    df5 = df1.cross_join(df2, rsuffix="_r")
    assert df5.columns == ["A", "B", "C", "A_R", "B_R", "C_R"]
    Utils.check_answer(df3, Row(A=1, B=1, C="1", A_R=1, B_R=1, C_R="1"))

    df6 = df1.cross_join(df2)
    for i in range(0, 3):
        assert df6.columns[i].startswith('"l_')
    for j in range(3, 6):
        assert df6.columns[j].startswith('"r_')
    Utils.check_answer(df3, Row(A=1, B=1, C="1", A_R=1, B_R=1, C_R="1"))

    df7 = df1.cross_join(df2, lsuffix='"_l"', rsuffix='"_r"')
    assert df7.columns == ['"A_l"', '"B_l"', '"C_l"', '"A_r"', '"B_r"', '"C_r"']

    df8 = df1.cross_join(df2, lsuffix='"_L"', rsuffix='"_R"')
    assert df8.columns == ["A_L", "B_L", "C_L", "A_R", "B_R", "C_R"]

    df9 = df1.cross_join(df2, lsuffix="8l", rsuffix="9r")
    assert df9.columns == ["A8L", "B8L", "C8L", "A9R", "B9R", "C9R"]

    df10 = df1.cross_join(df2, lsuffix="8 l", rsuffix="9 r")
    assert df10.columns == ['"A8 l"', '"B8 l"', '"C8 l"', '"A9 r"', '"B9 r"', '"C9 r"']

    df11 = session.create_dataframe([[1]]).to_df(['"a"'])
    df12 = session.create_dataframe([[1]]).to_df(['"a"'])
    df13 = df11.cross_join(df12, lsuffix="_l", rsuffix="_r")
    assert df13.columns == ['"a_l"', '"a_r"']

    df14 = df11.cross_join(df12, lsuffix='"_l"', rsuffix='"_r"')
    assert df14.columns == ['"a_l"', '"a_r"']


def test_suffix_negative(session):
    df1 = session.create_dataframe([[1, 1, "1"]]).to_df(["a", "b", "c"])
    df2 = session.create_dataframe([[1, 1, "1"]]).to_df(["a", "b", "c"])
    with pytest.raises(
        ValueError,
        match="'lsuffix' and 'rsuffix' must be different if they're not empty. You set 'suffix' to both.",
    ):
        df1.cross_join(df2, lsuffix="suffix", rsuffix="suffix")
    with pytest.raises(
        ValueError,
        match="'lsuffix' and 'rsuffix' must be different if they're not empty. You set 'suffix' to both.",
    ):
        df1.join(df2, lsuffix="suffix", rsuffix="suffix")


@pytest.mark.xfail(
    "config.getoption('local_testing_mode', default=False)",
    reason="This is testing SQL generation",
    run=False,
)
def test_create_or_replace_view_with_multiple_queries(session):
    df = session.read.option("purge", False).schema(user_schema).csv(test_file_on_stage)
    with pytest.raises(
        SnowparkCreateViewException,
        match="Your dataframe may include DDL or DML operations",
    ):
        df.create_or_replace_view("temp")


@pytest.mark.xfail(
    "config.getoption('local_testing_mode', default=False)",
    reason="This is testing SQL generation",
    run=False,
)
def test_create_or_replace_dynamic_table_with_multiple_queries(session):
    df = session.read.option("purge", False).schema(user_schema).csv(test_file_on_stage)
    with pytest.raises(
        SnowparkCreateDynamicTableException,
        match="Your dataframe may include DDL or DML operations",
    ):
        df.create_or_replace_dynamic_table(
            "temp", warehouse="warehouse", lag="1000 minute"
        )


def test_nested_joins(session):
    df1 = session.create_dataframe([[1, 2], [4, 5]], schema=["a", "b"])
    df2 = session.create_dataframe([[1, 3], [4, 6]], schema=["c", "d"])
    df3 = session.create_dataframe([[1, 4], [4, 7]], schema=["e", "f"])
    res1 = sorted(
        df1.join(df2)
        .join(df3)
        .sort("a", "b", "c", "d", "e", "f")
        .select("a", "b", "c", "d", "e", "f")
        .collect(),
        key=lambda r: r[0],
    )
    res2 = sorted(
        df2.join(df3)
        .join(df1)
        .sort("a", "b", "c", "d", "e", "f")
        .select("a", "b", "c", "d", "e", "f")
        .collect(),
        key=lambda r: r[0],
    )
    res3 = sorted(
        df3.join(df1)
        .join(df2)
        .sort("a", "b", "c", "d", "e", "f")
        .select("a", "b", "c", "d", "e", "f")
        .collect(),
        key=lambda r: r[0],
    )
    assert res1 == res2 == res3


def test_dataframe_copy(session):
    df = session.create_dataframe([[1]], schema=["a"])
    df = df.select((col("a") + 1).as_("b"))
    df = df.select((col("b") + 1).as_("c"))
    df = df.select(col("c"))

    df_c = copy.copy(df)
    df1 = df_c.select(df_c["c"].as_("c1"))
    df2 = df_c.select(col("c").as_("c2"))
    Utils.check_answer(df1, Row(3))
    assert df1.columns == ["C1"]
    Utils.check_answer(df2, Row(3))
    assert df2.columns == ["C2"]


def test_to_df_then_copy(session):
    data = [
        ["2023-01-01", 101, 200],
        ["2023-01-02", 101, 100],
        ["2023-01-03", 101, 300],
        ["2023-01-04", 102, 250],
    ]
    df = session.create_dataframe(data).to_df("ORDERDATE", "PRODUCTKEY", "SALESAMOUNT")
    df_copy = copy.copy(df)
    df1 = df_copy.select("ORDERDATE").filter(col("ORDERDATE") == "2023-01-01")
    Utils.check_answer(df1, Row("2023-01-01"))


def test_to_df_then_alias_and_join(session):
    data = [
        ["2023-01-01", 101, 200],
        ["2023-01-02", 101, 100],
        ["2023-01-03", 101, 300],
        ["2023-01-04", 102, 250],
    ]
    df = session.create_dataframe(data).to_df("ORDERDATE", "PRODUCTKEY", "SALESAMOUNT")

    left_df = df.alias("left")
    right_df = df.alias("right")
    result_df = left_df.join(
        right_df, on="PRODUCTKEY", how="leftouter", lsuffix="A", rsuffix="B"
    )
    Utils.check_answer(
        result_df,
        [
            Row(
                PRODUCTKEY=101,
                ORDERDATEA="2023-01-01",
                SALESAMOUNTA=200,
                ORDERDATEB="2023-01-01",
                SALESAMOUNTB=200,
            ),
            Row(
                PRODUCTKEY=101,
                ORDERDATEA="2023-01-02",
                SALESAMOUNTA=100,
                ORDERDATEB="2023-01-01",
                SALESAMOUNTB=200,
            ),
            Row(
                PRODUCTKEY=101,
                ORDERDATEA="2023-01-03",
                SALESAMOUNTA=300,
                ORDERDATEB="2023-01-01",
                SALESAMOUNTB=200,
            ),
            Row(
                PRODUCTKEY=101,
                ORDERDATEA="2023-01-01",
                SALESAMOUNTA=200,
                ORDERDATEB="2023-01-02",
                SALESAMOUNTB=100,
            ),
            Row(
                PRODUCTKEY=101,
                ORDERDATEA="2023-01-02",
                SALESAMOUNTA=100,
                ORDERDATEB="2023-01-02",
                SALESAMOUNTB=100,
            ),
            Row(
                PRODUCTKEY=101,
                ORDERDATEA="2023-01-03",
                SALESAMOUNTA=300,
                ORDERDATEB="2023-01-02",
                SALESAMOUNTB=100,
            ),
            Row(
                PRODUCTKEY=101,
                ORDERDATEA="2023-01-01",
                SALESAMOUNTA=200,
                ORDERDATEB="2023-01-03",
                SALESAMOUNTB=300,
            ),
            Row(
                PRODUCTKEY=101,
                ORDERDATEA="2023-01-02",
                SALESAMOUNTA=100,
                ORDERDATEB="2023-01-03",
                SALESAMOUNTB=300,
            ),
            Row(
                PRODUCTKEY=101,
                ORDERDATEA="2023-01-03",
                SALESAMOUNTA=300,
                ORDERDATEB="2023-01-03",
                SALESAMOUNTB=300,
            ),
            Row(
                PRODUCTKEY=102,
                ORDERDATEA="2023-01-04",
                SALESAMOUNTA=250,
                ORDERDATEB="2023-01-04",
                SALESAMOUNTB=250,
            ),
        ],
    )


@pytest.mark.skipif(
    "config.getoption('local_testing_mode', default=False)",
    reason="DataFrame alias is not supported in Local Testing",
)
def test_dataframe_alias(session):
    """Test `dataframe.alias`"""
    df1 = session.create_dataframe([[1, 6], [3, 8], [7, 7]], schema=["col1", "col2"])
    df2 = session.create_dataframe([[1, 2], [3, 4], [5, 5]], schema=["col1", "col2"])

    # Test select aliased df's columns
    Utils.check_answer(
        df1.alias("A").select(col("A", "col1"), column("A", "col2")), df1.select("*")
    )

    Utils.check_answer(df1.alias("A").select(col("A", "*")), df1.select("*"))

    # Test join with one aliased datafeame
    Utils.check_answer(
        df1.alias("L").join(df2, col("L", "col1") == col("col1")),
        df1.join(df2, df1["col1"] == df2["col1"]),
    )

    # Test join with two aliased dataframes
    Utils.check_answer(
        df1.alias("L")
        .join(df2.alias("R"), col("L", "col1") == col("R", "col1"))
        .select(col("L", "col1"), col("R", "col2")),
        df1.join(df2, df1["col1"] == df2["col1"]).select(df1["col1"], df2["col2"]),
    )

    Utils.check_answer(
        df1.alias("L")
        .join(df2.alias("R"), col("L", "col1") == col("R", "col1"))
        .select(col("L", "*")),
        df1.join(df2, df1["col1"] == df2["col1"]).select(df1["*"]),
    )

    # Test self join with aliased dataframe
    df1_copy = copy.copy(df1)
    Utils.check_answer(
        df1.alias("L")
        .join(df1.alias("R"), on="col1")
        .select(col("L", "col1"), col("R", "col2")),
        df1.join(df1_copy, on="col1").select(df1["col1"], df1_copy["col2"]),
    )

    # Test dropping columns from aliased dataframe
    Utils.check_answer(df1.alias("df1").drop(col("df1", "col1")), df1.select("col2"))
    Utils.check_answer(df2.alias("df2").drop(col("df2", "col2")), df2.select("col1"))

    # Test renaming columns from aliased dataframe
    Utils.check_answer(
        df1.alias("df1").with_column_renamed(col("df1", "col1"), "col3"),
        df1.with_column_renamed("col1", "col3"),
    )

    # Test renaming columns (using rename function) from aliased dataframe
    Utils.check_answer(
        df1.alias("df1").rename(col("df1", "col1"), "col3"),
        df1.rename("col1", "col3"),
    )

    # Test alias, join, with_column
    Utils.check_answer(
        df1.alias("L")
        .join(df2.alias("R"), col("L", "col1") == col("R", "col1"))
        .with_columns(
            ["L_mean", "R_sum"],
            [
                (col("L", "col1") + col("L", "col2")) / 2,
                col("R", "col1") + col("R", "col2"),
            ],
        ),
        df1.join(df2, df1["col1"] == df2["col1"]).with_columns(
            ["L_mean", "R_sum"],
            [(df1["col1"] + df1["col2"]) / 2, df2["col1"] + df2["col2"]],
        ),
    )

    df3 = session.create_dataframe([[1, 2], [3, 4], [5, 5]], schema=["col1", "col4"])

    # Test nested alias, join
    Utils.check_answer(
        df1.alias("df1")
        .join(df3.alias("df3"), col("df1", "col1") == col("df3", "col1"))
        .alias("intermediate")
        .join(df2.alias("df2"), col("df2", "col1") == col("df3", "col1"))
        .select(col("intermediate", "*"), col("df2", "col1")),
        df1.join(df3, df1.col1 == df3.col1)
        .join(df2, df2.col1 == df3.col1)
        .select(df1["*"], df3["*"], df2["col1"]),
    )


@pytest.mark.skipif(
    "config.getoption('local_testing_mode', default=False)",
    reason="DataFrame alias is not supported in Local Testing",
)
def test_dataframe_alias_negative(session):
    df = session.sql("select 1 as a")
    with pytest.raises(SnowparkDataframeException):
        df.alias("df").select(col("non_existent", "a"))

    with pytest.raises(SnowparkDataframeException):
        df.alias("b c.d").select(col("d", "a"))

    with pytest.raises(SnowparkDataframeException):
        df.alias("df").select(col("non_existent", "*"))

    with pytest.raises(ValueError):
        col("df", df["a"])


@pytest.mark.skipif(IS_IN_STORED_PROC, reason="Cannot change schema in SP")
def test_dataframe_result_cache_changing_schema(session):
    df = session.create_dataframe([[1, 2], [3, 4], [5, 6], [7, 8], [9, 10]]).to_df(
        ["a", "b"]
    )
    old_cached_df = df.cache_result()
    session.use_schema("public")  # schema change
    old_cached_df.show()


@pytest.mark.skipif(
    "config.getoption('local_testing_mode', default=False)",
    reason="functions.seq2 is not supported in Local Testing",
)
@pytest.mark.parametrize("select_again", [True, False])
def test_dataframe_data_generator(session, select_again):
    df1 = session.create_dataframe([1, 2, 3], schema=["a"])
    df2 = df1.with_column("b", seq1())
    if select_again:
        df2 = df2.select("a", "b")
    df2 = df2.sort(col("a").desc())
    Utils.check_answer(df2, [Row(3, 2), Row(2, 1), Row(1, 0)])

    df3 = df1.with_column("b", seq2())
    if select_again:
        df3 = df3.select("a", "b")
    df3 = df3.sort(col("a").desc())
    Utils.check_answer(df3, [Row(3, 2), Row(2, 1), Row(1, 0)])

    df4 = df1.with_column("b", seq4())
    df4 = df4.select("a", "b")
    df4 = df4.sort(col("a").desc())
    Utils.check_answer(df4, [Row(3, 2), Row(2, 1), Row(1, 0)])

    df5 = df1.with_column("b", seq8())
    if select_again:
        df5 = df5.select("a", "b")
    df5 = df5.sort(col("a").desc())
    Utils.check_answer(df5, [Row(3, 2), Row(2, 1), Row(1, 0)])


@pytest.mark.skipif(
    "config.getoption('local_testing_mode', default=False)",
    reason="Rank is not supported in Local Testing",
)
@pytest.mark.parametrize("select_again", [True, False])
def test_dataframe_select_window(session, select_again):
    df1 = session.create_dataframe([1, 2, 3], schema=["a"])
    df2 = df1.select("a", rank().over(Window.order_by(col("a").desc())).alias("b"))
    if select_again:
        df2 = df2.select("a", "b")
    df2 = df2.sort(col("a").desc())
    Utils.check_answer(df2, [Row(3, 1), Row(2, 2), Row(1, 3)])


def test_select_alias_select_star(session):
    df = session.create_dataframe([[1, 2]], schema=["a", "b"])
    df_star = df.select(df["a"].alias("a1"), df["b"].alias("b1")).select("*")
    df2 = df_star.select(df["a"], df["b"])
    Utils.check_answer(df2, [Row(1, 2)])
    assert df2.columns == ["A1", "B1"]


def test_select_star_select_alias(session):
    df = session.create_dataframe([[1, 2]], schema=["a", "b"])
    df_star = df.select("*").select(df["a"].alias("a1"), df["b"].alias("b1"))
    df2 = df_star.select(df["a"], df["b"])
    Utils.check_answer(df2, [Row(1, 2)])
    assert df2.columns == ["A1", "B1"]


def test_select_star_select_columns(session):
    df = session.create_dataframe([[1, 2]], schema=["a", "b"])
    df_star = df.select("*")
    df2 = df_star.select("a", "b")
    Utils.check_answer(df2, [Row(1, 2)])
    df3 = df2.select("a", "b")
    Utils.check_answer(df3, [Row(1, 2)])


@pytest.mark.skipif(
    "config.getoption('local_testing_mode', default=False)",
    reason="SNOW-1373887 Basic diamond shaped joins are not supported",
)
def test_select_star_join(session):
    df = session.create_dataframe([[1, 2]], schema=["a", "b"])
    df_star = df.select("*")
    df_joined = df.join(df_star, df["a"] == df_star["a"])
    Utils.check_answer(df_joined, [Row(1, 2, 1, 2)])


def test_select_star_and_more_columns(session):
    df = session.create_dataframe([[1, 2]], schema=["a", "b"])
    df_star = df.select("*", (col("a") + col("b")).as_("c"))
    df2 = df_star.select("a", "b", "c")
    Utils.check_answer(df2, [Row(1, 2, 3)])
    df3 = df2.select("a", "b", "c")
    Utils.check_answer(df3, [Row(1, 2, 3)])


def test_drop_columns_special_names(session):
    """Test whether columns with newlines can be dropped."""
    table_name = Utils.random_table_name()
    session.create_dataframe(
        [["a", 1], ["b", 2]], schema=['"a\nb"', "id"]
    ).write.save_as_table(table_name, table_type="temp")
    df = session.table(table_name)
    try:
        Utils.check_answer(df, [Row("a", 1), Row("b", 2)])
        df2 = df.drop('"a\nb"')
        Utils.check_answer(df2, [Row(1), Row(2)])
    finally:
        Utils.drop_table(session, table_name)


@pytest.mark.skipif(
    "config.getoption('local_testing_mode', default=False)",
    reason="TODO: Interval Expression is not supported in Local Testing",
)
def test_dataframe_interval_operation(session):
    df = session.create_dataframe(
        [
            [datetime.datetime(2010, 1, 1), datetime.datetime(2011, 1, 1)],
            [datetime.datetime(2012, 1, 1), datetime.datetime(2013, 1, 1)],
        ],
        schema=["a", "b"],
    )
    df2 = df.with_column(
        "TWO_DAYS_AHEAD",
        df["a"]
        + make_interval(
            years=1,
            quarters=1,
            months=1,
            weeks=2,
            days=2,
            hours=2,
            minutes=3,
            seconds=3,
            milliseconds=3,
            microseconds=4,
            nanoseconds=4,
        ),
    )
    Utils.check_answer(
        df2,
        [
            Row(
                datetime.datetime(2010, 1, 1, 0, 0, 0),
                datetime.datetime(2011, 1, 1, 0, 0, 0),
                datetime.datetime(2011, 5, 17, 2, 3, 3, 3004),
            ),
            Row(
                datetime.datetime(2012, 1, 1, 0, 0, 0),
                datetime.datetime(2013, 1, 1, 0, 0, 0),
                datetime.datetime(2013, 5, 17, 2, 3, 3, 3004),
            ),
        ],
    )


def test_dataframe_to_local_iterator_isolation(session):
    ROW_NUMBER = 10
    df = session.create_dataframe(
        [[1, 2, 3] for _ in range(ROW_NUMBER)], schema=["a", "b", "c"]
    )
    my_iter = df.to_local_iterator()
    row_counter = 0
    for _ in my_iter:
        len(df.schema.fields)  # this executes a schema query internally
        row_counter += 1

    # my_iter should be iterating on df.collect()'s query's results, not the schema query (1 row)
    assert (
        row_counter == ROW_NUMBER
    ), f"Expect {ROW_NUMBER} rows, Got {row_counter} instead"


def test_create_empty_dataframe(session):
    schema = StructType(
        [
            StructField("COL1", IntegerType()),
            StructField("COL2", ByteType()),
            StructField("COL3", ShortType()),
            StructField("COL4", LongType()),
            StructField("COL5", FloatType()),
            StructField("COL6", DoubleType()),
            StructField("COL7", DecimalType()),
            StructField("COL8", BooleanType()),
            StructField("COL9", BinaryType()),
            StructField("COL10", VariantType()),
            StructField("COL11", StringType()),
            StructField("COL12", DateType()),
            StructField("COL13", TimestampType()),
            StructField("COL14", TimeType()),
            StructField("COL15", TimestampType(TimestampTimeZone.NTZ)),
            StructField("COL16", MapType()),
            StructField("COL17", NullType()),
        ]
    )
    assert not session.create_dataframe(data=[], schema=schema).collect()


@pytest.mark.skipif(
    not is_pandas_available or IS_IN_STORED_PROC_LOCALFS,
    reason="pandas is not available, or in stored procedure local fs it's expected to fail when the result set is large",
)
def test_dataframe_to_local_iterator_with_to_pandas_isolation(
    session, local_testing_mode
):
    if local_testing_mode:
        df = session.create_dataframe(
            [["xyz", int("1" * 19)] for _ in range(200000)], schema=["a1", "b1"]
        )
    else:
        df = session.sql(
            "select 'xyz' as A1, 1111111111111111111 as B1 from table(generator(rowCount => 200000))"
        )
    trigger_df = session.create_dataframe(
        [[1.0]], schema=StructType([StructField("A", DecimalType())])
    )
    my_iter = df.to_pandas_batches()
    batch_count = 0
    for pdf in my_iter:
        # modify result_cursor and trigger _fix_pandas_df_fixed_type()
        trigger_df.select(col("A")).collect()
        # column name should remain unchanged
        assert tuple(pdf.columns) == ("A1", "B1")
        batch_count += 1
        print(batch_count)
    # local testing always give 1 chunk
    if not local_testing_mode:
        assert batch_count > 1


@pytest.mark.skipif(
    "config.getoption('local_testing_mode', default=False)",
    reason="Table function is not supported in Local Testing",
)
@pytest.mark.udf
@pytest.mark.parametrize("overlapping_columns", [True, False])
@pytest.mark.parametrize(
    "func,output_types,output_col_names,expected",
    [
        (lambda row: row[1] + 1, [IntegerType()], ["A"], [(i + 1,) for i in range(5)]),
        (
            lambda row: (row.B * 2, row.C),
            [IntegerType(), StringType()],
            ["B", "C"],
            [
                (
                    i * 2,
                    f"w{i}",
                )
                for i in range(5)
            ],
        ),
        (
            lambda row: Row(row.B * row.B, f"-{row.C}"),
            [IntegerType(), StringType()],
            ["B", "C"],
            [(i * i, f"-w{i}") for i in range(5)],
        ),
    ],
)
def test_map_basic(
    session, func, output_types, output_col_names, expected, overlapping_columns
):
    df = session.create_dataframe(
        [
            (
                True,
                i,
                f"w{i}",
            )
            for i in range(5)
        ],
        schema=["A", "B", "C"],
    )

    if overlapping_columns:
        row = Row(*output_col_names)
        expected = [row(*e) for e in expected]
        Utils.check_answer(
            df.map(func, output_types, output_column_names=output_col_names), expected
        )
    else:
        row = Row(*[f"c_{i+1}" for i in range(len(output_types))])
        expected = [row(*e) for e in expected]
        Utils.check_answer(df.map(func, output_types), expected)


@pytest.mark.skipif(
    "config.getoption('local_testing_mode', default=False)",
    reason="Table function is not supported in Local Testing",
)
@pytest.mark.udf
@pytest.mark.parametrize("overlapping_columns", [True, False])
@pytest.mark.parametrize(
    "func,output_types,output_column_names,expected",
    [
        (
            lambda row: (row[1] + 1, row[1] + 2),
            [IntegerType()],
            ["A"],
            [(i + 1,) for i in range(5)] + [(i + 2,) for i in range(5)],
        ),
        (
            lambda row: [(row.B * 2, row.C)],
            [IntegerType(), StringType()],
            ["B", "C"],
            [
                (
                    i * 2,
                    f"w{i}",
                )
                for i in range(5)
            ],
        ),
        (
            lambda row: [
                Row(row.B * row.B, f"-{row.C}"),
                Row(row.B + row.B, f"+{row.C}"),
            ],
            [IntegerType(), StringType()],
            ["B", "C"],
            [(i * i, f"-w{i}") for i in range(5)]
            + [(i + i, f"+w{i}") for i in range(5)],
        ),
    ],
)
def test_flat_map_basic(
    session, func, output_types, output_column_names, expected, overlapping_columns
):
    df = session.create_dataframe(
        [(True, i, f"w{i}") for i in range(5)], schema=["a", "b", "c"]
    )
    if overlapping_columns:
        row = Row(*output_column_names)
        expected = [row(*e) for e in expected]
        Utils.check_answer(
            df.flat_map(func, output_types, output_column_names=output_column_names),
            expected,
        )
    else:
        row = Row(*[f"C_{i+1}" for i in range(len(output_types))])
        expected = [row(*e) for e in expected]
        Utils.check_answer(df.flat_map(func, output_types), expected)


@pytest.mark.skipif(
    "config.getoption('local_testing_mode', default=False)",
    reason="Table function is not supported in Local Testing",
)
@pytest.mark.skipif(not is_pandas_available, reason="pandas is required for this test")
@pytest.mark.udf
@pytest.mark.parametrize(
    "func,output_types,expected",
    [
        (lambda df: df["B"] + 1, [IntegerType()], [(i + 1,) for i in range(5)]),
        (
            lambda df: pd.concat([df["B"] * 2, df["C"]], axis=1),
            [IntegerType(), StringType()],
            [
                (
                    i * 2,
                    f"w{i}",
                )
                for i in range(5)
            ],
        ),
    ],
)
def test_map_vectorized(session, func, output_types, expected):
    df = session.create_dataframe(
        [
            (
                True,
                i,
                f"w{i}",
            )
            for i in range(5)
        ],
        schema=["A", "B", "C"],
    )

    Utils.check_answer(
        df.map(func, output_types, vectorized=True, packages=["pandas"]), expected
    )


@pytest.mark.skipif(
    "config.getoption('local_testing_mode', default=False)",
    reason="Table function is not supported in Local Testing",
)
@pytest.mark.skipif(not is_pandas_available, reason="pandas is required for this test")
@pytest.mark.udf
@pytest.mark.parametrize(
    "func,data,output_types,partition_by,expected_lambda",
    [
        (lambda df: df, [["a"], ["b"], ["c"]], [StringType()], None, lambda row: [row]),
        (
            lambda df: df.explode("_1"),
            [
                [["A", "B", "C"], "Guard", 7],
                [["D"], "Forward", 15],
                [["E", "F"], "Center", 20],
            ],
            [StringType(), StringType(), IntegerType()],
            None,
            lambda row: [(row[0][i], row[1], row[2]) for i in range(len(row[0]))],
        ),
        (
            lambda df: df.explode("_1"),
            [
                [["A", "B", "C"], "Guard", 7],
                [["D"], "Forward", 15],
                [["E", "F"], "Center", 20],
            ],
            [StringType(), StringType(), IntegerType()],
            "_2",
            lambda row: [(row[0][i], row[1], row[2]) for i in range(len(row[0]))],
        ),
        (
            lambda df: ((len(df.iloc[0]["_1"]),), (df.iloc[0]["_2"],)),
            [
                [["A", "B", "C"], "Guard", 7],
                [["D"], "Forward", 15],
                [["E", "F"], "Center", 20],
            ],
            [
                IntegerType(),
                StringType(),
            ],
            "_2",
            lambda row: [(len(row[0]), row[1])],
        ),
    ],
)
def test_flat_map_vectorized(
    session, func, data, output_types, partition_by, expected_lambda
):
    df = session.create_dataframe(data=data)
    expected = []
    for row in data:
        expected.extend(expected_lambda(row))
    print(expected)
    Utils.check_answer(
        df.flat_map(
            func,
            output_types,
            vectorized=True,
            partition_by=partition_by,
            packages=["pandas"],
        ),
        expected,
    )


@pytest.mark.skipif(
    "config.getoption('local_testing_mode', default=False)",
    reason="Table function is not supported in Local Testing",
)
@pytest.mark.udf
def test_map_chained(session):
    df = session.create_dataframe(
        [[True, i, f"w{i}"] for i in range(5)], schema=["A", "B", "C"]
    )

    new_df = df.map(
        lambda x: (x.B * x.B, f"_{x.C}_"),
        output_types=[IntegerType(), StringType()],
    ).map(
        lambda x: len(x[1]) + x[0],
        output_types=[IntegerType()],
    )
    expected = [(len(f"_w{i}_") + i * i,) for i in range(5)]

    Utils.check_answer(new_df, expected)

    # chained calls with repeated column names
    new_df = df.map(
        lambda x: Row(x.B * x.B, f"_{x.C}_"),
        output_types=[IntegerType(), StringType()],
        output_column_names=["A", "B"],
    ).map(
        lambda x: Row(len(x.B) + x.A),
        output_types=[IntegerType()],
        output_column_names=["A"],
        packages=["snowflake-snowpark-python"],
    )
    Utils.check_answer(new_df, expected)


@pytest.mark.skipif(
    "config.getoption('local_testing_mode', default=False)",
    reason="Table function is not supported in Local Testing",
)
@pytest.mark.skipif(not is_pandas_available, reason="pandas is required for this test")
@pytest.mark.udf
def test_flat_map_chained(session):
    # explode, partitiiton by _2 and apply len
    data = [
        [["A", "B", "C"], "Guard", 7],
        [["D"], "Forward", 15],
        [["E", "F"], "Center", 20],
    ]
    schema = ["Team", "Position", "Points"]
    df = session.create_dataframe(data, schema=schema)
    new_df = df.flat_map(
        lambda pdf: pdf.explode("TEAM"),
        output_types=[StringType(), StringType(), IntegerType()],
        output_column_names=schema,
        vectorized=True,
        packages=["pandas"],
    ).flat_map(
        lambda pdf: (
            (len(pdf),),
            (pdf.iloc[0]["POSITION"],),
        ),
        output_types=[IntegerType(), StringType()],
        output_column_names=["SIZE", "POSITION"],
        vectorized=True,
        partition_by="POSITION",
    )
    Utils.check_answer(new_df, [(3, "Guard"), (1, "Forward"), (2, "Center")])


@pytest.mark.parametrize("test_flat_map", [True, False])
def test_map_negative(session, test_flat_map):
    df1 = session.create_dataframe(
        [[True, i, f"w{i}"] for i in range(5)], schema=["A", "B", "C"]
    )

    with pytest.raises(ValueError, match="output_types cannot be empty."):
        if test_flat_map:
            df1.flat_map(lambda row: [row.B, row.C], output_types=[])
        else:
            df1.map(lambda row: [row.B, row.C], output_types=[])

    with pytest.raises(
        ValueError,
        match="'output_column_names' and 'output_types' must be of the same size.",
    ):
<<<<<<< HEAD
        if test_flat_map:
            df1.flat_map(
                lambda row: [row.B, row.C],
                output_types=[IntegerType(), StringType()],
                output_column_names=["a", "b", "c"],
            )
        else:
            df1.map(
                lambda row: [row.B, row.C],
                output_types=[IntegerType(), StringType()],
                output_column_names=["a", "b", "c"],
            )
=======
        map(
            df1,
            lambda row: [row.B, row.C],
            output_types=[IntegerType(), StringType()],
            output_column_names=["a", "b", "c"],
        )


def test_with_column_keep_column_order(session):
    df = session.create_dataframe([[1, 2], [3, 4]], schema=["A", "B"])
    df1 = df.with_column("A", lit(0), keep_column_order=True)
    assert df1.columns == ["A", "B"]
    df2 = df.with_columns(["A"], [lit(0)], keep_column_order=True)
    assert df2.columns == ["A", "B"]
    df3 = df.with_columns(["A", "C"], [lit(0), lit(0)], keep_column_order=True)
    assert df3.columns == ["A", "B", "C"]
    df3 = df.with_columns(["C", "A"], [lit(0), lit(0)], keep_column_order=True)
    assert df3.columns == ["A", "B", "C"]


@pytest.mark.skipif(
    "config.getoption('local_testing_mode', default=False)",
    reason="replace function is not supported in Local Testing",
)
def test_SNOW_1879403_replace_with_lit(session):

    # TODO SNOW-1880749: support for local testing mode.

    from snowflake.snowpark.functions import replace

    df = session.create_dataframe(
        [["apple"], ["apple pie"], ["apple juice"]], schema=["a"]
    )
    ans = df.select(
        replace(col("a"), lit("apple"), lit("orange")).alias("result")
    ).collect()

    Utils.check_answer(ans, [Row("orange"), Row("orange pie"), Row("orange juice")])
>>>>>>> 95ca97f0
<|MERGE_RESOLUTION|>--- conflicted
+++ resolved
@@ -4784,7 +4784,6 @@
         ValueError,
         match="'output_column_names' and 'output_types' must be of the same size.",
     ):
-<<<<<<< HEAD
         if test_flat_map:
             df1.flat_map(
                 lambda row: [row.B, row.C],
@@ -4797,13 +4796,6 @@
                 output_types=[IntegerType(), StringType()],
                 output_column_names=["a", "b", "c"],
             )
-=======
-        map(
-            df1,
-            lambda row: [row.B, row.C],
-            output_types=[IntegerType(), StringType()],
-            output_column_names=["a", "b", "c"],
-        )
 
 
 def test_with_column_keep_column_order(session):
@@ -4835,5 +4827,4 @@
         replace(col("a"), lit("apple"), lit("orange")).alias("result")
     ).collect()
 
-    Utils.check_answer(ans, [Row("orange"), Row("orange pie"), Row("orange juice")])
->>>>>>> 95ca97f0
+    Utils.check_answer(ans, [Row("orange"), Row("orange pie"), Row("orange juice")])
--- conflicted
+++ resolved
@@ -1566,7 +1566,6 @@
     )
 
 
-<<<<<<< HEAD
 @pytest.mark.skipif(not is_pandas_available, reason="pandas is required")
 def test_create_dataframe_with_pandas_df(session):
     data = {
@@ -1602,12 +1601,10 @@
     assert df.schema[2].datatype == TimestampType(TimestampTimeZone.LTZ)
 
 
-=======
 @pytest.mark.skipif(
     condition="config.getvalue('local_testing_mode')",
     reason="TODO: enable for local testing after supporting more snowflake data types",
 )
->>>>>>> 2ba690c9
 def test_create_dataframe_with_dict(session):
     data = {f"snow_{idx + 1}": idx**3 for idx in range(5)}
     expected_names = [name.upper() for name in data.keys()]

#
# Copyright (c) 2012-2024 Snowflake Computing Inc. All rights reserved.
#

import gc
import hashlib
import logging
import os
import re
import tempfile
from concurrent.futures import ThreadPoolExecutor, as_completed
from typing import List, Tuple  # noqa: F401
from unittest.mock import patch

import pytest

<<<<<<< HEAD
from snowflake.snowpark.session import Session
from snowflake.snowpark.types import (
    DoubleType,
    IntegerType,
    LongType,
    StringType,
    StructField,
    StructType,
)
=======
from snowflake.snowpark.session import (
    _PYTHON_SNOWPARK_ENABLE_THREAD_SAFE_SESSION,
    Session,
)
from snowflake.snowpark.types import IntegerType
>>>>>>> d2f0cd1c
from tests.integ.test_temp_table_cleanup import wait_for_drop_table_sql_done

try:
    import dateutil

    # six is the dependency of dateutil
    import six

    is_dateutil_available = True
except ImportError:
    is_dateutil_available = False

from snowflake.snowpark.functions import lit
from snowflake.snowpark.row import Row
from tests.utils import IS_IN_STORED_PROC, IS_LINUX, IS_WINDOWS, TestFiles, Utils


@pytest.fixture(scope="module")
def threadsafe_session(
    db_parameters, sql_simplifier_enabled, cte_optimization_enabled, local_testing_mode
):
    new_db_parameters = db_parameters.copy()
    new_db_parameters["local_testing"] = local_testing_mode
    new_db_parameters["session_parameters"] = {
        _PYTHON_SNOWPARK_ENABLE_THREAD_SAFE_SESSION: True
    }
    with Session.builder.configs(new_db_parameters).create() as session:
        session._sql_simplifier_enabled = sql_simplifier_enabled
        session._cte_optimization_enabled = cte_optimization_enabled
        yield session


@pytest.fixture(scope="function")
def threadsafe_temp_stage(threadsafe_session, resources_path, local_testing_mode):
    tmp_stage_name = Utils.random_stage_name()
    test_files = TestFiles(resources_path)

    if not local_testing_mode:
        Utils.create_stage(threadsafe_session, tmp_stage_name, is_temporary=True)
    Utils.upload_to_stage(
        threadsafe_session, tmp_stage_name, test_files.test_file_parquet, compress=False
    )
    yield tmp_stage_name
    if not local_testing_mode:
        Utils.drop_stage(threadsafe_session, tmp_stage_name)


def test_concurrent_select_queries(threadsafe_session):
    def run_select(session_, thread_id):
        df = session_.sql(f"SELECT {thread_id} as A")
        assert df.collect()[0][0] == thread_id

    with ThreadPoolExecutor(max_workers=10) as executor:
        for i in range(10):
            executor.submit(run_select, threadsafe_session, i)


def test_concurrent_dataframe_operations(threadsafe_session):
    try:
        table_name = Utils.random_table_name()
        data = [(i, 11 * i) for i in range(10)]
        df = threadsafe_session.create_dataframe(data, ["A", "B"])
        df.write.save_as_table(table_name, table_type="temporary")

        def run_dataframe_operation(session_, thread_id):
            df = session_.table(table_name)
            df = df.filter(df.a == lit(thread_id))
            df = df.with_column("C", df.b + 100 * df.a)
            df = df.rename(df.a, "D").limit(1)
            return df

        dfs = []
        with ThreadPoolExecutor(max_workers=10) as executor:
            df_futures = [
                executor.submit(run_dataframe_operation, threadsafe_session, i)
                for i in range(10)
            ]

            for future in as_completed(df_futures):
                dfs.append(future.result())

        main_df = dfs[0]
        for df in dfs[1:]:
            main_df = main_df.union(df)

        Utils.check_answer(
            main_df, [Row(D=i, B=11 * i, C=11 * i + 100 * i) for i in range(10)]
        )

    finally:
        Utils.drop_table(threadsafe_session, table_name)


@pytest.mark.xfail(
    "config.getoption('local_testing_mode', default=False)",
    reason="SQL query and query listeners are not supported",
    run=False,
)
def test_query_listener(threadsafe_session):
    def run_select(session_, thread_id):
        session_.sql(f"SELECT {thread_id} as A").collect()

    with threadsafe_session.query_history() as history:
        with ThreadPoolExecutor(max_workers=10) as executor:
            for i in range(10):
                executor.submit(run_select, threadsafe_session, i)

    queries_sent = [query.sql_text for query in history.queries]
    assert len(queries_sent) == 10
    for i in range(10):
        assert f"SELECT {i} as A" in queries_sent


@pytest.mark.xfail(
    "config.getoption('local_testing_mode', default=False)",
    reason="Query tag is a SQL feature",
    run=False,
)
@pytest.mark.skipif(
    IS_IN_STORED_PROC, reason="show parameters is not supported in stored procedure"
)
def test_query_tagging(threadsafe_session):
    def set_query_tag(session_, thread_id):
        session_.query_tag = f"tag_{thread_id}"

    with ThreadPoolExecutor(max_workers=10) as executor:
        for i in range(10):
            executor.submit(set_query_tag, threadsafe_session, i)

    actual_query_tag = threadsafe_session.sql(
        "SHOW PARAMETERS LIKE 'QUERY_TAG'"
    ).collect()[0][1]
    assert actual_query_tag == threadsafe_session.query_tag


@pytest.mark.xfail(
    "config.getoption('local_testing_mode', default=False)",
    reason="SQL query is not supported",
    run=False,
)
def test_session_stage_created_once(threadsafe_session):
    with patch.object(
        threadsafe_session._conn, "run_query", wraps=threadsafe_session._conn.run_query
    ) as patched_run_query:
        with ThreadPoolExecutor(max_workers=10) as executor:
            for _ in range(10):
                executor.submit(threadsafe_session.get_session_stage)

        assert patched_run_query.call_count == 1


def test_action_ids_are_unique(threadsafe_session):
    with ThreadPoolExecutor(max_workers=10) as executor:
        action_ids = set()
        futures = [
            executor.submit(threadsafe_session._generate_new_action_id)
            for _ in range(10)
        ]

        for future in as_completed(futures):
            action_ids.add(future.result())

    assert len(action_ids) == 10


@pytest.mark.parametrize("use_stream", [True, False])
def test_file_io(threadsafe_session, resources_path, threadsafe_temp_stage, use_stream):
    stage_prefix = f"prefix_{Utils.random_alphanumeric_str(10)}"
    stage_with_prefix = f"@{threadsafe_temp_stage}/{stage_prefix}/"
    test_files = TestFiles(resources_path)

    resources_files = [
        test_files.test_file_csv,
        test_files.test_file2_csv,
        test_files.test_file_json,
        test_files.test_file_csv_header,
        test_files.test_file_csv_colon,
        test_files.test_file_csv_quotes,
        test_files.test_file_csv_special_format,
        test_files.test_file_json_special_format,
        test_files.test_file_csv_quotes_special,
        test_files.test_concat_file1_csv,
        test_files.test_concat_file2_csv,
    ]

    def get_file_hash(fd):
        return hashlib.md5(fd.read()).hexdigest()

    def put_and_get_file(upload_file_path, download_dir):
        if use_stream:
            with open(upload_file_path, "rb") as fd:
                results = threadsafe_session.file.put_stream(
                    fd, stage_with_prefix, auto_compress=False, overwrite=False
                )
        else:
            results = threadsafe_session.file.put(
                upload_file_path,
                stage_with_prefix,
                auto_compress=False,
                overwrite=False,
            )
        # assert file is uploaded successfully
        assert len(results) == 1
        assert results[0].status == "UPLOADED"

        stage_file_name = f"{stage_with_prefix}{os.path.basename(upload_file_path)}"
        if use_stream:
            fd = threadsafe_session.file.get_stream(stage_file_name, download_dir)
            with open(upload_file_path, "rb") as upload_fd:
                assert get_file_hash(upload_fd) == get_file_hash(fd)

        else:
            results = threadsafe_session.file.get(stage_file_name, download_dir)
            # assert file is downloaded successfully
            assert len(results) == 1
            assert results[0].status == "DOWNLOADED"
            download_file_path = results[0].file
            # assert two files are identical
            with open(upload_file_path, "rb") as upload_fd, open(
                download_file_path, "rb"
            ) as download_fd:
                assert get_file_hash(upload_fd) == get_file_hash(download_fd)

    with tempfile.TemporaryDirectory() as download_dir:
        with ThreadPoolExecutor(max_workers=10) as executor:
            for file_path in resources_files:
                executor.submit(put_and_get_file, file_path, download_dir)

        if not use_stream:
            # assert all files are downloaded
            assert set(os.listdir(download_dir)) == {
                os.path.basename(file_path) for file_path in resources_files
            }


def test_concurrent_add_packages(threadsafe_session):
    # this is a list of packages available in snowflake anaconda. If this
    # test fails due to packages not being available, please update the list
    package_list = {
        "graphviz",
        "numpy",
        "pandas",
        "scipy",
        "scikit-learn",
        "matplotlib",
    }

    try:
        with ThreadPoolExecutor(max_workers=10) as executor:
            futures = [
                executor.submit(threadsafe_session.add_packages, package)
                for package in package_list
            ]

            for future in as_completed(futures):
                future.result()

            assert threadsafe_session.get_packages() == {
                package: package for package in package_list
            }
    finally:
        threadsafe_session.clear_packages()


def test_concurrent_remove_package(threadsafe_session):
    def remove_package(session_, package_name):
        try:
            session_.remove_package(package_name)
            return True
        except ValueError:
            return False
        except Exception as e:
            raise e

    try:
        threadsafe_session.add_packages("numpy")
        with ThreadPoolExecutor(max_workers=10) as executor:

            futures = [
                executor.submit(remove_package, threadsafe_session, "numpy")
                for _ in range(10)
            ]
            success_count, failure_count = 0, 0
            for future in as_completed(futures):
                if future.result():
                    success_count += 1
                else:
                    failure_count += 1

            # assert that only one thread was able to remove the package
            assert success_count == 1
            assert failure_count == 9
    finally:
        threadsafe_session.clear_packages()


@pytest.mark.skipif(not is_dateutil_available, reason="dateutil is not available")
def test_concurrent_add_import(threadsafe_session, resources_path):
    test_files = TestFiles(resources_path)
    import_files = [
        test_files.test_udf_py_file,
        os.path.relpath(test_files.test_udf_py_file),
        test_files.test_udf_directory,
        os.path.relpath(test_files.test_udf_directory),
        six.__file__,
        os.path.relpath(six.__file__),
        os.path.dirname(dateutil.__file__),
    ]
    try:
        with ThreadPoolExecutor(max_workers=10) as executor:
            for file in import_files:
                executor.submit(
                    threadsafe_session.add_import,
                    file,
                )

        assert set(threadsafe_session.get_imports()) == {
            os.path.abspath(file) for file in import_files
        }
    finally:
        threadsafe_session.clear_imports()


def test_concurrent_remove_import(threadsafe_session, resources_path):
    test_files = TestFiles(resources_path)

    def remove_import(session_, import_file):
        try:
            session_.remove_import(import_file)
            return True
        except KeyError:
            return False
        except Exception as e:
            raise e

    try:
        threadsafe_session.add_import(test_files.test_udf_py_file)
        with ThreadPoolExecutor(max_workers=10) as executor:
            futures = [
                executor.submit(
                    remove_import, threadsafe_session, test_files.test_udf_py_file
                )
                for _ in range(10)
            ]

            success_count, failure_count = 0, 0
            for future in as_completed(futures):
                if future.result():
                    success_count += 1
                else:
                    failure_count += 1

            # assert that only one thread was able to remove the import
            assert success_count == 1
            assert failure_count == 9
    finally:
        threadsafe_session.clear_imports()


def test_concurrent_sp_register(threadsafe_session, tmpdir):
    try:
        threadsafe_session.add_packages("snowflake-snowpark-python")

        def register_and_test_sp(session_, thread_id):
            prefix = Utils.random_alphanumeric_str(10)
            sp_file_path = os.path.join(tmpdir, f"{prefix}_add_{thread_id}.py")
            sproc_body = f"""
from snowflake.snowpark import Session
from snowflake.snowpark.functions import (
    col,
    lit
)
def add_{thread_id}(session_: Session, x: int) -> int:
    return (
        session_.create_dataframe([[x, ]], schema=["x"])
        .select(col("x") + lit({thread_id}))
        .collect()[0][0]
    )
"""
            with open(sp_file_path, "w") as f:
                f.write(sproc_body)
                f.flush()

            add_sp_from_file = session_.sproc.register_from_file(
                sp_file_path, f"add_{thread_id}"
            )
            add_sp = session_.sproc.register(
                lambda sess_, x: sess_.sql(f"select {x} + {thread_id}").collect()[0][0],
                return_type=IntegerType(),
                input_types=[IntegerType()],
            )

            assert add_sp_from_file(1) == thread_id + 1
            assert add_sp(1) == thread_id + 1

        with ThreadPoolExecutor(max_workers=10) as executor:
            for i in range(10):
                executor.submit(register_and_test_sp, threadsafe_session, i)
    finally:
        threadsafe_session.clear_packages()


def test_concurrent_udf_register(threadsafe_session, tmpdir):
    df = threadsafe_session.range(-5, 5).to_df("a")

    def register_and_test_udf(session_, thread_id):
        prefix = Utils.random_alphanumeric_str(10)
        file_path = os.path.join(tmpdir, f"{prefix}_add_{thread_id}.py")
        with open(file_path, "w") as f:
            func = f"""
def add_{thread_id}(x: int) -> int:
    return x + {thread_id}
"""
            f.write(func)
            f.flush()
        add_i_udf_from_file = session_.udf.register_from_file(
            file_path, f"add_{thread_id}"
        )
        add_i_udf = session_.udf.register(
            lambda x: x + thread_id,
            return_type=IntegerType(),
            input_types=[IntegerType()],
        )

        Utils.check_answer(
            df.select(add_i_udf(df.a), add_i_udf_from_file(df.a)),
            [(thread_id + i, thread_id + i) for i in range(-5, 5)],
        )

    with ThreadPoolExecutor(max_workers=10) as executor:
        for i in range(10):
            executor.submit(register_and_test_udf, threadsafe_session, i)


@pytest.mark.xfail(
    "config.getoption('local_testing_mode', default=False)",
    reason="UDTFs is not supported in local testing mode",
    run=False,
)
def test_concurrent_udtf_register(threadsafe_session, tmpdir):
    def register_and_test_udtf(session_, thread_id):
        udtf_body = f"""
from typing import List, Tuple

class UDTFEcho:
    def process(
        self,
        num: int,
    ) -> List[Tuple[int]]:
        return [(num + {thread_id},)]
"""
        prefix = Utils.random_alphanumeric_str(10)
        file_path = os.path.join(tmpdir, f"{prefix}_udtf_echo_{thread_id}.py")
        with open(file_path, "w") as f:
            f.write(udtf_body)
            f.flush()

        d = {}
        exec(udtf_body, {**globals(), **locals()}, d)
        echo_udtf_from_file = session_.udtf.register_from_file(
            file_path, "UDTFEcho", output_schema=["num"]
        )
        echo_udtf = session_.udtf.register(d["UDTFEcho"], output_schema=["num"])

        df_local = threadsafe_session.table_function(echo_udtf(lit(1)))
        df_from_file = threadsafe_session.table_function(echo_udtf_from_file(lit(1)))
        assert df_local.collect() == [(thread_id + 1,)]
        assert df_from_file.collect() == [(thread_id + 1,)]

    with ThreadPoolExecutor(max_workers=10) as executor:
        for i in range(10):
            executor.submit(register_and_test_udtf, threadsafe_session, i)


@pytest.mark.xfail(
    "config.getoption('local_testing_mode', default=False)",
    reason="UDAFs is not supported in local testing mode",
    run=False,
)
def test_concurrent_udaf_register(threadsafe_session, tmpdir):
    df = threadsafe_session.create_dataframe([[1, 3], [1, 4], [2, 5], [2, 6]]).to_df(
        "a", "b"
    )

    def register_and_test_udaf(session_, thread_id):
        udaf_body = f"""
class OffsetSumUDAFHandler:
    def __init__(self) -> None:
        self._sum = 0

    @property
    def aggregate_state(self):
        return self._sum

    def accumulate(self, input_value):
        self._sum += input_value

    def merge(self, other_sum):
        self._sum += other_sum

    def finish(self):
        return self._sum + {thread_id}
    """
        prefix = Utils.random_alphanumeric_str(10)
        file_path = os.path.join(tmpdir, f"{prefix}_udaf_{thread_id}.py")
        with open(file_path, "w") as f:
            f.write(udaf_body)
            f.flush()
        d = {}
        exec(udaf_body, {**globals(), **locals()}, d)

        offset_sum_udaf_from_file = session_.udaf.register_from_file(
            file_path,
            "OffsetSumUDAFHandler",
            return_type=IntegerType(),
            input_types=[IntegerType()],
        )
        offset_sum_udaf = session_.udaf.register(
            d["OffsetSumUDAFHandler"],
            return_type=IntegerType(),
            input_types=[IntegerType()],
        )

        Utils.check_answer(
            df.agg(offset_sum_udaf_from_file(df.a)), [Row(6 + thread_id)]
        )
        Utils.check_answer(df.agg(offset_sum_udaf(df.a)), [Row(6 + thread_id)])

    with ThreadPoolExecutor(max_workers=10) as executor:
        for i in range(10):
            executor.submit(register_and_test_udaf, threadsafe_session, i)


@pytest.mark.xfail(
    "config.getoption('local_testing_mode', default=False)",
    reason="session.sql is not supported in local testing mode",
    run=False,
)
def test_auto_temp_table_cleaner(threadsafe_session, caplog):
    threadsafe_session._temp_table_auto_cleaner.ref_count_map.clear()
    original_auto_clean_up_temp_table_enabled = (
        threadsafe_session.auto_clean_up_temp_table_enabled
    )
    threadsafe_session.auto_clean_up_temp_table_enabled = True

    def create_temp_table(session_, thread_id):
        df = threadsafe_session.sql(f"select {thread_id} as A").cache_result()
        table_name = df.table_name
        del df
        return table_name

    with ThreadPoolExecutor(max_workers=10) as executor:
        futures = []
        table_names = []
        for i in range(10):
            futures.append(executor.submit(create_temp_table, threadsafe_session, i))

        for future in as_completed(futures):
            table_names.append(future.result())

    gc.collect()
    wait_for_drop_table_sql_done(threadsafe_session, caplog, expect_drop=True)

    try:
        for table_name in table_names:
            assert (
                threadsafe_session._temp_table_auto_cleaner.ref_count_map[table_name]
                == 0
            )
        assert threadsafe_session._temp_table_auto_cleaner.num_temp_tables_created == 10
        assert threadsafe_session._temp_table_auto_cleaner.num_temp_tables_cleaned == 10
    finally:
        threadsafe_session.auto_clean_up_temp_table_enabled = (
            original_auto_clean_up_temp_table_enabled
        )


@pytest.mark.skipif(
    IS_LINUX or IS_WINDOWS,
    reason="Linux and Windows test show multiple active threads when no threadpool is enabled",
)
@pytest.mark.parametrize(
    "config,value",
    [
        ("cte_optimization_enabled", True),
        ("sql_simplifier_enabled", True),
        ("eliminate_numeric_sql_value_cast_enabled", True),
        ("auto_clean_up_temp_table_enabled", True),
        ("large_query_breakdown_enabled", True),
        ("large_query_breakdown_complexity_bounds", (20, 30)),
    ],
)
def test_concurrent_update_on_sensitive_configs(
    threadsafe_session, config, value, caplog
):
    def change_config_value(session_):
        session_.conf.set(config, value)

    caplog.clear()
    change_config_value(threadsafe_session)
    assert (
        f"You might have more than one threads sharing the Session object trying to update {config}"
        not in caplog.text
    )

    with caplog.at_level(logging.WARNING):
        with ThreadPoolExecutor(max_workers=5) as executor:
            for _ in range(5):
                executor.submit(change_config_value, threadsafe_session)
    assert (
        f"You might have more than one threads sharing the Session object trying to update {config}"
        in caplog.text
    )


<<<<<<< HEAD
@pytest.mark.xfail(
    "config.getoption('local_testing_mode', default=False)",
    reason="local testing does not execute sql queries",
    run=False,
)
def test_temp_name_placeholder_for_sync(session):
    from snowflake.snowpark._internal.analyzer import analyzer

    original_value = analyzer.ARRAY_BIND_THRESHOLD

    def process_data(df_, thread_id):
        df_cleaned = df_.filter(df.A == thread_id)
        return df_cleaned.collect()

    try:
        analyzer.ARRAY_BIND_THRESHOLD = 4
        df = session.create_dataframe([[1, 2], [3, 4]], ["A", "B"])

        with session.query_history() as history:
            with ThreadPoolExecutor(max_workers=5) as executor:
                for i in range(10):
                    executor.submit(process_data, df, i)

        queries_sent = [query.sql_text for query in history.queries]
        unique_create_table_queries = set()
        unique_drop_table_queries = set()
        for query in queries_sent:
            assert "temp_name_placeholder" not in query
            if query.startswith("CREATE  OR  REPLACE"):
                match = re.search(r"SNOWPARK_TEMP_TABLE_[\w]+", query)
                assert match is not None, query
                table_name = match.group()
                unique_create_table_queries.add(table_name)
            elif query.startswith("DROP  TABLE"):
                match = re.search(r"SNOWPARK_TEMP_TABLE_[\w]+", query)
                assert match is not None, query
                table_name = match.group()
                unique_drop_table_queries.add(table_name)
        assert len(unique_create_table_queries) == 10, queries_sent
        assert len(unique_drop_table_queries) == 10, queries_sent

    finally:
        analyzer.ARRAY_BIND_THRESHOLD = original_value


@pytest.mark.xfail(
    "config.getoption('local_testing_mode', default=False)",
    reason="local testing does not execute sql queries",
    run=False,
)
def test_temp_name_placeholder_for_async(session, resources_path, temp_stage):
    stage_prefix = f"prefix_{Utils.random_alphanumeric_str(10)}"
    stage_with_prefix = f"@{temp_stage}/{stage_prefix}/"
    test_files = TestFiles(resources_path)
    session.file.put(test_files.test_file_csv, stage_with_prefix, auto_compress=False)
    filename = os.path.basename(test_files.test_file_csv)

    def process_data(df_, thread_id):
        df_cleaned = df_.filter(df.A == thread_id)
        job = df_cleaned.collect(block=False)
        job.result()

    df = session.read.schema(
        StructType(
            [
                StructField("A", LongType()),
                StructField("B", StringType()),
                StructField("C", DoubleType()),
            ]
        )
    ).csv(f"{stage_with_prefix}/{filename}")

    with session.query_history() as history:
        with ThreadPoolExecutor(max_workers=5) as executor:
            for i in range(10):
                executor.submit(process_data, df, i)

    queries_sent = [query.sql_text for query in history.queries]

    unique_create_file_format_queries = set()
    unique_drop_file_format_queries = set()
    for query in queries_sent:
        assert "temp_name_placeholder" not in query
        if query.startswith(" CREATE SCOPED TEMPORARY FILE  FORMAT"):
            match = re.search(r"SNOWPARK_TEMP_FILE_FORMAT_[\w]+", query)
            assert match is not None, query
            file_format_name = match.group()
            unique_create_file_format_queries.add(file_format_name)
        else:
            assert query.startswith("DROP  FILE  FORMAT")
            match = re.search(r"SNOWPARK_TEMP_FILE_FORMAT_[\w]+", query)
            assert match is not None, query
            file_format_name = match.group()
            unique_drop_file_format_queries.add(file_format_name)

    assert len(unique_create_file_format_queries) == 10
    assert len(unique_drop_file_format_queries) == 10
=======
@pytest.mark.parametrize("is_enabled", [True, False])
def test_num_cursors_created(db_parameters, is_enabled, local_testing_mode):
    if is_enabled and local_testing_mode:
        pytest.skip("Multithreading is enabled by default in local testing mode")

    num_workers = 5 if is_enabled else 1
    new_db_parameters = db_parameters.copy()
    new_db_parameters["session_parameters"] = {
        _PYTHON_SNOWPARK_ENABLE_THREAD_SAFE_SESSION: is_enabled
    }

    with Session.builder.configs(new_db_parameters).create() as new_session:

        def run_query(session_, thread_id):
            assert session_.sql(f"SELECT {thread_id} as A").collect()[0][0] == thread_id

        with patch.object(
            new_session._conn._telemetry_client, "send_cursor_created_telemetry"
        ) as mock_telemetry:
            with ThreadPoolExecutor(max_workers=num_workers) as executor:
                for i in range(10):
                    executor.submit(run_query, new_session, i)

        # when multithreading is enabled, each worker will create a cursor
        # otherwise, we will use the same cursor created by the main thread
        # thus creating 0 new cursors.
        assert mock_telemetry.call_count == (num_workers if is_enabled else 0)
>>>>>>> d2f0cd1c
<|MERGE_RESOLUTION|>--- conflicted
+++ resolved
@@ -14,8 +14,10 @@
 
 import pytest
 
-<<<<<<< HEAD
-from snowflake.snowpark.session import Session
+from snowflake.snowpark.session import (
+    _PYTHON_SNOWPARK_ENABLE_THREAD_SAFE_SESSION,
+    Session,
+)
 from snowflake.snowpark.types import (
     DoubleType,
     IntegerType,
@@ -24,13 +26,6 @@
     StructField,
     StructType,
 )
-=======
-from snowflake.snowpark.session import (
-    _PYTHON_SNOWPARK_ENABLE_THREAD_SAFE_SESSION,
-    Session,
-)
-from snowflake.snowpark.types import IntegerType
->>>>>>> d2f0cd1c
 from tests.integ.test_temp_table_cleanup import wait_for_drop_table_sql_done
 
 try:
@@ -646,13 +641,12 @@
     )
 
 
-<<<<<<< HEAD
 @pytest.mark.xfail(
     "config.getoption('local_testing_mode', default=False)",
     reason="local testing does not execute sql queries",
     run=False,
 )
-def test_temp_name_placeholder_for_sync(session):
+def test_temp_name_placeholder_for_sync(threadsafe_session):
     from snowflake.snowpark._internal.analyzer import analyzer
 
     original_value = analyzer.ARRAY_BIND_THRESHOLD
@@ -663,9 +657,9 @@
 
     try:
         analyzer.ARRAY_BIND_THRESHOLD = 4
-        df = session.create_dataframe([[1, 2], [3, 4]], ["A", "B"])
-
-        with session.query_history() as history:
+        df = threadsafe_session.create_dataframe([[1, 2], [3, 4]], ["A", "B"])
+
+        with threadsafe_session.query_history() as history:
             with ThreadPoolExecutor(max_workers=5) as executor:
                 for i in range(10):
                     executor.submit(process_data, df, i)
@@ -697,11 +691,15 @@
     reason="local testing does not execute sql queries",
     run=False,
 )
-def test_temp_name_placeholder_for_async(session, resources_path, temp_stage):
+def test_temp_name_placeholder_for_async(
+    threadsafe_session, resources_path, threadsafe_temp_stage
+):
     stage_prefix = f"prefix_{Utils.random_alphanumeric_str(10)}"
-    stage_with_prefix = f"@{temp_stage}/{stage_prefix}/"
+    stage_with_prefix = f"@{threadsafe_temp_stage}/{stage_prefix}/"
     test_files = TestFiles(resources_path)
-    session.file.put(test_files.test_file_csv, stage_with_prefix, auto_compress=False)
+    threadsafe_session.file.put(
+        test_files.test_file_csv, stage_with_prefix, auto_compress=False
+    )
     filename = os.path.basename(test_files.test_file_csv)
 
     def process_data(df_, thread_id):
@@ -709,7 +707,7 @@
         job = df_cleaned.collect(block=False)
         job.result()
 
-    df = session.read.schema(
+    df = threadsafe_session.read.schema(
         StructType(
             [
                 StructField("A", LongType()),
@@ -719,7 +717,7 @@
         )
     ).csv(f"{stage_with_prefix}/{filename}")
 
-    with session.query_history() as history:
+    with threadsafe_session.query_history() as history:
         with ThreadPoolExecutor(max_workers=5) as executor:
             for i in range(10):
                 executor.submit(process_data, df, i)
@@ -744,7 +742,8 @@
 
     assert len(unique_create_file_format_queries) == 10
     assert len(unique_drop_file_format_queries) == 10
-=======
+
+
 @pytest.mark.parametrize("is_enabled", [True, False])
 def test_num_cursors_created(db_parameters, is_enabled, local_testing_mode):
     if is_enabled and local_testing_mode:
@@ -771,5 +770,4 @@
         # when multithreading is enabled, each worker will create a cursor
         # otherwise, we will use the same cursor created by the main thread
         # thus creating 0 new cursors.
-        assert mock_telemetry.call_count == (num_workers if is_enabled else 0)
->>>>>>> d2f0cd1c
+        assert mock_telemetry.call_count == (num_workers if is_enabled else 0)
#
# Copyright (c) 2012-2024 Snowflake Computing Inc. All rights reserved.
#

import gc
import hashlib
import logging
import os
import tempfile
from concurrent.futures import ThreadPoolExecutor, as_completed
from typing import List, Tuple  # noqa: F401
from unittest.mock import patch

import pytest

from snowflake.snowpark.session import Session
from snowflake.snowpark.types import IntegerType
from tests.integ.test_temp_table_cleanup import wait_for_drop_table_sql_done

try:
    import dateutil

    # six is the dependency of dateutil
    import six

    is_dateutil_available = True
except ImportError:
    is_dateutil_available = False

from snowflake.snowpark.functions import lit
from snowflake.snowpark.row import Row
from tests.utils import IS_IN_STORED_PROC, IS_LINUX, IS_WINDOWS, TestFiles, Utils


def test_concurrent_select_queries(session):
    def run_select(session_, thread_id):
        df = session_.sql(f"SELECT {thread_id} as A")
        assert df.collect()[0][0] == thread_id

    with ThreadPoolExecutor(max_workers=10) as executor:
        for i in range(10):
            executor.submit(run_select, session, i)


def test_concurrent_dataframe_operations(session):
    try:
        table_name = Utils.random_table_name()
        data = [(i, 11 * i) for i in range(10)]
        df = session.create_dataframe(data, ["A", "B"])
        df.write.save_as_table(table_name, table_type="temporary")

        def run_dataframe_operation(session_, thread_id):
            df = session_.table(table_name)
            df = df.filter(df.a == lit(thread_id))
            df = df.with_column("C", df.b + 100 * df.a)
            df = df.rename(df.a, "D").limit(1)
            return df

        dfs = []
        with ThreadPoolExecutor(max_workers=10) as executor:
            df_futures = [
                executor.submit(run_dataframe_operation, session, i) for i in range(10)
            ]

            for future in as_completed(df_futures):
                dfs.append(future.result())

        main_df = dfs[0]
        for df in dfs[1:]:
            main_df = main_df.union(df)

        Utils.check_answer(
            main_df, [Row(D=i, B=11 * i, C=11 * i + 100 * i) for i in range(10)]
        )

    finally:
        Utils.drop_table(session, table_name)


@pytest.mark.xfail(
    "config.getoption('local_testing_mode', default=False)",
    reason="SQL query and query listeners are not supported",
    run=False,
)
def test_query_listener(session):
    def run_select(session_, thread_id):
        session_.sql(f"SELECT {thread_id} as A").collect()

    with session.query_history() as history:
        with ThreadPoolExecutor(max_workers=10) as executor:
            for i in range(10):
                executor.submit(run_select, session, i)

    queries_sent = [query.sql_text for query in history.queries]
    assert len(queries_sent) == 10
    for i in range(10):
        assert f"SELECT {i} as A" in queries_sent


@pytest.mark.xfail(
    "config.getoption('local_testing_mode', default=False)",
    reason="Query tag is a SQL feature",
    run=False,
)
@pytest.mark.skipif(
    IS_IN_STORED_PROC, reason="show parameters is not supported in stored procedure"
)
def test_query_tagging(session):
    def set_query_tag(session_, thread_id):
        session_.query_tag = f"tag_{thread_id}"

    with ThreadPoolExecutor(max_workers=10) as executor:
        for i in range(10):
            executor.submit(set_query_tag, session, i)

    actual_query_tag = session.sql("SHOW PARAMETERS LIKE 'QUERY_TAG'").collect()[0][1]
    assert actual_query_tag == session.query_tag


@pytest.mark.xfail(
    "config.getoption('local_testing_mode', default=False)",
    reason="SQL query is not supported",
    run=False,
)
def test_session_stage_created_once(session):
    with patch.object(
        session._conn, "run_query", wraps=session._conn.run_query
    ) as patched_run_query:
        with ThreadPoolExecutor(max_workers=10) as executor:
            for _ in range(10):
                executor.submit(session.get_session_stage)

        assert patched_run_query.call_count == 1


def test_action_ids_are_unique(session):
    with ThreadPoolExecutor(max_workers=10) as executor:
        action_ids = set()
        futures = [executor.submit(session._generate_new_action_id) for _ in range(10)]

        for future in as_completed(futures):
            action_ids.add(future.result())

    assert len(action_ids) == 10


@pytest.mark.parametrize("use_stream", [True, False])
def test_file_io(session, resources_path, temp_stage, use_stream):
    stage_prefix = f"prefix_{Utils.random_alphanumeric_str(10)}"
    stage_with_prefix = f"@{temp_stage}/{stage_prefix}/"
    test_files = TestFiles(resources_path)

    resources_files = [
        test_files.test_file_csv,
        test_files.test_file2_csv,
        test_files.test_file_json,
        test_files.test_file_csv_header,
        test_files.test_file_csv_colon,
        test_files.test_file_csv_quotes,
        test_files.test_file_csv_special_format,
        test_files.test_file_json_special_format,
        test_files.test_file_csv_quotes_special,
        test_files.test_concat_file1_csv,
        test_files.test_concat_file2_csv,
    ]

    def get_file_hash(fd):
        return hashlib.md5(fd.read()).hexdigest()

    def put_and_get_file(upload_file_path, download_dir):
        if use_stream:
            with open(upload_file_path, "rb") as fd:
                results = session.file.put_stream(
                    fd, stage_with_prefix, auto_compress=False, overwrite=False
                )
        else:
            results = session.file.put(
                upload_file_path,
                stage_with_prefix,
                auto_compress=False,
                overwrite=False,
            )
        # assert file is uploaded successfully
        assert len(results) == 1
        assert results[0].status == "UPLOADED"

        stage_file_name = f"{stage_with_prefix}{os.path.basename(upload_file_path)}"
        if use_stream:
            fd = session.file.get_stream(stage_file_name, download_dir)
            with open(upload_file_path, "rb") as upload_fd:
                assert get_file_hash(upload_fd) == get_file_hash(fd)

        else:
            results = session.file.get(stage_file_name, download_dir)
            # assert file is downloaded successfully
            assert len(results) == 1
            assert results[0].status == "DOWNLOADED"
            download_file_path = results[0].file
            # assert two files are identical
            with open(upload_file_path, "rb") as upload_fd, open(
                download_file_path, "rb"
            ) as download_fd:
                assert get_file_hash(upload_fd) == get_file_hash(download_fd)

    with tempfile.TemporaryDirectory() as download_dir:
        with ThreadPoolExecutor(max_workers=10) as executor:
            for file_path in resources_files:
                executor.submit(put_and_get_file, file_path, download_dir)

        if not use_stream:
            # assert all files are downloaded
            assert set(os.listdir(download_dir)) == {
                os.path.basename(file_path) for file_path in resources_files
            }


def test_concurrent_add_packages(session):
    # this is a list of packages available in snowflake anaconda. If this
    # test fails due to packages not being available, please update the list
    package_list = {
        "graphviz",
        "numpy",
        "pandas",
        "scipy",
        "scikit-learn",
        "matplotlib",
    }

    try:
        with ThreadPoolExecutor(max_workers=10) as executor:
            futures = [
                executor.submit(session.add_packages, package)
                for package in package_list
            ]

            for future in as_completed(futures):
                future.result()

            assert session.get_packages() == {
                package: package for package in package_list
            }
    finally:
        session.clear_packages()


def test_concurrent_remove_package(session):
    def remove_package(session_, package_name):
        try:
            session_.remove_package(package_name)
            return True
        except ValueError:
            return False
        except Exception as e:
            raise e

    try:
        session.add_packages("numpy")
        with ThreadPoolExecutor(max_workers=10) as executor:

            futures = [
                executor.submit(remove_package, session, "numpy") for _ in range(10)
            ]
            success_count, failure_count = 0, 0
            for future in as_completed(futures):
                if future.result():
                    success_count += 1
                else:
                    failure_count += 1

            # assert that only one thread was able to remove the package
            assert success_count == 1
            assert failure_count == 9
    finally:
        session.clear_packages()


@pytest.mark.skipif(not is_dateutil_available, reason="dateutil is not available")
def test_concurrent_add_import(session, resources_path):
    test_files = TestFiles(resources_path)
    import_files = [
        test_files.test_udf_py_file,
        os.path.relpath(test_files.test_udf_py_file),
        test_files.test_udf_directory,
        os.path.relpath(test_files.test_udf_directory),
        six.__file__,
        os.path.relpath(six.__file__),
        os.path.dirname(dateutil.__file__),
    ]
    try:
        with ThreadPoolExecutor(max_workers=10) as executor:
            for file in import_files:
                executor.submit(
                    session.add_import,
                    file,
                )

        assert set(session.get_imports()) == {
            os.path.abspath(file) for file in import_files
        }
    finally:
        session.clear_imports()


def test_concurrent_remove_import(session, resources_path):
    test_files = TestFiles(resources_path)

    def remove_import(session_, import_file):
        try:
            session_.remove_import(import_file)
            return True
        except KeyError:
            return False
        except Exception as e:
            raise e

    try:
        session.add_import(test_files.test_udf_py_file)
        with ThreadPoolExecutor(max_workers=10) as executor:
            futures = [
                executor.submit(remove_import, session, test_files.test_udf_py_file)
                for _ in range(10)
            ]

            success_count, failure_count = 0, 0
            for future in as_completed(futures):
                if future.result():
                    success_count += 1
                else:
                    failure_count += 1

            # assert that only one thread was able to remove the import
            assert success_count == 1
            assert failure_count == 9
    finally:
        session.clear_imports()


def test_concurrent_sp_register(session, tmpdir):
    try:
        session.add_packages("snowflake-snowpark-python")

        def register_and_test_sp(session_, thread_id):
            prefix = Utils.random_alphanumeric_str(10)
            sp_file_path = os.path.join(tmpdir, f"{prefix}_add_{thread_id}.py")
            sproc_body = f"""
from snowflake.snowpark import Session
from snowflake.snowpark.functions import (
    col,
    lit
)
def add_{thread_id}(session_: Session, x: int) -> int:
    return (
        session_.create_dataframe([[x, ]], schema=["x"])
        .select(col("x") + lit({thread_id}))
        .collect()[0][0]
    )
"""
            with open(sp_file_path, "w") as f:
                f.write(sproc_body)
                f.flush()

            add_sp_from_file = session_.sproc.register_from_file(
                sp_file_path, f"add_{thread_id}"
            )
            add_sp = session_.sproc.register(
                lambda sess_, x: sess_.sql(f"select {x} + {thread_id}").collect()[0][0],
                return_type=IntegerType(),
                input_types=[IntegerType()],
            )

            assert add_sp_from_file(1) == thread_id + 1
            assert add_sp(1) == thread_id + 1

        with ThreadPoolExecutor(max_workers=10) as executor:
            for i in range(10):
                executor.submit(register_and_test_sp, session, i)
    finally:
        session.clear_packages()


def test_concurrent_udf_register(session, tmpdir):
    df = session.range(-5, 5).to_df("a")

    def register_and_test_udf(session_, thread_id):
        prefix = Utils.random_alphanumeric_str(10)
        file_path = os.path.join(tmpdir, f"{prefix}_add_{thread_id}.py")
        with open(file_path, "w") as f:
            func = f"""
def add_{thread_id}(x: int) -> int:
    return x + {thread_id}
"""
            f.write(func)
            f.flush()
        add_i_udf_from_file = session_.udf.register_from_file(
            file_path, f"add_{thread_id}"
        )
        add_i_udf = session_.udf.register(
            lambda x: x + thread_id,
            return_type=IntegerType(),
            input_types=[IntegerType()],
        )

        Utils.check_answer(
            df.select(add_i_udf(df.a), add_i_udf_from_file(df.a)),
            [(thread_id + i, thread_id + i) for i in range(-5, 5)],
        )

    with ThreadPoolExecutor(max_workers=10) as executor:
        for i in range(10):
            executor.submit(register_and_test_udf, session, i)


@pytest.mark.xfail(
    "config.getoption('local_testing_mode', default=False)",
    reason="UDTFs is not supported in local testing mode",
    run=False,
)
def test_concurrent_udtf_register(session, tmpdir):
    def register_and_test_udtf(session_, thread_id):
        udtf_body = f"""
from typing import List, Tuple

class UDTFEcho:
    def process(
        self,
        num: int,
    ) -> List[Tuple[int]]:
        return [(num + {thread_id},)]
"""
        prefix = Utils.random_alphanumeric_str(10)
        file_path = os.path.join(tmpdir, f"{prefix}_udtf_echo_{thread_id}.py")
        with open(file_path, "w") as f:
            f.write(udtf_body)
            f.flush()

        d = {}
        exec(udtf_body, {**globals(), **locals()}, d)
        echo_udtf_from_file = session_.udtf.register_from_file(
            file_path, "UDTFEcho", output_schema=["num"]
        )
        echo_udtf = session_.udtf.register(d["UDTFEcho"], output_schema=["num"])

        df_local = session.table_function(echo_udtf(lit(1)))
        df_from_file = session.table_function(echo_udtf_from_file(lit(1)))
        assert df_local.collect() == [(thread_id + 1,)]
        assert df_from_file.collect() == [(thread_id + 1,)]

    with ThreadPoolExecutor(max_workers=10) as executor:
        for i in range(10):
            executor.submit(register_and_test_udtf, session, i)


@pytest.mark.xfail(
    "config.getoption('local_testing_mode', default=False)",
    reason="UDAFs is not supported in local testing mode",
    run=False,
)
def test_concurrent_udaf_register(session: Session, tmpdir):
    df = session.create_dataframe([[1, 3], [1, 4], [2, 5], [2, 6]]).to_df("a", "b")

    def register_and_test_udaf(session_, thread_id):
        udaf_body = f"""
class OffsetSumUDAFHandler:
    def __init__(self) -> None:
        self._sum = 0

    @property
    def aggregate_state(self):
        return self._sum

    def accumulate(self, input_value):
        self._sum += input_value

    def merge(self, other_sum):
        self._sum += other_sum

    def finish(self):
        return self._sum + {thread_id}
    """
        prefix = Utils.random_alphanumeric_str(10)
        file_path = os.path.join(tmpdir, f"{prefix}_udaf_{thread_id}.py")
        with open(file_path, "w") as f:
            f.write(udaf_body)
            f.flush()
        d = {}
        exec(udaf_body, {**globals(), **locals()}, d)

        offset_sum_udaf_from_file = session_.udaf.register_from_file(
            file_path,
            "OffsetSumUDAFHandler",
            return_type=IntegerType(),
            input_types=[IntegerType()],
        )
        offset_sum_udaf = session_.udaf.register(
            d["OffsetSumUDAFHandler"],
            return_type=IntegerType(),
            input_types=[IntegerType()],
        )

        Utils.check_answer(
            df.agg(offset_sum_udaf_from_file(df.a)), [Row(6 + thread_id)]
        )
        Utils.check_answer(df.agg(offset_sum_udaf(df.a)), [Row(6 + thread_id)])

    with ThreadPoolExecutor(max_workers=10) as executor:
        for i in range(10):
            executor.submit(register_and_test_udaf, session, i)


<<<<<<< HEAD
@pytest.mark.xfail(
    "config.getoption('local_testing_mode', default=False)",
    reason="session.sql is not supported in local testing mode",
    run=False,
)
def test_auto_temp_table_cleaner(session, caplog):
    session._temp_table_auto_cleaner.ref_count_map.clear()
    original_auto_clean_up_temp_table_enabled = session.auto_clean_up_temp_table_enabled
    session.auto_clean_up_temp_table_enabled = True

    def create_temp_table(session_, thread_id):
        df = session.sql(f"select {thread_id} as A").cache_result()
        table_name = df.table_name
        del df
        return table_name

    with ThreadPoolExecutor(max_workers=10) as executor:
        futures = []
        table_names = []
        for i in range(10):
            futures.append(executor.submit(create_temp_table, session, i))

        for future in as_completed(futures):
            table_names.append(future.result())

    gc.collect()
    wait_for_drop_table_sql_done(session, caplog, expect_drop=True)

    try:
        for table_name in table_names:
            assert session._temp_table_auto_cleaner.ref_count_map[table_name] == 0
        assert session._temp_table_auto_cleaner.num_temp_tables_created == 10
        assert session._temp_table_auto_cleaner.num_temp_tables_cleaned == 10
    finally:
        session.auto_clean_up_temp_table_enabled = (
            original_auto_clean_up_temp_table_enabled
        )


def test_concurrent_update_on_cte_optimization_enabled(session, caplog):
    def run_cte_optimization(session_, thread_id):
        if thread_id % 2 == 0:
            session_.cte_optimization_enabled = True
        else:
            session_.cte_optimization_enabled = False

    caplog.clear()
    with caplog.at_level(logging.WARNING):
        with ThreadPoolExecutor(max_workers=5) as executor:
            for i in range(5):
                executor.submit(run_cte_optimization, session, i)
    assert (
        "Setting cte_optimization_enabled is not currently thread-safe" in caplog.text
=======
@pytest.mark.skipif(
    IS_LINUX or IS_WINDOWS,
    reason="Linux and Windows test show multiple active threads when no threadpool is enabled",
)
@pytest.mark.parametrize(
    "config,value",
    [
        ("cte_optimization_enabled", True),
        ("sql_simplifier_enabled", True),
        ("eliminate_numeric_sql_value_cast_enabled", True),
        ("auto_clean_up_temp_table_enabled", True),
        ("large_query_breakdown_enabled", True),
        ("large_query_breakdown_complexity_bounds", (20, 30)),
    ],
)
def test_concurrent_update_on_sensitive_configs(session, config, value, caplog):
    def change_config_value(session_):
        session_.conf.set(config, value)

    caplog.clear()
    change_config_value(session)
    assert (
        f"You might have more than one threads sharing the Session object trying to update {config}"
        not in caplog.text
    )

    with caplog.at_level(logging.WARNING):
        with ThreadPoolExecutor(max_workers=5) as executor:
            for _ in range(5):
                executor.submit(change_config_value, session)
    assert (
        f"You might have more than one threads sharing the Session object trying to update {config}"
        in caplog.text
>>>>>>> 5672a1db
    )<|MERGE_RESOLUTION|>--- conflicted
+++ resolved
@@ -507,7 +507,6 @@
             executor.submit(register_and_test_udaf, session, i)
 
 
-<<<<<<< HEAD
 @pytest.mark.xfail(
     "config.getoption('local_testing_mode', default=False)",
     reason="session.sql is not supported in local testing mode",
@@ -547,21 +546,6 @@
         )
 
 
-def test_concurrent_update_on_cte_optimization_enabled(session, caplog):
-    def run_cte_optimization(session_, thread_id):
-        if thread_id % 2 == 0:
-            session_.cte_optimization_enabled = True
-        else:
-            session_.cte_optimization_enabled = False
-
-    caplog.clear()
-    with caplog.at_level(logging.WARNING):
-        with ThreadPoolExecutor(max_workers=5) as executor:
-            for i in range(5):
-                executor.submit(run_cte_optimization, session, i)
-    assert (
-        "Setting cte_optimization_enabled is not currently thread-safe" in caplog.text
-=======
 @pytest.mark.skipif(
     IS_LINUX or IS_WINDOWS,
     reason="Linux and Windows test show multiple active threads when no threadpool is enabled",
@@ -595,5 +579,4 @@
     assert (
         f"You might have more than one threads sharing the Session object trying to update {config}"
         in caplog.text
->>>>>>> 5672a1db
     )
#
# Copyright (c) 2012-2024 Snowflake Computing Inc. All rights reserved.
#

import hashlib
import os
import tempfile
from concurrent.futures import ThreadPoolExecutor, as_completed
from typing import List, Tuple  # noqa: F401
from unittest.mock import patch

import pytest

from snowflake.snowpark.session import Session
from snowflake.snowpark.types import IntegerType

try:
    import dateutil

    # six is the dependency of dateutil
    import six

    is_dateutil_available = True
except ImportError:
    is_dateutil_available = False

from snowflake.snowpark.functions import lit
from snowflake.snowpark.row import Row
from tests.utils import IS_IN_STORED_PROC, TestFiles, Utils


def test_concurrent_select_queries(session):
    def run_select(session_, thread_id):
        df = session_.sql(f"SELECT {thread_id} as A")
        assert df.collect()[0][0] == thread_id

    with ThreadPoolExecutor(max_workers=10) as executor:
        for i in range(10):
            executor.submit(run_select, session, i)


def test_concurrent_dataframe_operations(session):
    try:
        table_name = Utils.random_table_name()
        data = [(i, 11 * i) for i in range(10)]
        df = session.create_dataframe(data, ["A", "B"])
        df.write.save_as_table(table_name, table_type="temporary")

        def run_dataframe_operation(session_, thread_id):
            df = session_.table(table_name)
            df = df.filter(df.a == lit(thread_id))
            df = df.with_column("C", df.b + 100 * df.a)
            df = df.rename(df.a, "D").limit(1)
            return df

        dfs = []
        with ThreadPoolExecutor(max_workers=10) as executor:
            df_futures = [
                executor.submit(run_dataframe_operation, session, i) for i in range(10)
            ]

            for future in as_completed(df_futures):
                dfs.append(future.result())

        main_df = dfs[0]
        for df in dfs[1:]:
            main_df = main_df.union(df)

        Utils.check_answer(
            main_df, [Row(D=i, B=11 * i, C=11 * i + 100 * i) for i in range(10)]
        )

    finally:
        Utils.drop_table(session, table_name)


@pytest.mark.xfail(
    "config.getoption('local_testing_mode', default=False)",
    reason="SQL query and query listeners are not supported",
    run=False,
)
def test_query_listener(session):
    def run_select(session_, thread_id):
        session_.sql(f"SELECT {thread_id} as A").collect()

    with session.query_history() as history:
        with ThreadPoolExecutor(max_workers=10) as executor:
            for i in range(10):
                executor.submit(run_select, session, i)

    queries_sent = [query.sql_text for query in history.queries]
    assert len(queries_sent) == 10
    for i in range(10):
        assert f"SELECT {i} as A" in queries_sent


@pytest.mark.xfail(
    "config.getoption('local_testing_mode', default=False)",
    reason="Query tag is a SQL feature",
    run=False,
)
@pytest.mark.skipif(
    IS_IN_STORED_PROC, reason="show parameters is not supported in stored procedure"
)
def test_query_tagging(session):
    def set_query_tag(session_, thread_id):
        session_.query_tag = f"tag_{thread_id}"

    with ThreadPoolExecutor(max_workers=10) as executor:
        for i in range(10):
            executor.submit(set_query_tag, session, i)

    actual_query_tag = session.sql("SHOW PARAMETERS LIKE 'QUERY_TAG'").collect()[0][1]
    assert actual_query_tag == session.query_tag


@pytest.mark.xfail(
    "config.getoption('local_testing_mode', default=False)",
    reason="SQL query is not supported",
    run=False,
)
def test_session_stage_created_once(session):
    with patch.object(
        session._conn, "run_query", wraps=session._conn.run_query
    ) as patched_run_query:
        with ThreadPoolExecutor(max_workers=10) as executor:
            for _ in range(10):
                executor.submit(session.get_session_stage)

        assert patched_run_query.call_count == 1


def test_action_ids_are_unique(session):
    with ThreadPoolExecutor(max_workers=10) as executor:
        action_ids = set()
        futures = [executor.submit(session._generate_new_action_id) for _ in range(10)]

        for future in as_completed(futures):
            action_ids.add(future.result())

    assert len(action_ids) == 10


@pytest.mark.parametrize("use_stream", [True, False])
def test_file_io(session, resources_path, temp_stage, use_stream):
    stage_prefix = f"prefix_{Utils.random_alphanumeric_str(10)}"
    stage_with_prefix = f"@{temp_stage}/{stage_prefix}/"
    test_files = TestFiles(resources_path)

    resources_files = [
        test_files.test_file_csv,
        test_files.test_file2_csv,
        test_files.test_file_json,
        test_files.test_file_csv_header,
        test_files.test_file_csv_colon,
        test_files.test_file_csv_quotes,
        test_files.test_file_csv_special_format,
        test_files.test_file_json_special_format,
        test_files.test_file_csv_quotes_special,
        test_files.test_concat_file1_csv,
        test_files.test_concat_file2_csv,
    ]

    def get_file_hash(fd):
        return hashlib.md5(fd.read()).hexdigest()

    def put_and_get_file(upload_file_path, download_dir):
        if use_stream:
            with open(upload_file_path, "rb") as fd:
                results = session.file.put_stream(
                    fd, stage_with_prefix, auto_compress=False, overwrite=False
                )
        else:
            results = session.file.put(
                upload_file_path,
                stage_with_prefix,
                auto_compress=False,
                overwrite=False,
            )
        # assert file is uploaded successfully
        assert len(results) == 1
        assert results[0].status == "UPLOADED"

        stage_file_name = f"{stage_with_prefix}{os.path.basename(upload_file_path)}"
        if use_stream:
            fd = session.file.get_stream(stage_file_name, download_dir)
            with open(upload_file_path, "rb") as upload_fd:
                assert get_file_hash(upload_fd) == get_file_hash(fd)

        else:
            results = session.file.get(stage_file_name, download_dir)
            # assert file is downloaded successfully
            assert len(results) == 1
            assert results[0].status == "DOWNLOADED"
            download_file_path = results[0].file
            # assert two files are identical
            with open(upload_file_path, "rb") as upload_fd, open(
                download_file_path, "rb"
            ) as download_fd:
                assert get_file_hash(upload_fd) == get_file_hash(download_fd)

    with tempfile.TemporaryDirectory() as download_dir:
        with ThreadPoolExecutor(max_workers=10) as executor:
            for file_path in resources_files:
                executor.submit(put_and_get_file, file_path, download_dir)

<<<<<<< HEAD

def test_concurrent_add_packages(session):
    # this is a list of packages available in snowflake anaconda. If this
    # test fails due to packages not being available, please update the list
    package_list = {
        "graphviz",
        "numpy",
        "pandas",
        "scipy",
        "scikit-learn",
        "matplotlib",
    }

    try:
        with ThreadPoolExecutor(max_workers=10) as executor:
            futures = [
                executor.submit(session.add_packages, package)
                for package in package_list
            ]

            for future in as_completed(futures):
                future.result()

            assert session.get_packages() == {
                package: package for package in package_list
            }
    finally:
        session.clear_packages()


def test_concurrent_remove_package(session):
    def remove_package(session_, package_name):
        try:
            session_.remove_package(package_name)
            return True
        except ValueError:
            return False
        except Exception as e:
            raise e

    try:
        session.add_packages("numpy")
        with ThreadPoolExecutor(max_workers=10) as executor:

            futures = [
                executor.submit(remove_package, session, "numpy") for _ in range(10)
            ]
            success_count, failure_count = 0, 0
            for future in as_completed(futures):
                if future.result():
                    success_count += 1
                else:
                    failure_count += 1

            # assert that only one thread was able to remove the package
            assert success_count == 1
            assert failure_count == 9
    finally:
        session.clear_packages()


@pytest.mark.skipif(not is_dateutil_available, reason="dateutil is not available")
def test_concurrent_add_import(session, resources_path):
    test_files = TestFiles(resources_path)
    import_files = [
        test_files.test_udf_py_file,
        os.path.relpath(test_files.test_udf_py_file),
        test_files.test_udf_directory,
        os.path.relpath(test_files.test_udf_directory),
        six.__file__,
        os.path.relpath(six.__file__),
        os.path.dirname(dateutil.__file__),
    ]
    try:
        with ThreadPoolExecutor(max_workers=10) as executor:
            for file in import_files:
                executor.submit(
                    session.add_import,
                    file,
                )

        assert set(session.get_imports()) == {
            os.path.abspath(file) for file in import_files
        }
    finally:
        session.clear_imports()


def test_concurrent_remove_import(session, resources_path):
    test_files = TestFiles(resources_path)

    def remove_import(session_, import_file):
        try:
            session_.remove_import(import_file)
            return True
        except KeyError:
            return False
        except Exception as e:
            raise e

    try:
        session.add_import(test_files.test_udf_py_file)
        with ThreadPoolExecutor(max_workers=10) as executor:
            futures = [
                executor.submit(remove_import, session, test_files.test_udf_py_file)
                for _ in range(10)
            ]

            success_count, failure_count = 0, 0
            for future in as_completed(futures):
                if future.result():
                    success_count += 1
                else:
                    failure_count += 1

            # assert that only one thread was able to remove the import
            assert success_count == 1
            assert failure_count == 9
    finally:
        session.clear_imports()


def test_concurrent_sp_register(session, tmpdir):
    try:
        session.add_packages("snowflake-snowpark-python")

        def register_and_test_sp(session_, thread_id):
            prefix = Utils.random_alphanumeric_str(10)
            sp_file_path = os.path.join(tmpdir, f"{prefix}_add_{thread_id}.py")
            sproc_body = f"""
from snowflake.snowpark import Session
from snowflake.snowpark.functions import (
    col,
    lit
)
def add_{thread_id}(session_: Session, x: int) -> int:
    return (
        session_.create_dataframe([[x, ]], schema=["x"])
        .select(col("x") + lit({thread_id}))
        .collect()[0][0]
    )
"""
            with open(sp_file_path, "w") as f:
                f.write(sproc_body)
                f.flush()

            add_sp_from_file = session_.sproc.register_from_file(
                sp_file_path, f"add_{thread_id}"
            )
            add_sp = session_.sproc.register(
                lambda sess_, x: sess_.sql(f"select {x} + {thread_id}").collect()[0][0],
                return_type=IntegerType(),
                input_types=[IntegerType()],
            )

            assert add_sp_from_file(1) == thread_id + 1
            assert add_sp(1) == thread_id + 1

        with ThreadPoolExecutor(max_workers=10) as executor:
            for i in range(10):
                executor.submit(register_and_test_sp, session, i)
    finally:
        session.clear_packages()


def test_concurrent_udf_register(session, tmpdir):
    df = session.range(-5, 5).to_df("a")

    def register_and_test_udf(session_, thread_id):
        prefix = Utils.random_alphanumeric_str(10)
        file_path = os.path.join(tmpdir, f"{prefix}_add_{thread_id}.py")
        with open(file_path, "w") as f:
            func = f"""
def add_{thread_id}(x: int) -> int:
    return x + {thread_id}
"""
            f.write(func)
            f.flush()
        add_i_udf_from_file = session_.udf.register_from_file(
            file_path, f"add_{thread_id}"
        )
        add_i_udf = session_.udf.register(
            lambda x: x + thread_id,
            return_type=IntegerType(),
            input_types=[IntegerType()],
        )

        Utils.check_answer(
            df.select(add_i_udf(df.a), add_i_udf_from_file(df.a)),
            [(thread_id + i, thread_id + i) for i in range(-5, 5)],
        )

    with ThreadPoolExecutor(max_workers=10) as executor:
        for i in range(10):
            executor.submit(register_and_test_udf, session, i)


@pytest.mark.xfail(
    "config.getoption('local_testing_mode', default=False)",
    reason="UDTFs is not supported in local testing mode",
    run=False,
)
def test_concurrent_udtf_register(session, tmpdir):
    def register_and_test_udtf(session_, thread_id):
        udtf_body = f"""
from typing import List, Tuple

class UDTFEcho:
    def process(
        self,
        num: int,
    ) -> List[Tuple[int]]:
        return [(num + {thread_id},)]
"""
        prefix = Utils.random_alphanumeric_str(10)
        file_path = os.path.join(tmpdir, f"{prefix}_udtf_echo_{thread_id}.py")
        with open(file_path, "w") as f:
            f.write(udtf_body)
            f.flush()

        d = {}
        exec(udtf_body, {**globals(), **locals()}, d)
        echo_udtf_from_file = session_.udtf.register_from_file(
            file_path, "UDTFEcho", output_schema=["num"]
        )
        echo_udtf = session_.udtf.register(d["UDTFEcho"], output_schema=["num"])

        df_local = session.table_function(echo_udtf(lit(1)))
        df_from_file = session.table_function(echo_udtf_from_file(lit(1)))
        assert df_local.collect() == [(thread_id + 1,)]
        assert df_from_file.collect() == [(thread_id + 1,)]

    with ThreadPoolExecutor(max_workers=10) as executor:
        for i in range(10):
            executor.submit(register_and_test_udtf, session, i)


@pytest.mark.xfail(
    "config.getoption('local_testing_mode', default=False)",
    reason="UDAFs is not supported in local testing mode",
    run=False,
)
def test_concurrent_udaf_register(session: Session, tmpdir):
    df = session.create_dataframe([[1, 3], [1, 4], [2, 5], [2, 6]]).to_df("a", "b")

    def register_and_test_udaf(session_, thread_id):
        udaf_body = f"""
class OffsetSumUDAFHandler:
    def __init__(self) -> None:
        self._sum = 0

    @property
    def aggregate_state(self):
        return self._sum

    def accumulate(self, input_value):
        self._sum += input_value

    def merge(self, other_sum):
        self._sum += other_sum

    def finish(self):
        return self._sum + {thread_id}
    """
        prefix = Utils.random_alphanumeric_str(10)
        file_path = os.path.join(tmpdir, f"{prefix}_udaf_{thread_id}.py")
        with open(file_path, "w") as f:
            f.write(udaf_body)
            f.flush()
        d = {}
        exec(udaf_body, {**globals(), **locals()}, d)

        offset_sum_udaf_from_file = session_.udaf.register_from_file(
            file_path,
            "OffsetSumUDAFHandler",
            return_type=IntegerType(),
            input_types=[IntegerType()],
        )
        offset_sum_udaf = session_.udaf.register(
            d["OffsetSumUDAFHandler"],
            return_type=IntegerType(),
            input_types=[IntegerType()],
        )

        Utils.check_answer(
            df.agg(offset_sum_udaf_from_file(df.a)), [Row(6 + thread_id)]
        )
        Utils.check_answer(df.agg(offset_sum_udaf(df.a)), [Row(6 + thread_id)])

    with ThreadPoolExecutor(max_workers=10) as executor:
        for i in range(10):
            executor.submit(register_and_test_udaf, session, i)
=======
        if not use_stream:
            # assert all files are downloaded
            assert set(os.listdir(download_dir)) == {
                os.path.basename(file_path) for file_path in resources_files
            }
>>>>>>> ef71c05b
<|MERGE_RESOLUTION|>--- conflicted
+++ resolved
@@ -204,7 +204,12 @@
             for file_path in resources_files:
                 executor.submit(put_and_get_file, file_path, download_dir)
 
-<<<<<<< HEAD
+        if not use_stream:
+            # assert all files are downloaded
+            assert set(os.listdir(download_dir)) == {
+                os.path.basename(file_path) for file_path in resources_files
+            }
+
 
 def test_concurrent_add_packages(session):
     # this is a list of packages available in snowflake anaconda. If this
@@ -496,11 +501,4 @@
 
     with ThreadPoolExecutor(max_workers=10) as executor:
         for i in range(10):
-            executor.submit(register_and_test_udaf, session, i)
-=======
-        if not use_stream:
-            # assert all files are downloaded
-            assert set(os.listdir(download_dir)) == {
-                os.path.basename(file_path) for file_path in resources_files
-            }
->>>>>>> ef71c05b
+            executor.submit(register_and_test_udaf, session, i)
#
# Copyright (c) 2012-2022 Snowflake Computing Inc. All rights reserved.
#
from typing import Tuple

import pytest

from snowflake.snowpark import Row
from snowflake.snowpark._internal.analyzer.expression import Literal
from snowflake.snowpark._internal.analyzer.select_statement import (
    SET_EXCEPT,
    SET_INTERSECT,
    SET_UNION,
    SET_UNION_ALL,
)
from snowflake.snowpark.exceptions import SnowparkSQLException
from snowflake.snowpark.functions import (
    avg,
    col,
    lit,
    sql_expr,
    sum as sum_,
    table_function,
    udtf,
)
from tests.utils import TestData, Utils

# Python 3.8 needs to use typing.Iterable because collections.abc.Iterable is not subscriptable
# Python 3.9 can use both
# Python 3.10 needs to use collections.abc.Iterable because typing.Iterable is removed
try:
    from typing import Iterable
except ImportError:
    from collections.abc import Iterable


@pytest.fixture(scope="module", autouse=True)
def skip(pytestconfig):
    if pytestconfig.getoption("disable_sql_simplifier"):
        pytest.skip(
            "Disable sql simplifier test when simplifier is disabled",
            allow_module_level=True,
        )


@pytest.fixture(scope="module")
def simplifier_table(session) -> None:
    table_name = Utils.random_table_name()
    Utils.create_table(session, table_name, "a int, b int")
    session._conn.run_query(f"insert into {table_name}(a, b) values (1, 2)")
    yield table_name
    Utils.drop_table(session, table_name)


@pytest.mark.parametrize(
    "set_operator", [SET_UNION, SET_UNION_ALL, SET_EXCEPT, SET_INTERSECT]
)
def test_set_same_operator(session, set_operator):
    df1 = session.sql("SELECT 1 as a, 2 as b")
    df2 = session.sql("SELECT 2 as a, 2 as b")
    df3 = session.sql("SELECT 3 as a, 2 as b")
    df4 = session.sql("SELECT 4 as a, 2 as b")
    if SET_UNION == set_operator:
        result1 = df1.union(df2).union(df3.union(df4))
        Utils.check_answer(
            result1, [Row(1, 2), Row(2, 2), Row(3, 2), Row(4, 2)], sort=False
        )
    elif SET_UNION_ALL == set_operator:
        result1 = df1.union_all(df2).union_all(df3.union_all(df4))
        Utils.check_answer(
            result1, [Row(1, 2), Row(2, 2), Row(3, 2), Row(4, 2)], sort=False
        )
    elif SET_EXCEPT == set_operator:
        result1 = df1.except_(df2).except_(df3.except_(df4))
        Utils.check_answer(result1, [Row(1, 2)], sort=False)
    else:
        result1 = df1.intersect(df2).intersect(df3.intersect(df4))
        Utils.check_answer(result1, [], sort=False)

    query1 = result1._plan.queries[-1].sql
    assert (
        query1
        == f"(SELECT 1 as a, 2 as b){set_operator}(SELECT 2 as a, 2 as b){set_operator}((SELECT 3 as a, 2 as b){set_operator}(SELECT 4 as a, 2 as b))"
    )


@pytest.mark.parametrize("set_operator", [SET_UNION_ALL, SET_EXCEPT, SET_INTERSECT])
def test_union_and_other_operators(session, set_operator):
    df1 = session.sql("SELECT 1 as a")
    df2 = session.sql("SELECT 2 as a")
    df3 = session.sql("SELECT 3 as a")

    if SET_UNION_ALL == set_operator:
        result1 = df1.union(df2).union_all(df3)
        result2 = df1.union(df2.union_all(df3))
        assert (
            result1._plan.queries[-1].sql
            == f"(SELECT 1 as a) UNION (SELECT 2 as a){set_operator}((SELECT 3 as a))"
        )
        assert (
            result2._plan.queries[-1].sql
            == f"(SELECT 1 as a) UNION ((SELECT 2 as a){set_operator}(SELECT 3 as a))"
        )
    elif SET_EXCEPT == set_operator:
        result1 = df1.union(df2).except_(df3)
        result2 = df1.union(df2.except_(df3))
        assert (
            result1._plan.queries[-1].sql
            == f"(SELECT 1 as a) UNION (SELECT 2 as a){set_operator}((SELECT 3 as a))"
        )
        assert (
            result2._plan.queries[-1].sql
            == f"(SELECT 1 as a) UNION ((SELECT 2 as a){set_operator}(SELECT 3 as a))"
        )
    else:  # intersect
        # intersect has higher precedence than union and other set operators
        result1 = df1.union(df2).intersect(df3)
        result2 = df1.union(df2.intersect(df3))
        assert (
            result1._plan.queries[-1].sql
            == f"((SELECT 1 as a) UNION (SELECT 2 as a)){set_operator}((SELECT 3 as a))"
        )
        assert (
            result2._plan.queries[-1].sql
            == f"(SELECT 1 as a) UNION ((SELECT 2 as a){set_operator}(SELECT 3 as a))"
        )


def test_union_by_name(session):
    df1 = session.create_dataframe([[1, 2, 11], [3, 4, 33]], schema=["a", "b", "c"])
    df2 = session.create_dataframe([[5, 6, 55], [3, 4, 33]], schema=["a", "b", "c"])

    # test flattening union_by_name works with basic example
    df = df1.union_by_name(df2)
    Utils.check_answer(df, [Row(1, 2, 11), Row(3, 4, 33), Row(5, 6, 55)])
    assert df.queries["queries"][-1].count("SELECT") == 4

    # test two layer select result is same as one layer select result
    df_l1 = df.select(df.a, df.b)
    df_l2 = df.select(df.a, df.b).select(df.a, df.b)
    Utils.check_answer(df_l1, [Row(1, 2), Row(3, 4), Row(5, 6)])
    assert df_l1.queries["queries"][-1].count("SELECT") == df_l2.queries["queries"][
        -1
    ].count("SELECT")

    # test we don't flatten in case of selecting dropped columns
    df3 = df.select((col("a") + 1).as_("d"))
    df4 = df3.select(df.b)
    assert df3.queries["queries"][-1].count("SELECT") + 1 == df4.queries["queries"][
        -1
    ].count("SELECT")

    # test we don't flatten when it is not possible to flatten (expression eval)
    df5 = df3.select((col("d") + 1).as_("a"))
    assert df3.queries["queries"][-1].count("SELECT") + 1 == df5.queries["queries"][
        -1
    ].count("SELECT")

    def get_max_nesting_depth(query):
        max_depth, curr_depth = 0, 0
        for char in query:
            if char == "(":
                curr_depth += 1
            elif char == ")":
                curr_depth -= 1
            max_depth = max(max_depth, curr_depth)
        return max_depth

    # multiple unions
    df6 = session.create_dataframe([[7, 8, 88], [8, 9, 99]], schema=["a", "b", "c"])
    df_n1 = df1.union_by_name(df2)
    df_n2 = df1.union_by_name(df2).union_by_name(df6)
    assert get_max_nesting_depth(df_n1.queries["queries"][-1]) == get_max_nesting_depth(
        df_n2.queries["queries"][-1]
    )


def test_select_new_columns(session, simplifier_table):
    """The query adds columns that reference columns unchanged in the subquery."""
    df = session.table(simplifier_table)

    # Add a new column c by using existing columns
    df1 = df.select("a", "b", (col("a") + col("b")).as_("c"))
    Utils.check_answer(df1, [Row(1, 2, 3)])
    assert df1.columns == ["A", "B", "C"]
    assert df1.queries["queries"][-1].count("SELECT") == 1

    df2 = df.select("a", "b", lit(3).as_("c"))
    Utils.check_answer(df2, [Row(1, 2, 3)])
    assert df2.columns == ["A", "B", "C"]
    assert df2.queries["queries"][-1].count("SELECT") == 1


def test_select_subquery_with_same_level_dependency(session, simplifier_table):
    df = session.table(simplifier_table)
    # select columns. subquery has same level column dependency. No flatten.
    df12 = df.select(df.a, df.b, (df.a + 10).as_("c"), (col("c") + 10).as_("d"))
    df13 = df12.select("a", "b", "d", "c")
    Utils.check_answer(df13, [Row(1, 2, 21, 11)])
    assert df13.queries["queries"][-1].count("SELECT") == 2

    # select columns. subquery has no same level column. Flatten.
    df14 = df.select(df.a, df.b, (df.a + 10).as_("c"), (col("b") + 10).as_("d"))
    df15 = df14.select("a", "b", "d", "c")
    Utils.check_answer(df15, [Row(1, 2, 12, 11)])
    assert df15.queries["queries"][-1].count("SELECT") == 1

    # select columns, change a column that reference to a same-level column. Flatten.
    df16 = df.select(df.a, (df.a + 10).as_("c"), (col("c") + 10).as_("b"))
    Utils.check_answer(df16, [Row(1, 11, 21)])
    assert df16.queries["queries"][-1].count("SELECT") == 1


def test_select_change_columns_reference_unchanged(session, simplifier_table):
    """The query changes columns that reference only unchanged columns in the parent."""
    df = session.table(simplifier_table)

    # depend on same column name. flatten
    df1 = df.select("a", (col("b") + 1).as_("b"))
    Utils.check_answer(df1, [Row(1, 3)])
    assert df1.columns == ["A", "B"]
    assert df1.queries["queries"][-1].count("SELECT") == 1

    # depend on same column names for both columns. flatten
    df2 = df.select((col("a") + 1).as_("a"), (col("b") + 1).as_("b"))
    Utils.check_answer(df2, [Row(2, 3)])
    assert df2.columns == ["A", "B"]
    assert df2.queries["queries"][-1].count("SELECT") == 1

    # depend on same column names for both columns.
    df3 = df.select("a", (col("b") + 1).as_("b")).select((col("a") + 1).as_("a"), "b")
    Utils.check_answer(df3, [Row(2, 3)])
    assert df3.columns == ["A", "B"]
    assert df3.queries["queries"][-1].count("SELECT") == 1


def test_select_change_columns_reference_a_changed_column(session, simplifier_table):
    df = session.table(simplifier_table)
    df1 = df.select((col("a") + 1).as_("a"), "b")

    # b depends on a, which is changed in the subquery, so no flatten
    df2 = df1.select("a", (col("a") + 1).as_("b"))
    Utils.check_answer(df2, [Row(2, 3)])
    assert df2.queries["queries"][-1].count("SELECT") == 2

    # b doesn't depend on a or any other changed column. flatten.
    df3 = df1.select("a", lit(1).as_("b"))
    Utils.check_answer(df3, [Row(2, 1)])
    assert df3.queries["queries"][-1].count("SELECT") == 1


def test_select_subquery_has_columns_changed(session, simplifier_table):
    """The query select columns that reference columns new or changed in the subquery."""
    df = session.table(simplifier_table)

    # Add a new column c by using existing columns
    df1 = df.select("a", "b", (col("a") + col("b")).as_("c"))

    # Add a new column d that doesn't use c after c was added previously. Flatten safely.
    df2 = df1.select("a", "b", "c", (col("a") + col("b") + 1).as_("d"))
    Utils.check_answer(df2, [Row(1, 2, 3, 4)])
    assert df2.columns == ["A", "B", "C", "D"]
    assert df2.queries["queries"][-1].count("SELECT") == 1

    # select all columns including the newly added c. Flatten.
    df3 = df.select("a", "b", lit(100).as_("c"))
    df4 = df3.select("a", "b", "c")
    Utils.check_answer(df4, [Row(1, 2, 100)])
    assert df4.queries["queries"][-1].count("SELECT") == 1

    # Add a new column d that uses c, which was new in the subquery.
    # d is placed before c. This shouldn't be flattened because the sql would be like
    # `select a, b, a + c as d, a + b as c from test_table`. column d references to c which is defined after d.
    df5 = df1.select("a", "b", (col("a") + col("c")).as_("d"), "c")
    Utils.check_answer(df5, [Row(1, 2, 4, 3)])
    assert df5.columns == ["A", "B", "D", "C"]
    assert df5.queries["queries"][-1].count("SELECT") == 2

    # Add a new column d that uses c, which was new in the subquery.
    # In theory it can be flattened because d uses c and is placed after c.
    # The sql would be like `select a, b, a + b as c, a + c as d from test_table`
    # But it's not flattened because we don't detect the same level column cross-reference.
    df5 = df1.select("a", "b", "c", (col("a") + col("c")).as_("d"))
    Utils.check_answer(df5, [Row(1, 2, 3, 4)])
    assert df5.columns == ["A", "B", "C", "D"]
    assert df5.queries["queries"][-1].count("SELECT") == 2

    # query and subquery change the same column, no flatten.
    df6 = df.select("a", (col("b") + 1).as_("b"))
    df7 = df6.select("a", (col("b") + 1).as_("b"))
    Utils.check_answer(df7, [Row(1, 4)])
    assert df7.queries["queries"][-1].count("SELECT") == 2

    # query changes a column, which was newly created in the subquery. No flatten.
    df8 = df.select("a", (col("b") + 1).as_("c"))
    df9 = df8.select("a", (col("c") + 1).as_("c"))
    Utils.check_answer(df9, [Row(1, 4)])
    assert df9.queries["queries"][-1].count("SELECT") == 2

    # query changes a column, which was newly created in the subquery. No flatten.
    df10 = df.select("a", (col("b") + 1).as_("c"))
    df11 = df10.select("a", (col("c") + 1).as_("d"))
    Utils.check_answer(df11, [Row(1, 4)])
    assert df11.queries["queries"][-1].count("SELECT") == 2


def test_select_expr(session, simplifier_table):
    df = session.table(simplifier_table)

    df1 = df.select_expr("a", "b")
    Utils.check_answer(df1, [Row(1, 2)])
    assert df1.queries["queries"][-1].count("SELECT") == 2

    df2 = df.select_expr("a + 1 as a", "b + 1 as b")
    Utils.check_answer(df2, [Row(2, 3)])
    assert df2.queries["queries"][-1].count("SELECT") == 2

    # query again after sql_expr. No flatten.
    df3 = df2.select("a", "b")
    Utils.check_answer(df3, [Row(2, 3)])
    assert df3.queries["queries"][-1].count("SELECT") == 3

    """ query has no new columns. subquery has new, changed or dropped columns."""
    # a new column in the subquery. sql text column doesn't know the dependency, to be safe, no flatten
    df4 = df.select("a", "b", (col("a") + col("b")).as_("c"))
    df5 = df4.select_expr("a + 1 as a", "b + 1 as b", "c + 1 as c")
    Utils.check_answer(df5, [Row(2, 3, 4)])
    assert df5.queries["queries"][-1].count("SELECT") == 2

    # a changed column in the subquery. sql text column doesn't know the dependency, to be safe, no flatten
    df6 = df.select("a", lit(10).as_("b"))
    df7 = df6.select_expr("a + 1 as a", "b + 1 as b")
    Utils.check_answer(df7, [Row(2, 11)])
    assert df7.queries["queries"][-1].count("SELECT") == 2

    # a dropped column in the subquery. sql text column doesn't know whether it references the dropped column, to be safe, no flatten
    df8 = df.select("a")
    df9 = df8.select_expr("a + 1 as a")
    Utils.check_answer(df9, [Row(2)])
    assert df9.queries["queries"][-1].count("SELECT") == 2

    df10 = df.select("a", "b")
    df11 = df10.select_expr("a + 1 as a")
    Utils.check_answer(df11, [Row(2)])
    assert df11.queries["queries"][-1].count("SELECT") == 2

    """ query has new columns. subquery has new, changed or dropped columns."""
    # a new column in the subquery. sql text column doesn't know the dependency, to be safe, no flatten
    df4 = df.select("a", "b", (col("a") + col("b")).as_("c"))
    df5 = df4.select_expr("a + b as d")
    Utils.check_answer(df5, [Row(3)])
    assert df5.queries["queries"][-1].count("SELECT") == 2

    # a changed column in the subquery. sql text column doesn't know the dependency, to be safe, no flatten
    df6 = df.select("a", lit(10).as_("b"))
    df7 = df6.select_expr("a + b as d")
    Utils.check_answer(df7, [Row(11)])
    assert df7.queries["queries"][-1].count("SELECT") == 2

    # a dropped column in the subquery. sql text column doesn't know whether it references the dropped column, to be safe, no flatten
    df8 = df.select("a")
    df9 = df8.select_expr("a + b as d")
    with pytest.raises(SnowparkSQLException, match="invalid identifier"):
        df9.collect()

    df10 = df.select("a", "b")
    df11 = df10.select_expr("a + 1 as d")
    Utils.check_answer(df11, [Row(2)])
    assert df11.queries["queries"][-1].count("SELECT") == 2


@pytest.mark.udf
def test_select_with_table_function_join(session):
    # setup
    df = session.create_dataframe(
        [[1, 2, "one o two"], [2, 3, "two o three"]], schema=["a", "b", "c"]
    )
    split_to_table = table_function("split_to_table")

    @udtf(output_schema=["two_x", "three_x"])
    class multiplier_udtf:
        def process(self, n: int) -> Iterable[Tuple[int, int]]:
            yield (2 * n, 3 * n)

    df1 = df.select("a", split_to_table("c", lit(" ")))
    df2 = df.select("a", multiplier_udtf(df.b))
    # test multiple selects are flattened
    expected = [Row(1), Row(1), Row(1), Row(2), Row(2), Row(2)]
    df3 = df1.select("a", "seq").select("a").select("a")
    Utils.check_answer(expected, df3)
    assert df1.queries["queries"][-1].count("SELECT") == df3.queries["queries"][
        -1
    ].count("SELECT")

    expected = [Row(1), Row(2)]
    df4 = df2.select("a", "two_x").select("a").select("a")
    Utils.check_answer(expected, df4)
    assert df2.queries["queries"][-1].count("SELECT") == df4.queries["queries"][
        -1
    ].count("SELECT")

    # test aliasing does not add extra layers
    df5 = df.select("a", split_to_table("c", lit(" ")).as_("seq", "idx", "val"))
    assert df1.queries["queries"][-1].count("SELECT") == df5.queries["queries"][
        -1
    ].count("SELECT")

    df6 = df.select("a", multiplier_udtf("b").as_("x2", "x3"))
    assert df2.queries["queries"][-1].count("SELECT") == df6.queries["queries"][
        -1
    ].count("SELECT")

    # test dropped columns are not flattened
    df7 = df1.select("a", "b")
    assert (
        df7.queries["queries"][-1].count("SELECT")
        == df1.queries["queries"][-1].count("SELECT") + 1
    )

    df8 = df2.select("a", "c")
    assert (
        df8.queries["queries"][-1].count("SELECT")
        == df2.queries["queries"][-1].count("SELECT") + 1
    )

    # test expressions are not flattened
    expected = [Row(3), Row(3), Row(3), Row(4), Row(4), Row(4)]
    df9 = df1.select((col("a") + 1).as_("a")).select((col("a") + 1).as_("a"))
    Utils.check_answer(expected, df9)
    assert (
        df9.queries["queries"][-1].count("SELECT")
        == df1.queries["queries"][-1].count("SELECT") + 1
    )

    expected = [Row(3), Row(4)]
    df10 = df2.select((col("a") + 1).as_("a")).select((col("a") + 1).as_("a"))
    Utils.check_answer(expected, df10)
    assert (
        df10.queries["queries"][-1].count("SELECT")
        == df2.queries["queries"][-1].count("SELECT") + 1
    )


@pytest.mark.udf
def test_join_table_function(session):
    # setup
    df = session.create_dataframe(
        [[1, 2, "one o two"], [2, 3, "two o three"]], schema=["a", "b", "c"]
    )
    split_to_table = table_function("split_to_table")

    @udtf(output_schema=["two_x", "three_x"])
    class multiplier_udtf:
        def process(self, n: int) -> Iterable[Tuple[int, int]]:
            yield (2 * n, 3 * n)

    df1 = df.join_table_function(split_to_table("c", lit(" ")))
    df2 = df.join_table_function(multiplier_udtf("b"))

    # test column flattens
    expected = [Row(1), Row(1), Row(1), Row(2), Row(2), Row(2)]
    df3 = df1.select("a", "b", "seq")
    df4 = df3.select("a", "seq").select("a").select("a")
    Utils.check_answer(expected, df4)
    assert df3.queries["queries"][-1].count("SELECT") == df4.queries["queries"][
        -1
    ].count("SELECT")

    expected = [Row(1), Row(2)]
    df5 = df2.select("a", "b", "two_x")
    df6 = df5.select("a", "two_x").select("a").select("a")
    Utils.check_answer(expected, df6)
    assert df5.queries["queries"][-1].count("SELECT") == df6.queries["queries"][
        -1
    ].count("SELECT")

    # test column renames flatten for built-in fns
    expected = [Row(2), Row(2), Row(2), Row(3), Row(3), Row(3)]
    df7 = df1.select("a", "seq")
    df8 = df7.select((col("a") + 1).as_("a"), "seq").select("a").select("a")
    Utils.check_answer(expected, df8)
    assert df7.queries["queries"][-1].count("SELECT") == df8.queries["queries"][
        -1
    ].count("SELECT")

    # test column rename flatten for user defined fns
    expected = [Row(2), Row(3)]
    df9 = df2.select("a", "two_x")
    df10 = df9.select((col("a") + 1).as_("a"), "two_x").select("a").select("a")
    Utils.check_answer(expected, df10)
    assert df9.queries["queries"][-1].count("SELECT") == df10.queries["queries"][
        -1
    ].count("SELECT")

    # test flattening works for aliases fns also
    df11 = df.join_table_function(
        split_to_table("c", lit(" ")).as_("seq", "val", "idx")
    )
    df12 = df.join_table_function(multiplier_udtf("b").as_("x2", "x3"))

    expected = [Row(1), Row(1), Row(1), Row(2), Row(2), Row(2)]
    df13 = df11.select("a", "b", "idx")
    df14 = df13.select("a", "idx").select("a").select("a")
    Utils.check_answer(expected, df14)
    assert df13.queries["queries"][-1].count("SELECT") == df14.queries["queries"][
        -1
    ].count("SELECT")

    expected = [Row(1), Row(2)]
    df15 = df12.select("a", "b", "x2")
    df16 = df15.select("a", "x2").select("a").select("a")
    Utils.check_answer(expected, df16)
    assert df15.queries["queries"][-1].count("SELECT") == df16.queries["queries"][
        -1
    ].count("SELECT")


def test_with_column(session, simplifier_table):
    df = session.table(simplifier_table)
    new_df = df
    for i in range(10):
        new_df = new_df.with_column(f"c{i}", lit(i))
    assert new_df._plan.queries[-1].sql.count("SELECT") == 1

    new_df = df
    for i in range(10):
        new_df = new_df.with_column(f"c{i}", col("a"))
    assert new_df._plan.queries[-1].sql.count("SELECT") == 1

    new_df = df.with_column("x", df["a"]).with_column("y", df["b"])
    assert new_df._plan.queries[-1].sql.count("SELECT") == 1


def test_table_function(session):
    split_to_table = table_function("split_to_table")
    df = session.table_function(split_to_table(lit("one two three four"), lit(" ")))

    # flatten when possible
    df1 = (
        df.select("seq", "index").select("index").select((col("index") - 1).as_("IDX"))
    )
    Utils.check_answer(df1, [Row(0), Row(1), Row(2), Row(3)])
    assert df1.queries["queries"][-1].count("SELECT") == 2

    # cases when flatten is not possible
    df2 = df.select((col("seq") + 1).as_("a"), (col("index") - 1).as_("b")).select(
        col("a") + 1, col("b") + 7
    )
    Utils.check_answer(df2, [Row(3, 7), Row(3, 8), Row(3, 9), Row(3, 10)])
    assert df2.queries["queries"][-1].count("SELECT") == 3


def test_drop_columns(session, simplifier_table):
    df = session.table(simplifier_table)

    # drop a column not referenced by other same-level columns
    df1 = df.select("a", "b", (col("a") + 1).as_("c"))
    df2 = df1.select("a", "b")
    Utils.check_answer(df2, [Row(1, 2)])
    assert df2._plan.queries[-1].sql.count("SELECT") == 1

    # drop a column referenced by other same-level columns
    df1 = df.select("a", "b", (col("a") + 1).as_("c"), (col("c") + 1).as_("d"))
    df2 = df1.select("a", "b", "d")
    Utils.check_answer(df2, [Row(1, 2, 3)])
    assert df2._plan.queries[-1].sql.count("SELECT") == 2
    df2 = df1.select("a", "b")
    Utils.check_answer(df2, [Row(1, 2)])
    assert df2._plan.queries[-1].sql.count("SELECT") == 2

    # drop the column d, which isn't referenced by other columns. Flatten
    df3 = df1.select("a", "b", "c")
    Utils.check_answer(df3, [Row(1, 2, 2)])
    assert df3._plan.queries[-1].sql.count("SELECT") == 1

    # subquery has sql text so unable to figure out same-level dependency, so assuming d depends on c. No flatten.
    df4 = df.select("a", "b", lit(3).as_("c"), sql_expr("1 + 1 as d"))
    df5 = df4.select("a", "b", "d")
    Utils.check_answer(df5, [Row(1, 2, 2)])
    assert df5._plan.queries[-1].sql.count("SELECT") == 3

    df4 = df.select("a", "b", lit(3).as_("c"), sql_expr("1 + 1 as d"))
    df5 = df4.select("a", "b", "c")
    Utils.check_answer(df5, [Row(1, 2, 3)])
    assert df5._plan.queries[-1].sql.count("SELECT") == 3


def test_reference_non_exist_columns(session, simplifier_table):
    df = session.table(simplifier_table)
    with pytest.raises(
        SnowparkSQLException,
        match="invalid identifier 'C'",
    ):
        df.select(col("c") + 1).collect()


def test_order_by(session, simplifier_table):
    df = session.table(simplifier_table)

    # flatten
    df1 = df.sort("a", col("b") + 1)
    assert (
        df1.queries["queries"][-1]
        == f'SELECT  *  FROM {simplifier_table} ORDER BY "A" ASC NULLS FIRST, ("B" + 1 :: INT) ASC NULLS FIRST'
    )

    # flatten
    df2 = df.select("a", "b").sort("a", "b")
    assert (
        df2.queries["queries"][-1]
        == f'SELECT "A", "B" FROM {simplifier_table} ORDER BY "A" ASC NULLS FIRST, "B" ASC NULLS FIRST'
    )

    # no flatten because c is a new column
    df3 = df.select("a", "b", (col("a") - col("b")).as_("c")).sort("a", "b", "c")
    assert (
        df3.queries["queries"][-1]
        == f'SELECT  *  FROM ( SELECT "A", "B", ("A" - "B") AS "C" FROM {simplifier_table}) ORDER BY "A" ASC NULLS FIRST, "B" ASC NULLS FIRST, "C" ASC NULLS FIRST'
    )

    # no flatten because a and be are changed
    df4 = df.select((col("a") + 1).as_("a"), ((col("b") + 1).as_("b"))).sort("a", "b")
    assert (
        df4.queries["queries"][-1]
        == f'SELECT  *  FROM ( SELECT ("A" + 1 :: INT) AS "A", ("B" + 1 :: INT) AS "B" FROM {simplifier_table}) ORDER BY "A" ASC NULLS FIRST, "B" ASC NULLS FIRST'
    )

    # subquery has sql text so unable to figure out same-level dependency, so assuming d depends on c. No flatten.
    df5 = df.select("a", "b", lit(3).as_("c"), sql_expr("1 + 1 as d")).sort("a", "b")
    assert (
        df5.queries["queries"][-1]
        == f'SELECT  *  FROM ( SELECT "A", "B", 3 :: INT AS "C", 1 + 1 as d FROM ( SELECT  *  FROM {simplifier_table})) ORDER BY "A" ASC NULLS FIRST, "B" ASC NULLS FIRST'
    )


def test_filter(session, simplifier_table):
    df = session.table(simplifier_table)

    # flatten
    df1 = df.filter((col("a") > 1) & (col("b") > 2))
    assert (
        df1.queries["queries"][-1]
        == f'SELECT  *  FROM {simplifier_table} WHERE (("A" > 1 :: INT) AND ("B" > 2 :: INT))'
    )

    # flatten
    df2 = df.select("a", "b").filter((col("a") > 1) & (col("b") > 2))
    assert (
        df2.queries["queries"][-1]
        == f'SELECT "A", "B" FROM {simplifier_table} WHERE (("A" > 1 :: INT) AND ("B" > 2 :: INT))'
    )

    # no flatten because c is a new column
    df3 = df.select("a", "b", (col("a") - col("b")).as_("c")).filter(
        (col("a") > 1) & (col("b") > 2) & (col("c") < 1)
    )
    assert (
        df3.queries["queries"][-1]
        == f'SELECT  *  FROM ( SELECT "A", "B", ("A" - "B") AS "C" FROM {simplifier_table}) WHERE ((("A" > 1 :: INT) AND ("B" > 2 :: INT)) AND ("C" < 1 :: INT))'
    )

    # no flatten because a and be are changed
    df4 = df.select((col("a") + 1).as_("a"), (col("b") + 1).as_("b")).filter(
        (col("a") > 1) & (col("b") > 2)
    )
    assert (
        df4.queries["queries"][-1]
        == f'SELECT  *  FROM ( SELECT ("A" + 1 :: INT) AS "A", ("B" + 1 :: INT) AS "B" FROM {simplifier_table}) WHERE (("A" > 1 :: INT) AND ("B" > 2 :: INT))'
    )

    df5 = df4.select("a")
    assert (
        df5.queries["queries"][-1]
        == f'SELECT "A" FROM ( SELECT ("A" + 1 :: INT) AS "A", ("B" + 1 :: INT) AS "B" FROM {simplifier_table}) WHERE (("A" > 1 :: INT) AND ("B" > 2 :: INT))'
    )

    # subquery has sql text so unable to figure out same-level dependency, so assuming d depends on c. No flatten.
    df6 = df.select("a", "b", lit(3).as_("c"), sql_expr("1 + 1 as d")).filter(
        col("a") > 1
    )
    assert (
        df6.queries["queries"][-1]
        == f'SELECT  *  FROM ( SELECT "A", "B", 3 :: INT AS "C", 1 + 1 as d FROM ( SELECT  *  FROM {simplifier_table})) WHERE ("A" > 1 :: INT)'
    )


def test_limit(session, simplifier_table):
    df = session.table(simplifier_table)
    df = df.limit(10)
    assert df.queries["queries"][-1] == f"SELECT  *  FROM {simplifier_table} LIMIT 10"

    df = session.sql(f"select * from {simplifier_table}")
    df = df.limit(10)
    # we don't know if the original sql already has top/limit clause using a subquery is necessary.
    #  or else there will be SQL compile error.
    assert (
        df.queries["queries"][-1]
        == f"SELECT  *  FROM (select * from {simplifier_table}) LIMIT 10"
    )


def test_filter_order_limit_together(session, simplifier_table):
    df = session.table(simplifier_table)
    df1 = df.select("a", "b").filter(col("b") > 1).sort("a").limit(5)
    assert (
        df1.queries["queries"][-1]
        == f'SELECT "A", "B" FROM {simplifier_table} WHERE ("B" > 1 :: INT) ORDER BY "A" ASC NULLS FIRST LIMIT 5'
    )

    df2 = df1.select("a")
    assert (
        df2.queries["queries"][-1]
        == f'SELECT "A" FROM ( SELECT "A", "B" FROM {simplifier_table} WHERE ("B" > 1 :: INT) ORDER BY "A" ASC NULLS FIRST LIMIT 5)'
    )


def test_agg(session, simplifier_table):
    df = session.table(simplifier_table)
    df1 = df.agg([avg("a")]).select("AVG(A)").select("AVG(A)").select("AVG(A)")
    Utils.check_answer(df1, [Row(1)])
    assert df1.queries["queries"][0].count("SELECT") == 3
    df1 = (
        df.select("a")
        .select("a")
        .select("a")
        .agg([avg("a")])
        .select("AVG(A)")
        .select("AVG(A)")
        .select("AVG(A)")
    )
    Utils.check_answer(df1, [Row(1)])
    assert df1.queries["queries"][0].count("SELECT") == 3
    df1 = df.group_by("a", "b").agg([avg("a")]).select("a").select("a").select("a")
    Utils.check_answer(df1, [Row(1)])
    assert df1.queries["queries"][0].count("SELECT") == 3


def test_pivot(session):
    df = (
        TestData.monthly_sales(session)
        .pivot("month", ["JAN", "FEB", "MAR", "APR"])
        .agg(sum_(col("amount")))
        .select("EMPID")
        .select("EMPID")
        .select("EMPID")
    )
    assert df.queries["queries"][0].count("SELECT") == 4
    df = (
        TestData.monthly_sales(session)
        .select("EMPID", "month", "amount")
        .select("EMPID", "month", "amount")
        .pivot("month", ["JAN", "FEB", "MAR", "APR"])
        .agg(sum_(col("amount")))
        .select("EMPID")
        .select("EMPID")
        .select("EMPID")
    )
    assert df.queries["queries"][0].count("SELECT") == 4


@pytest.mark.parametrize("func_name", ["cube", "rollup"])
def test_cube_rollup(session, func_name):
    df = session.create_dataframe(
        [
            ("country A", "state A", 50),
            ("country A", "state A", 50),
            ("country A", "state B", 5),
            ("country A", "state B", 5),
            ("country B", "state A", 100),
            ("country B", "state A", 100),
            ("country B", "state B", 10),
            ("country B", "state B", 10),
        ]
    ).to_df(["country", "state", "value"])
    func = getattr(df, func_name)
    df1 = (
        func("country")
        .agg(sum_(col("value")))
        .select("country")
        .select("country")
        .select("country")
    )
    assert df1.queries["queries"][0].count("SELECT") == 4
    func = getattr(
        df.select("country", "state", "value").select("country", "state", "value"),
        func_name,
    )
    df1 = (
        func("country")
        .agg(sum_(col("value")))
        .select("country")
        .select("country")
        .select("country")
    )
    assert df1.queries["queries"][0].count("SELECT") == 4


def test_use_sql_simplifier(session, simplifier_table):
    sql_simplifier_enabled_original = session.sql_simplifier_enabled
    try:
        session.sql_simplifier_enabled = False
        df1 = (
            session.sql(f"SELECT * from {simplifier_table}")
            .select("*")
            .select("a")
            .select("a")
            .filter(col("a") == 1)
            .sort("a")
        )
        session.sql_simplifier_enabled = True
        df2 = (
            session.sql(f"SELECT * from {simplifier_table}")
            .select("*")
            .select("a")
            .select("a")
            .filter(col("a") == 1)
            .sort("a")
        )
        assert df1.queries["queries"][0].count("SELECT") == 6
        assert df2.queries["queries"][0].count("SELECT") == 2
        Utils.check_answer(df1, df2, sort=True)

        session.sql_simplifier_enabled = False
        df3 = (
            session.table(simplifier_table)
            .select("*")
            .select("a")
            .select("a")
            .filter(col("a") == 1)
            .sort("a")
        )

        session.sql_simplifier_enabled = True
        df4 = (
            session.table(simplifier_table)
            .select("*")
            .select("a")
            .select("a")
            .filter(col("a") == 1)
            .sort("a")
        )
        assert df3.queries["queries"][0].count("SELECT") == 6
        assert df4.queries["queries"][0].count("SELECT") == 1
        Utils.check_answer(df3, df4, sort=True)
    finally:
        session.sql_simplifier_enabled = sql_simplifier_enabled_original


def test_join_dataframes(session, simplifier_table):
    df_left = session.create_dataframe([[1, 2]]).to_df("a", "b")
    df_right = session.create_dataframe([[3, 4]]).to_df("c", "d")

    df = df_left.join(df_right)
    df1 = df.select("a").select("a").select("a")
    assert df1.queries["queries"][0].count("SELECT") == 8

    df2 = (
        df.select((col("a") + 1).as_("a"))
        .select((col("a") + 1).as_("a"))
        .select((col("a") + 1).as_("a"))
    )
    assert df2.queries["queries"][0].count("SELECT") == 10

    df3 = df.with_column("x", df_left.a).with_column("y", df_right.d)
    assert '"A" AS "X", "D" AS "Y"' in df3.queries["queries"][0]
    Utils.check_answer(df3, [Row(1, 2, 3, 4, 1, 4)])

    # the following can't be flattened
    df4 = df_right.to_df("e", "f")
    df5 = df_left.join(df4)
    df6 = df5.with_column("x", df_right.c).with_column("y", df4.f)
    assert df6.queries["queries"][0].count("SELECT") == 10
    Utils.check_answer(df6, [Row(1, 2, 3, 4, 3, 4)])


def test_sample(session, simplifier_table):
    df = session.table(simplifier_table)
    df_table_sample = df.sample(
        0.5, sampling_method="BERNOULLI", seed=1
    )  # SQL is generated from Table's sample method.
    df1 = df_table_sample.select("a").select("a").select("a")
    assert df1.queries["queries"][-1].count("SELECT") == 2
    df2 = (
        df_table_sample.select((col("a") + 1).as_("a"))
        .select((col("a") + 1).as_("a"))
        .select((col("a") + 1).as_("a"))
    )
    assert df2.queries["queries"][-1].count("SELECT") == 4

    df_query_sample = df.sample(
        0.5
    )  # SQL is generated from DataFrame's sample method..
    df3 = df_query_sample.select("a").select("a").select("a")
    assert df3.queries["queries"][-1].count("SELECT") == 3

    df4 = (
        df_query_sample.select((col("a") + 1).as_("a"))
        .select((col("a") + 1).as_("a"))
        .select((col("a") + 1).as_("a"))
    )
    assert df4.queries["queries"][-1].count("SELECT") == 5


def test_unpivot(session, simplifier_table):
    column_list = ["jan", "feb", "mar", "apr"]
    df = TestData.monthly_sales_flat(session).unpivot("sales", "month", column_list)
    df1 = df.select("sales").select("sales").select("sales")
    assert df1.queries["queries"][-1].count("SELECT") == 4

    df2 = (
        df.select((col("sales") + 1).as_("sales"))
        .select((col("sales") + 1).as_("sales"))
        .select((col("sales") + 1).as_("sales"))
    )
    assert df2.queries["queries"][-1].count("SELECT") == 6


def test_select_star(session, simplifier_table):
    df = session.table(simplifier_table)
    df1 = df.select("*")
    assert df1.queries["queries"][0] == f"SELECT  *  FROM {simplifier_table}"

    df2 = df.select(df["*"])
    assert df2.queries["queries"][0] == f'SELECT "A", "B" FROM {simplifier_table}'

    df3 = df.select("*", "a")
    assert (
        df3.queries["queries"][0]
        == f'SELECT *, "A" FROM ( SELECT  *  FROM {simplifier_table})'
    )

    df4 = df.select(df["*"], "a")
    assert (
        df4.queries["queries"][0]
        == f'SELECT "A","B", "A" FROM ( SELECT  *  FROM {simplifier_table})'
    )

    df5 = df3.select("b")
    assert (
        df5.queries["queries"][0]
        == f'SELECT "B" FROM ( SELECT *, "A" FROM ( SELECT  *  FROM {simplifier_table}))'
    )

    df6 = df4.select("b")
    assert (
        df6.queries["queries"][0]
        == f'SELECT "B" FROM ( SELECT "A","B", "A" FROM ( SELECT  *  FROM {simplifier_table}))'
    )

    with pytest.raises(SnowparkSQLException, match="ambiguous column name 'A'"):
        df3.select("a").collect()

    with pytest.raises(SnowparkSQLException, match="ambiguous column name 'A'"):
        df4.select("a").collect()


def test_session_range(session, simplifier_table):
    df = session.range(0, 5, 1)
    df1 = df.select("id").select("id").select("id")
    assert df1.queries["queries"][0].count("SELECT") == 2

    df2 = (
        df.select((col("id") + 1).as_("id"))
        .select((col("id") + 1).as_("id"))
        .select((col("id") + 1).as_("id"))
    )
    assert df2.queries["queries"][0].count("SELECT") == 4


def test_natural_join(session, simplifier_table):
    df1 = session.table(simplifier_table)
    df2 = session.table(simplifier_table)
    df = df1.natural_join(df2)
    df = df.select("a").select("a").select("a")
    df.collect()
    assert df.queries["queries"][0].count('SELECT "A"') == 1


def test_rename_to_dropped_column_name(session):
    session.sql_simplifier_enabled = True
    df1 = session.create_dataframe([[1, 2, 3]], schema=["a", "b", "c"])
    df2 = df1.drop("a").drop("b")
    df3 = df2.withColumn("a", df2["c"])
    df4 = df3.withColumn("b", sql_expr("1"))
    assert df4.columns == ["C", "A", "B"]
    Utils.check_answer(df4, [Row(3, 3, 1)])


def test_rename_to_existing_column_column(session):
    session.sql_simplifier_enabled = True
    df1 = session.create_dataframe([[1, 2, 3]], schema=["a", "b", "c"])
    # df2 = df1.drop("a").drop("b")
    df3 = df1.withColumn("a", df1["c"])
    df4 = df3.withColumn("b", sql_expr("1"))
    assert df4.columns == ["C", "A", "B"]
    Utils.check_answer(df4, [Row(3, 3, 1)])


<<<<<<< HEAD
@pytest.mark.parametrize(
    "operation,simplified_query",
    [
        # Flattened
        (
            lambda df: df.filter(col("A") > 1).select(col("B") + 1),
            'SELECT ("B" + 1 :: INT) FROM ( SELECT $1 AS "A", $2 AS "B" FROM  VALUES (1 :: INT, -2 :: INT), (3 :: INT, -4 :: INT)) WHERE ("A" > 1 :: INT)',
        ),
        # Flattened, if there are duplicate column names across the parent/child, WHERE is evaluated on subquery first, so we could flatten in this case
        (
            lambda df: df.filter(col("A") > 1).select((col("B") + 1).alias("A")),
            'SELECT ("B" + 1 :: INT) AS "A" FROM ( SELECT $1 AS "A", $2 AS "B" FROM  VALUES (1 :: INT, -2 :: INT), (3 :: INT, -4 :: INT)) WHERE ("A" > 1 :: INT)',
        ),
        # Flattened
        (
            lambda df: df.filter(col("A") > 1)
            .select(col("A"), col("B"), col(Literal(12)).alias("TWELVE"))
            .filter(col("A") > 2),
            'SELECT "A", "B", 12 :: INT AS "TWELVE" FROM ( SELECT $1 AS "A", $2 AS "B" FROM  VALUES (1 :: INT, -2 :: INT), (3 :: INT, -4 :: INT)) WHERE (("A" > 1 :: INT) AND ("A" > 2 :: INT))',
        ),
        # Not flattened, since col("A") > 1 and col("A") > 2 are referring to different columns
        (
            lambda df: df.filter(col("A") > 1)
            .select((col("B") + 1).alias("A"))
            .filter(col("A") > 2),
            'SELECT  *  FROM ( SELECT ("B" + 1 :: INT) AS "A" FROM ( SELECT $1 AS "A", $2 AS "B" FROM  VALUES (1 :: INT, -2 :: INT), (3 :: INT, -4 :: INT)) WHERE ("A" > 1 :: INT)) WHERE ("A" > 2 :: INT)',
        ),
    ],
)
def test_select_after_filter(session, operation, simplified_query):
    session.sql_simplifier_enabled = False
    df1 = session.create_dataframe([[1, -2], [3, -4]], schema=["a", "b"])

    session.sql_simplifier_enabled = True
    df2 = session.create_dataframe([[1, -2], [3, -4]], schema=["a", "b"])

    Utils.check_answer(operation(df1), operation(df2))
    assert operation(df2).queries["queries"][0] == simplified_query
=======
def test_chained_sort(session):
    session.sql_simplifier_enabled = False
    df1 = session.create_dataframe([[1, 2], [4, 3]], schema=["a", "b"])

    session.sql_simplifier_enabled = True
    df2 = session.create_dataframe([[1, 2], [4, 3]], schema=["a", "b"])

    Utils.check_answer(df1.sort("a").sort("b"), df2.sort("a").sort("b"), sort=False)
    assert (
        df2.sort("a").sort("b").queries["queries"][0]
        == df2.sort("b", "a").queries["queries"][0]
    )
>>>>>>> 193f7d41
<|MERGE_RESOLUTION|>--- conflicted
+++ resolved
@@ -996,7 +996,6 @@
     Utils.check_answer(df4, [Row(3, 3, 1)])
 
 
-<<<<<<< HEAD
 @pytest.mark.parametrize(
     "operation,simplified_query",
     [
@@ -1035,7 +1034,8 @@
 
     Utils.check_answer(operation(df1), operation(df2))
     assert operation(df2).queries["queries"][0] == simplified_query
-=======
+
+
 def test_chained_sort(session):
     session.sql_simplifier_enabled = False
     df1 = session.create_dataframe([[1, 2], [4, 3]], schema=["a", "b"])
@@ -1047,5 +1047,4 @@
     assert (
         df2.sort("a").sort("b").queries["queries"][0]
         == df2.sort("b", "a").queries["queries"][0]
-    )
->>>>>>> 193f7d41
+    )
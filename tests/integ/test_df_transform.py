--- conflicted
+++ resolved
@@ -121,7 +121,19 @@
         ).collect()
     assert "Sliding window frame unsupported for function" in str(exc)
 
-<<<<<<< HEAD
+    def bad_formatter(input_col, agg):
+        return f"{agg}_{input_col}"
+
+    with pytest.raises(TypeError) as exc:
+        df.transform.moving_agg(
+            aggs={"SALESAMOUNT": ["SUM"]},
+            window_sizes=[1],
+            order_by=["ORDERDATE"],
+            group_by=["PRODUCTKEY"],
+            col_formatter=bad_formatter,
+        ).collect()
+    assert "positional arguments but 3 were given" in str(exc)
+
 
 def test_compute_lag(session):
     """Tests df.transform.compute_lag() happy path."""
@@ -176,18 +188,4 @@
 
     assert_frame_equal(
         res.order_by("ORDERDATE").to_pandas(), expected_df, check_dtype=False, atol=1e-1
-    )
-=======
-    def bad_formatter(input_col, agg):
-        return f"{agg}_{input_col}"
-
-    with pytest.raises(TypeError) as exc:
-        df.transform.moving_agg(
-            aggs={"SALESAMOUNT": ["SUM"]},
-            window_sizes=[1],
-            order_by=["ORDERDATE"],
-            group_by=["PRODUCTKEY"],
-            col_formatter=bad_formatter,
-        ).collect()
-    assert "positional arguments but 3 were given" in str(exc)
->>>>>>> 9a9a0457
+    )
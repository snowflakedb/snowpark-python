--- conflicted
+++ resolved
@@ -121,7 +121,19 @@
         ).collect()
     assert "Sliding window frame unsupported for function" in str(exc)
 
-<<<<<<< HEAD
+    def bad_formatter(input_col, agg):
+        return f"{agg}_{input_col}"
+
+    with pytest.raises(TypeError) as exc:
+        df.transform.moving_agg(
+            aggs={"SALESAMOUNT": ["SUM"]},
+            window_sizes=[1],
+            order_by=["ORDERDATE"],
+            group_by=["PRODUCTKEY"],
+            col_formatter=bad_formatter,
+        ).collect()
+    assert "positional arguments but 3 were given" in str(exc)
+
 
 def test_cumulative_agg_forward_direction(session):
     """Tests df.transform.cumulative_agg() with forward direction for cumulative calculations."""
@@ -207,18 +219,4 @@
         )
 
     # Check if the error message is as expected
-    assert "Invalid direction; must be 'forward' or 'backward'" in str(excinfo.value)
-=======
-    def bad_formatter(input_col, agg):
-        return f"{agg}_{input_col}"
-
-    with pytest.raises(TypeError) as exc:
-        df.transform.moving_agg(
-            aggs={"SALESAMOUNT": ["SUM"]},
-            window_sizes=[1],
-            order_by=["ORDERDATE"],
-            group_by=["PRODUCTKEY"],
-            col_formatter=bad_formatter,
-        ).collect()
-    assert "positional arguments but 3 were given" in str(exc)
->>>>>>> 9a9a0457
+    assert "Invalid direction; must be 'forward' or 'backward'" in str(excinfo.value)
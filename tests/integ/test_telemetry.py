--- conflicted
+++ resolved
@@ -590,9 +590,6 @@
         {
             "name": "Session.range",
             "sql_simplifier_enabled": session.sql_simplifier_enabled,
-<<<<<<< HEAD
-            "query_plan_height": query_plan_height,
-            "query_plan_num_duplicate_nodes": 0,
             "query_plan_complexity": {
                 "filter": 1,
                 "low_impact": 3,
@@ -602,8 +599,6 @@
                 "window": 1,
                 "order_by": 1,
             },
-=======
->>>>>>> 9614031a
         },
         {"name": "DataFrame.filter"},
         {"name": "DataFrame.filter"},
@@ -615,9 +610,6 @@
         {
             "name": "Session.range",
             "sql_simplifier_enabled": session.sql_simplifier_enabled,
-<<<<<<< HEAD
-            "query_plan_height": query_plan_height,
-            "query_plan_num_duplicate_nodes": 0,
             "query_plan_complexity": {
                 "filter": 1,
                 "low_impact": 3,
@@ -627,8 +619,6 @@
                 "window": 1,
                 "order_by": 1,
             },
-=======
->>>>>>> 9614031a
         },
         {"name": "DataFrame.filter"},
         {"name": "DataFrame.filter"},
@@ -640,9 +630,6 @@
         {
             "name": "Session.range",
             "sql_simplifier_enabled": session.sql_simplifier_enabled,
-<<<<<<< HEAD
-            "query_plan_height": query_plan_height,
-            "query_plan_num_duplicate_nodes": 0,
             "query_plan_complexity": {
                 "filter": 1,
                 "low_impact": 3,
@@ -652,8 +639,6 @@
                 "window": 1,
                 "order_by": 1,
             },
-=======
->>>>>>> 9614031a
         },
         {"name": "DataFrame.filter"},
         {"name": "DataFrame.filter"},
@@ -665,9 +650,6 @@
         {
             "name": "Session.range",
             "sql_simplifier_enabled": session.sql_simplifier_enabled,
-<<<<<<< HEAD
-            "query_plan_height": query_plan_height,
-            "query_plan_num_duplicate_nodes": 0,
             "query_plan_complexity": {
                 "filter": 1,
                 "low_impact": 3,
@@ -677,8 +659,6 @@
                 "window": 1,
                 "order_by": 1,
             },
-=======
->>>>>>> 9614031a
         },
         {"name": "DataFrame.filter"},
         {"name": "DataFrame.filter"},
@@ -690,9 +670,6 @@
         {
             "name": "Session.range",
             "sql_simplifier_enabled": session.sql_simplifier_enabled,
-<<<<<<< HEAD
-            "query_plan_height": query_plan_height,
-            "query_plan_num_duplicate_nodes": 0,
             "query_plan_complexity": {
                 "filter": 1,
                 "low_impact": 3,
@@ -702,8 +679,6 @@
                 "window": 1,
                 "order_by": 1,
             },
-=======
->>>>>>> 9614031a
         },
         {"name": "DataFrame.filter"},
         {"name": "DataFrame.filter"},
@@ -838,12 +813,7 @@
         {
             "name": "Session.create_dataframe[values]",
             "sql_simplifier_enabled": session.sql_simplifier_enabled,
-<<<<<<< HEAD
-            "query_plan_height": 4,
-            "query_plan_num_duplicate_nodes": 0,
             "query_plan_complexity": {"group_by": 1, "column": 6, "literal": 48},
-=======
->>>>>>> 9614031a
         },
         {
             "name": "DataFrameStatFunctions.crosstab",
@@ -859,12 +829,7 @@
         {
             "name": "Session.create_dataframe[values]",
             "sql_simplifier_enabled": session.sql_simplifier_enabled,
-<<<<<<< HEAD
-            "query_plan_height": 4,
-            "query_plan_num_duplicate_nodes": 0,
             "query_plan_complexity": {"group_by": 1, "column": 6, "literal": 48},
-=======
->>>>>>> 9614031a
         }
     ]
 

#!/usr/bin/env python3
#
# Copyright (c) 2012-2025 Snowflake Computing Inc. All rights reserved.
#

import decimal
import sys
import threading
from unittest.mock import patch
import uuid
from functools import partial
from typing import Any, Dict, Tuple

import pytest
from snowflake.snowpark._internal.analyzer.query_plan_analysis_utils import PlanState

try:
    import pandas as pd  # noqa: F401

    from snowflake.snowpark.types import PandasDataFrameType, PandasSeriesType

    is_pandas_available = True
except ImportError:
    is_pandas_available = False


from snowflake.snowpark import Row
from snowflake.snowpark._internal.telemetry import TelemetryField
from snowflake.snowpark._internal.utils import generate_random_alphanumeric
from snowflake.snowpark.exceptions import SnowparkColumnException
from snowflake.snowpark.functions import (
    call_udf,
    col,
    lit,
    max as max_,
    mean,
    pandas_udf,
    sproc,
    udf,
    udtf,
)
from snowflake.snowpark.session import Session
from snowflake.snowpark.types import IntegerType
from tests.utils import TestData, TestFiles

# Python 3.8 needs to use typing.Iterable because collections.abc.Iterable is not subscriptable
# Python 3.9 can use both
# Python 3.10 needs to use collections.abc.Iterable because typing.Iterable is removed
if sys.version_info <= (3, 9):
    from typing import Iterable
else:
    from collections.abc import Iterable

pytestmark = [
    pytest.mark.xfail(
        "config.getoption('local_testing_mode', default=False)",
        reason="This is testing inbound telemetry",
        run=False,
    )
]


class TelemetryDataTracker:
    def __init__(self, session: Session) -> None:
        self.session = session

    def extract_telemetry_log_data(self, index, partial_func) -> Tuple[Dict, str, Any]:
        """Extracts telemetry data, telemetry type from the log batch and result of running partial_func."""
        telemetry_obj = self.session._conn._telemetry_client.telemetry

        result = partial_func()
        message_log = telemetry_obj._log_batch

        if len(message_log) < abs(index):
            # if current message_log is smaller than requested index, this means that we just
            # send a batch of messages and reset message log. We will re-run our function to
            # refill our message log and extract the message. This assumes that the requested
            # index is appropriate and will be fill once the function is called again.
            result = partial_func()
            message_log = telemetry_obj._log_batch

        message = message_log[index].to_dict()["message"]
        data = message.get(TelemetryField.KEY_DATA.value, None)
        type_ = message.get("type", None)
        return data, type_, result

    def find_message_in_log_data(self, size, partial_func, expected_data) -> bool:
        telemetry_obj = self.session._conn._telemetry_client.telemetry

        partial_func()
        message_log = telemetry_obj._log_batch

        if len(message_log) < size:
            # if current message_log is smaller than requested size, this means that we just
            # send a batch of messages and reset message log. We will re-run our function to
            # refill our message log and extract the message. This assumes that the requested
            # size is appropriate and will be fill once the function is called again.
            partial_func()
            message_log = telemetry_obj._log_batch

        # we search for messages in reverse until we hit
        for message in message_log[: -(size + 1) : -1]:
            data = message.to_dict()["message"].get(TelemetryField.KEY_DATA.value, {})
            if data == expected_data:
                return True
        return False


def compare_api_calls(actual_calls, expected_calls):
    assert len(actual_calls) == len(
        expected_calls
    ), f"{actual_calls} != {expected_calls}"
    for actual, expected in zip(actual_calls, expected_calls):
        assert actual["name"] == expected["name"]
        if "subcalls" in actual:
            compare_api_calls(actual["subcalls"], expected["subcalls"])


def test_basic_api_calls(session):
    df = session.range(1, 10, 2)

    df_filter = df.filter(col("id") > 4)
    compare_api_calls(
        df_filter._plan.api_calls,
        [
            {"name": "Session.range"},
            {"name": "DataFrame.filter"},
        ],
    )
    # Make sure API call does not add to the api_calls list of the original dataframe
    compare_api_calls(df._plan.api_calls, [{"name": "Session.range"}])
    # Repeat API call to make sure the list stays correct even with multiple calls to the same API
    df_filter = df.filter(col("id") > 4)
    compare_api_calls(
        df_filter._plan.api_calls,
        [
            {"name": "Session.range"},
            {"name": "DataFrame.filter"},
        ],
    )

    # Repeat API call to make sure the list stays correct even with multiple calls to the same API
    df_select = df_filter.select("id")
    compare_api_calls(
        df_select._plan.api_calls,
        [
            {"name": "Session.range"},
            {"name": "DataFrame.filter"},
            {"name": "DataFrame.select"},
        ],
    )
    df_select = df_filter.select("id")
    compare_api_calls(
        df_select._plan.api_calls,
        [
            {"name": "Session.range"},
            {"name": "DataFrame.filter"},
            {"name": "DataFrame.select"},
        ],
    )


def test_describe_api_calls(session):
    df = TestData.test_data2(session)
    compare_api_calls(
        df._plan.api_calls, [{"name": "Session.create_dataframe[values]"}]
    )

    desc = df.describe("a", "b")
    compare_api_calls(
        desc._plan.api_calls,
        [
            {"name": "Session.create_dataframe[values]"},
            {
                "name": "DataFrame.describe",
                "subcalls": [
                    {"name": "Session.create_dataframe[values]"},
                    {
                        "name": "DataFrame.agg",
                        "subcalls": [
                            {"name": "DataFrame.group_by"},
                            {"name": "RelationalGroupedDataFrame.agg"},
                        ],
                    },
                    {
                        "name": "DataFrame.to_df",
                        "subcalls": [{"name": "DataFrame.select"}],
                    },
                    {"name": "DataFrame.select"},
                    {"name": "Session.create_dataframe[values]"},
                    {
                        "name": "DataFrame.agg",
                        "subcalls": [
                            {"name": "DataFrame.group_by"},
                            {"name": "RelationalGroupedDataFrame.agg"},
                        ],
                    },
                    {
                        "name": "DataFrame.to_df",
                        "subcalls": [{"name": "DataFrame.select"}],
                    },
                    {"name": "DataFrame.select"},
                    {"name": "DataFrame.union"},
                    {"name": "Session.create_dataframe[values]"},
                    {
                        "name": "DataFrame.agg",
                        "subcalls": [
                            {"name": "DataFrame.group_by"},
                            {"name": "RelationalGroupedDataFrame.agg"},
                        ],
                    },
                    {
                        "name": "DataFrame.to_df",
                        "subcalls": [{"name": "DataFrame.select"}],
                    },
                    {"name": "DataFrame.select"},
                    {"name": "DataFrame.union"},
                    {"name": "Session.create_dataframe[values]"},
                    {
                        "name": "DataFrame.agg",
                        "subcalls": [
                            {"name": "DataFrame.group_by"},
                            {"name": "RelationalGroupedDataFrame.agg"},
                        ],
                    },
                    {
                        "name": "DataFrame.to_df",
                        "subcalls": [{"name": "DataFrame.select"}],
                    },
                    {"name": "DataFrame.select"},
                    {"name": "DataFrame.union"},
                    {"name": "Session.create_dataframe[values]"},
                    {
                        "name": "DataFrame.agg",
                        "subcalls": [
                            {"name": "DataFrame.group_by"},
                            {"name": "RelationalGroupedDataFrame.agg"},
                        ],
                    },
                    {
                        "name": "DataFrame.to_df",
                        "subcalls": [{"name": "DataFrame.select"}],
                    },
                    {"name": "DataFrame.select"},
                    {"name": "DataFrame.union"},
                ],
            },
        ],
    )
    # Original dataframe still has the same API calls
    compare_api_calls(
        df._plan.api_calls, [{"name": "Session.create_dataframe[values]"}]
    )
    # Repeat API calls results in same output
    desc = df.describe("a", "b")
    compare_api_calls(
        desc._plan.api_calls,
        [
            {"name": "Session.create_dataframe[values]"},
            {
                "name": "DataFrame.describe",
                "subcalls": [
                    {"name": "Session.create_dataframe[values]"},
                    {
                        "name": "DataFrame.agg",
                        "subcalls": [
                            {"name": "DataFrame.group_by"},
                            {"name": "RelationalGroupedDataFrame.agg"},
                        ],
                    },
                    {
                        "name": "DataFrame.to_df",
                        "subcalls": [{"name": "DataFrame.select"}],
                    },
                    {"name": "DataFrame.select"},
                    {"name": "Session.create_dataframe[values]"},
                    {
                        "name": "DataFrame.agg",
                        "subcalls": [
                            {"name": "DataFrame.group_by"},
                            {"name": "RelationalGroupedDataFrame.agg"},
                        ],
                    },
                    {
                        "name": "DataFrame.to_df",
                        "subcalls": [{"name": "DataFrame.select"}],
                    },
                    {"name": "DataFrame.select"},
                    {"name": "DataFrame.union"},
                    {"name": "Session.create_dataframe[values]"},
                    {
                        "name": "DataFrame.agg",
                        "subcalls": [
                            {"name": "DataFrame.group_by"},
                            {"name": "RelationalGroupedDataFrame.agg"},
                        ],
                    },
                    {
                        "name": "DataFrame.to_df",
                        "subcalls": [{"name": "DataFrame.select"}],
                    },
                    {"name": "DataFrame.select"},
                    {"name": "DataFrame.union"},
                    {"name": "Session.create_dataframe[values]"},
                    {
                        "name": "DataFrame.agg",
                        "subcalls": [
                            {"name": "DataFrame.group_by"},
                            {"name": "RelationalGroupedDataFrame.agg"},
                        ],
                    },
                    {
                        "name": "DataFrame.to_df",
                        "subcalls": [{"name": "DataFrame.select"}],
                    },
                    {"name": "DataFrame.select"},
                    {"name": "DataFrame.union"},
                    {"name": "Session.create_dataframe[values]"},
                    {
                        "name": "DataFrame.agg",
                        "subcalls": [
                            {"name": "DataFrame.group_by"},
                            {"name": "RelationalGroupedDataFrame.agg"},
                        ],
                    },
                    {
                        "name": "DataFrame.to_df",
                        "subcalls": [{"name": "DataFrame.select"}],
                    },
                    {"name": "DataFrame.select"},
                    {"name": "DataFrame.union"},
                ],
            },
        ],
    )

    empty_df = TestData.timestamp1(session).describe()
    compare_api_calls(
        empty_df._plan.api_calls,
        [
            {"name": "Session.create_dataframe[values]"},
            {"name": "DataFrame.select"},
            {
                "name": "DataFrame.describe",
                "subcalls": [{"name": "Session.create_dataframe[values]"}],
            },
        ],
    )


def test_drop_duplicates_api_calls(session):
    df = session.create_dataframe(
        [[1, 1, 1, 1], [1, 1, 1, 2], [1, 1, 2, 3], [1, 2, 3, 4], [1, 2, 3, 4]],
        schema=["a", "b", "c", "d"],
    )

    dd_df = df.drop_duplicates()
<<<<<<< HEAD
    compare_api_calls(
        dd_df._plan.api_calls,
        [
            {"name": "Session.create_dataframe[values]"},
            {
                "name": "DataFrame.drop_duplicates",
                "subcalls": [
                    {
                        "name": "DataFrame.distinct",
                    }
                ],
            },
        ],
    )
=======
    assert dd_df._plan.api_calls == [
        {"name": "Session.create_dataframe[values]"},
        {
            "name": "DataFrame.drop_duplicates",
            "subcalls": [
                {
                    "name": "DataFrame.distinct",
                    "subcalls": [
                        {"name": "DataFrame.group_by"},
                        {"name": "RelationalGroupedDataFrame.agg"},
                    ],
                }
            ],
        },
    ]
>>>>>>> bce369cd
    # check that original dataframe has the same API calls
    compare_api_calls(
        df._plan.api_calls, [{"name": "Session.create_dataframe[values]"}]
    )

    subset_df = df.drop_duplicates(["a", "b"])
    compare_api_calls(
        subset_df._plan.api_calls,
        [
            {"name": "Session.create_dataframe[values]"},
            {
                "name": "DataFrame.drop_duplicates",
                "subcalls": [
                    {"name": "DataFrame.select"},
                    {"name": "DataFrame.filter"},
                    {"name": "DataFrame.select"},
                ],
            },
        ],
    )
    # check that original dataframe has the same API calls
    compare_api_calls(
        df._plan.api_calls, [{"name": "Session.create_dataframe[values]"}]
    )


def test_drop_api_calls(session):
    df = session.range(3, 8).select([col("id"), col("id").alias("id_prime")])

    drop_id = df.drop("id")
    compare_api_calls(
        drop_id._plan.api_calls,
        [
            {"name": "Session.range"},
            {"name": "DataFrame.select"},
            {"name": "DataFrame.drop", "subcalls": [{"name": "DataFrame.select"}]},
        ],
    )

    # Raise exception and make sure the new API call isn't added to the list
    with pytest.raises(SnowparkColumnException, match=" Cannot drop all columns"):
        drop_id.drop("id_prime")
    compare_api_calls(
        drop_id._plan.api_calls,
        [
            {"name": "Session.range"},
            {"name": "DataFrame.select"},
            {"name": "DataFrame.drop", "subcalls": [{"name": "DataFrame.select"}]},
        ],
    )

    df2 = (
        session.range(3, 8)
        .select(["id", col("id").alias("id_prime")])
        .select(["id", col("id_prime").alias("id_prime_2")])
        .select(["id", col("id_prime_2").alias("id_prime_3")])
        .select(["id", col("id_prime_3").alias("id_prime_4")])
        .drop("id_prime_4")
    )
    compare_api_calls(
        df2._plan.api_calls,
        [
            {"name": "Session.range"},
            {"name": "DataFrame.select"},
            {"name": "DataFrame.select"},
            {"name": "DataFrame.select"},
            {"name": "DataFrame.select"},
            {"name": "DataFrame.drop", "subcalls": [{"name": "DataFrame.select"}]},
        ],
    )


def test_to_df_api_calls(session):
    df = session.range(3, 8).select([col("id"), col("id").alias("id_prime")])
    compare_api_calls(
        df._plan.api_calls,
        [
            {"name": "Session.range"},
            {"name": "DataFrame.select"},
        ],
    )

    # Raise exception and make sure api call list doesn't change
    with pytest.raises(ValueError, match="The number of columns doesn't match"):
        df.to_df(["new_name"])
    compare_api_calls(
        df._plan.api_calls,
        [
            {"name": "Session.range"},
            {"name": "DataFrame.select"},
        ],
    )

    to_df = df.to_df(["rename1", "rename2"])
    compare_api_calls(
        to_df._plan.api_calls,
        [
            {"name": "Session.range"},
            {"name": "DataFrame.select"},
            {"name": "DataFrame.to_df", "subcalls": [{"name": "DataFrame.select"}]},
        ],
    )


def test_select_expr_api_calls(session):
    df = session.create_dataframe([-1, 2, 3], schema=["a"])
    compare_api_calls(
        df._plan.api_calls, [{"name": "Session.create_dataframe[values]"}]
    )

    select_expr = df.select_expr("abs(a)", "a + 2", "cast(a as string)")
    compare_api_calls(
        select_expr._plan.api_calls,
        [
            {"name": "Session.create_dataframe[values]"},
            {
                "name": "DataFrame.select_expr",
                "subcalls": [{"name": "DataFrame.select"}],
            },
        ],
    )
    # check to make sure that the original dataframe doesn't have the extra API call
    compare_api_calls(
        df._plan.api_calls, [{"name": "Session.create_dataframe[values]"}]
    )


def test_agg_api_calls(session):
    df = session.create_dataframe([[1, 2], [4, 5]]).to_df("col1", "col2")
    compare_api_calls(
        df._plan.api_calls,
        [
            {"name": "Session.create_dataframe[values]"},
            {"name": "DataFrame.to_df", "subcalls": [{"name": "DataFrame.select"}]},
        ],
    )

    agg_df = df.agg([max_(col("col1")), mean(col("col2"))])
    compare_api_calls(
        agg_df._plan.api_calls,
        [
            {"name": "Session.create_dataframe[values]"},
            {"name": "DataFrame.to_df", "subcalls": [{"name": "DataFrame.select"}]},
            {
                "name": "DataFrame.agg",
                "subcalls": [
                    {"name": "DataFrame.group_by"},
                    {"name": "RelationalGroupedDataFrame.agg"},
                ],
            },
        ],
    )
    # check to make sure that the original DF is unchanged
    compare_api_calls(
        df._plan.api_calls,
        [
            {"name": "Session.create_dataframe[values]"},
            {"name": "DataFrame.to_df", "subcalls": [{"name": "DataFrame.select"}]},
        ],
    )


def test_distinct_api_calls(session):
    df = session.create_dataframe(
        [
            [1, 1],
            [1, 1],
            [2, 2],
            [3, 3],
            [4, 4],
            [5, 5],
            [None, 1],
            [1, None],
            [None, None],
        ]
    ).to_df("id", "v")
    compare_api_calls(
        df._plan.api_calls,
        [
            {"name": "Session.create_dataframe[values]"},
            {"name": "DataFrame.to_df", "subcalls": [{"name": "DataFrame.select"}]},
        ],
    )

    res = df.distinct()
<<<<<<< HEAD
    compare_api_calls(
        res._plan.api_calls,
        [
            {"name": "Session.create_dataframe[values]"},
            {"name": "DataFrame.to_df", "subcalls": [{"name": "DataFrame.select"}]},
            {
                "name": "DataFrame.distinct",
            },
        ],
    )
=======
    assert res._plan.api_calls == [
        {"name": "Session.create_dataframe[values]"},
        {"name": "DataFrame.to_df", "subcalls": [{"name": "DataFrame.select"}]},
        {
            "name": "DataFrame.distinct",
            "subcalls": [
                {"name": "DataFrame.group_by"},
                {"name": "RelationalGroupedDataFrame.agg"},
            ],
        },
    ]
>>>>>>> bce369cd
    # check to make sure that the original DF is unchanged
    compare_api_calls(
        df._plan.api_calls,
        [
            {"name": "Session.create_dataframe[values]"},
            {"name": "DataFrame.to_df", "subcalls": [{"name": "DataFrame.select"}]},
        ],
    )

    res2 = df.select(col("id")).distinct()
    res2_with_sort = res2.sort(["id"])
<<<<<<< HEAD
    compare_api_calls(
        res2_with_sort._plan.api_calls,
        [
            {"name": "Session.create_dataframe[values]"},
            {"name": "DataFrame.to_df", "subcalls": [{"name": "DataFrame.select"}]},
            {"name": "DataFrame.select"},
            {
                "name": "DataFrame.distinct",
            },
            {"name": "DataFrame.sort"},
        ],
    )
    # check to make sure that the original DF is unchanged
    compare_api_calls(
        res2._plan.api_calls,
        [
            {"name": "Session.create_dataframe[values]"},
            {"name": "DataFrame.to_df", "subcalls": [{"name": "DataFrame.select"}]},
            {"name": "DataFrame.select"},
            {
                "name": "DataFrame.distinct",
            },
        ],
    )
=======
    assert res2_with_sort._plan.api_calls == [
        {"name": "Session.create_dataframe[values]"},
        {"name": "DataFrame.to_df", "subcalls": [{"name": "DataFrame.select"}]},
        {"name": "DataFrame.select"},
        {
            "name": "DataFrame.distinct",
            "subcalls": [
                {"name": "DataFrame.group_by"},
                {"name": "RelationalGroupedDataFrame.agg"},
            ],
        },
        {"name": "DataFrame.sort"},
    ]
    # check to make sure that the original DF is unchanged
    assert res2._plan.api_calls == [
        {"name": "Session.create_dataframe[values]"},
        {"name": "DataFrame.to_df", "subcalls": [{"name": "DataFrame.select"}]},
        {"name": "DataFrame.select"},
        {
            "name": "DataFrame.distinct",
            "subcalls": [
                {"name": "DataFrame.group_by"},
                {"name": "RelationalGroupedDataFrame.agg"},
            ],
        },
    ]
>>>>>>> bce369cd


def test_with_column_variations_api_calls(session):
    df = session.create_dataframe([Row(1, 2, 3)]).to_df(["a", "b", "c"])
    compare_api_calls(
        df._plan.api_calls,
        [
            {"name": "Session.create_dataframe[values]"},
            {"name": "DataFrame.to_df", "subcalls": [{"name": "DataFrame.select"}]},
        ],
    )

    # Test with_columns
    replaced = df.with_columns(["b", "d"], [lit(5), lit(6)])
    compare_api_calls(
        replaced._plan.api_calls,
        [
            {"name": "Session.create_dataframe[values]"},
            {"name": "DataFrame.to_df", "subcalls": [{"name": "DataFrame.select"}]},
            {
                "name": "DataFrame.with_columns",
                "subcalls": [{"name": "DataFrame.select"}],
            },
        ],
    )
    # check to make sure that the original DF is unchanged
    compare_api_calls(
        df._plan.api_calls,
        [
            {"name": "Session.create_dataframe[values]"},
            {"name": "DataFrame.to_df", "subcalls": [{"name": "DataFrame.select"}]},
        ],
    )

    # Test with_column
    replaced = df.with_column("b", lit(7))
    compare_api_calls(
        replaced._plan.api_calls,
        [
            {"name": "Session.create_dataframe[values]"},
            {"name": "DataFrame.to_df", "subcalls": [{"name": "DataFrame.select"}]},
            {
                "name": "DataFrame.with_column",
                "subcalls": [
                    {
                        "name": "DataFrame.with_columns",
                        "subcalls": [{"name": "DataFrame.select"}],
                    }
                ],
            },
        ],
    )
    # check to make sure that the original DF is unchanged
    compare_api_calls(
        df._plan.api_calls,
        [
            {"name": "Session.create_dataframe[values]"},
            {"name": "DataFrame.to_df", "subcalls": [{"name": "DataFrame.select"}]},
        ],
    )

    # Test with_column_renamed
    replaced = df.with_column_renamed(col("b"), "e")
    compare_api_calls(
        replaced._plan.api_calls,
        [
            {"name": "Session.create_dataframe[values]"},
            {"name": "DataFrame.to_df", "subcalls": [{"name": "DataFrame.select"}]},
            {
                "name": "DataFrame.with_column_renamed",
                "subcalls": [{"name": "DataFrame.select"}],
            },
        ],
    )
    # check to make sure that the original DF is unchanged
    compare_api_calls(
        df._plan.api_calls,
        [
            {"name": "Session.create_dataframe[values]"},
            {"name": "DataFrame.to_df", "subcalls": [{"name": "DataFrame.select"}]},
        ],
    )

    # Test with rename, compatibility mode
    replaced = df.rename(col("b"), "e")
    compare_api_calls(
        replaced._plan.api_calls,
        [
            {"name": "Session.create_dataframe[values]"},
            {"name": "DataFrame.to_df", "subcalls": [{"name": "DataFrame.select"}]},
            {
                "name": "DataFrame.with_column_renamed",
                "subcalls": [{"name": "DataFrame.select"}],
            },
            {"name": "DataFrame.rename"},
        ],
    )
    # check to make sure that the original DF is unchanged
    compare_api_calls(
        df._plan.api_calls,
        [
            {"name": "Session.create_dataframe[values]"},
            {"name": "DataFrame.to_df", "subcalls": [{"name": "DataFrame.select"}]},
        ],
    )

    # Test with rename, multiple columns
    replaced = df.rename({col("b"): "e", "c": "d"})
    compare_api_calls(
        replaced._plan.api_calls,
        [
            {"name": "Session.create_dataframe[values]"},
            {"name": "DataFrame.to_df", "subcalls": [{"name": "DataFrame.select"}]},
            {"name": "DataFrame.rename"},
        ],
    )
    # check to make sure that the original DF is unchanged
    compare_api_calls(
        df._plan.api_calls,
        [
            {"name": "Session.create_dataframe[values]"},
            {"name": "DataFrame.to_df", "subcalls": [{"name": "DataFrame.select"}]},
        ],
    )


@pytest.mark.skipif(
    not is_pandas_available, reason="pandas is required to register vectorized UDFs"
)
def test_execute_queries_api_calls(session, sql_simplifier_enabled):
    df = session.range(1, 10, 2).filter(col("id") <= 4).filter(col("id") >= 0)
    compare_api_calls(
        df._plan.api_calls,
        [
            {"name": "Session.range"},
            {"name": "DataFrame.filter"},
            {"name": "DataFrame.filter"},
        ],
    )

    df.collect()
    # API calls don't change after query is executed
    thread_ident = threading.get_ident()

    compare_api_calls(
        df._plan.api_calls,
        [
            {
                "name": "Session.range",
                "sql_simplifier_enabled": session.sql_simplifier_enabled,
                "thread_ident": thread_ident,
            },
            {"name": "DataFrame.filter"},
            {"name": "DataFrame.filter"},
        ],
    )

    df._internal_collect_with_tag()
    # API calls don't change after query is executed
    compare_api_calls(
        df._plan.api_calls,
        [
            {
                "name": "Session.range",
                "sql_simplifier_enabled": session.sql_simplifier_enabled,
                "thread_ident": thread_ident,
            },
            {"name": "DataFrame.filter"},
            {"name": "DataFrame.filter"},
        ],
    )

    df.to_local_iterator()
    # API calls don't change after query is executed
    compare_api_calls(
        df._plan.api_calls,
        [
            {
                "name": "Session.range",
                "sql_simplifier_enabled": session.sql_simplifier_enabled,
                "thread_ident": thread_ident,
            },
            {"name": "DataFrame.filter"},
            {"name": "DataFrame.filter"},
        ],
    )

    df.to_pandas()
    # API calls don't change after query is executed
    compare_api_calls(
        df._plan.api_calls,
        [
            {
                "name": "Session.range",
                "sql_simplifier_enabled": session.sql_simplifier_enabled,
                "thread_ident": thread_ident,
            },
            {"name": "DataFrame.filter"},
            {"name": "DataFrame.filter"},
        ],
    )

    df.to_pandas_batches()
    # API calls don't change after query is executed
    compare_api_calls(
        df._plan.api_calls,
        [
            {
                "name": "Session.range",
                "sql_simplifier_enabled": session.sql_simplifier_enabled,
                "thread_ident": thread_ident,
            },
            {"name": "DataFrame.filter"},
            {"name": "DataFrame.filter"},
        ],
    )


def test_relational_dataframe_api_calls(session):
    df = TestData.test_data2(session)
    compare_api_calls(
        df._plan.api_calls, [{"name": "Session.create_dataframe[values]"}]
    )

    agg = df.group_by("a").agg([(col("*"), "count")])
    compare_api_calls(
        agg._plan.api_calls,
        [
            {"name": "Session.create_dataframe[values]"},
            {"name": "DataFrame.group_by"},
            {"name": "RelationalGroupedDataFrame.agg"},
        ],
    )
    # check to make sure that the original DF is unchanged
    compare_api_calls(
        df._plan.api_calls, [{"name": "Session.create_dataframe[values]"}]
    )

    df1 = session.create_dataframe(
        [("a", 1, 0, "b"), ("b", 2, 4, "c"), ("a", 2, 3, "d")]
    ).to_df(["key", "value1", "value2", "rest"])
    compare_api_calls(
        df1._plan.api_calls,
        [
            {"name": "Session.create_dataframe[values]"},
            {"name": "DataFrame.to_df", "subcalls": [{"name": "DataFrame.select"}]},
        ],
    )

    res = df1.group_by("key").min(col("value2"))
    compare_api_calls(
        res._plan.api_calls,
        [
            {"name": "Session.create_dataframe[values]"},
            {"name": "DataFrame.to_df", "subcalls": [{"name": "DataFrame.select"}]},
            {"name": "DataFrame.group_by"},
            {"name": "RelationalGroupedDataFrame.min"},
        ],
    )
    # check to make sure that the original DF is unchanged
    compare_api_calls(
        df1._plan.api_calls,
        [
            {"name": "Session.create_dataframe[values]"},
            {"name": "DataFrame.to_df", "subcalls": [{"name": "DataFrame.select"}]},
        ],
    )

    res = df1.group_by("key").max("value1", "value2")
    compare_api_calls(
        res._plan.api_calls,
        [
            {"name": "Session.create_dataframe[values]"},
            {"name": "DataFrame.to_df", "subcalls": [{"name": "DataFrame.select"}]},
            {"name": "DataFrame.group_by"},
            {"name": "RelationalGroupedDataFrame.max"},
        ],
    )
    # check to make sure that the original DF is unchanged
    compare_api_calls(
        df1._plan.api_calls,
        [
            {"name": "Session.create_dataframe[values]"},
            {"name": "DataFrame.to_df", "subcalls": [{"name": "DataFrame.select"}]},
        ],
    )

    res = df1.group_by("key").sum("value1")
    compare_api_calls(
        res._plan.api_calls,
        [
            {"name": "Session.create_dataframe[values]"},
            {"name": "DataFrame.to_df", "subcalls": [{"name": "DataFrame.select"}]},
            {"name": "DataFrame.group_by"},
            {"name": "RelationalGroupedDataFrame.sum"},
        ],
    )
    # check to make sure that the original DF is unchanged
    compare_api_calls(
        df1._plan.api_calls,
        [
            {"name": "Session.create_dataframe[values]"},
            {"name": "DataFrame.to_df", "subcalls": [{"name": "DataFrame.select"}]},
        ],
    )

    res = df1.group_by("key").avg("value1")
    compare_api_calls(
        res._plan.api_calls,
        [
            {"name": "Session.create_dataframe[values]"},
            {"name": "DataFrame.to_df", "subcalls": [{"name": "DataFrame.select"}]},
            {"name": "DataFrame.group_by"},
            {"name": "RelationalGroupedDataFrame.avg"},
        ],
    )
    # check to make sure that the original DF is unchanged
    compare_api_calls(
        df1._plan.api_calls,
        [
            {"name": "Session.create_dataframe[values]"},
            {"name": "DataFrame.to_df", "subcalls": [{"name": "DataFrame.select"}]},
        ],
    )

    res = df1.group_by("key").median("value1")
    compare_api_calls(
        res._plan.api_calls,
        [
            {"name": "Session.create_dataframe[values]"},
            {"name": "DataFrame.to_df", "subcalls": [{"name": "DataFrame.select"}]},
            {"name": "DataFrame.group_by"},
            {"name": "RelationalGroupedDataFrame.median"},
        ],
    )
    # check to make sure that the original DF is unchanged
    compare_api_calls(
        df1._plan.api_calls,
        [
            {"name": "Session.create_dataframe[values]"},
            {"name": "DataFrame.to_df", "subcalls": [{"name": "DataFrame.select"}]},
        ],
    )

    res = df1.group_by("key").count()
    compare_api_calls(
        res._plan.api_calls,
        [
            {"name": "Session.create_dataframe[values]"},
            {"name": "DataFrame.to_df", "subcalls": [{"name": "DataFrame.select"}]},
            {"name": "DataFrame.group_by"},
            {"name": "RelationalGroupedDataFrame.count"},
        ],
    )
    # check to make sure that the original DF is unchanged
    compare_api_calls(
        df1._plan.api_calls,
        [
            {"name": "Session.create_dataframe[values]"},
            {"name": "DataFrame.to_df", "subcalls": [{"name": "DataFrame.select"}]},
        ],
    )


def test_dataframe_stat_functions_api_calls(session):
    df = TestData.monthly_sales(session)
    compare_api_calls(
        df._plan.api_calls, [{"name": "Session.create_dataframe[values]"}]
    )

    sample_by = df.stat.sample_by(col("empid"), {1: 0.0, 2: 1.0})
    compare_api_calls(
        sample_by._plan.api_calls,
        [
            {"name": "Session.create_dataframe[values]"},
            {
                "name": "DataFrameStatFunctions.sample_by",
                "subcalls": [
                    {"name": "Session.create_dataframe[values]"},
                    {"name": "DataFrame.filter"},
                    {"name": "DataFrame.sample"},
                    {"name": "Session.create_dataframe[values]"},
                    {"name": "DataFrame.filter"},
                    {"name": "DataFrame.sample"},
                    {"name": "DataFrame.union_all"},
                ],
            },
        ],
    )
    # check to make sure that the original DF is unchanged
    compare_api_calls(
        df._plan.api_calls, [{"name": "Session.create_dataframe[values]"}]
    )

    crosstab = df.stat.crosstab("empid", "month")
    # uuid here is generated by an intermediate dataframe in crosstab implementation
    # therefore we can't predict it. We check that the uuid for crosstab is same as
    # that for df.
    thread_ident = threading.get_ident()
    compare_api_calls(
        crosstab._plan.api_calls,
        [
            {
                "name": "Session.create_dataframe[values]",
                "sql_simplifier_enabled": session.sql_simplifier_enabled,
                "thread_ident": thread_ident,
            },
            {
                "name": "DataFrameStatFunctions.crosstab",
                "subcalls": [
                    {"name": "DataFrame.select"},
                    {"name": "DataFrame.pivot"},
                    {"name": "RelationalGroupedDataFrame.agg"},
                ],
            },
        ],
    )

    # check to make sure that the original DF is unchanged
    compare_api_calls(
        df._plan.api_calls,
        [
            {
                "name": "Session.create_dataframe[values]",
                "sql_simplifier_enabled": session.sql_simplifier_enabled,
                "thread_ident": thread_ident,
            }
        ],
    )


def test_dataframe_na_functions_api_calls(session, local_testing_mode):
    df1 = TestData.double3(session, local_testing_mode)
    compare_api_calls(df1._plan.api_calls, [{"name": "Session.sql"}])

    drop = df1.na.drop(thresh=1, subset=["a"])
    compare_api_calls(
        drop._plan.api_calls,
        [
            {"name": "Session.sql"},
            {
                "name": "DataFrameNaFunctions.drop",
                "subcalls": [{"name": "DataFrame.filter"}],
            },
        ],
    )
    # check to make sure that the original DF is unchanged
    compare_api_calls(df1._plan.api_calls, [{"name": "Session.sql"}])

    df2 = TestData.null_data3(session, local_testing_mode)
    compare_api_calls(df2._plan.api_calls, [{"name": "Session.sql"}])

    fill = df2.na.fill({"flo": 12.3, "int": 11, "boo": False, "str": "f"})
    compare_api_calls(
        fill._plan.api_calls,
        [
            {"name": "Session.sql"},
            {
                "name": "DataFrameNaFunctions.fill",
                "subcalls": [{"name": "DataFrame.select"}],
            },
        ],
    )
    # check to make sure that the original DF is unchanged
    compare_api_calls(df2._plan.api_calls, [{"name": "Session.sql"}])

    replace = df2.na.replace({2: 300, 1: 200}, subset=["flo"])
    compare_api_calls(
        replace._plan.api_calls,
        [
            {"name": "Session.sql"},
            {
                "name": "DataFrameNaFunctions.replace",
                "subcalls": [{"name": "DataFrame.select"}],
            },
        ],
    )
    # check to make sure that the original DF is unchanged
    compare_api_calls(df2._plan.api_calls, [{"name": "Session.sql"}])


@pytest.mark.skipif(
    not is_pandas_available, reason="pandas is required to register vectorized UDFs"
)
@pytest.mark.udf
def test_udf_call_and_invoke(session, resources_path):
    telemetry_tracker = TelemetryDataTracker(session)
    df = session.create_dataframe([[1, 2]], schema=["a", "b"])

    # udf register
    def minus_one(x):
        return x - 1

    minus_one_name = f"minus_one_{generate_random_alphanumeric()}"
    minus_one_udf_partial = partial(
        udf,
        minus_one,
        return_type=IntegerType(),
        input_types=[IntegerType()],
        name=minus_one_name,
        replace=True,
    )

    data, type_, minus_one_udf = telemetry_tracker.extract_telemetry_log_data(
        -1, minus_one_udf_partial
    )
    assert data == {"func_name": "UDFRegistration.register", "category": "create"}
    assert type_ == "snowpark_function_usage"

    select_partial = partial(df.select, df.a, minus_one_udf(df.b))
    data, type_, _ = telemetry_tracker.extract_telemetry_log_data(-1, select_partial)
    assert data == {"func_name": "UserDefinedFunction.__call__", "category": "usage"}
    assert type_ == "snowpark_function_usage"

    # udf register from file
    test_files = TestFiles(resources_path)
    mod5_udf_partial = partial(
        session.udf.register_from_file,
        test_files.test_udf_py_file,
        "mod5",
        return_type=IntegerType(),
        input_types=[IntegerType()],
        replace=True,
    )

    data, type_, mod5_udf = telemetry_tracker.extract_telemetry_log_data(
        -1, mod5_udf_partial
    )
    assert data == {
        "func_name": "UDFRegistration.register_from_file",
        "category": "create",
    }
    assert type_ == "snowpark_function_usage"

    select_partial = partial(df.select, mod5_udf(df.a))
    data, type_, _ = telemetry_tracker.extract_telemetry_log_data(-1, select_partial)
    assert data == {"func_name": "UserDefinedFunction.__call__", "category": "usage"}
    assert type_ == "snowpark_function_usage"

    # pandas udf register
    def add_one_df_pandas_udf(df):
        return df[0] + df[1] + 1

    pandas_udf_partial = partial(
        pandas_udf,
        add_one_df_pandas_udf,
        return_type=PandasSeriesType(IntegerType()),
        input_types=[PandasDataFrameType([IntegerType(), IntegerType()])],
        replace=True,
    )
    data, type_, add_one_df_pandas_udf = telemetry_tracker.extract_telemetry_log_data(
        -1, pandas_udf_partial
    )
    assert data == {
        "func_name": "UDFRegistration.register[pandas_udf]",
        "category": "create",
    }
    assert type_ == "snowpark_function_usage"

    select_partial = partial(df.select, add_one_df_pandas_udf("a", "b"))
    data, type_, _ = telemetry_tracker.extract_telemetry_log_data(-1, select_partial)
    assert data == {"func_name": "UserDefinedFunction.__call__", "category": "usage"}
    assert type_ == "snowpark_function_usage"

    # call using call_udf
    select_partial = partial(df.select, call_udf(minus_one_name, df.a))
    data, type_, _ = telemetry_tracker.extract_telemetry_log_data(-1, select_partial)
    assert data == {"func_name": "functions.call_udf", "category": "usage"}
    assert type_ == "snowpark_function_usage"


@pytest.mark.udf
def test_sproc_call_and_invoke(session, resources_path):
    telemetry_tracker = TelemetryDataTracker(session)

    # sproc register
    def add_one(session_, x):
        return session_.sql(f"select {x} + 1").collect()[0][0]

    add_one_partial = partial(
        sproc,
        add_one,
        return_type=IntegerType(),
        input_types=[IntegerType()],
        packages=["snowflake-snowpark-python"],
        replace=True,
    )

    data, type_, add_one_sp = telemetry_tracker.extract_telemetry_log_data(
        -1, add_one_partial
    )
    assert data == {
        "func_name": "StoredProcedureRegistration.register",
        "category": "create",
    }
    assert type_ == "snowpark_function_usage"

    invoke_partial = partial(add_one_sp, 7)
    # the 3 messages after sproc_invoke are client_time_consume_first_result, client_time_consume_last_result, and action_collect
    expected_data = {"func_name": "StoredProcedure.__call__", "category": "usage"}
    assert telemetry_tracker.find_message_in_log_data(6, invoke_partial, expected_data)

    # sproc register from file
    test_files = TestFiles(resources_path)
    mod5_sp_partial = partial(
        session.sproc.register_from_file,
        test_files.test_sp_py_file,
        "mod5",
        return_type=IntegerType(),
        input_types=[IntegerType()],
        packages=["snowflake-snowpark-python"],
        replace=True,
    )
    data, type_, mod5_sp = telemetry_tracker.extract_telemetry_log_data(
        -1, mod5_sp_partial
    )
    assert data == {
        "func_name": "StoredProcedureRegistration.register_from_file",
        "category": "create",
    }
    assert type_ == "snowpark_function_usage"

    invoke_partial = partial(mod5_sp, 3)
    expected_data = {"func_name": "StoredProcedure.__call__", "category": "usage"}
    assert telemetry_tracker.find_message_in_log_data(6, invoke_partial, expected_data)


@pytest.mark.udf
def test_udtf_call_and_invoke(session, resources_path):
    telemetry_tracker = TelemetryDataTracker(session)
    df = session.create_dataframe([[1, 2]], schema=["a", "b"])

    # udtf register
    class SumUDTF:
        def process(self, a, b) -> Iterable[Tuple[int]]:
            yield (a + b,)

    sum_udtf_partial = partial(
        udtf,
        SumUDTF,
        output_schema=["sum"],
        input_types=[IntegerType(), IntegerType()],
        replace=True,
    )

    expected_data = {"func_name": "UDTFRegistration.register", "category": "create"}
    assert telemetry_tracker.find_message_in_log_data(
        3, sum_udtf_partial, expected_data
    ), f"could not find expected message: {expected_data} in the last 3 message log entries"

    sum_udtf = sum_udtf_partial()
    select_partial = partial(df.select, sum_udtf(df.a, df.b))
    expected_data = {
        "func_name": "UserDefinedTableFunction.__call__",
        "category": "usage",
    }
    assert telemetry_tracker.find_message_in_log_data(
        3, select_partial, expected_data
    ), f"could not find expected message: {expected_data} in the last 3 message log entries"

    # udtf register from file
    test_files = TestFiles(resources_path)
    schema = ["int_", "float_", "bool_", "decimal_", "str_", "bytes_", "bytearray_"]
    my_udtf_partial = partial(
        session.udtf.register_from_file,
        test_files.test_udtf_py_file,
        "MyUDTFWithTypeHints",
        output_schema=schema,
        replace=True,
    )

    expected_data = {
        "func_name": "UDTFRegistration.register_from_file",
        "category": "create",
    }
    assert telemetry_tracker.find_message_in_log_data(
        3, my_udtf_partial, expected_data
    ), f"could not find expected message: {expected_data} in the last 3 message log entries"
    my_udtf = my_udtf_partial()

    invoke_partial = partial(
        session.table_function,
        my_udtf(
            lit(1),
            lit(2.2),
            lit(True),
            lit(decimal.Decimal("3.33")),
            lit("python"),
            lit(b"bytes"),
            lit(bytearray("bytearray", "utf-8")),
        ),
    )

    expected_data = {
        "func_name": "UserDefinedTableFunction.__call__",
        "category": "usage",
    }
    assert telemetry_tracker.find_message_in_log_data(
        3, invoke_partial, expected_data
    ), f"could not find expected message: {expected_data} in the last 3 message log entries"


@pytest.mark.skip(
    "This is broken because server doesn't have parameter PYTHON_SNOWPARK_USE_SQL_SIMPLIFIER yet. Enable it after server releases it."
)
def test_sql_simplifier_enabled(session):
    telemetry_tracker = TelemetryDataTracker(session)
    original_value = session.sql_simplifier_enabled
    try:

        def set_sql_simplifier_enabled():
            session.sql_simplifier_enabled = True

        data, _, _ = telemetry_tracker.extract_telemetry_log_data(
            -1, set_sql_simplifier_enabled
        )
        assert data == {
            TelemetryField.SESSION_ID.value: session._session_id,
            TelemetryField.SQL_SIMPLIFIER_ENABLED.value: True,
        }
    finally:
        session.sql_simplifier_enabled = original_value


def test_post_compilation_stage_telemetry(session):
    client = session._conn._telemetry_client
    uuid_str = str(uuid.uuid4())

    def send_telemetry():
        summary_value = {
            "cte_optimization_enabled": True,
            "large_query_breakdown_enabled": True,
            "complexity_score_bounds": (300, 600),
            "time_taken_for_compilation": 0.136,
            "time_taken_for_deep_copy_plan": 0.074,
            "time_taken_for_cte_optimization": 0.01,
            "time_taken_for_large_query_breakdown": 0.062,
            "complexity_score_before_compilation": 1148,
            "complexity_score_after_cte_optimization": [1148],
            "complexity_score_after_large_query_breakdown": [514, 636],
            "cte_node_created": 2,
        }
        client.send_query_compilation_summary_telemetry(
            session_id=session.session_id,
            plan_uuid=uuid_str,
            compilation_stage_summary=summary_value,
        )

    telemetry_tracker = TelemetryDataTracker(session)

    expected_data = {
        "session_id": session.session_id,
        "plan_uuid": uuid_str,
        "category": "query_compilation_stage_statistics",
        "cte_optimization_enabled": True,
        "large_query_breakdown_enabled": True,
        "complexity_score_bounds": (300, 600),
        "time_taken_for_compilation": 0.136,
        "time_taken_for_deep_copy_plan": 0.074,
        "time_taken_for_cte_optimization": 0.01,
        "time_taken_for_large_query_breakdown": 0.062,
        "complexity_score_before_compilation": 1148,
        "complexity_score_after_cte_optimization": [1148],
        "complexity_score_after_large_query_breakdown": [514, 636],
        "cte_node_created": 2,
    }

    data, type_, _ = telemetry_tracker.extract_telemetry_log_data(-1, send_telemetry)
    assert data == expected_data
    assert type_ == "snowpark_compilation_stage_statistics"


def test_temp_table_cleanup(session):
    client = session._conn._telemetry_client

    def send_telemetry():
        client.send_temp_table_cleanup_telemetry(
            session.session_id,
            temp_table_cleaner_enabled=True,
            num_temp_tables_cleaned=2,
            num_temp_tables_created=5,
        )

    telemetry_tracker = TelemetryDataTracker(session)

    expected_data = {
        "session_id": session.session_id,
        "temp_table_cleaner_enabled": True,
        "num_temp_tables_cleaned": 2,
        "num_temp_tables_created": 5,
    }

    data, type_, _ = telemetry_tracker.extract_telemetry_log_data(-1, send_telemetry)
    assert data == expected_data
    assert type_ == "snowpark_temp_table_cleanup"


def test_temp_table_cleanup_exception(session):
    client = session._conn._telemetry_client

    def send_telemetry():
        client.send_temp_table_cleanup_abnormal_exception_telemetry(
            session.session_id,
            table_name="table_name_placeholder",
            exception_message="exception_message_placeholder",
        )

    telemetry_tracker = TelemetryDataTracker(session)

    expected_data = {
        "session_id": session.session_id,
        "temp_table_cleanup_abnormal_exception_table_name": "table_name_placeholder",
        "temp_table_cleanup_abnormal_exception_message": "exception_message_placeholder",
    }

    data, type_, _ = telemetry_tracker.extract_telemetry_log_data(-1, send_telemetry)
    assert data == expected_data
    assert type_ == "snowpark_temp_table_cleanup"


def test_cursor_created_telemetry(session):
    client = session._conn._telemetry_client
    telemetry_tracker = TelemetryDataTracker(session)

    def send_telemetry():
        client.send_cursor_created_telemetry(session_id=session.session_id, thread_id=1)

    expected_data = {
        "session_id": session.session_id,
        "thread_ident": 1,
    }
    data, type_, _ = telemetry_tracker.extract_telemetry_log_data(-1, send_telemetry)
    assert data == expected_data
    assert type_ == "snowpark_cursor_created"


def test_describe_query_details(session):
    client = session._conn._telemetry_client

    def send_telemetry():
        client.send_describe_query_details(
            session.session_id,
            sql_text="select 1 as a, 2 as b",
            e2e_time=0.01,
            stack_trace=["line1", "line2"],
        )

    telemetry_tracker = TelemetryDataTracker(session)

    expected_data = {
        "session_id": session.session_id,
        "sql_text": "select 1 as a, 2 as b",
        "e2e_time": 0.01,
        "stack_trace": ["line1", "line2"],
    }

    data, type_, _ = telemetry_tracker.extract_telemetry_log_data(-1, send_telemetry)
    assert data == expected_data
    assert type_ == "snowpark_describe_query_details"


def test_plan_metrics_telemetry(session):
    client = session._conn._telemetry_client
    telemetry_data = {
        "plan_uuid": "plan_uuid_placeholder",
        "category": "snowflake_plan_metrics",
        "query_plan_height": 10,
        "query_plan_num_duplicate_nodes": 5,
        "query_plan_num_selects_with_complexity_merged": 3,
        "query_plan_duplicated_node_complexity_distribution": [1, 2, 3],
        "query_plan_complexity": {
            "filter": 1,
            "low_impact": 2,
            "function": 3,
            "column": 4,
            "literal": 5,
            "window": 6,
            "order_by": 7,
        },
    }

    def send_telemetry():
        client.send_plan_metrics_telemetry(session.session_id, data=telemetry_data)

    telemetry_tracker = TelemetryDataTracker(session)

    expected_data = {"session_id": session.session_id, **telemetry_data}

    data, type_, _ = telemetry_tracker.extract_telemetry_log_data(-1, send_telemetry)
    assert data == expected_data
    assert type_ == "snowpark_compilation_stage_statistics"


@pytest.mark.parametrize("enabled", [True, False])
def test_snowflake_plan_telemetry_sent_at_critical_path(session, enabled):
    df = session.create_dataframe([[1, 2], [3, 4]], schema=["a", "b"])
    df = df.filter(df.a > 0).union(df.filter(df.b > 0))
    original_collect_telemetry_at_critical_path = (
        session._collect_snowflake_plan_telemetry_at_critical_path
    )
    try:
        plan_state = df._plan.plan_state
        query_plan_complexity = {
            key.value: value
            for key, value in df._plan.cumulative_node_complexity.items()
        }
        expected_data = {
            "session_id": session.session_id,
            "data": {
                "plan_uuid": df._plan._uuid,
                "query_plan_height": plan_state[PlanState.PLAN_HEIGHT],
                "query_plan_num_selects_with_complexity_merged": plan_state[
                    PlanState.NUM_SELECTS_WITH_COMPLEXITY_MERGED
                ],
                "query_plan_num_duplicate_nodes": plan_state[PlanState.NUM_CTE_NODES],
                "query_plan_duplicated_node_complexity_distribution": plan_state[
                    PlanState.DUPLICATED_NODE_COMPLEXITY_DISTRIBUTION
                ],
                "query_plan_complexity": query_plan_complexity,
                "complexity_score_before_compilation": 25,
            },
        }
        session._collect_snowflake_plan_telemetry_at_critical_path = enabled
        with patch.object(
            session._conn._telemetry_client, "send_plan_metrics_telemetry"
        ) as patch_send:
            df._internal_collect_with_tag_no_telemetry()

        if enabled:
            patch_send.assert_called_once()
            _, kwargs = patch_send.call_args
            assert kwargs == expected_data
        else:
            patch_send.assert_not_called()

        with patch.object(
            session._conn._telemetry_client, "send_plan_metrics_telemetry"
        ) as patch_send:
            df.collect()

        patch_send.assert_called_once()
        _, kwargs = patch_send.call_args
        assert kwargs == expected_data
    finally:
        session._collect_snowflake_plan_telemetry_at_critical_path = (
            original_collect_telemetry_at_critical_path
        )<|MERGE_RESOLUTION|>--- conflicted
+++ resolved
@@ -355,7 +355,6 @@
     )
 
     dd_df = df.drop_duplicates()
-<<<<<<< HEAD
     compare_api_calls(
         dd_df._plan.api_calls,
         [
@@ -365,28 +364,15 @@
                 "subcalls": [
                     {
                         "name": "DataFrame.distinct",
-                    }
-                ],
-            },
-        ],
-    )
-=======
-    assert dd_df._plan.api_calls == [
-        {"name": "Session.create_dataframe[values]"},
-        {
-            "name": "DataFrame.drop_duplicates",
-            "subcalls": [
-                {
-                    "name": "DataFrame.distinct",
-                    "subcalls": [
+                        "subcalls": [
                         {"name": "DataFrame.group_by"},
                         {"name": "RelationalGroupedDataFrame.agg"},
                     ],
                 }
-            ],
-        },
-    ]
->>>>>>> bce369cd
+                ],
+            },
+        ],
+    )
     # check that original dataframe has the same API calls
     compare_api_calls(
         df._plan.api_calls, [{"name": "Session.create_dataframe[values]"}]
@@ -572,7 +558,6 @@
     )
 
     res = df.distinct()
-<<<<<<< HEAD
     compare_api_calls(
         res._plan.api_calls,
         [
@@ -580,22 +565,13 @@
             {"name": "DataFrame.to_df", "subcalls": [{"name": "DataFrame.select"}]},
             {
                 "name": "DataFrame.distinct",
-            },
-        ],
-    )
-=======
-    assert res._plan.api_calls == [
-        {"name": "Session.create_dataframe[values]"},
-        {"name": "DataFrame.to_df", "subcalls": [{"name": "DataFrame.select"}]},
-        {
-            "name": "DataFrame.distinct",
-            "subcalls": [
+                "subcalls": [
                 {"name": "DataFrame.group_by"},
                 {"name": "RelationalGroupedDataFrame.agg"},
             ],
         },
-    ]
->>>>>>> bce369cd
+        ],
+    )
     # check to make sure that the original DF is unchanged
     compare_api_calls(
         df._plan.api_calls,
@@ -607,7 +583,6 @@
 
     res2 = df.select(col("id")).distinct()
     res2_with_sort = res2.sort(["id"])
-<<<<<<< HEAD
     compare_api_calls(
         res2_with_sort._plan.api_calls,
         [
@@ -616,50 +591,30 @@
             {"name": "DataFrame.select"},
             {
                 "name": "DataFrame.distinct",
-            },
-            {"name": "DataFrame.sort"},
-        ],
-    )
-    # check to make sure that the original DF is unchanged
-    compare_api_calls(
-        res2._plan.api_calls,
-        [
-            {"name": "Session.create_dataframe[values]"},
-            {"name": "DataFrame.to_df", "subcalls": [{"name": "DataFrame.select"}]},
-            {"name": "DataFrame.select"},
-            {
-                "name": "DataFrame.distinct",
-            },
-        ],
-    )
-=======
-    assert res2_with_sort._plan.api_calls == [
-        {"name": "Session.create_dataframe[values]"},
-        {"name": "DataFrame.to_df", "subcalls": [{"name": "DataFrame.select"}]},
-        {"name": "DataFrame.select"},
-        {
-            "name": "DataFrame.distinct",
-            "subcalls": [
+                "subcalls": [
                 {"name": "DataFrame.group_by"},
                 {"name": "RelationalGroupedDataFrame.agg"},
             ],
         },
-        {"name": "DataFrame.sort"},
-    ]
-    # check to make sure that the original DF is unchanged
-    assert res2._plan.api_calls == [
-        {"name": "Session.create_dataframe[values]"},
-        {"name": "DataFrame.to_df", "subcalls": [{"name": "DataFrame.select"}]},
-        {"name": "DataFrame.select"},
-        {
-            "name": "DataFrame.distinct",
-            "subcalls": [
+            {"name": "DataFrame.sort"},
+        ],
+    )
+    # check to make sure that the original DF is unchanged
+    compare_api_calls(
+        res2._plan.api_calls,
+        [
+            {"name": "Session.create_dataframe[values]"},
+            {"name": "DataFrame.to_df", "subcalls": [{"name": "DataFrame.select"}]},
+            {"name": "DataFrame.select"},
+            {
+                "name": "DataFrame.distinct",
+                "subcalls": [
                 {"name": "DataFrame.group_by"},
                 {"name": "RelationalGroupedDataFrame.agg"},
             ],
         },
-    ]
->>>>>>> bce369cd
+        ],
+    )
 
 
 def test_with_column_variations_api_calls(session):

#!/usr/bin/env python3
#
# Copyright (c) 2012-2024 Snowflake Computing Inc. All rights reserved.
#

import decimal
import sys
<<<<<<< HEAD
=======
import threading
>>>>>>> d0eead29
import uuid
from functools import partial
from typing import Any, Dict, Tuple

import pytest

from snowflake.snowpark._internal.compiler.telemetry_constants import (
    SkipLargeQueryBreakdownCategory,
)

try:
    import pandas as pd  # noqa: F401

    from snowflake.snowpark.types import PandasDataFrameType, PandasSeriesType

    is_pandas_available = True
except ImportError:
    is_pandas_available = False


from snowflake.snowpark import Row
from snowflake.snowpark._internal.telemetry import TelemetryField
from snowflake.snowpark._internal.utils import generate_random_alphanumeric
from snowflake.snowpark.exceptions import SnowparkColumnException
from snowflake.snowpark.functions import (
    call_udf,
    col,
    lit,
    max as max_,
    mean,
    pandas_udf,
    sproc,
    udf,
    udtf,
)
from snowflake.snowpark.session import Session
from snowflake.snowpark.types import IntegerType
from tests.utils import TestData, TestFiles

# Python 3.8 needs to use typing.Iterable because collections.abc.Iterable is not subscriptable
# Python 3.9 can use both
# Python 3.10 needs to use collections.abc.Iterable because typing.Iterable is removed
if sys.version_info <= (3, 9):
    from typing import Iterable
else:
    from collections.abc import Iterable

pytestmark = [
    pytest.mark.xfail(
        "config.getoption('local_testing_mode', default=False)",
        reason="This is testing inbound telemetry",
        run=False,
    )
]


class TelemetryDataTracker:
    def __init__(self, session: Session) -> None:
        self.session = session

    def extract_telemetry_log_data(self, index, partial_func) -> Tuple[Dict, str, Any]:
        """Extracts telemetry data, telemetry type from the log batch and result of running partial_func."""
        telemetry_obj = self.session._conn._telemetry_client.telemetry

        result = partial_func()
        message_log = telemetry_obj._log_batch

        if len(message_log) < abs(index):
            # if current message_log is smaller than requested index, this means that we just
            # send a batch of messages and reset message log. We will re-run our function to
            # refill our message log and extract the message. This assumes that the requested
            # index is appropriate and will be fill once the function is called again.
            result = partial_func()
            message_log = telemetry_obj._log_batch

        message = message_log[index].to_dict()["message"]
        data = message.get(TelemetryField.KEY_DATA.value, None)
        type_ = message.get("type", None)
        return data, type_, result

    def find_message_in_log_data(self, size, partial_func, expected_data) -> bool:
        telemetry_obj = self.session._conn._telemetry_client.telemetry

        partial_func()
        message_log = telemetry_obj._log_batch

        if len(message_log) < size:
            # if current message_log is smaller than requested size, this means that we just
            # send a batch of messages and reset message log. We will re-run our function to
            # refill our message log and extract the message. This assumes that the requested
            # size is appropriate and will be fill once the function is called again.
            partial_func()
            message_log = telemetry_obj._log_batch

        # we search for messages in reverse until we hit
        for message in message_log[: -(size + 1) : -1]:
            data = message.to_dict()["message"].get(TelemetryField.KEY_DATA.value, {})
            if data == expected_data:
                return True
        return False


def test_basic_api_calls(session):
    df = session.range(1, 10, 2)

    df_filter = df.filter(col("id") > 4)
    assert df_filter._plan.api_calls == [
        {"name": "Session.range"},
        {"name": "DataFrame.filter"},
    ]
    # Make sure API call does not add to the api_calls list of the original dataframe
    assert df._plan.api_calls == [{"name": "Session.range"}]
    # Repeat API call to make sure the list stays correct even with multiple calls to the same API
    df_filter = df.filter(col("id") > 4)
    assert df_filter._plan.api_calls == [
        {"name": "Session.range"},
        {"name": "DataFrame.filter"},
    ]

    # Repeat API call to make sure the list stays correct even with multiple calls to the same API
    df_select = df_filter.select("id")
    assert df_select._plan.api_calls == [
        {"name": "Session.range"},
        {"name": "DataFrame.filter"},
        {"name": "DataFrame.select"},
    ]
    df_select = df_filter.select("id")
    assert df_select._plan.api_calls == [
        {"name": "Session.range"},
        {"name": "DataFrame.filter"},
        {"name": "DataFrame.select"},
    ]


def test_describe_api_calls(session):
    df = TestData.test_data2(session)
    assert df._plan.api_calls == [{"name": "Session.create_dataframe[values]"}]

    desc = df.describe("a", "b")
    assert desc._plan.api_calls == [
        {"name": "Session.create_dataframe[values]"},
        {
            "name": "DataFrame.describe",
            "subcalls": [
                {"name": "Session.create_dataframe[values]"},
                {
                    "name": "DataFrame.agg",
                    "subcalls": [
                        {"name": "DataFrame.group_by"},
                        {"name": "RelationalGroupedDataFrame.agg"},
                    ],
                },
                {"name": "DataFrame.to_df", "subcalls": [{"name": "DataFrame.select"}]},
                {"name": "DataFrame.select"},
                {"name": "Session.create_dataframe[values]"},
                {
                    "name": "DataFrame.agg",
                    "subcalls": [
                        {"name": "DataFrame.group_by"},
                        {"name": "RelationalGroupedDataFrame.agg"},
                    ],
                },
                {"name": "DataFrame.to_df", "subcalls": [{"name": "DataFrame.select"}]},
                {"name": "DataFrame.select"},
                {"name": "DataFrame.union"},
                {"name": "Session.create_dataframe[values]"},
                {
                    "name": "DataFrame.agg",
                    "subcalls": [
                        {"name": "DataFrame.group_by"},
                        {"name": "RelationalGroupedDataFrame.agg"},
                    ],
                },
                {"name": "DataFrame.to_df", "subcalls": [{"name": "DataFrame.select"}]},
                {"name": "DataFrame.select"},
                {"name": "DataFrame.union"},
                {"name": "Session.create_dataframe[values]"},
                {
                    "name": "DataFrame.agg",
                    "subcalls": [
                        {"name": "DataFrame.group_by"},
                        {"name": "RelationalGroupedDataFrame.agg"},
                    ],
                },
                {"name": "DataFrame.to_df", "subcalls": [{"name": "DataFrame.select"}]},
                {"name": "DataFrame.select"},
                {"name": "DataFrame.union"},
                {"name": "Session.create_dataframe[values]"},
                {
                    "name": "DataFrame.agg",
                    "subcalls": [
                        {"name": "DataFrame.group_by"},
                        {"name": "RelationalGroupedDataFrame.agg"},
                    ],
                },
                {"name": "DataFrame.to_df", "subcalls": [{"name": "DataFrame.select"}]},
                {"name": "DataFrame.select"},
                {"name": "DataFrame.union"},
            ],
        },
    ]
    # Original dataframe still has the same API calls
    assert df._plan.api_calls == [{"name": "Session.create_dataframe[values]"}]
    # Repeat API calls results in same output
    desc = df.describe("a", "b")
    assert desc._plan.api_calls == [
        {"name": "Session.create_dataframe[values]"},
        {
            "name": "DataFrame.describe",
            "subcalls": [
                {"name": "Session.create_dataframe[values]"},
                {
                    "name": "DataFrame.agg",
                    "subcalls": [
                        {"name": "DataFrame.group_by"},
                        {"name": "RelationalGroupedDataFrame.agg"},
                    ],
                },
                {"name": "DataFrame.to_df", "subcalls": [{"name": "DataFrame.select"}]},
                {"name": "DataFrame.select"},
                {"name": "Session.create_dataframe[values]"},
                {
                    "name": "DataFrame.agg",
                    "subcalls": [
                        {"name": "DataFrame.group_by"},
                        {"name": "RelationalGroupedDataFrame.agg"},
                    ],
                },
                {"name": "DataFrame.to_df", "subcalls": [{"name": "DataFrame.select"}]},
                {"name": "DataFrame.select"},
                {"name": "DataFrame.union"},
                {"name": "Session.create_dataframe[values]"},
                {
                    "name": "DataFrame.agg",
                    "subcalls": [
                        {"name": "DataFrame.group_by"},
                        {"name": "RelationalGroupedDataFrame.agg"},
                    ],
                },
                {"name": "DataFrame.to_df", "subcalls": [{"name": "DataFrame.select"}]},
                {"name": "DataFrame.select"},
                {"name": "DataFrame.union"},
                {"name": "Session.create_dataframe[values]"},
                {
                    "name": "DataFrame.agg",
                    "subcalls": [
                        {"name": "DataFrame.group_by"},
                        {"name": "RelationalGroupedDataFrame.agg"},
                    ],
                },
                {"name": "DataFrame.to_df", "subcalls": [{"name": "DataFrame.select"}]},
                {"name": "DataFrame.select"},
                {"name": "DataFrame.union"},
                {"name": "Session.create_dataframe[values]"},
                {
                    "name": "DataFrame.agg",
                    "subcalls": [
                        {"name": "DataFrame.group_by"},
                        {"name": "RelationalGroupedDataFrame.agg"},
                    ],
                },
                {"name": "DataFrame.to_df", "subcalls": [{"name": "DataFrame.select"}]},
                {"name": "DataFrame.select"},
                {"name": "DataFrame.union"},
            ],
        },
    ]

    empty_df = TestData.timestamp1(session).describe()
    assert empty_df._plan.api_calls == [
        {"name": "Session.create_dataframe[values]"},
        {"name": "DataFrame.select"},
        {
            "name": "DataFrame.describe",
            "subcalls": [{"name": "Session.create_dataframe[values]"}],
        },
    ]


def test_drop_duplicates_api_calls(session):
    df = session.create_dataframe(
        [[1, 1, 1, 1], [1, 1, 1, 2], [1, 1, 2, 3], [1, 2, 3, 4], [1, 2, 3, 4]],
        schema=["a", "b", "c", "d"],
    )

    dd_df = df.drop_duplicates()
    assert dd_df._plan.api_calls == [
        {"name": "Session.create_dataframe[values]"},
        {
            "name": "DataFrame.drop_duplicates",
            "subcalls": [
                {
                    "name": "DataFrame.distinct",
                    "subcalls": [
                        {"name": "DataFrame.group_by"},
                        {"name": "RelationalGroupedDataFrame.agg"},
                    ],
                }
            ],
        },
    ]
    # check that original dataframe has the same API calls
    assert df._plan.api_calls == [{"name": "Session.create_dataframe[values]"}]

    subset_df = df.drop_duplicates(["a", "b"])
    assert subset_df._plan.api_calls == [
        {"name": "Session.create_dataframe[values]"},
        {
            "name": "DataFrame.drop_duplicates",
            "subcalls": [
                {"name": "DataFrame.select"},
                {"name": "DataFrame.filter"},
                {"name": "DataFrame.select"},
            ],
        },
    ]
    # check that original dataframe has the same API calls
    assert df._plan.api_calls == [{"name": "Session.create_dataframe[values]"}]


def test_drop_api_calls(session):
    df = session.range(3, 8).select([col("id"), col("id").alias("id_prime")])

    drop_id = df.drop("id")
    assert drop_id._plan.api_calls == [
        {"name": "Session.range"},
        {"name": "DataFrame.select"},
        {"name": "DataFrame.drop", "subcalls": [{"name": "DataFrame.select"}]},
    ]

    # Raise exception and make sure the new API call isn't added to the list
    with pytest.raises(SnowparkColumnException, match=" Cannot drop all columns"):
        drop_id.drop("id_prime")
    assert drop_id._plan.api_calls == [
        {"name": "Session.range"},
        {"name": "DataFrame.select"},
        {"name": "DataFrame.drop", "subcalls": [{"name": "DataFrame.select"}]},
    ]

    df2 = (
        session.range(3, 8)
        .select(["id", col("id").alias("id_prime")])
        .select(["id", col("id_prime").alias("id_prime_2")])
        .select(["id", col("id_prime_2").alias("id_prime_3")])
        .select(["id", col("id_prime_3").alias("id_prime_4")])
        .drop("id_prime_4")
    )
    assert df2._plan.api_calls == [
        {"name": "Session.range"},
        {"name": "DataFrame.select"},
        {"name": "DataFrame.select"},
        {"name": "DataFrame.select"},
        {"name": "DataFrame.select"},
        {"name": "DataFrame.drop", "subcalls": [{"name": "DataFrame.select"}]},
    ]


def test_to_df_api_calls(session):
    df = session.range(3, 8).select([col("id"), col("id").alias("id_prime")])
    assert df._plan.api_calls == [
        {"name": "Session.range"},
        {"name": "DataFrame.select"},
    ]

    # Raise exception and make sure api call list doesn't change
    with pytest.raises(ValueError, match="The number of columns doesn't match"):
        df.to_df(["new_name"])
    assert df._plan.api_calls == [
        {"name": "Session.range"},
        {"name": "DataFrame.select"},
    ]

    to_df = df.to_df(["rename1", "rename2"])
    assert to_df._plan.api_calls == [
        {"name": "Session.range"},
        {"name": "DataFrame.select"},
        {"name": "DataFrame.to_df", "subcalls": [{"name": "DataFrame.select"}]},
    ]


def test_select_expr_api_calls(session):
    df = session.create_dataframe([-1, 2, 3], schema=["a"])
    assert df._plan.api_calls == [{"name": "Session.create_dataframe[values]"}]

    select_expr = df.select_expr("abs(a)", "a + 2", "cast(a as string)")
    assert select_expr._plan.api_calls == [
        {"name": "Session.create_dataframe[values]"},
        {"name": "DataFrame.select_expr", "subcalls": [{"name": "DataFrame.select"}]},
    ]
    # check to make sure that the original dataframe doesn't have the extra API call
    assert df._plan.api_calls == [{"name": "Session.create_dataframe[values]"}]


def test_agg_api_calls(session):
    df = session.create_dataframe([[1, 2], [4, 5]]).to_df("col1", "col2")
    assert df._plan.api_calls == [
        {"name": "Session.create_dataframe[values]"},
        {"name": "DataFrame.to_df", "subcalls": [{"name": "DataFrame.select"}]},
    ]

    agg_df = df.agg([max_(col("col1")), mean(col("col2"))])
    assert agg_df._plan.api_calls == [
        {"name": "Session.create_dataframe[values]"},
        {"name": "DataFrame.to_df", "subcalls": [{"name": "DataFrame.select"}]},
        {
            "name": "DataFrame.agg",
            "subcalls": [
                {"name": "DataFrame.group_by"},
                {"name": "RelationalGroupedDataFrame.agg"},
            ],
        },
    ]
    # check to make sure that the original DF is unchanged
    assert df._plan.api_calls == [
        {"name": "Session.create_dataframe[values]"},
        {"name": "DataFrame.to_df", "subcalls": [{"name": "DataFrame.select"}]},
    ]


def test_distinct_api_calls(session):
    df = session.create_dataframe(
        [
            [1, 1],
            [1, 1],
            [2, 2],
            [3, 3],
            [4, 4],
            [5, 5],
            [None, 1],
            [1, None],
            [None, None],
        ]
    ).to_df("id", "v")
    assert df._plan.api_calls == [
        {"name": "Session.create_dataframe[values]"},
        {"name": "DataFrame.to_df", "subcalls": [{"name": "DataFrame.select"}]},
    ]

    res = df.distinct()
    assert res._plan.api_calls == [
        {"name": "Session.create_dataframe[values]"},
        {"name": "DataFrame.to_df", "subcalls": [{"name": "DataFrame.select"}]},
        {
            "name": "DataFrame.distinct",
            "subcalls": [
                {"name": "DataFrame.group_by"},
                {"name": "RelationalGroupedDataFrame.agg"},
            ],
        },
    ]
    # check to make sure that the original DF is unchanged
    assert df._plan.api_calls == [
        {"name": "Session.create_dataframe[values]"},
        {"name": "DataFrame.to_df", "subcalls": [{"name": "DataFrame.select"}]},
    ]

    res2 = df.select(col("id")).distinct()
    res2_with_sort = res2.sort(["id"])
    assert res2_with_sort._plan.api_calls == [
        {"name": "Session.create_dataframe[values]"},
        {"name": "DataFrame.to_df", "subcalls": [{"name": "DataFrame.select"}]},
        {"name": "DataFrame.select"},
        {
            "name": "DataFrame.distinct",
            "subcalls": [
                {"name": "DataFrame.group_by"},
                {"name": "RelationalGroupedDataFrame.agg"},
            ],
        },
        {"name": "DataFrame.sort"},
    ]
    # check to make sure that the original DF is unchanged
    assert res2._plan.api_calls == [
        {"name": "Session.create_dataframe[values]"},
        {"name": "DataFrame.to_df", "subcalls": [{"name": "DataFrame.select"}]},
        {"name": "DataFrame.select"},
        {
            "name": "DataFrame.distinct",
            "subcalls": [
                {"name": "DataFrame.group_by"},
                {"name": "RelationalGroupedDataFrame.agg"},
            ],
        },
    ]


def test_with_column_variations_api_calls(session):
    df = session.create_dataframe([Row(1, 2, 3)]).to_df(["a", "b", "c"])
    assert df._plan.api_calls == [
        {"name": "Session.create_dataframe[values]"},
        {"name": "DataFrame.to_df", "subcalls": [{"name": "DataFrame.select"}]},
    ]

    # Test with_columns
    replaced = df.with_columns(["b", "d"], [lit(5), lit(6)])
    assert replaced._plan.api_calls == [
        {"name": "Session.create_dataframe[values]"},
        {"name": "DataFrame.to_df", "subcalls": [{"name": "DataFrame.select"}]},
        {"name": "DataFrame.with_columns", "subcalls": [{"name": "DataFrame.select"}]},
    ]
    # check to make sure that the original DF is unchanged
    assert df._plan.api_calls == [
        {"name": "Session.create_dataframe[values]"},
        {"name": "DataFrame.to_df", "subcalls": [{"name": "DataFrame.select"}]},
    ]

    # Test with_column
    replaced = df.with_column("b", lit(7))
    assert replaced._plan.api_calls == [
        {"name": "Session.create_dataframe[values]"},
        {"name": "DataFrame.to_df", "subcalls": [{"name": "DataFrame.select"}]},
        {
            "name": "DataFrame.with_column",
            "subcalls": [
                {
                    "name": "DataFrame.with_columns",
                    "subcalls": [{"name": "DataFrame.select"}],
                }
            ],
        },
    ]
    # check to make sure that the original DF is unchanged
    assert df._plan.api_calls == [
        {"name": "Session.create_dataframe[values]"},
        {"name": "DataFrame.to_df", "subcalls": [{"name": "DataFrame.select"}]},
    ]

    # Test with_column_renamed
    replaced = df.with_column_renamed(col("b"), "e")
    assert replaced._plan.api_calls == [
        {"name": "Session.create_dataframe[values]"},
        {"name": "DataFrame.to_df", "subcalls": [{"name": "DataFrame.select"}]},
        {
            "name": "DataFrame.with_column_renamed",
            "subcalls": [{"name": "DataFrame.select"}],
        },
    ]
    # check to make sure that the original DF is unchanged
    assert df._plan.api_calls == [
        {"name": "Session.create_dataframe[values]"},
        {"name": "DataFrame.to_df", "subcalls": [{"name": "DataFrame.select"}]},
    ]

    # Test with rename, compatibility mode
    replaced = df.rename(col("b"), "e")
    assert replaced._plan.api_calls == [
        {"name": "Session.create_dataframe[values]"},
        {"name": "DataFrame.to_df", "subcalls": [{"name": "DataFrame.select"}]},
        {
            "name": "DataFrame.with_column_renamed",
            "subcalls": [{"name": "DataFrame.select"}],
        },
        {"name": "DataFrame.rename"},
    ]
    # check to make sure that the original DF is unchanged
    assert df._plan.api_calls == [
        {"name": "Session.create_dataframe[values]"},
        {"name": "DataFrame.to_df", "subcalls": [{"name": "DataFrame.select"}]},
    ]

    # Test with rename, multiple columns
    replaced = df.rename({col("b"): "e", "c": "d"})
    assert replaced._plan.api_calls == [
        {"name": "Session.create_dataframe[values]"},
        {"name": "DataFrame.to_df", "subcalls": [{"name": "DataFrame.select"}]},
        {"name": "DataFrame.rename"},
    ]
    # check to make sure that the original DF is unchanged
    assert df._plan.api_calls == [
        {"name": "Session.create_dataframe[values]"},
        {"name": "DataFrame.to_df", "subcalls": [{"name": "DataFrame.select"}]},
    ]


@pytest.mark.skipif(
    not is_pandas_available, reason="pandas is required to register vectorized UDFs"
)
def test_execute_queries_api_calls(session, sql_simplifier_enabled):
    df = session.range(1, 10, 2).filter(col("id") <= 4).filter(col("id") >= 0)
    assert df._plan.api_calls == [
        {"name": "Session.range"},
        {"name": "DataFrame.filter"},
        {"name": "DataFrame.filter"},
    ]

    df.collect()
    # API calls don't change after query is executed
    query_plan_height = 2 if sql_simplifier_enabled else 3
    filter = 1 if sql_simplifier_enabled else 2
    low_impact = 3 if sql_simplifier_enabled else 2
    thread_ident = threading.get_ident()

    assert df._plan.api_calls == [
        {
            "name": "Session.range",
            "sql_simplifier_enabled": session.sql_simplifier_enabled,
            "plan_uuid": df._plan.uuid,
<<<<<<< HEAD
            "query_plan_height": query_plan_height,
            "query_plan_num_duplicate_nodes": 0,
            "query_plan_num_selects_with_complexity_merged": 0,
=======
            "thread_ident": thread_ident,
            "query_plan_height": query_plan_height,
            "query_plan_num_duplicate_nodes": 0,
            "query_plan_num_selects_with_complexity_merged": 0,
            "query_plan_duplicated_node_complexity_distribution": [0, 0, 0, 0, 0, 0, 0],
>>>>>>> d0eead29
            "query_plan_complexity": {
                "filter": filter,
                "low_impact": low_impact,
                "function": 3,
                "column": 3,
                "literal": 5,
                "window": 1,
                "order_by": 1,
            },
        },
        {"name": "DataFrame.filter"},
        {"name": "DataFrame.filter"},
    ]

    df._internal_collect_with_tag()
    # API calls don't change after query is executed
    assert df._plan.api_calls == [
        {
            "name": "Session.range",
            "sql_simplifier_enabled": session.sql_simplifier_enabled,
            "plan_uuid": df._plan.uuid,
<<<<<<< HEAD
            "query_plan_height": query_plan_height,
            "query_plan_num_duplicate_nodes": 0,
            "query_plan_num_selects_with_complexity_merged": 0,
=======
            "thread_ident": thread_ident,
            "query_plan_height": query_plan_height,
            "query_plan_num_duplicate_nodes": 0,
            "query_plan_num_selects_with_complexity_merged": 0,
            "query_plan_duplicated_node_complexity_distribution": [0, 0, 0, 0, 0, 0, 0],
>>>>>>> d0eead29
            "query_plan_complexity": {
                "filter": filter,
                "low_impact": low_impact,
                "function": 3,
                "column": 3,
                "literal": 5,
                "window": 1,
                "order_by": 1,
            },
        },
        {"name": "DataFrame.filter"},
        {"name": "DataFrame.filter"},
    ]

    df.to_local_iterator()
    # API calls don't change after query is executed
    assert df._plan.api_calls == [
        {
            "name": "Session.range",
            "sql_simplifier_enabled": session.sql_simplifier_enabled,
            "plan_uuid": df._plan.uuid,
<<<<<<< HEAD
            "query_plan_height": query_plan_height,
            "query_plan_num_duplicate_nodes": 0,
            "query_plan_num_selects_with_complexity_merged": 0,
=======
            "thread_ident": thread_ident,
            "query_plan_height": query_plan_height,
            "query_plan_num_duplicate_nodes": 0,
            "query_plan_num_selects_with_complexity_merged": 0,
            "query_plan_duplicated_node_complexity_distribution": [0, 0, 0, 0, 0, 0, 0],
>>>>>>> d0eead29
            "query_plan_complexity": {
                "filter": filter,
                "low_impact": low_impact,
                "function": 3,
                "column": 3,
                "literal": 5,
                "window": 1,
                "order_by": 1,
            },
        },
        {"name": "DataFrame.filter"},
        {"name": "DataFrame.filter"},
    ]

    df.to_pandas()
    # API calls don't change after query is executed
    assert df._plan.api_calls == [
        {
            "name": "Session.range",
            "sql_simplifier_enabled": session.sql_simplifier_enabled,
            "plan_uuid": df._plan.uuid,
<<<<<<< HEAD
            "query_plan_height": query_plan_height,
            "query_plan_num_duplicate_nodes": 0,
            "query_plan_num_selects_with_complexity_merged": 0,
=======
            "thread_ident": thread_ident,
            "query_plan_height": query_plan_height,
            "query_plan_num_duplicate_nodes": 0,
            "query_plan_num_selects_with_complexity_merged": 0,
            "query_plan_duplicated_node_complexity_distribution": [0, 0, 0, 0, 0, 0, 0],
>>>>>>> d0eead29
            "query_plan_complexity": {
                "filter": filter,
                "low_impact": low_impact,
                "function": 3,
                "column": 3,
                "literal": 5,
                "window": 1,
                "order_by": 1,
            },
        },
        {"name": "DataFrame.filter"},
        {"name": "DataFrame.filter"},
    ]

    df.to_pandas_batches()
    # API calls don't change after query is executed
    assert df._plan.api_calls == [
        {
            "name": "Session.range",
            "sql_simplifier_enabled": session.sql_simplifier_enabled,
            "plan_uuid": df._plan.uuid,
<<<<<<< HEAD
            "query_plan_height": query_plan_height,
            "query_plan_num_duplicate_nodes": 0,
            "query_plan_num_selects_with_complexity_merged": 0,
=======
            "thread_ident": thread_ident,
            "query_plan_height": query_plan_height,
            "query_plan_num_duplicate_nodes": 0,
            "query_plan_num_selects_with_complexity_merged": 0,
            "query_plan_duplicated_node_complexity_distribution": [0, 0, 0, 0, 0, 0, 0],
>>>>>>> d0eead29
            "query_plan_complexity": {
                "filter": filter,
                "low_impact": low_impact,
                "function": 3,
                "column": 3,
                "literal": 5,
                "window": 1,
                "order_by": 1,
            },
        },
        {"name": "DataFrame.filter"},
        {"name": "DataFrame.filter"},
    ]


def test_relational_dataframe_api_calls(session):
    df = TestData.test_data2(session)
    assert df._plan.api_calls == [{"name": "Session.create_dataframe[values]"}]

    agg = df.group_by("a").agg([(col("*"), "count")])
    assert agg._plan.api_calls == [
        {"name": "Session.create_dataframe[values]"},
        {"name": "DataFrame.group_by"},
        {"name": "RelationalGroupedDataFrame.agg"},
    ]
    # check to make sure that the original DF is unchanged
    assert df._plan.api_calls == [{"name": "Session.create_dataframe[values]"}]

    df1 = session.create_dataframe(
        [("a", 1, 0, "b"), ("b", 2, 4, "c"), ("a", 2, 3, "d")]
    ).to_df(["key", "value1", "value2", "rest"])
    assert df1._plan.api_calls == [
        {"name": "Session.create_dataframe[values]"},
        {"name": "DataFrame.to_df", "subcalls": [{"name": "DataFrame.select"}]},
    ]

    res = df1.group_by("key").min(col("value2"))
    assert res._plan.api_calls == [
        {"name": "Session.create_dataframe[values]"},
        {"name": "DataFrame.to_df", "subcalls": [{"name": "DataFrame.select"}]},
        {"name": "DataFrame.group_by"},
        {"name": "RelationalGroupedDataFrame.min"},
    ]
    # check to make sure that the original DF is unchanged
    assert df1._plan.api_calls == [
        {"name": "Session.create_dataframe[values]"},
        {"name": "DataFrame.to_df", "subcalls": [{"name": "DataFrame.select"}]},
    ]

    res = df1.group_by("key").max("value1", "value2")
    assert res._plan.api_calls == [
        {"name": "Session.create_dataframe[values]"},
        {"name": "DataFrame.to_df", "subcalls": [{"name": "DataFrame.select"}]},
        {"name": "DataFrame.group_by"},
        {"name": "RelationalGroupedDataFrame.max"},
    ]
    # check to make sure that the original DF is unchanged
    assert df1._plan.api_calls == [
        {"name": "Session.create_dataframe[values]"},
        {"name": "DataFrame.to_df", "subcalls": [{"name": "DataFrame.select"}]},
    ]

    res = df1.group_by("key").sum("value1")
    assert res._plan.api_calls == [
        {"name": "Session.create_dataframe[values]"},
        {"name": "DataFrame.to_df", "subcalls": [{"name": "DataFrame.select"}]},
        {"name": "DataFrame.group_by"},
        {"name": "RelationalGroupedDataFrame.sum"},
    ]
    # check to make sure that the original DF is unchanged
    assert df1._plan.api_calls == [
        {"name": "Session.create_dataframe[values]"},
        {"name": "DataFrame.to_df", "subcalls": [{"name": "DataFrame.select"}]},
    ]

    res = df1.group_by("key").avg("value1")
    assert res._plan.api_calls == [
        {"name": "Session.create_dataframe[values]"},
        {"name": "DataFrame.to_df", "subcalls": [{"name": "DataFrame.select"}]},
        {"name": "DataFrame.group_by"},
        {"name": "RelationalGroupedDataFrame.avg"},
    ]
    # check to make sure that the original DF is unchanged
    assert df1._plan.api_calls == [
        {"name": "Session.create_dataframe[values]"},
        {"name": "DataFrame.to_df", "subcalls": [{"name": "DataFrame.select"}]},
    ]

    res = df1.group_by("key").median("value1")
    assert res._plan.api_calls == [
        {"name": "Session.create_dataframe[values]"},
        {"name": "DataFrame.to_df", "subcalls": [{"name": "DataFrame.select"}]},
        {"name": "DataFrame.group_by"},
        {"name": "RelationalGroupedDataFrame.median"},
    ]
    # check to make sure that the original DF is unchanged
    assert df1._plan.api_calls == [
        {"name": "Session.create_dataframe[values]"},
        {"name": "DataFrame.to_df", "subcalls": [{"name": "DataFrame.select"}]},
    ]

    res = df1.group_by("key").count()
    assert res._plan.api_calls == [
        {"name": "Session.create_dataframe[values]"},
        {"name": "DataFrame.to_df", "subcalls": [{"name": "DataFrame.select"}]},
        {"name": "DataFrame.group_by"},
        {"name": "RelationalGroupedDataFrame.count"},
    ]
    # check to make sure that the original DF is unchanged
    assert df1._plan.api_calls == [
        {"name": "Session.create_dataframe[values]"},
        {"name": "DataFrame.to_df", "subcalls": [{"name": "DataFrame.select"}]},
    ]


def test_dataframe_stat_functions_api_calls(session):
    df = TestData.monthly_sales(session)
    assert df._plan.api_calls == [{"name": "Session.create_dataframe[values]"}]

    sample_by = df.stat.sample_by(col("empid"), {1: 0.0, 2: 1.0})
    assert sample_by._plan.api_calls == [
        {"name": "Session.create_dataframe[values]"},
        {
            "name": "DataFrameStatFunctions.sample_by",
            "subcalls": [
                {"name": "Session.create_dataframe[values]"},
                {"name": "DataFrame.filter"},
                {"name": "DataFrame.sample"},
                {"name": "Session.create_dataframe[values]"},
                {"name": "DataFrame.filter"},
                {"name": "DataFrame.sample"},
                {"name": "DataFrame.union_all"},
            ],
        },
    ]
    # check to make sure that the original DF is unchanged
    assert df._plan.api_calls == [{"name": "Session.create_dataframe[values]"}]

    column = 6 if session.sql_simplifier_enabled else 9
    crosstab = df.stat.crosstab("empid", "month")
    # uuid here is generated by an intermediate dataframe in crosstab implementation
    # therefore we can't predict it. We check that the uuid for crosstab is same as
    # that for df.
    uuid = df._plan.api_calls[0]["plan_uuid"]
<<<<<<< HEAD
=======
    thread_ident = threading.get_ident()
>>>>>>> d0eead29
    assert crosstab._plan.api_calls == [
        {
            "name": "Session.create_dataframe[values]",
            "sql_simplifier_enabled": session.sql_simplifier_enabled,
            "plan_uuid": uuid,
<<<<<<< HEAD
            "query_plan_height": 4,
            "query_plan_num_duplicate_nodes": 0,
            "query_plan_num_selects_with_complexity_merged": 0,
=======
            "thread_ident": thread_ident,
            "query_plan_height": 4,
            "query_plan_num_duplicate_nodes": 0,
            "query_plan_num_selects_with_complexity_merged": 0,
            "query_plan_duplicated_node_complexity_distribution": [0, 0, 0, 0, 0, 0, 0],
>>>>>>> d0eead29
            "query_plan_complexity": {"group_by": 1, "column": column, "literal": 48},
        },
        {
            "name": "DataFrameStatFunctions.crosstab",
            "subcalls": [
                {"name": "DataFrame.select"},
                {"name": "DataFrame.pivot"},
                {"name": "RelationalGroupedDataFrame.agg"},
            ],
        },
    ]

    # check to make sure that the original DF is unchanged
    assert df._plan.api_calls == [
        {
            "name": "Session.create_dataframe[values]",
            "sql_simplifier_enabled": session.sql_simplifier_enabled,
            "plan_uuid": uuid,
<<<<<<< HEAD
            "query_plan_height": 4,
            "query_plan_num_duplicate_nodes": 0,
            "query_plan_num_selects_with_complexity_merged": 0,
=======
            "thread_ident": thread_ident,
            "query_plan_height": 4,
            "query_plan_num_duplicate_nodes": 0,
            "query_plan_num_selects_with_complexity_merged": 0,
            "query_plan_duplicated_node_complexity_distribution": [0, 0, 0, 0, 0, 0, 0],
>>>>>>> d0eead29
            "query_plan_complexity": {"group_by": 1, "column": column, "literal": 48},
        }
    ]


def test_dataframe_na_functions_api_calls(session, local_testing_mode):
    df1 = TestData.double3(session, local_testing_mode)
    assert df1._plan.api_calls == [{"name": "Session.sql"}]

    drop = df1.na.drop(thresh=1, subset=["a"])
    assert drop._plan.api_calls == [
        {"name": "Session.sql"},
        {
            "name": "DataFrameNaFunctions.drop",
            "subcalls": [{"name": "DataFrame.filter"}],
        },
    ]
    # check to make sure that the original DF is unchanged
    assert df1._plan.api_calls == [{"name": "Session.sql"}]

    df2 = TestData.null_data3(session, local_testing_mode)
    assert df2._plan.api_calls == [{"name": "Session.sql"}]

    fill = df2.na.fill({"flo": 12.3, "int": 11, "boo": False, "str": "f"})
    assert fill._plan.api_calls == [
        {"name": "Session.sql"},
        {
            "name": "DataFrameNaFunctions.fill",
            "subcalls": [{"name": "DataFrame.select"}],
        },
    ]
    # check to make sure that the original DF is unchanged
    assert df2._plan.api_calls == [{"name": "Session.sql"}]

    replace = df2.na.replace({2: 300, 1: 200}, subset=["flo"])
    assert replace._plan.api_calls == [
        {"name": "Session.sql"},
        {
            "name": "DataFrameNaFunctions.replace",
            "subcalls": [{"name": "DataFrame.select"}],
        },
    ]
    # check to make sure that the original DF is unchanged
    assert df2._plan.api_calls == [{"name": "Session.sql"}]


@pytest.mark.skipif(
    not is_pandas_available, reason="pandas is required to register vectorized UDFs"
)
@pytest.mark.udf
def test_udf_call_and_invoke(session, resources_path):
    telemetry_tracker = TelemetryDataTracker(session)
    df = session.create_dataframe([[1, 2]], schema=["a", "b"])

    # udf register
    def minus_one(x):
        return x - 1

    minus_one_name = f"minus_one_{generate_random_alphanumeric()}"
    minus_one_udf_partial = partial(
        udf,
        minus_one,
        return_type=IntegerType(),
        input_types=[IntegerType()],
        name=minus_one_name,
        replace=True,
    )

    data, type_, minus_one_udf = telemetry_tracker.extract_telemetry_log_data(
        -1, minus_one_udf_partial
    )
    assert data == {"func_name": "UDFRegistration.register", "category": "create"}
    assert type_ == "snowpark_function_usage"

    select_partial = partial(df.select, df.a, minus_one_udf(df.b))
    data, type_, _ = telemetry_tracker.extract_telemetry_log_data(-1, select_partial)
    assert data == {"func_name": "UserDefinedFunction.__call__", "category": "usage"}
    assert type_ == "snowpark_function_usage"

    # udf register from file
    test_files = TestFiles(resources_path)
    mod5_udf_partial = partial(
        session.udf.register_from_file,
        test_files.test_udf_py_file,
        "mod5",
        return_type=IntegerType(),
        input_types=[IntegerType()],
        replace=True,
    )

    data, type_, mod5_udf = telemetry_tracker.extract_telemetry_log_data(
        -1, mod5_udf_partial
    )
    assert data == {
        "func_name": "UDFRegistration.register_from_file",
        "category": "create",
    }
    assert type_ == "snowpark_function_usage"

    select_partial = partial(df.select, mod5_udf(df.a))
    data, type_, _ = telemetry_tracker.extract_telemetry_log_data(-1, select_partial)
    assert data == {"func_name": "UserDefinedFunction.__call__", "category": "usage"}
    assert type_ == "snowpark_function_usage"

    # pandas udf register
    def add_one_df_pandas_udf(df):
        return df[0] + df[1] + 1

    pandas_udf_partial = partial(
        pandas_udf,
        add_one_df_pandas_udf,
        return_type=PandasSeriesType(IntegerType()),
        input_types=[PandasDataFrameType([IntegerType(), IntegerType()])],
        replace=True,
    )
    data, type_, add_one_df_pandas_udf = telemetry_tracker.extract_telemetry_log_data(
        -1, pandas_udf_partial
    )
    assert data == {
        "func_name": "UDFRegistration.register[pandas_udf]",
        "category": "create",
    }
    assert type_ == "snowpark_function_usage"

    select_partial = partial(df.select, add_one_df_pandas_udf("a", "b"))
    data, type_, _ = telemetry_tracker.extract_telemetry_log_data(-1, select_partial)
    assert data == {"func_name": "UserDefinedFunction.__call__", "category": "usage"}
    assert type_ == "snowpark_function_usage"

    # call using call_udf
    select_partial = partial(df.select, call_udf(minus_one_name, df.a))
    data, type_, _ = telemetry_tracker.extract_telemetry_log_data(-1, select_partial)
    assert data == {"func_name": "functions.call_udf", "category": "usage"}
    assert type_ == "snowpark_function_usage"


@pytest.mark.udf
def test_sproc_call_and_invoke(session, resources_path):
    telemetry_tracker = TelemetryDataTracker(session)

    # sproc register
    def add_one(session_, x):
        return session_.sql(f"select {x} + 1").collect()[0][0]

    add_one_partial = partial(
        sproc,
        add_one,
        return_type=IntegerType(),
        input_types=[IntegerType()],
        packages=["snowflake-snowpark-python"],
        replace=True,
    )

    data, type_, add_one_sp = telemetry_tracker.extract_telemetry_log_data(
        -1, add_one_partial
    )
    assert data == {
        "func_name": "StoredProcedureRegistration.register",
        "category": "create",
    }
    assert type_ == "snowpark_function_usage"

    invoke_partial = partial(add_one_sp, 7)
    # the 3 messages after sproc_invoke are client_time_consume_first_result, client_time_consume_last_result, and action_collect
    expected_data = {"func_name": "StoredProcedure.__call__", "category": "usage"}
    assert telemetry_tracker.find_message_in_log_data(6, invoke_partial, expected_data)

    # sproc register from file
    test_files = TestFiles(resources_path)
    mod5_sp_partial = partial(
        session.sproc.register_from_file,
        test_files.test_sp_py_file,
        "mod5",
        return_type=IntegerType(),
        input_types=[IntegerType()],
        packages=["snowflake-snowpark-python"],
        replace=True,
    )
    data, type_, mod5_sp = telemetry_tracker.extract_telemetry_log_data(
        -1, mod5_sp_partial
    )
    assert data == {
        "func_name": "StoredProcedureRegistration.register_from_file",
        "category": "create",
    }
    assert type_ == "snowpark_function_usage"

    invoke_partial = partial(mod5_sp, 3)
    expected_data = {"func_name": "StoredProcedure.__call__", "category": "usage"}
    assert telemetry_tracker.find_message_in_log_data(6, invoke_partial, expected_data)


@pytest.mark.udf
def test_udtf_call_and_invoke(session, resources_path):
    telemetry_tracker = TelemetryDataTracker(session)
    df = session.create_dataframe([[1, 2]], schema=["a", "b"])

    # udtf register
    class SumUDTF:
        def process(self, a, b) -> Iterable[Tuple[int]]:
            yield (a + b,)

    sum_udtf_partial = partial(
        udtf,
        SumUDTF,
        output_schema=["sum"],
        input_types=[IntegerType(), IntegerType()],
        replace=True,
    )

    expected_data = {"func_name": "UDTFRegistration.register", "category": "create"}
    assert telemetry_tracker.find_message_in_log_data(
        2, sum_udtf_partial, expected_data
    ), f"could not find expected message: {expected_data} in the last 2 message log entries"

    sum_udtf = sum_udtf_partial()
    select_partial = partial(df.select, sum_udtf(df.a, df.b))
    expected_data = {
        "func_name": "UserDefinedTableFunction.__call__",
        "category": "usage",
    }
    assert telemetry_tracker.find_message_in_log_data(
        2, select_partial, expected_data
    ), f"could not find expected message: {expected_data} in the last 2 message log entries"

    # udtf register from file
    test_files = TestFiles(resources_path)
    schema = ["int_", "float_", "bool_", "decimal_", "str_", "bytes_", "bytearray_"]
    my_udtf_partial = partial(
        session.udtf.register_from_file,
        test_files.test_udtf_py_file,
        "MyUDTFWithTypeHints",
        output_schema=schema,
        replace=True,
    )

    expected_data = {
        "func_name": "UDTFRegistration.register_from_file",
        "category": "create",
    }
    assert telemetry_tracker.find_message_in_log_data(
        2, my_udtf_partial, expected_data
    ), f"could not find expected message: {expected_data} in the last 2 message log entries"
    my_udtf = my_udtf_partial()

    invoke_partial = partial(
        session.table_function,
        my_udtf(
            lit(1),
            lit(2.2),
            lit(True),
            lit(decimal.Decimal("3.33")),
            lit("python"),
            lit(b"bytes"),
            lit(bytearray("bytearray", "utf-8")),
        ),
    )

    expected_data = {
        "func_name": "UserDefinedTableFunction.__call__",
        "category": "usage",
    }
    assert telemetry_tracker.find_message_in_log_data(
        2, invoke_partial, expected_data
    ), f"could not find expected message: {expected_data} in the last 2 message log entries"


@pytest.mark.skip(
    "This is broken because server doesn't have parameter PYTHON_SNOWPARK_USE_SQL_SIMPLIFIER yet. Enable it after server releases it."
)
def test_sql_simplifier_enabled(session):
    telemetry_tracker = TelemetryDataTracker(session)
    original_value = session.sql_simplifier_enabled
    try:

        def set_sql_simplifier_enabled():
            session.sql_simplifier_enabled = True

        data, _, _ = telemetry_tracker.extract_telemetry_log_data(
            -1, set_sql_simplifier_enabled
        )
        assert data == {
            TelemetryField.SESSION_ID.value: session._session_id,
            TelemetryField.SQL_SIMPLIFIER_ENABLED.value: True,
        }
    finally:
        session.sql_simplifier_enabled = original_value


<<<<<<< HEAD
@pytest.mark.parametrize(
    "reason",
    [
        SkipLargeQueryBreakdownCategory.ACTIVE_TRANSACTION,
        SkipLargeQueryBreakdownCategory.VIEW_DYNAMIC_TABLE,
    ],
)
def test_large_query_breakdown_skipped_telemetry(reason, session):
    client = session._conn._telemetry_client

    def send_large_query_optimization_skipped_telemetry():
        client.send_large_query_optimization_skipped_telemetry(
            session.session_id, reason.value
        )

    telemetry_tracker = TelemetryDataTracker(session)

    expected_data = {"session_id": session.session_id, "reason": reason.value}

    data, type_, _ = telemetry_tracker.extract_telemetry_log_data(
        -1, send_large_query_optimization_skipped_telemetry
    )
    assert data == expected_data
    assert type_ == "snowpark_large_query_breakdown_optimization_skipped"


=======
>>>>>>> d0eead29
def test_post_compilation_stage_telemetry(session):
    client = session._conn._telemetry_client
    uuid_str = str(uuid.uuid4())

    def send_telemetry():
        summary_value = {
            "cte_optimization_enabled": True,
            "large_query_breakdown_enabled": True,
            "complexity_score_bounds": (300, 600),
            "time_taken_for_compilation": 0.136,
            "time_taken_for_deep_copy_plan": 0.074,
            "time_taken_for_cte_optimization": 0.01,
            "time_taken_for_large_query_breakdown": 0.062,
            "complexity_score_before_compilation": 1148,
            "complexity_score_after_cte_optimization": [1148],
            "complexity_score_after_large_query_breakdown": [514, 636],
            "cte_node_created": 2,
        }
        client.send_query_compilation_summary_telemetry(
            session_id=session.session_id,
            plan_uuid=uuid_str,
            compilation_stage_summary=summary_value,
        )

    telemetry_tracker = TelemetryDataTracker(session)

    expected_data = {
        "session_id": session.session_id,
        "plan_uuid": uuid_str,
        "cte_optimization_enabled": True,
        "large_query_breakdown_enabled": True,
        "complexity_score_bounds": (300, 600),
        "time_taken_for_compilation": 0.136,
        "time_taken_for_deep_copy_plan": 0.074,
        "time_taken_for_cte_optimization": 0.01,
        "time_taken_for_large_query_breakdown": 0.062,
        "complexity_score_before_compilation": 1148,
        "complexity_score_after_cte_optimization": [1148],
        "complexity_score_after_large_query_breakdown": [514, 636],
        "cte_node_created": 2,
    }

    data, type_, _ = telemetry_tracker.extract_telemetry_log_data(-1, send_telemetry)
    assert data == expected_data
    assert type_ == "snowpark_compilation_stage_statistics"


def test_temp_table_cleanup(session):
    client = session._conn._telemetry_client

    def send_telemetry():
        client.send_temp_table_cleanup_telemetry(
            session.session_id,
            temp_table_cleaner_enabled=True,
            num_temp_tables_cleaned=2,
            num_temp_tables_created=5,
        )

    telemetry_tracker = TelemetryDataTracker(session)

    expected_data = {
        "session_id": session.session_id,
        "temp_table_cleaner_enabled": True,
        "num_temp_tables_cleaned": 2,
        "num_temp_tables_created": 5,
    }

    data, type_, _ = telemetry_tracker.extract_telemetry_log_data(-1, send_telemetry)
    assert data == expected_data
    assert type_ == "snowpark_temp_table_cleanup"


def test_temp_table_cleanup_exception(session):
    client = session._conn._telemetry_client

    def send_telemetry():
        client.send_temp_table_cleanup_abnormal_exception_telemetry(
            session.session_id,
            table_name="table_name_placeholder",
            exception_message="exception_message_placeholder",
        )

    telemetry_tracker = TelemetryDataTracker(session)

    expected_data = {
        "session_id": session.session_id,
        "temp_table_cleanup_abnormal_exception_table_name": "table_name_placeholder",
        "temp_table_cleanup_abnormal_exception_message": "exception_message_placeholder",
    }

    data, type_, _ = telemetry_tracker.extract_telemetry_log_data(-1, send_telemetry)
    assert data == expected_data
<<<<<<< HEAD
    assert type_ == "snowpark_temp_table_cleanup_abnormal_exception"
=======
    assert type_ == "snowpark_temp_table_cleanup_abnormal_exception"


def test_cursor_created_telemetry(session):
    client = session._conn._telemetry_client
    telemetry_tracker = TelemetryDataTracker(session)

    def send_telemetry():
        client.send_cursor_created_telemetry(session_id=session.session_id, thread_id=1)

    expected_data = {
        "session_id": session.session_id,
        "thread_ident": 1,
    }
    data, type_, _ = telemetry_tracker.extract_telemetry_log_data(-1, send_telemetry)
    assert data == expected_data
    assert type_ == "snowpark_cursor_created"
>>>>>>> d0eead29
<|MERGE_RESOLUTION|>--- conflicted
+++ resolved
@@ -5,19 +5,12 @@
 
 import decimal
 import sys
-<<<<<<< HEAD
-=======
 import threading
->>>>>>> d0eead29
 import uuid
 from functools import partial
 from typing import Any, Dict, Tuple
 
 import pytest
-
-from snowflake.snowpark._internal.compiler.telemetry_constants import (
-    SkipLargeQueryBreakdownCategory,
-)
 
 try:
     import pandas as pd  # noqa: F401
@@ -606,17 +599,11 @@
             "name": "Session.range",
             "sql_simplifier_enabled": session.sql_simplifier_enabled,
             "plan_uuid": df._plan.uuid,
-<<<<<<< HEAD
-            "query_plan_height": query_plan_height,
-            "query_plan_num_duplicate_nodes": 0,
-            "query_plan_num_selects_with_complexity_merged": 0,
-=======
             "thread_ident": thread_ident,
             "query_plan_height": query_plan_height,
             "query_plan_num_duplicate_nodes": 0,
             "query_plan_num_selects_with_complexity_merged": 0,
             "query_plan_duplicated_node_complexity_distribution": [0, 0, 0, 0, 0, 0, 0],
->>>>>>> d0eead29
             "query_plan_complexity": {
                 "filter": filter,
                 "low_impact": low_impact,
@@ -638,17 +625,11 @@
             "name": "Session.range",
             "sql_simplifier_enabled": session.sql_simplifier_enabled,
             "plan_uuid": df._plan.uuid,
-<<<<<<< HEAD
-            "query_plan_height": query_plan_height,
-            "query_plan_num_duplicate_nodes": 0,
-            "query_plan_num_selects_with_complexity_merged": 0,
-=======
             "thread_ident": thread_ident,
             "query_plan_height": query_plan_height,
             "query_plan_num_duplicate_nodes": 0,
             "query_plan_num_selects_with_complexity_merged": 0,
             "query_plan_duplicated_node_complexity_distribution": [0, 0, 0, 0, 0, 0, 0],
->>>>>>> d0eead29
             "query_plan_complexity": {
                 "filter": filter,
                 "low_impact": low_impact,
@@ -670,17 +651,11 @@
             "name": "Session.range",
             "sql_simplifier_enabled": session.sql_simplifier_enabled,
             "plan_uuid": df._plan.uuid,
-<<<<<<< HEAD
-            "query_plan_height": query_plan_height,
-            "query_plan_num_duplicate_nodes": 0,
-            "query_plan_num_selects_with_complexity_merged": 0,
-=======
             "thread_ident": thread_ident,
             "query_plan_height": query_plan_height,
             "query_plan_num_duplicate_nodes": 0,
             "query_plan_num_selects_with_complexity_merged": 0,
             "query_plan_duplicated_node_complexity_distribution": [0, 0, 0, 0, 0, 0, 0],
->>>>>>> d0eead29
             "query_plan_complexity": {
                 "filter": filter,
                 "low_impact": low_impact,
@@ -702,17 +677,11 @@
             "name": "Session.range",
             "sql_simplifier_enabled": session.sql_simplifier_enabled,
             "plan_uuid": df._plan.uuid,
-<<<<<<< HEAD
-            "query_plan_height": query_plan_height,
-            "query_plan_num_duplicate_nodes": 0,
-            "query_plan_num_selects_with_complexity_merged": 0,
-=======
             "thread_ident": thread_ident,
             "query_plan_height": query_plan_height,
             "query_plan_num_duplicate_nodes": 0,
             "query_plan_num_selects_with_complexity_merged": 0,
             "query_plan_duplicated_node_complexity_distribution": [0, 0, 0, 0, 0, 0, 0],
->>>>>>> d0eead29
             "query_plan_complexity": {
                 "filter": filter,
                 "low_impact": low_impact,
@@ -734,17 +703,11 @@
             "name": "Session.range",
             "sql_simplifier_enabled": session.sql_simplifier_enabled,
             "plan_uuid": df._plan.uuid,
-<<<<<<< HEAD
-            "query_plan_height": query_plan_height,
-            "query_plan_num_duplicate_nodes": 0,
-            "query_plan_num_selects_with_complexity_merged": 0,
-=======
             "thread_ident": thread_ident,
             "query_plan_height": query_plan_height,
             "query_plan_num_duplicate_nodes": 0,
             "query_plan_num_selects_with_complexity_merged": 0,
             "query_plan_duplicated_node_complexity_distribution": [0, 0, 0, 0, 0, 0, 0],
->>>>>>> d0eead29
             "query_plan_complexity": {
                 "filter": filter,
                 "low_impact": low_impact,
@@ -889,26 +852,17 @@
     # therefore we can't predict it. We check that the uuid for crosstab is same as
     # that for df.
     uuid = df._plan.api_calls[0]["plan_uuid"]
-<<<<<<< HEAD
-=======
     thread_ident = threading.get_ident()
->>>>>>> d0eead29
     assert crosstab._plan.api_calls == [
         {
             "name": "Session.create_dataframe[values]",
             "sql_simplifier_enabled": session.sql_simplifier_enabled,
             "plan_uuid": uuid,
-<<<<<<< HEAD
-            "query_plan_height": 4,
-            "query_plan_num_duplicate_nodes": 0,
-            "query_plan_num_selects_with_complexity_merged": 0,
-=======
             "thread_ident": thread_ident,
             "query_plan_height": 4,
             "query_plan_num_duplicate_nodes": 0,
             "query_plan_num_selects_with_complexity_merged": 0,
             "query_plan_duplicated_node_complexity_distribution": [0, 0, 0, 0, 0, 0, 0],
->>>>>>> d0eead29
             "query_plan_complexity": {"group_by": 1, "column": column, "literal": 48},
         },
         {
@@ -927,17 +881,11 @@
             "name": "Session.create_dataframe[values]",
             "sql_simplifier_enabled": session.sql_simplifier_enabled,
             "plan_uuid": uuid,
-<<<<<<< HEAD
-            "query_plan_height": 4,
-            "query_plan_num_duplicate_nodes": 0,
-            "query_plan_num_selects_with_complexity_merged": 0,
-=======
             "thread_ident": thread_ident,
             "query_plan_height": 4,
             "query_plan_num_duplicate_nodes": 0,
             "query_plan_num_selects_with_complexity_merged": 0,
             "query_plan_duplicated_node_complexity_distribution": [0, 0, 0, 0, 0, 0, 0],
->>>>>>> d0eead29
             "query_plan_complexity": {"group_by": 1, "column": column, "literal": 48},
         }
     ]
@@ -1227,35 +1175,6 @@
         session.sql_simplifier_enabled = original_value
 
 
-<<<<<<< HEAD
-@pytest.mark.parametrize(
-    "reason",
-    [
-        SkipLargeQueryBreakdownCategory.ACTIVE_TRANSACTION,
-        SkipLargeQueryBreakdownCategory.VIEW_DYNAMIC_TABLE,
-    ],
-)
-def test_large_query_breakdown_skipped_telemetry(reason, session):
-    client = session._conn._telemetry_client
-
-    def send_large_query_optimization_skipped_telemetry():
-        client.send_large_query_optimization_skipped_telemetry(
-            session.session_id, reason.value
-        )
-
-    telemetry_tracker = TelemetryDataTracker(session)
-
-    expected_data = {"session_id": session.session_id, "reason": reason.value}
-
-    data, type_, _ = telemetry_tracker.extract_telemetry_log_data(
-        -1, send_large_query_optimization_skipped_telemetry
-    )
-    assert data == expected_data
-    assert type_ == "snowpark_large_query_breakdown_optimization_skipped"
-
-
-=======
->>>>>>> d0eead29
 def test_post_compilation_stage_telemetry(session):
     client = session._conn._telemetry_client
     uuid_str = str(uuid.uuid4())
@@ -1348,9 +1267,6 @@
 
     data, type_, _ = telemetry_tracker.extract_telemetry_log_data(-1, send_telemetry)
     assert data == expected_data
-<<<<<<< HEAD
-    assert type_ == "snowpark_temp_table_cleanup_abnormal_exception"
-=======
     assert type_ == "snowpark_temp_table_cleanup_abnormal_exception"
 
 
@@ -1367,5 +1283,4 @@
     }
     data, type_, _ = telemetry_tracker.extract_telemetry_log_data(-1, send_telemetry)
     assert data == expected_data
-    assert type_ == "snowpark_cursor_created"
->>>>>>> d0eead29
+    assert type_ == "snowpark_cursor_created"
--- conflicted
+++ resolved
@@ -13,11 +13,8 @@
 from snowflake.snowpark import Row
 from snowflake.snowpark._internal.telemetry import TelemetryField
 from snowflake.snowpark._internal.utils import generate_random_alphanumeric
-<<<<<<< HEAD
 from snowflake.snowpark.exceptions import SnowparkSQLException
-=======
 from snowflake.snowpark.exceptions import SnowparkColumnException
->>>>>>> c6e9b569
 from snowflake.snowpark.functions import (
     call_udf,
     col,
@@ -292,13 +289,8 @@
     ]
 
     # Raise exception and make sure the new API call isn't added to the list
-<<<<<<< HEAD
     with pytest.raises(SnowparkSQLException):
         drop_id.drop("id_prime").collect()
-=======
-    with pytest.raises(SnowparkColumnException, match=" Cannot drop all columns"):
-        drop_id.drop("id_prime")
->>>>>>> c6e9b569
     assert drop_id._plan.api_calls == [
         {"name": "Session.range"},
         {"name": "DataFrame.drop", "subcalls": [{"name": "DataFrame.select"}]},
@@ -329,11 +321,7 @@
     ]
 
     # Raise exception and make sure api call list doesn't change
-<<<<<<< HEAD
-    with pytest.raises(ValueError):
-=======
     with pytest.raises(ValueError, match="The number of columns doesn't match"):
->>>>>>> c6e9b569
         df.to_df(["new_name"])
     assert df._plan.api_calls == [
         {"name": "Session.range"},

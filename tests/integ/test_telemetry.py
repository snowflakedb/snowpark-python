--- conflicted
+++ resolved
@@ -112,17 +112,10 @@
     ), f"{actual_calls} != {expected_calls}"
     for actual, expected in zip(actual_calls, expected_calls):
         assert actual["name"] == expected["name"]
-<<<<<<< HEAD
-        if "subcalls" in expected and "subcalls" in actual:
-            compare_api_calls(actual["subcalls"], expected["subcalls"])
-        elif "subcalls" in expected or "subcalls" in actual:
-            raise AssertionError(f"{actual} != {expected}")
-=======
         if "subcalls" in actual and "subcalls" in expected:
             compare_api_calls(actual["subcalls"], expected["subcalls"])
         elif "subcalls" in actual or "subcalls" in expected:
             raise AssertionError(f"Subcalls mismatch: {actual} != {expected}")
->>>>>>> aebd307f
 
 
 def test_basic_api_calls(session):

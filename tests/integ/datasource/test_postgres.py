--- conflicted
+++ resolved
@@ -13,11 +13,8 @@
 from snowflake.snowpark._internal.data_source.utils import DBMS_TYPE
 from snowflake.snowpark.exceptions import (
     SnowparkDataframeReaderException,
-<<<<<<< HEAD
     SnowparkDataSourceNonRetryableException,
-=======
     SnowparkSQLException,
->>>>>>> ed4199a7
 )
 from snowflake.snowpark.types import (
     DecimalType,

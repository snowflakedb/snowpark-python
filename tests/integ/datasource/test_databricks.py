#
# Copyright (c) 2012-2025 Snowflake Computing Inc. All rights reserved.
#

import json
import sys

import pytest

from snowflake.snowpark import Row
from snowflake.snowpark._internal.data_source import DataSourcePartitioner
from snowflake.snowpark._internal.data_source.drivers.databricks_driver import (
    DatabricksDriver,
)
from snowflake.snowpark._internal.data_source.utils import DBMS_TYPE
from snowflake.snowpark._internal.utils import (
    random_name_for_temp_object,
    TempObjectType,
)
from snowflake.snowpark.exceptions import (
    SnowparkDataframeReaderException,
<<<<<<< HEAD
    SnowparkDataSourceNonRetryableException,
=======
    SnowparkSQLException,
>>>>>>> ed4199a7
)
from snowflake.snowpark.types import (
    StructType,
    StructField,
    LongType,
    StringType,
    BinaryType,
    VariantType,
    MapType,
)
from tests.parameters import DATABRICKS_CONNECTION_PARAMETERS
from tests.resources.test_data_source_dir.test_databricks_data import (
    EXPECTED_TEST_DATA,
    EXPECTED_TYPE,
    TEST_TABLE_NAME,
    DATABRICKS_TEST_EXTERNAL_ACCESS_INTEGRATION,
    databricks_less_column_schema,
    databricks_more_column_schema,
    databricks_schema,
    databricks_unicode_schema,
    databricks_double_quoted_schema,
)
from tests.utils import IS_IN_STORED_PROC, IS_MACOS, Utils

DEPENDENCIES_PACKAGE_UNAVAILABLE = True
try:
    import databricks  # noqa: F401
    import pandas  # noqa: F401

    DEPENDENCIES_PACKAGE_UNAVAILABLE = False
except ImportError:
    pass

pytestmark = [
    pytest.mark.skipif(DEPENDENCIES_PACKAGE_UNAVAILABLE, reason="Missing 'databricks'"),
    pytest.mark.skipif(IS_IN_STORED_PROC, reason="Need External Access Integration"),
    pytest.mark.skipif(
        IS_MACOS and sys.version_info[:2] == (3, 12),
        reason="SNOW-2128983: databricks connector unable to fetch data on macOS with Python 3.12, skipping first",
    ),
]


def create_databricks_connection():
    import databricks.sql

    return databricks.sql.connect(**DATABRICKS_CONNECTION_PARAMETERS)


@pytest.mark.parametrize(
    "input_type, input_value",
    [
        ("table", TEST_TABLE_NAME),
        ("query", f"SELECT * FROM {TEST_TABLE_NAME}"),
        ("query", f"(SELECT * FROM {TEST_TABLE_NAME})"),
    ],
)
@pytest.mark.parametrize(
    "custom_schema",
    [
        databricks_schema,
        databricks_less_column_schema,
        databricks_more_column_schema,
        None,
    ],
)
def test_basic_databricks(session, input_type, input_value, custom_schema):
    input_dict = {input_type: input_value, "custom_schema": custom_schema}
    df = session.read.dbapi(create_databricks_connection, **input_dict).order_by(
        "COL_BYTE", ascending=True
    )
    Utils.check_answer(df, EXPECTED_TEST_DATA)
    assert df.schema == EXPECTED_TYPE

    table_name = random_name_for_temp_object(TempObjectType.TABLE)
    df.write.save_as_table(table_name, mode="overwrite", table_type="temp")
    df2 = session.table(table_name).order_by("COL_BYTE", ascending=True)
    Utils.check_answer(df2, EXPECTED_TEST_DATA)
    assert df2.schema == EXPECTED_TYPE


@pytest.mark.parametrize(
    "input_type, input_value, error_message",
    [
        ("table", "NOT EXIST", "TABLE_OR_VIEW_NOT_FOUND"),
        ("query", "SELEC ** FORM TABLE", "PARSE_SYNTAX_ERROR"),
    ],
)
def test_error_case(session, input_type, input_value, error_message):
    input_dict = {
        input_type: input_value,
    }
    with pytest.raises(SnowparkDataframeReaderException, match=error_message):
        session.read.dbapi(create_databricks_connection, **input_dict)


@pytest.mark.skipif(DEPENDENCIES_PACKAGE_UNAVAILABLE, reason="Missing 'pandas'")
def test_unit_data_source_data_to_pandas_df():
    schema = StructType(
        [
            StructField("COL1", LongType(), nullable=True),
            StructField("COL2", MapType(StringType(), StringType()), nullable=True),
        ]
    )
    data = [
        (1, [("key1", "value1"), ("key2", "value2")]),
    ]
    df = DatabricksDriver.data_source_data_to_pandas_df(data, schema)
    assert df.to_dict(orient="records") == [
        {"COL1": 1, "COL2": [("key1", "value1"), ("key2", "value2")]}
    ]


@pytest.mark.parametrize(
    "custom_schema",
    [
        databricks_unicode_schema,
        None,
    ],
)
def test_unicode_column_databricks(session, custom_schema):
    df = session.read.dbapi(
        create_databricks_connection,
        table="User_profile_unicode",
        custom_schema=custom_schema,
    )
    assert df.collect() == [Row(编号=1, 姓名="山田太郎", 国家="日本", 备注="これはUnicodeテストです")]
    assert df.schema == databricks_unicode_schema


@pytest.mark.parametrize(
    "custom_schema",
    [
        databricks_double_quoted_schema,
        None,
    ],
)
def test_double_quoted_column_databricks(session, custom_schema):
    df = session.read.dbapi(
        create_databricks_connection, table="User_profile", custom_schema=custom_schema
    )
    assert df.collect() == [
        Row(
            id=1,
            name="Yamada Taro",
            country="Japan",
            remarks="This is a test remark",
        )
    ]
    assert df.schema == databricks_double_quoted_schema


@pytest.mark.parametrize(
    "input_type, input_value",
    [("table", TEST_TABLE_NAME), ("query", f"(SELECT * FROM {TEST_TABLE_NAME})")],
)
@pytest.mark.udf
@pytest.mark.skipif(
    sys.version_info[:2] == (3, 13), reason="driver not supported in python 3.13"
)
def test_udtf_ingestion_databricks(session, input_type, input_value, caplog):
    # we define here to avoid test_databricks.py to be pickled and unpickled in UDTF
    def local_create_databricks_connection():
        import databricks.sql

        return databricks.sql.connect(**DATABRICKS_CONNECTION_PARAMETERS)

    input_dict = {
        input_type: input_value,
    }
    df = session.read.dbapi(
        local_create_databricks_connection,
        **input_dict,
        udtf_configs={
            "external_access_integration": DATABRICKS_TEST_EXTERNAL_ACCESS_INTEGRATION
        },
    ).order_by("COL_BYTE", ascending=True)
    Utils.check_answer(df, EXPECTED_TEST_DATA)
    assert df.schema == EXPECTED_TYPE

    assert (
        "TEMPORARY  FUNCTION  SNOWPARK_TEMP_FUNCTION" "" in caplog.text
        and "table(SNOWPARK_TEMP_FUNCTION" in caplog.text
    )


def test_unit_udtf_ingestion():
    dbx_driver = DatabricksDriver(create_databricks_connection, DBMS_TYPE.DATABRICKS_DB)
    udtf_ingestion_class = dbx_driver.udtf_class_builder(
        session_init_statement=["select 1"]
    )
    udtf_ingestion_instance = udtf_ingestion_class()

    dsp = DataSourcePartitioner(
        create_databricks_connection,
        f"(select * from {TEST_TABLE_NAME}) SORT BY COL_BYTE NULLS FIRST",
        is_query=True,
    )
    yield_data = list(udtf_ingestion_instance.process(dsp.partitions[0]))
    # databricks sort by returns the all None row as the last row regardless of NULLS FIRST/LAST
    # while in snowflake test data after default sort None is the first row

    # databricks sort by seems to be non-deterministic, we sort the data locally to stabilize the outpout
    yield_data = sorted(
        yield_data, key=lambda x: (x[0] is not None, x[0] if x[0] is not None else 0)
    )

    for row, expected_row in zip(
        yield_data, EXPECTED_TEST_DATA
    ):  # None data ordering is the same
        for index, (field, value) in enumerate(zip(EXPECTED_TYPE.fields, row)):
            if isinstance(field.datatype, VariantType):
                # Convert ArrayType, MapType, and StructType to JSON
                if "map" in field.name.lower():
                    assert (
                        (json.loads(value) == json.loads(expected_row[index]))
                        if value is not None
                        else True
                    )
                else:
                    assert (
                        (value == json.loads(expected_row[index]))
                        if value is not None
                        else True
                    )
            elif isinstance(field.datatype, BinaryType):
                # Convert BinaryType to hex string
                assert (
                    (bytearray(bytes.fromhex(value)) == expected_row[index])
                    if value is not None
                    else True
                )
            else:
                # Keep other types as is
                assert value == expected_row[index]


def test_unsupported_type():

    schema = DatabricksDriver(
        create_databricks_connection, DBMS_TYPE.DATABRICKS_DB
    ).to_snow_type([("test_col", "unsupported_type", True)])
    assert schema == StructType([StructField("TEST_COL", StringType(), nullable=True)])


<<<<<<< HEAD
def test_databricks_non_retryable_error(session):
    with pytest.raises(
        SnowparkDataSourceNonRetryableException,
        match="PARSE_SYNTAX_ERROR",
=======
def test_session_init(session):
    with pytest.raises(
        SnowparkDataframeReaderException,
        match="syntax error command",
>>>>>>> ed4199a7
    ):
        session.read.dbapi(
            create_databricks_connection,
            table=TEST_TABLE_NAME,
<<<<<<< HEAD
            predicates=["invalid syntax"],
=======
            session_init_statement=["syntax error command"],
        )


def test_session_init_udtf(session):
    udtf_configs = {
        "external_access_integration": DATABRICKS_TEST_EXTERNAL_ACCESS_INTEGRATION
    }

    def create_databricks_udtf_connection():
        import databricks.sql

        return databricks.sql.connect(**DATABRICKS_CONNECTION_PARAMETERS)

    with pytest.raises(
        SnowparkSQLException,
        match="syntax error command",
    ):
        session.read.dbapi(
            create_databricks_udtf_connection,
            table=TEST_TABLE_NAME,
            session_init_statement=["syntax error command"],
            udtf_configs=udtf_configs,
>>>>>>> ed4199a7
        ).collect()<|MERGE_RESOLUTION|>--- conflicted
+++ resolved
@@ -19,11 +19,8 @@
 )
 from snowflake.snowpark.exceptions import (
     SnowparkDataframeReaderException,
-<<<<<<< HEAD
     SnowparkDataSourceNonRetryableException,
-=======
     SnowparkSQLException,
->>>>>>> ed4199a7
 )
 from snowflake.snowpark.types import (
     StructType,
@@ -269,24 +266,27 @@
     assert schema == StructType([StructField("TEST_COL", StringType(), nullable=True)])
 
 
-<<<<<<< HEAD
+
 def test_databricks_non_retryable_error(session):
     with pytest.raises(
         SnowparkDataSourceNonRetryableException,
         match="PARSE_SYNTAX_ERROR",
-=======
+      ):
+        session.read.dbapi(
+            create_databricks_connection,
+            table=TEST_TABLE_NAME,
+            predicates=["invalid syntax"],
+          )
+
+
 def test_session_init(session):
     with pytest.raises(
         SnowparkDataframeReaderException,
         match="syntax error command",
->>>>>>> ed4199a7
     ):
         session.read.dbapi(
             create_databricks_connection,
             table=TEST_TABLE_NAME,
-<<<<<<< HEAD
-            predicates=["invalid syntax"],
-=======
             session_init_statement=["syntax error command"],
         )
 
@@ -310,5 +310,4 @@
             table=TEST_TABLE_NAME,
             session_init_statement=["syntax error command"],
             udtf_configs=udtf_configs,
->>>>>>> ed4199a7
         ).collect()
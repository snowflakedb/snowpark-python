#!/usr/bin/env python3
#
# Copyright (c) 2012-2023 Snowflake Computing Inc. All rights reserved.
#

import datetime
import logging
import os
import sys
from typing import Dict, List, Optional, Union
from unittest.mock import patch

import pytest

from snowflake.snowpark import Session
from snowflake.snowpark._internal.utils import unwrap_stage_location_single_quote
from snowflake.snowpark.dataframe import DataFrame
from snowflake.snowpark.exceptions import (
    SnowparkInvalidObjectNameException,
    SnowparkSQLException,
)
from snowflake.snowpark.functions import (
    col,
    current_date,
    date_from_parts,
    lit,
    max as max_,
    sproc,
    sqrt,
)
from snowflake.snowpark.row import Row
from snowflake.snowpark.types import (
    DateType,
    DoubleType,
    IntegerType,
    PandasSeries,
    StringType,
    StructField,
    StructType,
)
from tests.utils import IS_IN_STORED_PROC, TempObjectType, TestFiles, Utils

pytestmark = pytest.mark.udf

try:
    import numpy  # noqa: F401
    import pandas  # noqa: F401

    is_pandas_and_numpy_available = True
except ImportError:
    is_pandas_and_numpy_available = False

tmp_stage_name = Utils.random_stage_name()


@pytest.fixture(scope="module", autouse=True)
def setup(session, resources_path):
    test_files = TestFiles(resources_path)
    Utils.create_stage(session, tmp_stage_name, is_temporary=True)
    session.add_packages("snowflake-snowpark-python")
    Utils.upload_to_stage(
        session, tmp_stage_name, test_files.test_sp_py_file, compress=False
    )


@pytest.fixture(autouse=True)
def reset_session(session):
    session.clear_packages()
    session.clear_imports()
    session.add_packages("snowflake-snowpark-python")
    session._runtime_version_from_requirement = None
    yield


def test_basic_stored_procedure(session):
    def return1(session_):
        return session_.sql("select '1'").collect()[0][0]

    def plus1(session_, x):
        return session_.sql(f"select {x} + 1").collect()[0][0]

    def add(session_, x, y):
        return session_.sql(f"select {x} + {y}").collect()[0][0]

    def int2str(session_, x):
        return session_.sql(f"select cast({x} as string)").collect()[0][0]

    return1_sp = sproc(return1, return_type=StringType())
    plus1_sp = sproc(plus1, return_type=IntegerType(), input_types=[IntegerType()])
    add_sp = sproc(
        add, return_type=IntegerType(), input_types=[IntegerType(), IntegerType()]
    )
    int2str_sp = sproc(int2str, return_type=StringType(), input_types=[IntegerType()])
    pow_sp = sproc(
        lambda session_, x, y: session_.sql(f"select pow({x}, {y})").collect()[0][0],
        return_type=DoubleType(),
        input_types=[IntegerType(), IntegerType()],
    )

    assert return1_sp() == "1"
    assert plus1_sp(1) == 2
    assert add_sp(4, 6) == 10
    assert int2str_sp(123) == "123"
    assert pow_sp(2, 10) == 1024
    assert return1_sp(session=session) == "1"
    assert plus1_sp(1, session=session) == 2
    assert add_sp(4, 6, session=session) == 10
    assert int2str_sp(123, session=session) == "123"
    assert pow_sp(2, 10, session=session) == 1024


def test_stored_procedure_with_column_datatype(session):
    def plus1(session_, x):
        return x + 1

    def add(session_, x, y):
        return x + y

    def add_date(session_, date, add_days):
        return date + datetime.timedelta(days=add_days)

    plus1_sp = sproc(plus1, return_type=IntegerType(), input_types=[IntegerType()])
    add_sp = sproc(
        add, return_type=IntegerType(), input_types=[IntegerType(), IntegerType()]
    )
    add_date_sp = sproc(
        add_date, return_type=DateType(), input_types=[DateType(), IntegerType()]
    )

    dt = datetime.date(1992, 12, 14) + datetime.timedelta(days=3)
    assert plus1_sp(lit(6)) == 7
    assert add_sp(4, sqrt(lit(36))) == 10
    # the date can be different between server and client due to timezone difference
    assert -1 <= (add_date_sp(date_from_parts(1992, 12, 14), 3) - dt).days <= 1

    with pytest.raises(SnowparkSQLException) as ex_info:
        plus1_sp(col("a"))
    assert "invalid identifier" in str(ex_info)

    with pytest.raises(SnowparkSQLException) as ex_info:
        plus1_sp(current_date())
    assert "Invalid argument types for function" in str(ex_info)

    with pytest.raises(SnowparkSQLException) as ex_info:
        plus1_sp(lit(""))
    assert "not recognized" in str(ex_info)


@pytest.mark.skipif(
    IS_IN_STORED_PROC,
    reason="Named temporary procedure is not supported in stored proc",
)
def test_call_named_stored_procedure(session, temp_schema, db_parameters):
    sproc_name = f"test_mul_{Utils.random_alphanumeric_str(3)}"
    session._run_query(f"drop function if exists {sproc_name}(int, int)")
    sproc(
        lambda session_, x, y: session_.sql(f"select {x} * {y}").collect()[0][0],
        return_type=IntegerType(),
        input_types=[IntegerType(), IntegerType()],
        name=sproc_name,
    )
    assert session.call(sproc_name, 13, 19) == 13 * 19
    assert (
        session.call(
            f"{session.get_fully_qualified_current_schema()}.{sproc_name}", 13, 19
        )
        == 13 * 19
    )

    # create a stored procedure when the session doesn't have a schema
    new_session = (
        Session.builder.configs(db_parameters)._remove_config("schema").create()
    )
    new_session.sql_simplifier_enabled = session.sql_simplifier_enabled
    new_session.add_packages("snowflake-snowpark-python")
    try:
        assert not new_session.get_current_schema()
        tmp_stage_name_in_temp_schema = (
            f"{temp_schema}.{Utils.random_name_for_temp_object(TempObjectType.STAGE)}"
        )
        new_session._run_query(f"create temp stage {tmp_stage_name_in_temp_schema}")
        full_sp_name = f"{temp_schema}.test_add"
        new_session._run_query(f"drop function if exists {full_sp_name}(int, int)")
        new_session.sproc.register(
            lambda session_, x, y: session_.sql(f"select {x} + {y}").collect()[0][0],
            return_type=IntegerType(),
            input_types=[IntegerType(), IntegerType()],
            name=[*temp_schema.split("."), "test_add"],
            stage_location=unwrap_stage_location_single_quote(
                tmp_stage_name_in_temp_schema
            ),
        )
        assert new_session.call(full_sp_name, 13, 19) == 13 + 19
        # oen result in the temp schema
        assert (
            len(
                new_session.sql(
                    f"show procedures like '%test_add%' in schema {temp_schema}"
                ).collect()
            )
            == 1
        )
    finally:
        new_session.close()
        # restore active session


def test_recursive_function(session):
    # Test recursive function
    def factorial(session_, n):
        return 1 if n == 1 or n == 0 else n * factorial(session_, n - 1)

    factorial_sp = sproc(
        factorial, return_type=IntegerType(), input_types=[IntegerType()]
    )
    assert factorial_sp(3) == factorial(session, 3)


def test_nested_function(session):
    def outer_func(session_):
        def inner_func():
            return "snow"

        return session_.sql(f"select '{inner_func()}-{inner_func()}'").collect()[0][0]

    def square(session_, x):
        return session_.sql(f"select square({x})").collect()[0][0]

    def cube(session_, x):
        return square(session_, x) * x

    outer_func_sp = sproc(outer_func, return_type=StringType())
    assert outer_func_sp() == "snow-snow"

    # we don't need to register function square()
    cube_sp = sproc(cube, return_type=IntegerType(), input_types=[IntegerType()])
    assert cube_sp(2) == 8

    # but we can still register function square()
    square_sp = sproc(square, return_type=IntegerType(), input_types=[IntegerType()])
    assert cube_sp(2) == 8
    assert square_sp(2) == 4


def test_decorator_function(session):
    def decorator_do_twice(func):
        def wrapper(*args, **kwargs):
            l1 = func(*args, **kwargs)
            l2 = func(*args, **kwargs)
            return l1 * l2

        return wrapper

    @decorator_do_twice
    def square(session_, x):
        return session_.sql(f"select square({x})").collect()[0][0]

    square_twice_sp = sproc(
        square,
        return_type=IntegerType(),
        input_types=[IntegerType()],
    )
    assert square_twice_sp(2) == 16


def test_annotation_syntax(session):
    @sproc(return_type=IntegerType(), input_types=[IntegerType(), IntegerType()])
    def add_sp(session_, x, y):
        return session_.sql(f"SELECT {x} + {y}").collect()[0][0]

    @sproc(return_type=StringType())
    def snow(session_):
        return session_.sql("SELECT 'snow'").collect()[0][0]

    assert add_sp(1, 2) == 3
    assert snow() == "snow"


def test_register_sp_from_file(session, resources_path, tmpdir):
    test_files = TestFiles(resources_path)

    mod5_sp = session.sproc.register_from_file(
        test_files.test_sp_py_file,
        "mod5",
        return_type=IntegerType(),
        input_types=[IntegerType()],
    )
    assert isinstance(mod5_sp.func, tuple)
    assert mod5_sp(3) == 3

    # test zip file
    from zipfile import ZipFile

    zip_path = f"{tmpdir.join(os.path.basename(test_files.test_sp_py_file))}.zip"
    with ZipFile(zip_path, "w") as zf:
        zf.write(
            test_files.test_sp_py_file, os.path.basename(test_files.test_sp_py_file)
        )

    mod5_sp_zip = session.sproc.register_from_file(
        zip_path, "mod5", return_type=IntegerType(), input_types=[IntegerType()]
    )
    assert mod5_sp_zip(3) == 3

    # test a remote python file
    stage_file = f"@{tmp_stage_name}/{os.path.basename(test_files.test_sp_py_file)}"
    mod5_sp_stage = session.sproc.register_from_file(
        stage_file, "mod5", return_type=IntegerType(), input_types=[IntegerType()]
    )
    assert mod5_sp_stage(3) == 3


def test_session_register_sp(session):
    add_sp = session.sproc.register(
        lambda session_, x, y: session_.sql(f"SELECT {x} + {y}").collect()[0][0],
        return_type=IntegerType(),
        input_types=[IntegerType(), IntegerType()],
    )
    assert add_sp(1, 2) == 3

    add_sp = session.sproc.register(
        lambda session_, x, y: session_.sql(f"SELECT {x} + {y}").collect()[0][0],
        return_type=IntegerType(),
        input_types=[IntegerType(), IntegerType()],
        statement_params={"SF_PARTNER": "FAKE_PARTNER"},
    )
    assert add_sp(1, 2) == 3


def test_add_import_local_file(session, resources_path):
    test_files = TestFiles(resources_path)
    # This is a hack in the test such that we can just use `from test_sp import mod5`,
    # instead of `from test.resources.test_sp.test_sp import mod5`. Then we can test
    # `import_as` argument.
    with patch.object(
        sys, "path", [*sys.path, resources_path, test_files.test_sp_directory]
    ):

        def plus4_then_mod5(session_, x):
            from test_sp_dir.test_sp_file import mod5

            return mod5(session_, session_.sql(f"SELECT {x} + 4").collect()[0][0])

        def plus4_then_mod5_direct_import(session_, x):
            from test_sp_file import mod5

            return mod5(session_, session_.sql(f"SELECT {x} + 4").collect()[0][0])

        session.add_import(
            test_files.test_sp_py_file, import_path="test_sp_dir.test_sp_file"
        )
        plus4_then_mod5_sp = sproc(
            plus4_then_mod5, return_type=IntegerType(), input_types=[IntegerType()]
        )
        assert plus4_then_mod5_sp(3) == 2

        # if import_as argument changes, the checksum of the file will also change
        # and we will overwrite the file in the stage
        session.add_import(test_files.test_sp_py_file)
        plus4_then_mod5_direct_import_sp = sproc(
            plus4_then_mod5_direct_import,
            return_type=IntegerType(),
            input_types=[IntegerType()],
        )
        assert plus4_then_mod5_direct_import_sp(3) == 2

        # clean
        session.clear_imports()


def test_add_import_local_directory(session, resources_path):
    test_files = TestFiles(resources_path)
    with patch.object(
        sys, "path", [*sys.path, resources_path, os.path.dirname(resources_path)]
    ):

        def plus4_then_mod5(session_, x):
            from resources.test_sp_dir.test_sp_file import mod5

            return mod5(session_, session_.sql(f"SELECT {x} + 4").collect()[0][0])

        def plus4_then_mod5_direct_import(session_, x):
            from test_sp_dir.test_sp_file import mod5

            return mod5(session_, session_.sql(f"SELECT {x} + 4").collect()[0][0])

        session.add_import(
            test_files.test_sp_directory, import_path="resources.test_sp_dir"
        )
        plus4_then_mod5_sp = sproc(
            plus4_then_mod5, return_type=IntegerType(), input_types=[IntegerType()]
        )
        assert plus4_then_mod5_sp(3) == 2

        session.add_import(test_files.test_sp_directory)
        plus4_then_mod5_direct_import_sp = sproc(
            plus4_then_mod5_direct_import,
            return_type=IntegerType(),
            input_types=[IntegerType()],
        )
        assert plus4_then_mod5_direct_import_sp(3) == 2

        # clean
        session.clear_imports()


def test_add_import_stage_file(session, resources_path):
    test_files = TestFiles(resources_path)
    with patch.object(sys, "path", [*sys.path, test_files.test_sp_directory]):

        def plus4_then_mod5(session_, x):
            from test_sp_file import mod5

            return mod5(session_, session_.sql(f"SELECT {x} + 4").collect()[0][0])

        stage_file = f"@{tmp_stage_name}/{os.path.basename(test_files.test_sp_py_file)}"
        Utils.upload_to_stage(
            session, tmp_stage_name, test_files.test_sp_py_file, compress=False
        )
        session.add_import(stage_file)
        plus4_then_mod5_sp = sproc(
            plus4_then_mod5, return_type=IntegerType(), input_types=[IntegerType()]
        )

        assert plus4_then_mod5_sp(3) == 2

        # clean
        session.clear_imports()


def test_sp_level_import(session, resources_path):
    test_files = TestFiles(resources_path)
    with patch.object(sys, "path", [*sys.path, resources_path]):

        def plus4_then_mod5(session_, x):
            from test_sp_dir.test_sp_file import mod5

            return mod5(session_, session_.sql(f"SELECT {x} + 4").collect()[0][0])

        # with sp-level imports
        plus4_then_mod5_sp = sproc(
            plus4_then_mod5,
            return_type=IntegerType(),
            input_types=[IntegerType()],
            imports=[(test_files.test_sp_py_file, "test_sp_dir.test_sp_file")],
        )
        assert plus4_then_mod5_sp(3) == 2

        # without sp-level imports
        plus4_then_mod5_sp = sproc(
            plus4_then_mod5,
            return_type=IntegerType(),
            input_types=[IntegerType()],
        )
        with pytest.raises(SnowparkSQLException) as ex_info:
            plus4_then_mod5_sp(3)
        assert "No module named" in ex_info.value.message


def test_type_hints(session):
    @sproc()
    def add_sp(session_: Session, x: int, y: int) -> int:
        return session_.sql(f"SELECT {x} + {y}").collect()[0][0]

    @sproc
    def snow_sp(session_: Session, x: int) -> Optional[str]:
        return session_.sql(f"SELECT IFF({x} % 2 = 0, 'snow', NULL)").collect()[0][0]

    @sproc
    def double_str_list_sp(session_: Session, x: str) -> List[str]:
        val = session_.sql(f"SELECT '{x}'").collect()[0][0]
        return [val, val]

    dt = datetime.datetime.strptime("2017-02-24 12:00:05.456", "%Y-%m-%d %H:%M:%S.%f")

    @sproc
    def return_datetime_sp(_: Session) -> datetime.datetime:
        return dt

    @sproc
    def first_element_sp(_: Session, x: List[str]) -> str:
        return x[0]

    @sproc
    def get_sp(_: Session, d: Dict[str, str], i: str) -> str:
        return d[i]

    assert add_sp(1, 2) == 3
    assert snow_sp(1) is None
    assert snow_sp(2) == "snow"
    assert double_str_list_sp("abc") == '[\n  "abc",\n  "abc"\n]'
    assert return_datetime_sp() == dt
    assert first_element_sp(["0", "'"]) == "0"
    assert get_sp({"0": "snow", "1": "flake"}, "0") == "snow"


def test_type_hint_no_change_after_registration(session):
    def add(session_: Session, x: int, y: int) -> int:
        return session_.sql(f"SELECT {x} + {y}").collect()[0][0]

    annotations = add.__annotations__
    session.sproc.register(add)
    assert annotations == add.__annotations__


def test_register_sp_from_file_type_hints(session, tmpdir):
    source = """
import datetime
import snowflake
from snowflake.snowpark import Session
from typing import Dict, List, Optional

def add(session: snowflake.snowpark.Session, x: int, y: int) -> int:
    return session.sql(f"select {x} + {y}").collect()[0][0]

def snow(session_: Session, x: int) -> Optional[str]:
    return session_.sql(f"SELECT IFF({x} % 2 = 0, 'snow', NULL)").collect()[0][0]

def double_str_list(session_: snowflake.snowpark.Session, x: str) -> List[str]:
    val = session_.sql(f"SELECT '{x}'").collect()[0][0]
    return [val, val]

dt = datetime.datetime.strptime("2017-02-24 12:00:05.456", "%Y-%m-%d %H:%M:%S.%f")

def return_datetime(_: Session) -> datetime.datetime:
    return dt
"""
    file_path = os.path.join(tmpdir, "register_from_file_type_hints.py")
    with open(file_path, "w") as f:
        f.write(source)

    add_sp = session.sproc.register_from_file(file_path, "add")
    add_sp_with_statement_params = session.sproc.register_from_file(
        file_path, "add", statement_params={"SF_PARTNER": "FAKE_PARTNER"}
    )
    snow_sp = session.sproc.register_from_file(file_path, "snow")
    double_str_list_sp = session.sproc.register_from_file(file_path, "double_str_list")
    return_datetime_sp = session.sproc.register_from_file(file_path, "return_datetime")

    assert add_sp(1, 2) == 3
    assert add_sp_with_statement_params(1, 2) == 3
    assert snow_sp(0) == "snow"
    assert snow_sp(1) is None
    assert double_str_list_sp("abc") == '[\n  "abc",\n  "abc"\n]'

    dt = datetime.datetime.strptime("2017-02-24 12:00:05.456", "%Y-%m-%d %H:%M:%S.%f")
    assert return_datetime_sp() == dt


@pytest.mark.skipif(IS_IN_STORED_PROC, reason="Cannot create session in SP")
def test_permanent_sp(session, db_parameters):
    stage_name = Utils.random_stage_name()
    sp_name = Utils.random_name_for_temp_object(TempObjectType.PROCEDURE)
    with Session.builder.configs(db_parameters).create() as new_session:
        new_session.sql_simplifier_enabled = session.sql_simplifier_enabled
        new_session.add_packages("snowflake-snowpark-python")
        try:
            Utils.create_stage(session, stage_name, is_temporary=False)
            sproc(
                lambda session_, x, y: session_.sql(f"SELECT {x} + {y}").collect()[0][
                    0
                ],
                return_type=IntegerType(),
                input_types=[IntegerType(), IntegerType()],
                name=sp_name,
                is_permanent=True,
                stage_location=stage_name,
                session=new_session,
            )

            assert session.call(sp_name, 1, 2) == 3
            assert new_session.call(sp_name, 8, 9) == 17
        finally:
            session._run_query(f"drop function if exists {sp_name}(int, int)")
            Utils.drop_stage(session, stage_name)


def test_sp_negative(session):
    def f(_, x):
        return x

    empty_sp = sproc()
    with pytest.raises(TypeError) as ex_info:
        empty_sp(session)
    assert "Invalid function: not a function or callable" in str(ex_info)

    with pytest.raises(TypeError) as ex_info:
        sproc(1, return_type=IntegerType())
    assert "Invalid function: not a function or callable" in str(ex_info)

    # if return_type is specified, it must be passed passed with keyword argument
    with pytest.raises(TypeError) as ex_info:
        sproc(f, IntegerType())
    assert "sproc() takes from 0 to 1 positional arguments but 2 were given" in str(
        ex_info
    )

    f_sp = sproc(f, return_type=IntegerType(), input_types=[IntegerType()])
    with pytest.raises(ValueError) as ex_info:
        f_sp("a", "")
    assert "Incorrect number of arguments passed to the stored procedure" in str(
        ex_info
    )

    with pytest.raises(SnowparkSQLException) as ex_info:
        session.sql("call f(1)").collect()
    assert "Unknown function" in str(ex_info)

    with pytest.raises(SnowparkSQLException) as ex_info:
        session.call("f", 1)
    assert "Unknown function" in str(ex_info)

    with pytest.raises(SnowparkInvalidObjectNameException) as ex_info:
        sproc(
            f,
            return_type=IntegerType(),
            input_types=[IntegerType()],
            name="invalid name",
        )
    assert "The object name 'invalid name' is invalid" in str(ex_info)

    # incorrect data type
    int_sp = sproc(
        lambda x: int(x), return_type=IntegerType(), input_types=[IntegerType()]
    )
    with pytest.raises(SnowparkSQLException) as ex_info:
        int_sp("x")
    assert "Numeric value" in str(ex_info) and "is not recognized" in str(ex_info)

    with pytest.raises(SnowparkSQLException) as ex_info:
        int_sp(None)
    assert "Python Interpreter Error" in str(ex_info)

    with pytest.raises(TypeError) as ex_info:

        @sproc(IntegerType())
        def g(_, x):
            return x

    assert "Invalid function: not a function or callable" in str(ex_info)

    with pytest.raises(TypeError) as ex_info:

        @sproc
        def _(_: Session, x: int, y: int):
            return x + y

    assert "The return type must be specified" in str(ex_info)

    with pytest.raises(TypeError) as ex_info:

        @sproc
        def _(_: Session, x, y: int) -> int:
            return x + y

    assert (
        "Excluding session argument in stored procedure, "
        "the number of arguments (2) is different from "
        "the number of argument type hints (1)" in str(ex_info)
    )

    with pytest.raises(TypeError) as ex_info:

        @sproc
        def _(_: Session, x: int, y: Union[int, float]) -> Union[int, float]:
            return x + y

    assert "invalid type typing.Union[int, float]" in str(ex_info)

    with pytest.raises(TypeError) as ex_info:

        @sproc
        def _(_: int, x: int, y: int) -> int:
            return x + y

    assert "The first argument of stored proc function should be Session" in str(
        ex_info
    )

    with pytest.raises(ValueError) as ex_info:

        @sproc(is_permanent=True)
        def _(_: Session, x: int, y: int) -> int:
            return x + y

    assert "name must be specified for permanent stored proc" in str(ex_info)

    with pytest.raises(ValueError) as ex_info:

        @sproc(is_permanent=True, name="sp")
        def _(_: Session, x: int, y: int) -> int:
            return x + y

    assert "stage_location must be specified for permanent stored proc" in str(ex_info)

    with pytest.raises(TypeError) as ex_info:

        @sproc
        def _(
            _: Session, x: PandasSeries[int], y: PandasSeries[int]
        ) -> PandasSeries[int]:
            return x + y

    assert "Pandas stored procedure is not supported" in str(ex_info)


@pytest.mark.parametrize("is_permanent", [True, False])
@pytest.mark.parametrize("anonymous", [True, False])
@pytest.mark.parametrize(
    "ret_type",
    [
        StructType(),
        StructType(
            [
                StructField("a", StringType()),
                StructField("b", StringType()),
                StructField("c", StringType()),
            ]
        ),
    ],
)
@pytest.mark.skipif(
    IS_IN_STORED_PROC,
    reason="Named temporary procedure is not supported in stored proc",
)
def test_table_sproc(session, is_permanent, anonymous, ret_type):
    """Ensure the following scenarios work:
    - register sproc with session.sproc.register
    - register sproc with @sproc decorator
    - can create permanent and temporary sprocs
    - can create anonymous sprocs
    - session.call works with provided function name
    - we can both specify return cols types and keep it blank
        - exception: sproc from decorator and implicit type hint cannot specify return col types
    - dataframe returned after a sproc call can be operated on like normal dataframes
    """
    if len(ret_type.fields) == 0 and not session.sql_simplifier_enabled:
        # if return type does not define output columns and sql_simplifier is
        # disabled, then we don't support dataframe operations on table sprocs
        pytest.skip()

    tmp_table_name = Utils.random_name_for_temp_object(TempObjectType.TABLE)
    Utils.create_table(session, tmp_table_name, "a String, b String, c Date")
    table_df = session.create_dataframe(
        [
            ["sqlite", "3.41.1", "2023-03-15"],
            ["sqlite", "3.32.3", "2023-01-25"],
            ["jsonschema", "4.4.0", "2023-05-06"],
            ["jsonschema", "3.2.0", "2022-12-09"],
            ["zope", "1.0", "2020-01-01"],
            ["flake8", "4.0.1", "2022-11-11"],
            ["flake8", "3.9.2", "2022-08-22"],
            ["flake8", "6.0.0", "2023-02-12"],
        ],
        schema=["a", "b", "c"],
    )
    table_df.write.save_as_table(tmp_table_name, mode="overwrite")

    stage_name = Utils.random_stage_name()
    Utils.create_stage(session, stage_name, is_temporary=False)

    # in all tests below, we select * from tmp_table created above. Then on that DataFrame, we apply
    # group_by("a") and aggregate the max("b") as column "max_b". For all these, below is the expected output
    expected = [
        Row(A="flake8", MAX_B="6.0.0"),
        Row(A="jsonschema", MAX_B="4.4.0"),
        Row(A="sqlite", MAX_B="3.41.1"),
        Row(A="zope", MAX_B="1.0"),
    ]

    temp_sp_name_register = Utils.random_name_for_temp_object(TempObjectType.PROCEDURE)
    temp_sp_name_decorator = Utils.random_name_for_temp_object(TempObjectType.PROCEDURE)
    try:
        # tests with session.sproc.register
        select_star_register_sp = session.sproc.register(
            lambda session_, name: session_.sql(f"SELECT * from {name}"),
            name=temp_sp_name_register,
            return_type=ret_type,
            input_types=[StringType()],
            replace=True,
            is_permanent=is_permanent,
            stage_location=stage_name,
            anonymous=anonymous,
        )

        df = select_star_register_sp(tmp_table_name)
        df = df.select("a", "b").group_by("a").agg(max_("b").as_("max_b"))
        Utils.check_answer(df, expected)

        # tests with @sproc decorator
        @sproc(
            name=temp_sp_name_decorator,
            replace=True,
            return_type=ret_type if len(ret_type.fields) > 0 else None,
            anonymous=anonymous,
            is_permanent=is_permanent,
            stage_location=stage_name,
        )
        def select_star_decorator_sp(session_: Session, name: str) -> DataFrame:
            return session_.sql(f"select * from {name}")

        df = select_star_decorator_sp(tmp_table_name)
        df = df.select("a", "b").group_by("a").agg(max_("b").as_("max_b"))
        Utils.check_answer(df, expected)

        if not anonymous:
            # session.call test for sproc.register
            df = session.call(temp_sp_name_register, tmp_table_name)
            df = df.select("a", "b").group_by("a").agg(max_("b").as_("max_b"))
            Utils.check_answer(df, expected)

            # session.call test for decorator
            df = session.call(temp_sp_name_decorator, tmp_table_name)
            df = df.select("a", "b").group_by("a").agg(max_("b").as_("max_b"))
            Utils.check_answer(df, expected)
    finally:
        session._run_query(f"drop procedure if exists {temp_sp_name_register}(string)")
        session._run_query(f"drop procedure if exists {temp_sp_name_decorator}(string)")
        Utils.drop_stage(session, stage_name)


def test_table_sproc_negative(session, caplog):
    temp_sp_name = Utils.random_name_for_temp_object(TempObjectType.PROCEDURE)
    try:
        session.sproc.register(
            lambda session_, name: session_.sql(f"SELECT * from {name}"),
            name=temp_sp_name,
            return_type=StructType(),
            input_types=[StringType()],
            replace=True,
        )

        # we log warning when table signature does not match
        with pytest.raises(
            SnowparkSQLException, match=f"unexpected '35'. in function {temp_sp_name}"
        ):
            with caplog.at_level(logging.WARN):
                session.call(temp_sp_name, 35)
        assert f"Could not describe procedure {temp_sp_name}(BIGINT)" in caplog.text
    finally:
        session._run_query(f"drop procedure if exists {temp_sp_name}(string)")


def test_add_import_negative(session, resources_path):
    test_files = TestFiles(resources_path)

    def plus4_then_mod5(_, x):
        from test.resources.test_sp_dir.test_sp_file import mod5

        return mod5(x + 4)

    for import_path in [
        None,
        "resources.test_sp_dir.test_sp_file",
        "test_sp_dir.test_sp_file",
        "test_sp_file",
    ]:
        session.add_import(test_files.test_sp_py_file, import_path)
        plus4_then_mod5_sp = sproc(
            plus4_then_mod5, return_type=IntegerType(), input_types=[IntegerType()]
        )
        with pytest.raises(SnowparkSQLException) as ex_info:
            plus4_then_mod5_sp(1)
        assert "No module named 'test.resources'" in ex_info.value.message
    session.clear_imports()

    with pytest.raises(TypeError) as ex_info:
        sproc(
            plus4_then_mod5,
            return_type=IntegerType(),
            input_types=[IntegerType()],
            imports=[1],
        )
    assert (
        "stored-proc-level import can only be a file path (str) "
        "or a tuple of the file path (str) and the import path (str)" in str(ex_info)
    )


@pytest.mark.skipif(
    IS_IN_STORED_PROC,
    reason="Named temporary procedure is not supported in stored proc",
)
def test_sp_replace(session):
    # Register named sp and expect that it works.
    add_sp = session.sproc.register(
        lambda session_, x, y: session_.sql(f"SELECT {x} + {y}").collect()[0][0],
        name="test_sp_replace_add",
        return_type=IntegerType(),
        input_types=[IntegerType(), IntegerType()],
        replace=True,
    )
    assert add_sp(1, 2) == 3

    # Replace named sp with different one and expect that data is changed.
    add_sp = session.sproc.register(
        lambda session_, x, y: session_.sql(f"SELECT {x} + {y} + 1").collect()[0][0],
        name="test_sp_replace_add",
        return_type=IntegerType(),
        input_types=[IntegerType(), IntegerType()],
        replace=True,
    )
    assert add_sp(1, 2) == 4

    # Try to register sp without replacing and expect failure.
    with pytest.raises(SnowparkSQLException) as ex_info:
        add_sp = session.sproc.register(
            lambda session_, x, y: session_.sql(f"SELECT {x} + {y}").collect()[0][0],
            name="test_sp_replace_add",
            return_type=IntegerType(),
            input_types=[IntegerType(), IntegerType()],
        )
    assert "SQL compilation error" in str(ex_info)

    # Expect second sp version to still be there.
    assert add_sp(1, 2) == 4

    # Register via sproc() in functions.py and expect that it works.
    add_sp = sproc(
        lambda session_, x, y: session_.sql(f"SELECT {x} + {y}").collect()[0][0],
        name="test_sp_replace_add",
        return_type=IntegerType(),
        input_types=[IntegerType(), IntegerType()],
        replace=True,
    )
    assert add_sp(1, 2) == 3


@pytest.mark.xfail(reason="SNOW-757054 flaky test", strict=False)
@pytest.mark.skipif(
    IS_IN_STORED_PROC,
    reason="Named temporary procedure is not supported in stored proc",
)
def test_sp_if_not_exists(session):
    # Register named sp and expect that it works.
    add_sp = session.sproc.register(
        lambda session_, x, y: session_.sql(f"SELECT {x} + {y}").collect()[0][0],
        name="test_sp_if_not_exists_add",
        return_type=IntegerType(),
        input_types=[IntegerType(), IntegerType()],
        if_not_exists=True,
    )
    assert add_sp(1, 2) == 3

    # if_not_exists named sp with different one and expect that data is changed.
    add_sp = session.sproc.register(
        lambda session_, x, y: session_.sql(f"SELECT {x} + {y} + 1").collect()[0][0],
        name="test_sp_if_not_exists_add",
        return_type=IntegerType(),
        input_types=[IntegerType(), IntegerType()],
        if_not_exists=True,
    )
    assert add_sp(1, 2) == 3

    # Try to register sp without if-exists check and expect failure.
    with pytest.raises(SnowparkSQLException, match="already exists"):
        add_sp = session.sproc.register(
            lambda session_, x, y: session_.sql(f"SELECT {x} + {y}").collect()[0][0],
            name="test_sp_if_not_exists_add",
            return_type=IntegerType(),
            input_types=[IntegerType(), IntegerType()],
            if_not_exists=False,
        )

    # Try to register sp with replace and if-exists check and expect failure.
    with pytest.raises(
        ValueError,
        match="options replace and if_not_exists are incompatible",
    ):
        add_sp = session.sproc.register(
            lambda session_, x, y: session_.sql(f"SELECT {x} + {y}").collect()[0][0],
            name="test_sp_if_not_exists_add",
            return_type=IntegerType(),
            input_types=[IntegerType(), IntegerType()],
            replace=True,
            if_not_exists=True,
        )

    # Expect first sp version to still be there.
    assert add_sp(1, 2) == 3


def test_sp_parallel(session):
    for i in [1, 50, 99]:
        sproc(
            lambda session_, x, y: session_.sql(f"SELECT {x} + {y}").collect()[0][0],
            return_type=IntegerType(),
            input_types=[IntegerType(), IntegerType()],
            parallel=i,
        )

    with pytest.raises(ValueError) as ex_info:
        sproc(
            lambda session_, x, y: session_.sql(f"SELECT {x} + {y}").collect()[0][0],
            return_type=IntegerType(),
            input_types=[IntegerType(), IntegerType()],
            parallel=0,
        )
    assert "Supported values of parallel are from 1 to 99" in str(ex_info)

    with pytest.raises(ValueError) as ex_info:
        sproc(
            lambda session_, x, y: session_.sql(f"SELECT {x} + {y}").collect()[0][0],
            return_type=IntegerType(),
            input_types=[IntegerType(), IntegerType()],
            parallel=100,
        )
    assert "Supported values of parallel are from 1 to 99" in str(ex_info)


@pytest.mark.parametrize("source_code_display", [(True,), (False,)])
def test_describe_sp(session, source_code_display):
    def return1(session_: Session) -> str:
        return session_.sql("select '1'").collect()[0][0]

    return1_sp = session.sproc.register(return1)
    describe_res = session.sproc.describe(return1_sp).collect()
    assert [row[0] for row in describe_res] == [
        "signature",
        "returns",
        "language",
        "null handling",
        "volatility",
        "execute as",
        "body",
        "imports",
        "handler",
        "runtime_version",
        "packages",
        "installed_packages",
    ]
    for row in describe_res:
        if row[0] == "packages":
            assert "snowflake-snowpark-python" in row[1]
        elif row[0] == "body" and source_code_display:
            assert (
                "# The following comment contains the source code generated by snowpark-python for explanatory purposes.\n# def return1(session_: Session) -> str:\n#     return session_.sql(\"select '1'\").collect()[0][0]\n#\n# func = return1\n\ndef compute(session):\n    return func(session)\n"
                in row[1]
            )


def test_register_sp_no_commit(session):
    def plus1(_: Session, x: int) -> int:
        return x + 1

    temp_sp_name = Utils.random_name_for_temp_object(TempObjectType.PROCEDURE)
    perm_sp_name = Utils.random_name_for_temp_object(TempObjectType.PROCEDURE)

    try:
        # Test stored proc registration
        session.sql("begin").collect()
        session.sproc.register(func=plus1, name=temp_sp_name)
        assert Utils.is_active_transaction(session)
        session.sproc.register(
            func=plus1, name=perm_sp_name, stage_location=tmp_stage_name
        )
        assert Utils.is_active_transaction(session)

        # Test stored proc call
        assert session.call(temp_sp_name, 1) == 2
        assert session.call(perm_sp_name, 1) == 2
        assert Utils.is_active_transaction(session)

        session.sql("commit").collect()
        assert not Utils.is_active_transaction(session)
    finally:
        session._run_query(f"drop procedure if exists {temp_sp_name}(int)")
        session._run_query(f"drop procedure if exists {perm_sp_name}(int)")


@pytest.mark.parametrize("execute_as", [None, "owner", "caller"])
def test_execute_as_options(session, execute_as):
    """Make sure that a stored procedure can be run with any EXECUTE AS option."""

    def return1(_):
        return 1

    sproc_kwargs = {
        "return_type": IntegerType(),
    }
    if execute_as is not None:
        sproc_kwargs["execute_as"] = execute_as

    return1_sp = sproc(return1, **sproc_kwargs)
    assert return1_sp() == 1


@pytest.mark.parametrize("execute_as", [None, "owner", "caller"])
def test_execute_as_options_while_registering_from_file(
    session, resources_path, tmpdir, execute_as
):
    """Make sure that a stored procedure can be run with any EXECUTE AS option, when registering from file."""
    sproc_kwargs = {"return_type": IntegerType(), "input_types": [IntegerType()]}
    if execute_as is not None:
        sproc_kwargs["execute_as"] = execute_as

    test_files = TestFiles(resources_path)
    mod5_sp = session.sproc.register_from_file(
        test_files.test_sp_py_file, "mod5", **sproc_kwargs
    )
    assert isinstance(mod5_sp.func, tuple)
    assert mod5_sp(3) == 3

    # test zip file
    from zipfile import ZipFile

    zip_path = f"{tmpdir.join(os.path.basename(test_files.test_sp_py_file))}.zip"
    with ZipFile(zip_path, "w") as zf:
        zf.write(
            test_files.test_sp_py_file, os.path.basename(test_files.test_sp_py_file)
        )

    mod5_sp_zip = session.sproc.register_from_file(zip_path, "mod5", **sproc_kwargs)
    assert mod5_sp_zip(3) == 3

    # test a remote python file
    stage_file = f"@{tmp_stage_name}/{os.path.basename(test_files.test_sp_py_file)}"
    mod5_sp_stage = session.sproc.register_from_file(stage_file, "mod5", **sproc_kwargs)
    assert mod5_sp_stage(3) == 3


def test_call_sproc_with_session_as_first_argument(session):
    @sproc
    def return1(_: Session) -> int:
        return 1

    @sproc
    def plus1(_: Session, x: int) -> int:
        return x + 1

    assert return1(session) == 1
    assert plus1(session, 1) == 2

    with pytest.raises(ValueError) as ex_info:
        return1(session, session=session)
    assert "Two sessions specified in arguments" in str(ex_info)

    with pytest.raises(ValueError) as ex_info:
        plus1(session, 1, session=session)
    assert "Two sessions specified in arguments" in str(ex_info)


def test_strict_stored_procedure(session):
    @sproc(strict=True)
    def echo(_: Session, num: int) -> int:
        if num is None:
            raise ValueError("num should not be None")
        return num

    assert echo(None) is None


def test_anonymous_stored_procedure(session):
    add_sp = session.sproc.register(
        lambda session_, x, y: session_.sql(f"SELECT {x} + {y}").collect()[0][0],
        return_type=IntegerType(),
        input_types=[IntegerType(), IntegerType()],
        anonymous=True,
    )
    assert add_sp._anonymous_sp_sql is not None
    assert add_sp(1, 2) == 3


@pytest.mark.skipif(
    IS_IN_STORED_PROC,
    reason="Subprocess calls are not allowed within stored procedures",
)
def test_add_requirements_unsupported(session, resources_path):
    test_files = TestFiles(resources_path)

    with patch.object(session, "_is_anaconda_terms_acknowledged", lambda: True):
        session.add_requirements(test_files.test_unsupported_requirements_file)
        # Once scikit-fuzzy is supported, this test will break; change the test to a different unsupported module
        assert set(session.get_packages().keys()) == {
            "matplotlib",
            "pyyaml",
            "snowflake-snowpark-python",
            "scipy",
            "numpy",
        }

    @sproc
<<<<<<< HEAD
    def run_scikit_fuzzy(_: Session) -> str:
=======
    def import_scikit_fuzzy(_: Session) -> str:
>>>>>>> b5395aa1
        import skfuzzy as fuzz

        return fuzz.__version__

<<<<<<< HEAD
    assert run_scikit_fuzzy(session) == "0.4.2"
=======
    assert import_scikit_fuzzy(session) == "0.4.2"
>>>>>>> b5395aa1
<|MERGE_RESOLUTION|>--- conflicted
+++ resolved
@@ -1180,17 +1180,9 @@
         }
 
     @sproc
-<<<<<<< HEAD
-    def run_scikit_fuzzy(_: Session) -> str:
-=======
     def import_scikit_fuzzy(_: Session) -> str:
->>>>>>> b5395aa1
         import skfuzzy as fuzz
 
         return fuzz.__version__
 
-<<<<<<< HEAD
-    assert run_scikit_fuzzy(session) == "0.4.2"
-=======
-    assert import_scikit_fuzzy(session) == "0.4.2"
->>>>>>> b5395aa1
+    assert import_scikit_fuzzy(session) == "0.4.2"
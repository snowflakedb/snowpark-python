--- conflicted
+++ resolved
@@ -1932,7 +1932,27 @@
 
 @pytest.mark.skipif(
     "config.getoption('local_testing_mode', default=False)",
-<<<<<<< HEAD
+    reason="artifact repository not supported in local testing",
+)
+@pytest.mark.skipif(IS_NOT_ON_GITHUB, reason="need resources")
+def test_sproc_artifact_repository(session):
+    def artifact_repo_test(_):
+        import urllib3
+
+        return str(urllib3.exceptions.HTTPError("test"))
+
+    artifact_repo_sproc = sproc(
+        artifact_repo_test,
+        session=session,
+        return_type=StringType(),
+        artifact_repository="SNOWPARK_PYTHON_TEST_REPOSITORY",
+        artifact_repository_packages=["urllib3", "requests"],
+    )
+    assert artifact_repo_sproc(session=session) == "test"
+
+
+@pytest.mark.skipif(
+    "config.getoption('local_testing_mode', default=False)",
     reason="Packaging processing is a NOOP in Local Testing",
     run=False,
 )
@@ -1987,23 +2007,4 @@
         ) == expect_warning
         caplog.clear()
 
-    run_test_case(caplog, version_override, expect_warning)
-=======
-    reason="artifact repository not supported in local testing",
-)
-@pytest.mark.skipif(IS_NOT_ON_GITHUB, reason="need resources")
-def test_sproc_artifact_repository(session):
-    def artifact_repo_test(_):
-        import urllib3
-
-        return str(urllib3.exceptions.HTTPError("test"))
-
-    artifact_repo_sproc = sproc(
-        artifact_repo_test,
-        session=session,
-        return_type=StringType(),
-        artifact_repository="SNOWPARK_PYTHON_TEST_REPOSITORY",
-        artifact_repository_packages=["urllib3", "requests"],
-    )
-    assert artifact_repo_sproc(session=session) == "test"
->>>>>>> bed66b03
+    run_test_case(caplog, version_override, expect_warning)
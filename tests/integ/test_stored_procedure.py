#!/usr/bin/env python3
#
# Copyright (c) 2012-2023 Snowflake Computing Inc. All rights reserved.
#

import datetime
import logging
import os
import sys
from typing import Dict, List, Optional, Union
from unittest.mock import patch

import pytest

from snowflake.snowpark import Session
from snowflake.snowpark._internal.utils import unwrap_stage_location_single_quote
from snowflake.snowpark.dataframe import DataFrame
from snowflake.snowpark.exceptions import (
    SnowparkInvalidObjectNameException,
    SnowparkSQLException,
)
from snowflake.snowpark.functions import (
    col,
    current_date,
    date_from_parts,
    lit,
    max as max_,
    sproc,
    sqrt,
)
from snowflake.snowpark.row import Row
from snowflake.snowpark.types import (
    DateType,
    DoubleType,
    IntegerType,
    PandasSeries,
    StringType,
    StructField,
    StructType,
)
from tests.utils import IS_IN_STORED_PROC, TempObjectType, TestFiles, Utils

pytestmark = pytest.mark.udf

try:
    import numpy  # noqa: F401
    import pandas  # noqa: F401

    is_pandas_and_numpy_available = True
except ImportError:
    is_pandas_and_numpy_available = False

tmp_stage_name = Utils.random_stage_name()


@pytest.fixture(scope="module", autouse=True)
def setup(session, resources_path):
    test_files = TestFiles(resources_path)
    Utils.create_stage(session, tmp_stage_name, is_temporary=True)
    session.add_packages("snowflake-snowpark-python")
    Utils.upload_to_stage(
        session, tmp_stage_name, test_files.test_sp_py_file, compress=False
    )


@pytest.fixture(autouse=True)
def reset_session(session):
    session.clear_packages()
    session.clear_imports()
    session.add_packages("snowflake-snowpark-python")
    session.custom_packages_upload_enabled = False
    session._runtime_version_from_requirement = None
    yield


def test_basic_stored_procedure(session):
    def return1(session_):
        return session_.sql("select '1'").collect()[0][0]

    def plus1(session_, x):
        return session_.sql(f"select {x} + 1").collect()[0][0]

    def add(session_, x, y):
        return session_.sql(f"select {x} + {y}").collect()[0][0]

    def int2str(session_, x):
        return session_.sql(f"select cast({x} as string)").collect()[0][0]

    return1_sp = sproc(return1, return_type=StringType())
    plus1_sp = sproc(plus1, return_type=IntegerType(), input_types=[IntegerType()])
    add_sp = sproc(
        add, return_type=IntegerType(), input_types=[IntegerType(), IntegerType()]
    )
    int2str_sp = sproc(int2str, return_type=StringType(), input_types=[IntegerType()])
    pow_sp = sproc(
        lambda session_, x, y: session_.sql(f"select pow({x}, {y})").collect()[0][0],
        return_type=DoubleType(),
        input_types=[IntegerType(), IntegerType()],
    )

    assert return1_sp() == "1"
    assert plus1_sp(1) == 2
    assert add_sp(4, 6) == 10
    assert int2str_sp(123) == "123"
    assert pow_sp(2, 10) == 1024
    assert return1_sp(session=session) == "1"
    assert plus1_sp(1, session=session) == 2
    assert add_sp(4, 6, session=session) == 10
    assert int2str_sp(123, session=session) == "123"
    assert pow_sp(2, 10, session=session) == 1024


def test_stored_procedure_with_column_datatype(session):
    def plus1(session_, x):
        return x + 1

    def add(session_, x, y):
        return x + y

    def add_date(session_, date, add_days):
        return date + datetime.timedelta(days=add_days)

    plus1_sp = sproc(plus1, return_type=IntegerType(), input_types=[IntegerType()])
    add_sp = sproc(
        add, return_type=IntegerType(), input_types=[IntegerType(), IntegerType()]
    )
    add_date_sp = sproc(
        add_date, return_type=DateType(), input_types=[DateType(), IntegerType()]
    )

    dt = datetime.date(1992, 12, 14) + datetime.timedelta(days=3)
    assert plus1_sp(lit(6)) == 7
    assert add_sp(4, sqrt(lit(36))) == 10
    # the date can be different between server and client due to timezone difference
    assert -1 <= (add_date_sp(date_from_parts(1992, 12, 14), 3) - dt).days <= 1

    with pytest.raises(SnowparkSQLException) as ex_info:
        plus1_sp(col("a"))
    assert "invalid identifier" in str(ex_info)

    with pytest.raises(SnowparkSQLException) as ex_info:
        plus1_sp(current_date())
    assert "Invalid argument types for function" in str(ex_info)

    with pytest.raises(SnowparkSQLException) as ex_info:
        plus1_sp(lit(""))
    assert "not recognized" in str(ex_info)


@pytest.mark.skipif(
    IS_IN_STORED_PROC,
    reason="Named temporary procedure is not supported in stored proc",
)
def test_call_named_stored_procedure(session, temp_schema, db_parameters):
    sproc_name = f"test_mul_{Utils.random_alphanumeric_str(3)}"
    session._run_query(f"drop function if exists {sproc_name}(int, int)")
    sproc(
        lambda session_, x, y: session_.sql(f"select {x} * {y}").collect()[0][0],
        return_type=IntegerType(),
        input_types=[IntegerType(), IntegerType()],
        name=sproc_name,
    )
    assert session.call(sproc_name, 13, 19) == 13 * 19
    assert (
        session.call(
            f"{session.get_fully_qualified_current_schema()}.{sproc_name}", 13, 19
        )
        == 13 * 19
    )

    # create a stored procedure when the session doesn't have a schema
    new_session = (
        Session.builder.configs(db_parameters)._remove_config("schema").create()
    )
    new_session.sql_simplifier_enabled = session.sql_simplifier_enabled
    new_session.add_packages("snowflake-snowpark-python")
    try:
        assert not new_session.get_current_schema()
        tmp_stage_name_in_temp_schema = (
            f"{temp_schema}.{Utils.random_name_for_temp_object(TempObjectType.STAGE)}"
        )
        new_session._run_query(f"create temp stage {tmp_stage_name_in_temp_schema}")
        full_sp_name = f"{temp_schema}.test_add"
        new_session._run_query(f"drop function if exists {full_sp_name}(int, int)")
        new_session.sproc.register(
            lambda session_, x, y: session_.sql(f"select {x} + {y}").collect()[0][0],
            return_type=IntegerType(),
            input_types=[IntegerType(), IntegerType()],
            name=[*temp_schema.split("."), "test_add"],
            stage_location=unwrap_stage_location_single_quote(
                tmp_stage_name_in_temp_schema
            ),
        )
        assert new_session.call(full_sp_name, 13, 19) == 13 + 19
        # oen result in the temp schema
        assert (
            len(
                new_session.sql(
                    f"show procedures like '%test_add%' in schema {temp_schema}"
                ).collect()
            )
            == 1
        )
    finally:
        new_session.close()
        # restore active session


def test_recursive_function(session):
    # Test recursive function
    def factorial(session_, n):
        return 1 if n == 1 or n == 0 else n * factorial(session_, n - 1)

    factorial_sp = sproc(
        factorial, return_type=IntegerType(), input_types=[IntegerType()]
    )
    assert factorial_sp(3) == factorial(session, 3)


def test_nested_function(session):
    def outer_func(session_):
        def inner_func():
            return "snow"

        return session_.sql(f"select '{inner_func()}-{inner_func()}'").collect()[0][0]

    def square(session_, x):
        return session_.sql(f"select square({x})").collect()[0][0]

    def cube(session_, x):
        return square(session_, x) * x

    outer_func_sp = sproc(outer_func, return_type=StringType())
    assert outer_func_sp() == "snow-snow"

    # we don't need to register function square()
    cube_sp = sproc(cube, return_type=IntegerType(), input_types=[IntegerType()])
    assert cube_sp(2) == 8

    # but we can still register function square()
    square_sp = sproc(square, return_type=IntegerType(), input_types=[IntegerType()])
    assert cube_sp(2) == 8
    assert square_sp(2) == 4


def test_decorator_function(session):
    def decorator_do_twice(func):
        def wrapper(*args, **kwargs):
            l1 = func(*args, **kwargs)
            l2 = func(*args, **kwargs)
            return l1 * l2

        return wrapper

    @decorator_do_twice
    def square(session_, x):
        return session_.sql(f"select square({x})").collect()[0][0]

    square_twice_sp = sproc(
        square,
        return_type=IntegerType(),
        input_types=[IntegerType()],
    )
    assert square_twice_sp(2) == 16


def test_annotation_syntax(session):
    @sproc(return_type=IntegerType(), input_types=[IntegerType(), IntegerType()])
    def add_sp(session_, x, y):
        return session_.sql(f"SELECT {x} + {y}").collect()[0][0]

    @sproc(return_type=StringType())
    def snow(session_):
        return session_.sql("SELECT 'snow'").collect()[0][0]

    assert add_sp(1, 2) == 3
    assert snow() == "snow"


def test_register_sp_from_file(session, resources_path, tmpdir):
    test_files = TestFiles(resources_path)

    mod5_sp = session.sproc.register_from_file(
        test_files.test_sp_py_file,
        "mod5",
        return_type=IntegerType(),
        input_types=[IntegerType()],
    )
    assert isinstance(mod5_sp.func, tuple)
    assert mod5_sp(3) == 3

    # test zip file
    from zipfile import ZipFile

    zip_path = f"{tmpdir.join(os.path.basename(test_files.test_sp_py_file))}.zip"
    with ZipFile(zip_path, "w") as zf:
        zf.write(
            test_files.test_sp_py_file, os.path.basename(test_files.test_sp_py_file)
        )

    mod5_sp_zip = session.sproc.register_from_file(
        zip_path, "mod5", return_type=IntegerType(), input_types=[IntegerType()]
    )
    assert mod5_sp_zip(3) == 3

    # test a remote python file
    stage_file = f"@{tmp_stage_name}/{os.path.basename(test_files.test_sp_py_file)}"
    mod5_sp_stage = session.sproc.register_from_file(
        stage_file, "mod5", return_type=IntegerType(), input_types=[IntegerType()]
    )
    assert mod5_sp_stage(3) == 3


def test_session_register_sp(session):
    add_sp = session.sproc.register(
        lambda session_, x, y: session_.sql(f"SELECT {x} + {y}").collect()[0][0],
        return_type=IntegerType(),
        input_types=[IntegerType(), IntegerType()],
    )
    assert add_sp(1, 2) == 3

    add_sp = session.sproc.register(
        lambda session_, x, y: session_.sql(f"SELECT {x} + {y}").collect()[0][0],
        return_type=IntegerType(),
        input_types=[IntegerType(), IntegerType()],
        statement_params={"SF_PARTNER": "FAKE_PARTNER"},
    )
    assert add_sp(1, 2) == 3


def test_add_import_local_file(session, resources_path):
    test_files = TestFiles(resources_path)
    # This is a hack in the test such that we can just use `from test_sp import mod5`,
    # instead of `from test.resources.test_sp.test_sp import mod5`. Then we can test
    # `import_as` argument.
    with patch.object(
        sys, "path", [*sys.path, resources_path, test_files.test_sp_directory]
    ):

        def plus4_then_mod5(session_, x):
            from test_sp_dir.test_sp_file import mod5

            return mod5(session_, session_.sql(f"SELECT {x} + 4").collect()[0][0])

        def plus4_then_mod5_direct_import(session_, x):
            from test_sp_file import mod5

            return mod5(session_, session_.sql(f"SELECT {x} + 4").collect()[0][0])

        session.add_import(
            test_files.test_sp_py_file, import_path="test_sp_dir.test_sp_file"
        )
        plus4_then_mod5_sp = sproc(
            plus4_then_mod5, return_type=IntegerType(), input_types=[IntegerType()]
        )
        assert plus4_then_mod5_sp(3) == 2

        # if import_as argument changes, the checksum of the file will also change
        # and we will overwrite the file in the stage
        session.add_import(test_files.test_sp_py_file)
        plus4_then_mod5_direct_import_sp = sproc(
            plus4_then_mod5_direct_import,
            return_type=IntegerType(),
            input_types=[IntegerType()],
        )
        assert plus4_then_mod5_direct_import_sp(3) == 2

        # clean
        session.clear_imports()


def test_add_import_local_directory(session, resources_path):
    test_files = TestFiles(resources_path)
    with patch.object(
        sys, "path", [*sys.path, resources_path, os.path.dirname(resources_path)]
    ):

        def plus4_then_mod5(session_, x):
            from resources.test_sp_dir.test_sp_file import mod5

            return mod5(session_, session_.sql(f"SELECT {x} + 4").collect()[0][0])

        def plus4_then_mod5_direct_import(session_, x):
            from test_sp_dir.test_sp_file import mod5

            return mod5(session_, session_.sql(f"SELECT {x} + 4").collect()[0][0])

        session.add_import(
            test_files.test_sp_directory, import_path="resources.test_sp_dir"
        )
        plus4_then_mod5_sp = sproc(
            plus4_then_mod5, return_type=IntegerType(), input_types=[IntegerType()]
        )
        assert plus4_then_mod5_sp(3) == 2

        session.add_import(test_files.test_sp_directory)
        plus4_then_mod5_direct_import_sp = sproc(
            plus4_then_mod5_direct_import,
            return_type=IntegerType(),
            input_types=[IntegerType()],
        )
        assert plus4_then_mod5_direct_import_sp(3) == 2

        # clean
        session.clear_imports()


def test_add_import_stage_file(session, resources_path):
    test_files = TestFiles(resources_path)
    with patch.object(sys, "path", [*sys.path, test_files.test_sp_directory]):

        def plus4_then_mod5(session_, x):
            from test_sp_file import mod5

            return mod5(session_, session_.sql(f"SELECT {x} + 4").collect()[0][0])

        stage_file = f"@{tmp_stage_name}/{os.path.basename(test_files.test_sp_py_file)}"
        Utils.upload_to_stage(
            session, tmp_stage_name, test_files.test_sp_py_file, compress=False
        )
        session.add_import(stage_file)
        plus4_then_mod5_sp = sproc(
            plus4_then_mod5, return_type=IntegerType(), input_types=[IntegerType()]
        )

        assert plus4_then_mod5_sp(3) == 2

        # clean
        session.clear_imports()


def test_sp_level_import(session, resources_path):
    test_files = TestFiles(resources_path)
    with patch.object(sys, "path", [*sys.path, resources_path]):

        def plus4_then_mod5(session_, x):
            from test_sp_dir.test_sp_file import mod5

            return mod5(session_, session_.sql(f"SELECT {x} + 4").collect()[0][0])

        # with sp-level imports
        plus4_then_mod5_sp = sproc(
            plus4_then_mod5,
            return_type=IntegerType(),
            input_types=[IntegerType()],
            imports=[(test_files.test_sp_py_file, "test_sp_dir.test_sp_file")],
        )
        assert plus4_then_mod5_sp(3) == 2

        # without sp-level imports
        plus4_then_mod5_sp = sproc(
            plus4_then_mod5,
            return_type=IntegerType(),
            input_types=[IntegerType()],
        )
        with pytest.raises(SnowparkSQLException) as ex_info:
            plus4_then_mod5_sp(3)
        assert "No module named" in ex_info.value.message


def test_type_hints(session):
    @sproc()
    def add_sp(session_: Session, x: int, y: int) -> int:
        return session_.sql(f"SELECT {x} + {y}").collect()[0][0]

    @sproc
    def snow_sp(session_: Session, x: int) -> Optional[str]:
        return session_.sql(f"SELECT IFF({x} % 2 = 0, 'snow', NULL)").collect()[0][0]

    @sproc
    def double_str_list_sp(session_: Session, x: str) -> List[str]:
        val = session_.sql(f"SELECT '{x}'").collect()[0][0]
        return [val, val]

    dt = datetime.datetime.strptime("2017-02-24 12:00:05.456", "%Y-%m-%d %H:%M:%S.%f")

    @sproc
    def return_datetime_sp(_: Session) -> datetime.datetime:
        return dt

    @sproc
    def first_element_sp(_: Session, x: List[str]) -> str:
        return x[0]

    @sproc
    def get_sp(_: Session, d: Dict[str, str], i: str) -> str:
        return d[i]

    assert add_sp(1, 2) == 3
    assert snow_sp(1) is None
    assert snow_sp(2) == "snow"
    assert double_str_list_sp("abc") == '[\n  "abc",\n  "abc"\n]'
    assert return_datetime_sp() == dt
    assert first_element_sp(["0", "'"]) == "0"
    assert get_sp({"0": "snow", "1": "flake"}, "0") == "snow"


def test_type_hint_no_change_after_registration(session):
    def add(session_: Session, x: int, y: int) -> int:
        return session_.sql(f"SELECT {x} + {y}").collect()[0][0]

    annotations = add.__annotations__
    session.sproc.register(add)
    assert annotations == add.__annotations__


def test_register_sp_from_file_type_hints(session, tmpdir):
    source = """
import datetime
import snowflake
from snowflake.snowpark import Session
from typing import Dict, List, Optional

def add(session: snowflake.snowpark.Session, x: int, y: int) -> int:
    return session.sql(f"select {x} + {y}").collect()[0][0]

def snow(session_: Session, x: int) -> Optional[str]:
    return session_.sql(f"SELECT IFF({x} % 2 = 0, 'snow', NULL)").collect()[0][0]

def double_str_list(session_: snowflake.snowpark.Session, x: str) -> List[str]:
    val = session_.sql(f"SELECT '{x}'").collect()[0][0]
    return [val, val]

dt = datetime.datetime.strptime("2017-02-24 12:00:05.456", "%Y-%m-%d %H:%M:%S.%f")

def return_datetime(_: Session) -> datetime.datetime:
    return dt
"""
    file_path = os.path.join(tmpdir, "register_from_file_type_hints.py")
    with open(file_path, "w") as f:
        f.write(source)

    add_sp = session.sproc.register_from_file(file_path, "add")
    add_sp_with_statement_params = session.sproc.register_from_file(
        file_path, "add", statement_params={"SF_PARTNER": "FAKE_PARTNER"}
    )
    snow_sp = session.sproc.register_from_file(file_path, "snow")
    double_str_list_sp = session.sproc.register_from_file(file_path, "double_str_list")
    return_datetime_sp = session.sproc.register_from_file(file_path, "return_datetime")

    assert add_sp(1, 2) == 3
    assert add_sp_with_statement_params(1, 2) == 3
    assert snow_sp(0) == "snow"
    assert snow_sp(1) is None
    assert double_str_list_sp("abc") == '[\n  "abc",\n  "abc"\n]'

    dt = datetime.datetime.strptime("2017-02-24 12:00:05.456", "%Y-%m-%d %H:%M:%S.%f")
    assert return_datetime_sp() == dt


@pytest.mark.skipif(IS_IN_STORED_PROC, reason="Cannot create session in SP")
def test_permanent_sp(session, db_parameters):
    stage_name = Utils.random_stage_name()
    sp_name = Utils.random_name_for_temp_object(TempObjectType.PROCEDURE)
    with Session.builder.configs(db_parameters).create() as new_session:
        new_session.sql_simplifier_enabled = session.sql_simplifier_enabled
        new_session.add_packages("snowflake-snowpark-python")
        try:
            Utils.create_stage(session, stage_name, is_temporary=False)
            sproc(
                lambda session_, x, y: session_.sql(f"SELECT {x} + {y}").collect()[0][
                    0
                ],
                return_type=IntegerType(),
                input_types=[IntegerType(), IntegerType()],
                name=sp_name,
                is_permanent=True,
                stage_location=stage_name,
                session=new_session,
            )

            assert session.call(sp_name, 1, 2) == 3
            assert new_session.call(sp_name, 8, 9) == 17
        finally:
            session._run_query(f"drop function if exists {sp_name}(int, int)")
            Utils.drop_stage(session, stage_name)


def test_sp_negative(session):
    def f(_, x):
        return x

    empty_sp = sproc()
    with pytest.raises(TypeError) as ex_info:
        empty_sp(session)
    assert "Invalid function: not a function or callable" in str(ex_info)

    with pytest.raises(TypeError) as ex_info:
        sproc(1, return_type=IntegerType())
    assert "Invalid function: not a function or callable" in str(ex_info)

    # if return_type is specified, it must be passed passed with keyword argument
    with pytest.raises(TypeError) as ex_info:
        sproc(f, IntegerType())
    assert "sproc() takes from 0 to 1 positional arguments but 2 were given" in str(
        ex_info
    )

    f_sp = sproc(f, return_type=IntegerType(), input_types=[IntegerType()])
    with pytest.raises(ValueError) as ex_info:
        f_sp("a", "")
    assert "Incorrect number of arguments passed to the stored procedure" in str(
        ex_info
    )

    with pytest.raises(SnowparkSQLException) as ex_info:
        session.sql("call f(1)").collect()
    assert "Unknown function" in str(ex_info)

    with pytest.raises(SnowparkSQLException) as ex_info:
        session.call("f", 1)
    assert "Unknown function" in str(ex_info)

    with pytest.raises(SnowparkInvalidObjectNameException) as ex_info:
        sproc(
            f,
            return_type=IntegerType(),
            input_types=[IntegerType()],
            name="invalid name",
        )
    assert "The object name 'invalid name' is invalid" in str(ex_info)

    # incorrect data type
    int_sp = sproc(
        lambda x: int(x), return_type=IntegerType(), input_types=[IntegerType()]
    )
    with pytest.raises(SnowparkSQLException) as ex_info:
        int_sp("x")
    assert "Numeric value" in str(ex_info) and "is not recognized" in str(ex_info)

    with pytest.raises(SnowparkSQLException) as ex_info:
        int_sp(None)
    assert "Python Interpreter Error" in str(ex_info)

    with pytest.raises(TypeError) as ex_info:

        @sproc(IntegerType())
        def g(_, x):
            return x

    assert "Invalid function: not a function or callable" in str(ex_info)

    with pytest.raises(TypeError) as ex_info:

        @sproc
        def _(_: Session, x: int, y: int):
            return x + y

    assert "The return type must be specified" in str(ex_info)

    with pytest.raises(TypeError) as ex_info:

        @sproc
        def _(_: Session, x, y: int) -> int:
            return x + y

    assert (
        "Excluding session argument in stored procedure, "
        "the number of arguments (2) is different from "
        "the number of argument type hints (1)" in str(ex_info)
    )

    with pytest.raises(TypeError) as ex_info:

        @sproc
        def _(_: Session, x: int, y: Union[int, float]) -> Union[int, float]:
            return x + y

    assert "invalid type typing.Union[int, float]" in str(ex_info)

    with pytest.raises(TypeError) as ex_info:

        @sproc
        def _(_: int, x: int, y: int) -> int:
            return x + y

    assert "The first argument of stored proc function should be Session" in str(
        ex_info
    )

    with pytest.raises(ValueError) as ex_info:

        @sproc(is_permanent=True)
        def _(_: Session, x: int, y: int) -> int:
            return x + y

    assert "name must be specified for permanent stored proc" in str(ex_info)

    with pytest.raises(ValueError) as ex_info:

        @sproc(is_permanent=True, name="sp")
        def _(_: Session, x: int, y: int) -> int:
            return x + y

    assert "stage_location must be specified for permanent stored proc" in str(ex_info)

    with pytest.raises(TypeError) as ex_info:

        @sproc
        def _(
            _: Session, x: PandasSeries[int], y: PandasSeries[int]
        ) -> PandasSeries[int]:
            return x + y

    assert "Pandas stored procedure is not supported" in str(ex_info)


@pytest.mark.parametrize("is_permanent", [True, False])
@pytest.mark.parametrize("anonymous", [True, False])
@pytest.mark.parametrize(
    "ret_type",
    [
        StructType(),
        StructType(
            [
                StructField("a", StringType()),
                StructField("b", StringType()),
                StructField("c", StringType()),
            ]
        ),
    ],
)
@pytest.mark.skipif(
    IS_IN_STORED_PROC,
    reason="Named temporary procedure is not supported in stored proc",
)
def test_table_sproc(session, is_permanent, anonymous, ret_type):
    """Ensure the following scenarios work:
    - register sproc with session.sproc.register
    - register sproc with @sproc decorator
    - can create permanent and temporary sprocs
    - can create anonymous sprocs
    - session.call works with provided function name
    - we can both specify return cols types and keep it blank
        - exception: sproc from decorator and implicit type hint cannot specify return col types
    - dataframe returned after a sproc call can be operated on like normal dataframes
    """
    if len(ret_type.fields) == 0 and not session.sql_simplifier_enabled:
        # if return type does not define output columns and sql_simplifier is
        # disabled, then we don't support dataframe operations on table sprocs
        pytest.skip()

    tmp_table_name = Utils.random_name_for_temp_object(TempObjectType.TABLE)
    Utils.create_table(session, tmp_table_name, "a String, b String, c Date")
    table_df = session.create_dataframe(
        [
            ["sqlite", "3.41.1", "2023-03-15"],
            ["sqlite", "3.32.3", "2023-01-25"],
            ["jsonschema", "4.4.0", "2023-05-06"],
            ["jsonschema", "3.2.0", "2022-12-09"],
            ["zope", "1.0", "2020-01-01"],
            ["flake8", "4.0.1", "2022-11-11"],
            ["flake8", "3.9.2", "2022-08-22"],
            ["flake8", "6.0.0", "2023-02-12"],
        ],
        schema=["a", "b", "c"],
    )
    table_df.write.save_as_table(tmp_table_name, mode="overwrite")

    stage_name = Utils.random_stage_name()
    Utils.create_stage(session, stage_name, is_temporary=False)

    # in all tests below, we select * from tmp_table created above. Then on that DataFrame, we apply
    # group_by("a") and aggregate the max("b") as column "max_b". For all these, below is the expected output
    expected = [
        Row(A="flake8", MAX_B="6.0.0"),
        Row(A="jsonschema", MAX_B="4.4.0"),
        Row(A="sqlite", MAX_B="3.41.1"),
        Row(A="zope", MAX_B="1.0"),
    ]

    temp_sp_name_register = Utils.random_name_for_temp_object(TempObjectType.PROCEDURE)
    temp_sp_name_decorator = Utils.random_name_for_temp_object(TempObjectType.PROCEDURE)
    try:
        # tests with session.sproc.register
        select_star_register_sp = session.sproc.register(
            lambda session_, name: session_.sql(f"SELECT * from {name}"),
            name=temp_sp_name_register,
            return_type=ret_type,
            input_types=[StringType()],
            replace=True,
            is_permanent=is_permanent,
            stage_location=stage_name,
            anonymous=anonymous,
        )

        df = select_star_register_sp(tmp_table_name)
        df = df.select("a", "b").group_by("a").agg(max_("b").as_("max_b"))
        Utils.check_answer(df, expected)

        # tests with @sproc decorator
        @sproc(
            name=temp_sp_name_decorator,
            replace=True,
            return_type=ret_type if len(ret_type.fields) > 0 else None,
            anonymous=anonymous,
            is_permanent=is_permanent,
            stage_location=stage_name,
        )
        def select_star_decorator_sp(session_: Session, name: str) -> DataFrame:
            return session_.sql(f"select * from {name}")

        df = select_star_decorator_sp(tmp_table_name)
        df = df.select("a", "b").group_by("a").agg(max_("b").as_("max_b"))
        Utils.check_answer(df, expected)

        if not anonymous:
            # session.call test for sproc.register
            df = session.call(temp_sp_name_register, tmp_table_name)
            df = df.select("a", "b").group_by("a").agg(max_("b").as_("max_b"))
            Utils.check_answer(df, expected)

            # session.call test for decorator
            df = session.call(temp_sp_name_decorator, tmp_table_name)
            df = df.select("a", "b").group_by("a").agg(max_("b").as_("max_b"))
            Utils.check_answer(df, expected)
    finally:
        session._run_query(f"drop procedure if exists {temp_sp_name_register}(string)")
        session._run_query(f"drop procedure if exists {temp_sp_name_decorator}(string)")
        Utils.drop_stage(session, stage_name)


def test_table_sproc_negative(session, caplog):
    temp_sp_name = Utils.random_name_for_temp_object(TempObjectType.PROCEDURE)
    try:
        session.sproc.register(
            lambda session_, name: session_.sql(f"SELECT * from {name}"),
            name=temp_sp_name,
            return_type=StructType(),
            input_types=[StringType()],
            replace=True,
        )

        # we log warning when table signature does not match
        with pytest.raises(
            SnowparkSQLException, match=f"unexpected '35'. in function {temp_sp_name}"
        ):
            with caplog.at_level(logging.WARN):
                session.call(temp_sp_name, 35)
        assert f"Could not describe procedure {temp_sp_name}(BIGINT)" in caplog.text
    finally:
        session._run_query(f"drop procedure if exists {temp_sp_name}(string)")


def test_add_import_negative(session, resources_path):
    test_files = TestFiles(resources_path)

    def plus4_then_mod5(_, x):
        from test.resources.test_sp_dir.test_sp_file import mod5

        return mod5(x + 4)

    for import_path in [
        None,
        "resources.test_sp_dir.test_sp_file",
        "test_sp_dir.test_sp_file",
        "test_sp_file",
    ]:
        session.add_import(test_files.test_sp_py_file, import_path)
        plus4_then_mod5_sp = sproc(
            plus4_then_mod5, return_type=IntegerType(), input_types=[IntegerType()]
        )
        with pytest.raises(SnowparkSQLException) as ex_info:
            plus4_then_mod5_sp(1)
        assert "No module named 'test.resources'" in ex_info.value.message
    session.clear_imports()

    with pytest.raises(TypeError) as ex_info:
        sproc(
            plus4_then_mod5,
            return_type=IntegerType(),
            input_types=[IntegerType()],
            imports=[1],
        )
    assert (
        "stored-proc-level import can only be a file path (str) "
        "or a tuple of the file path (str) and the import path (str)" in str(ex_info)
    )


@pytest.mark.skipif(
    IS_IN_STORED_PROC,
    reason="Named temporary procedure is not supported in stored proc",
)
def test_sp_replace(session):
    # Register named sp and expect that it works.
    add_sp = session.sproc.register(
        lambda session_, x, y: session_.sql(f"SELECT {x} + {y}").collect()[0][0],
        name="test_sp_replace_add",
        return_type=IntegerType(),
        input_types=[IntegerType(), IntegerType()],
        replace=True,
    )
    assert add_sp(1, 2) == 3

    # Replace named sp with different one and expect that data is changed.
    add_sp = session.sproc.register(
        lambda session_, x, y: session_.sql(f"SELECT {x} + {y} + 1").collect()[0][0],
        name="test_sp_replace_add",
        return_type=IntegerType(),
        input_types=[IntegerType(), IntegerType()],
        replace=True,
    )
    assert add_sp(1, 2) == 4

    # Try to register sp without replacing and expect failure.
    with pytest.raises(SnowparkSQLException) as ex_info:
        add_sp = session.sproc.register(
            lambda session_, x, y: session_.sql(f"SELECT {x} + {y}").collect()[0][0],
            name="test_sp_replace_add",
            return_type=IntegerType(),
            input_types=[IntegerType(), IntegerType()],
        )
    assert "SQL compilation error" in str(ex_info)

    # Expect second sp version to still be there.
    assert add_sp(1, 2) == 4

    # Register via sproc() in functions.py and expect that it works.
    add_sp = sproc(
        lambda session_, x, y: session_.sql(f"SELECT {x} + {y}").collect()[0][0],
        name="test_sp_replace_add",
        return_type=IntegerType(),
        input_types=[IntegerType(), IntegerType()],
        replace=True,
    )
    assert add_sp(1, 2) == 3


@pytest.mark.xfail(reason="SNOW-757054 flaky test", strict=False)
@pytest.mark.skipif(
    IS_IN_STORED_PROC,
    reason="Named temporary procedure is not supported in stored proc",
)
def test_sp_if_not_exists(session):
    # Register named sp and expect that it works.
    add_sp = session.sproc.register(
        lambda session_, x, y: session_.sql(f"SELECT {x} + {y}").collect()[0][0],
        name="test_sp_if_not_exists_add",
        return_type=IntegerType(),
        input_types=[IntegerType(), IntegerType()],
        if_not_exists=True,
    )
    assert add_sp(1, 2) == 3

    # if_not_exists named sp with different one and expect that data is changed.
    add_sp = session.sproc.register(
        lambda session_, x, y: session_.sql(f"SELECT {x} + {y} + 1").collect()[0][0],
        name="test_sp_if_not_exists_add",
        return_type=IntegerType(),
        input_types=[IntegerType(), IntegerType()],
        if_not_exists=True,
    )
    assert add_sp(1, 2) == 3

    # Try to register sp without if-exists check and expect failure.
    with pytest.raises(SnowparkSQLException, match="already exists"):
        add_sp = session.sproc.register(
            lambda session_, x, y: session_.sql(f"SELECT {x} + {y}").collect()[0][0],
            name="test_sp_if_not_exists_add",
            return_type=IntegerType(),
            input_types=[IntegerType(), IntegerType()],
            if_not_exists=False,
        )

    # Try to register sp with replace and if-exists check and expect failure.
    with pytest.raises(
        ValueError,
        match="options replace and if_not_exists are incompatible",
    ):
        add_sp = session.sproc.register(
            lambda session_, x, y: session_.sql(f"SELECT {x} + {y}").collect()[0][0],
            name="test_sp_if_not_exists_add",
            return_type=IntegerType(),
            input_types=[IntegerType(), IntegerType()],
            replace=True,
            if_not_exists=True,
        )

    # Expect first sp version to still be there.
    assert add_sp(1, 2) == 3


def test_sp_parallel(session):
    for i in [1, 50, 99]:
        sproc(
            lambda session_, x, y: session_.sql(f"SELECT {x} + {y}").collect()[0][0],
            return_type=IntegerType(),
            input_types=[IntegerType(), IntegerType()],
            parallel=i,
        )

    with pytest.raises(ValueError) as ex_info:
        sproc(
            lambda session_, x, y: session_.sql(f"SELECT {x} + {y}").collect()[0][0],
            return_type=IntegerType(),
            input_types=[IntegerType(), IntegerType()],
            parallel=0,
        )
    assert "Supported values of parallel are from 1 to 99" in str(ex_info)

    with pytest.raises(ValueError) as ex_info:
        sproc(
            lambda session_, x, y: session_.sql(f"SELECT {x} + {y}").collect()[0][0],
            return_type=IntegerType(),
            input_types=[IntegerType(), IntegerType()],
            parallel=100,
        )
    assert "Supported values of parallel are from 1 to 99" in str(ex_info)


@pytest.mark.parametrize("source_code_display", [(True,), (False,)])
def test_describe_sp(session, source_code_display):
    def return1(session_: Session) -> str:
        return session_.sql("select '1'").collect()[0][0]

    return1_sp = session.sproc.register(return1)
    describe_res = session.sproc.describe(return1_sp).collect()
    actual_fields = [row[0] for row in describe_res]
    expected_fields = [
        "signature",
        "returns",
        "language",
        "null handling",
        "volatility",
        "execute as",
        "body",
        "imports",
        "handler",
        "runtime_version",
        "packages",
        "installed_packages",
        # This seems like an unintended change from the server, we should remove it once it is removed from server
        "is_aggregate",
    ]
    # We use zip such that it is compatible regardless of UDAF is enabled or not on the merge gate accounts
    for actual_field, expected_field in zip(actual_fields, expected_fields):
        assert (
            actual_field == expected_field
        ), f"Actual: {actual_fields}, Expected: {expected_fields}"

    for row in describe_res:
        if row[0] == "packages":
            assert "snowflake-snowpark-python" in row[1]
        elif row[0] == "body" and source_code_display:
            assert (
                "# The following comment contains the source code generated by snowpark-python for explanatory purposes.\n# def return1(session_: Session) -> str:\n#     return session_.sql(\"select '1'\").collect()[0][0]\n#\n# func = return1\n\ndef compute(session):\n    return func(session)\n"
                in row[1]
            )


def test_register_sp_no_commit(session):
    def plus1(_: Session, x: int) -> int:
        return x + 1

    temp_sp_name = Utils.random_name_for_temp_object(TempObjectType.PROCEDURE)
    perm_sp_name = Utils.random_name_for_temp_object(TempObjectType.PROCEDURE)

    try:
        # Test stored proc registration
        session.sql("begin").collect()
        session.sproc.register(func=plus1, name=temp_sp_name)
        assert Utils.is_active_transaction(session)
        session.sproc.register(
            func=plus1, name=perm_sp_name, stage_location=tmp_stage_name
        )
        assert Utils.is_active_transaction(session)

        # Test stored proc call
        assert session.call(temp_sp_name, 1) == 2
        assert session.call(perm_sp_name, 1) == 2
        assert Utils.is_active_transaction(session)

        session.sql("commit").collect()
        assert not Utils.is_active_transaction(session)
    finally:
        session._run_query(f"drop procedure if exists {temp_sp_name}(int)")
        session._run_query(f"drop procedure if exists {perm_sp_name}(int)")


@pytest.mark.parametrize("execute_as", [None, "owner", "caller"])
def test_execute_as_options(session, execute_as):
    """Make sure that a stored procedure can be run with any EXECUTE AS option."""

    def return1(_):
        return 1

    sproc_kwargs = {
        "return_type": IntegerType(),
    }
    if execute_as is not None:
        sproc_kwargs["execute_as"] = execute_as

    return1_sp = sproc(return1, **sproc_kwargs)
    assert return1_sp() == 1


@pytest.mark.parametrize("execute_as", [None, "owner", "caller"])
def test_execute_as_options_while_registering_from_file(
    session, resources_path, tmpdir, execute_as
):
    """Make sure that a stored procedure can be run with any EXECUTE AS option, when registering from file."""
    sproc_kwargs = {"return_type": IntegerType(), "input_types": [IntegerType()]}
    if execute_as is not None:
        sproc_kwargs["execute_as"] = execute_as

    test_files = TestFiles(resources_path)
    mod5_sp = session.sproc.register_from_file(
        test_files.test_sp_py_file, "mod5", **sproc_kwargs
    )
    assert isinstance(mod5_sp.func, tuple)
    assert mod5_sp(3) == 3

    # test zip file
    from zipfile import ZipFile

    zip_path = f"{tmpdir.join(os.path.basename(test_files.test_sp_py_file))}.zip"
    with ZipFile(zip_path, "w") as zf:
        zf.write(
            test_files.test_sp_py_file, os.path.basename(test_files.test_sp_py_file)
        )

    mod5_sp_zip = session.sproc.register_from_file(zip_path, "mod5", **sproc_kwargs)
    assert mod5_sp_zip(3) == 3

    # test a remote python file
    stage_file = f"@{tmp_stage_name}/{os.path.basename(test_files.test_sp_py_file)}"
    mod5_sp_stage = session.sproc.register_from_file(stage_file, "mod5", **sproc_kwargs)
    assert mod5_sp_stage(3) == 3


def test_call_sproc_with_session_as_first_argument(session):
    @sproc
    def return1(_: Session) -> int:
        return 1

    @sproc
    def plus1(_: Session, x: int) -> int:
        return x + 1

    assert return1(session) == 1
    assert plus1(session, 1) == 2

    with pytest.raises(ValueError) as ex_info:
        return1(session, session=session)
    assert "Two sessions specified in arguments" in str(ex_info)

    with pytest.raises(ValueError) as ex_info:
        plus1(session, 1, session=session)
    assert "Two sessions specified in arguments" in str(ex_info)


def test_strict_stored_procedure(session):
    @sproc(strict=True)
    def echo(_: Session, num: int) -> int:
        if num is None:
            raise ValueError("num should not be None")
        return num

    assert echo(None) is None


def test_anonymous_stored_procedure(session):
    add_sp = session.sproc.register(
        lambda session_, x, y: session_.sql(f"SELECT {x} + {y}").collect()[0][0],
        return_type=IntegerType(),
        input_types=[IntegerType(), IntegerType()],
        anonymous=True,
    )
    assert add_sp._anonymous_sp_sql is not None
<<<<<<< HEAD
    assert add_sp(1, 2) == 3


@pytest.mark.skipif(
    IS_IN_STORED_PROC,
    reason="Subprocess calls are not allowed within stored procedures",
)
def test_add_requirements_unsupported(session, resources_path):
    test_files = TestFiles(resources_path)

    with patch.object(session, "_is_anaconda_terms_acknowledged", lambda: True):
        session.custom_packages_upload_enabled = True
        session.add_requirements(test_files.test_unsupported_requirements_file)
        # Once scikit-fuzzy is supported, this test will break; change the test to a different unsupported module
        assert set(session.get_packages().keys()) == {
            "matplotlib",
            "pyyaml",
            "snowflake-snowpark-python",
            "scipy",
            "numpy",
        }

    @sproc
    def run_scikit_fuzzy(_: Session) -> str:
        import skfuzzy as fuzz

        return fuzz.__version__

    assert run_scikit_fuzzy(session) == "0.4.2"
=======
    assert add_sp(1, 2) == 3
>>>>>>> e3e60946
<|MERGE_RESOLUTION|>--- conflicted
+++ resolved
@@ -1168,36 +1168,4 @@
         anonymous=True,
     )
     assert add_sp._anonymous_sp_sql is not None
-<<<<<<< HEAD
-    assert add_sp(1, 2) == 3
-
-
-@pytest.mark.skipif(
-    IS_IN_STORED_PROC,
-    reason="Subprocess calls are not allowed within stored procedures",
-)
-def test_add_requirements_unsupported(session, resources_path):
-    test_files = TestFiles(resources_path)
-
-    with patch.object(session, "_is_anaconda_terms_acknowledged", lambda: True):
-        session.custom_packages_upload_enabled = True
-        session.add_requirements(test_files.test_unsupported_requirements_file)
-        # Once scikit-fuzzy is supported, this test will break; change the test to a different unsupported module
-        assert set(session.get_packages().keys()) == {
-            "matplotlib",
-            "pyyaml",
-            "snowflake-snowpark-python",
-            "scipy",
-            "numpy",
-        }
-
-    @sproc
-    def run_scikit_fuzzy(_: Session) -> str:
-        import skfuzzy as fuzz
-
-        return fuzz.__version__
-
-    assert run_scikit_fuzzy(session) == "0.4.2"
-=======
-    assert add_sp(1, 2) == 3
->>>>>>> e3e60946
+    assert add_sp(1, 2) == 3
#!/usr/bin/env python3
#
# Copyright (c) 2012-2023 Snowflake Computing Inc. All rights reserved.
#

import datetime
import logging
import os
import sys
from typing import Dict, List, Optional, Union
from unittest.mock import patch

import pytest

from snowflake.snowpark import Session
from snowflake.snowpark._internal.utils import unwrap_stage_location_single_quote
from snowflake.snowpark.dataframe import DataFrame
from snowflake.snowpark.exceptions import (
    SnowparkInvalidObjectNameException,
    SnowparkSQLException,
)
from snowflake.snowpark.functions import (
    col,
    current_date,
    date_from_parts,
    lit,
    max as max_,
    sproc,
    sqrt,
)
from snowflake.snowpark.row import Row
from snowflake.snowpark.types import (
    DateType,
    DoubleType,
    IntegerType,
    PandasSeries,
    StringType,
    StructField,
    StructType,
)
from tests.utils import IS_IN_STORED_PROC, TempObjectType, TestFiles, Utils

pytestmark = pytest.mark.udf

try:
    import numpy  # noqa: F401
    import pandas  # noqa: F401

    is_pandas_and_numpy_available = True
except ImportError:
    is_pandas_and_numpy_available = False

tmp_stage_name = Utils.random_stage_name()


@pytest.fixture(scope="module", autouse=True)
def setup(session, resources_path):
    test_files = TestFiles(resources_path)
    Utils.create_stage(session, tmp_stage_name, is_temporary=True)
    session.add_packages("snowflake-snowpark-python")
    Utils.upload_to_stage(
        session, tmp_stage_name, test_files.test_sp_py_file, compress=False
    )


@pytest.fixture(autouse=True)
def reset_session(session):
    session.clear_packages()
    session.clear_imports()
    session.add_packages("snowflake-snowpark-python")
<<<<<<< HEAD
    session._runtime_version_from_requirement = None
=======
>>>>>>> a4e0cb65
    yield


def test_basic_stored_procedure(session):
    def return1(session_):
        return session_.sql("select '1'").collect()[0][0]

    def plus1(session_, x):
        return session_.sql(f"select {x} + 1").collect()[0][0]

    def add(session_, x, y):
        return session_.sql(f"select {x} + {y}").collect()[0][0]

    def int2str(session_, x):
        return session_.sql(f"select cast({x} as string)").collect()[0][0]

    return1_sp = sproc(return1, return_type=StringType())
    plus1_sp = sproc(plus1, return_type=IntegerType(), input_types=[IntegerType()])
    add_sp = sproc(
        add, return_type=IntegerType(), input_types=[IntegerType(), IntegerType()]
    )
    int2str_sp = sproc(int2str, return_type=StringType(), input_types=[IntegerType()])
    pow_sp = sproc(
        lambda session_, x, y: session_.sql(f"select pow({x}, {y})").collect()[0][0],
        return_type=DoubleType(),
        input_types=[IntegerType(), IntegerType()],
    )

    assert return1_sp() == "1"
    assert plus1_sp(1) == 2
    assert add_sp(4, 6) == 10
    assert int2str_sp(123) == "123"
    assert pow_sp(2, 10) == 1024
    assert return1_sp(session=session) == "1"
    assert plus1_sp(1, session=session) == 2
    assert add_sp(4, 6, session=session) == 10
    assert int2str_sp(123, session=session) == "123"
    assert pow_sp(2, 10, session=session) == 1024


def test_stored_procedure_with_column_datatype(session):
    def plus1(session_, x):
        return x + 1

    def add(session_, x, y):
        return x + y

    def add_date(session_, date, add_days):
        return date + datetime.timedelta(days=add_days)

    plus1_sp = sproc(plus1, return_type=IntegerType(), input_types=[IntegerType()])
    add_sp = sproc(
        add, return_type=IntegerType(), input_types=[IntegerType(), IntegerType()]
    )
    add_date_sp = sproc(
        add_date, return_type=DateType(), input_types=[DateType(), IntegerType()]
    )

    dt = datetime.date(1992, 12, 14) + datetime.timedelta(days=3)
    assert plus1_sp(lit(6)) == 7
    assert add_sp(4, sqrt(lit(36))) == 10
    # the date can be different between server and client due to timezone difference
    assert -1 <= (add_date_sp(date_from_parts(1992, 12, 14), 3) - dt).days <= 1

    with pytest.raises(SnowparkSQLException) as ex_info:
        plus1_sp(col("a"))
    assert "invalid identifier" in str(ex_info)

    with pytest.raises(SnowparkSQLException) as ex_info:
        plus1_sp(current_date())
    assert "Invalid argument types for function" in str(ex_info)

    with pytest.raises(SnowparkSQLException) as ex_info:
        plus1_sp(lit(""))
    assert "not recognized" in str(ex_info)


@pytest.mark.skipif(
    IS_IN_STORED_PROC,
    reason="Named temporary procedure is not supported in stored proc",
)
def test_call_named_stored_procedure(session, temp_schema, db_parameters):
    sproc_name = f"test_mul_{Utils.random_alphanumeric_str(3)}"
    session._run_query(f"drop function if exists {sproc_name}(int, int)")
    sproc(
        lambda session_, x, y: session_.sql(f"select {x} * {y}").collect()[0][0],
        return_type=IntegerType(),
        input_types=[IntegerType(), IntegerType()],
        name=sproc_name,
    )
    assert session.call(sproc_name, 13, 19) == 13 * 19
    assert (
        session.call(
            f"{session.get_fully_qualified_current_schema()}.{sproc_name}", 13, 19
        )
        == 13 * 19
    )

    # create a stored procedure when the session doesn't have a schema
    new_session = (
        Session.builder.configs(db_parameters)._remove_config("schema").create()
    )
    new_session.sql_simplifier_enabled = session.sql_simplifier_enabled
    new_session.add_packages("snowflake-snowpark-python")
    try:
        assert not new_session.get_current_schema()
        tmp_stage_name_in_temp_schema = (
            f"{temp_schema}.{Utils.random_name_for_temp_object(TempObjectType.STAGE)}"
        )
        new_session._run_query(f"create temp stage {tmp_stage_name_in_temp_schema}")
        full_sp_name = f"{temp_schema}.test_add"
        new_session._run_query(f"drop function if exists {full_sp_name}(int, int)")
        new_session.sproc.register(
            lambda session_, x, y: session_.sql(f"select {x} + {y}").collect()[0][0],
            return_type=IntegerType(),
            input_types=[IntegerType(), IntegerType()],
            name=[*temp_schema.split("."), "test_add"],
            stage_location=unwrap_stage_location_single_quote(
                tmp_stage_name_in_temp_schema
            ),
        )
        assert new_session.call(full_sp_name, 13, 19) == 13 + 19
        # oen result in the temp schema
        assert (
            len(
                new_session.sql(
                    f"show procedures like '%test_add%' in schema {temp_schema}"
                ).collect()
            )
            == 1
        )
    finally:
        new_session.close()
        # restore active session


def test_recursive_function(session):
    # Test recursive function
    def factorial(session_, n):
        return 1 if n == 1 or n == 0 else n * factorial(session_, n - 1)

    factorial_sp = sproc(
        factorial, return_type=IntegerType(), input_types=[IntegerType()]
    )
    assert factorial_sp(3) == factorial(session, 3)


def test_nested_function(session):
    def outer_func(session_):
        def inner_func():
            return "snow"

        return session_.sql(f"select '{inner_func()}-{inner_func()}'").collect()[0][0]

    def square(session_, x):
        return session_.sql(f"select square({x})").collect()[0][0]

    def cube(session_, x):
        return square(session_, x) * x

    outer_func_sp = sproc(outer_func, return_type=StringType())
    assert outer_func_sp() == "snow-snow"

    # we don't need to register function square()
    cube_sp = sproc(cube, return_type=IntegerType(), input_types=[IntegerType()])
    assert cube_sp(2) == 8

    # but we can still register function square()
    square_sp = sproc(square, return_type=IntegerType(), input_types=[IntegerType()])
    assert cube_sp(2) == 8
    assert square_sp(2) == 4


def test_decorator_function(session):
    def decorator_do_twice(func):
        def wrapper(*args, **kwargs):
            l1 = func(*args, **kwargs)
            l2 = func(*args, **kwargs)
            return l1 * l2

        return wrapper

    @decorator_do_twice
    def square(session_, x):
        return session_.sql(f"select square({x})").collect()[0][0]

    square_twice_sp = sproc(
        square,
        return_type=IntegerType(),
        input_types=[IntegerType()],
    )
    assert square_twice_sp(2) == 16


def test_annotation_syntax(session):
    @sproc(return_type=IntegerType(), input_types=[IntegerType(), IntegerType()])
    def add_sp(session_, x, y):
        return session_.sql(f"SELECT {x} + {y}").collect()[0][0]

    @sproc(return_type=StringType())
    def snow(session_):
        return session_.sql("SELECT 'snow'").collect()[0][0]

    assert add_sp(1, 2) == 3
    assert snow() == "snow"


def test_register_sp_from_file(session, resources_path, tmpdir):
    test_files = TestFiles(resources_path)

    mod5_sp = session.sproc.register_from_file(
        test_files.test_sp_py_file,
        "mod5",
        return_type=IntegerType(),
        input_types=[IntegerType()],
    )
    assert isinstance(mod5_sp.func, tuple)
    assert mod5_sp(3) == 3

    # test zip file
    from zipfile import ZipFile

    zip_path = f"{tmpdir.join(os.path.basename(test_files.test_sp_py_file))}.zip"
    with ZipFile(zip_path, "w") as zf:
        zf.write(
            test_files.test_sp_py_file, os.path.basename(test_files.test_sp_py_file)
        )

    mod5_sp_zip = session.sproc.register_from_file(
        zip_path, "mod5", return_type=IntegerType(), input_types=[IntegerType()]
    )
    assert mod5_sp_zip(3) == 3

    # test a remote python file
    stage_file = f"@{tmp_stage_name}/{os.path.basename(test_files.test_sp_py_file)}"
    mod5_sp_stage = session.sproc.register_from_file(
        stage_file, "mod5", return_type=IntegerType(), input_types=[IntegerType()]
    )
    assert mod5_sp_stage(3) == 3


def test_session_register_sp(session):
    add_sp = session.sproc.register(
        lambda session_, x, y: session_.sql(f"SELECT {x} + {y}").collect()[0][0],
        return_type=IntegerType(),
        input_types=[IntegerType(), IntegerType()],
    )
    assert add_sp(1, 2) == 3

    add_sp = session.sproc.register(
        lambda session_, x, y: session_.sql(f"SELECT {x} + {y}").collect()[0][0],
        return_type=IntegerType(),
        input_types=[IntegerType(), IntegerType()],
        statement_params={"SF_PARTNER": "FAKE_PARTNER"},
    )
    assert add_sp(1, 2) == 3


def test_add_import_local_file(session, resources_path):
    test_files = TestFiles(resources_path)
    # This is a hack in the test such that we can just use `from test_sp import mod5`,
    # instead of `from test.resources.test_sp.test_sp import mod5`. Then we can test
    # `import_as` argument.
    with patch.object(
        sys, "path", [*sys.path, resources_path, test_files.test_sp_directory]
    ):

        def plus4_then_mod5(session_, x):
            from test_sp_dir.test_sp_file import mod5

            return mod5(session_, session_.sql(f"SELECT {x} + 4").collect()[0][0])

        def plus4_then_mod5_direct_import(session_, x):
            from test_sp_file import mod5

            return mod5(session_, session_.sql(f"SELECT {x} + 4").collect()[0][0])

        session.add_import(
            test_files.test_sp_py_file, import_path="test_sp_dir.test_sp_file"
        )
        plus4_then_mod5_sp = sproc(
            plus4_then_mod5, return_type=IntegerType(), input_types=[IntegerType()]
        )
        assert plus4_then_mod5_sp(3) == 2

        # if import_as argument changes, the checksum of the file will also change
        # and we will overwrite the file in the stage
        session.add_import(test_files.test_sp_py_file)
        plus4_then_mod5_direct_import_sp = sproc(
            plus4_then_mod5_direct_import,
            return_type=IntegerType(),
            input_types=[IntegerType()],
        )
        assert plus4_then_mod5_direct_import_sp(3) == 2

        # clean
        session.clear_imports()


def test_add_import_local_directory(session, resources_path):
    test_files = TestFiles(resources_path)
    with patch.object(
        sys, "path", [*sys.path, resources_path, os.path.dirname(resources_path)]
    ):

        def plus4_then_mod5(session_, x):
            from resources.test_sp_dir.test_sp_file import mod5

            return mod5(session_, session_.sql(f"SELECT {x} + 4").collect()[0][0])

        def plus4_then_mod5_direct_import(session_, x):
            from test_sp_dir.test_sp_file import mod5

            return mod5(session_, session_.sql(f"SELECT {x} + 4").collect()[0][0])

        session.add_import(
            test_files.test_sp_directory, import_path="resources.test_sp_dir"
        )
        plus4_then_mod5_sp = sproc(
            plus4_then_mod5, return_type=IntegerType(), input_types=[IntegerType()]
        )
        assert plus4_then_mod5_sp(3) == 2

        session.add_import(test_files.test_sp_directory)
        plus4_then_mod5_direct_import_sp = sproc(
            plus4_then_mod5_direct_import,
            return_type=IntegerType(),
            input_types=[IntegerType()],
        )
        assert plus4_then_mod5_direct_import_sp(3) == 2

        # clean
        session.clear_imports()


def test_add_import_stage_file(session, resources_path):
    test_files = TestFiles(resources_path)
    with patch.object(sys, "path", [*sys.path, test_files.test_sp_directory]):

        def plus4_then_mod5(session_, x):
            from test_sp_file import mod5

            return mod5(session_, session_.sql(f"SELECT {x} + 4").collect()[0][0])

        stage_file = f"@{tmp_stage_name}/{os.path.basename(test_files.test_sp_py_file)}"
        Utils.upload_to_stage(
            session, tmp_stage_name, test_files.test_sp_py_file, compress=False
        )
        session.add_import(stage_file)
        plus4_then_mod5_sp = sproc(
            plus4_then_mod5, return_type=IntegerType(), input_types=[IntegerType()]
        )

        assert plus4_then_mod5_sp(3) == 2

        # clean
        session.clear_imports()


def test_sp_level_import(session, resources_path):
    test_files = TestFiles(resources_path)
    with patch.object(sys, "path", [*sys.path, resources_path]):

        def plus4_then_mod5(session_, x):
            from test_sp_dir.test_sp_file import mod5

            return mod5(session_, session_.sql(f"SELECT {x} + 4").collect()[0][0])

        # with sp-level imports
        plus4_then_mod5_sp = sproc(
            plus4_then_mod5,
            return_type=IntegerType(),
            input_types=[IntegerType()],
            imports=[(test_files.test_sp_py_file, "test_sp_dir.test_sp_file")],
        )
        assert plus4_then_mod5_sp(3) == 2

        # without sp-level imports
        plus4_then_mod5_sp = sproc(
            plus4_then_mod5,
            return_type=IntegerType(),
            input_types=[IntegerType()],
        )
        with pytest.raises(SnowparkSQLException) as ex_info:
            plus4_then_mod5_sp(3)
        assert "No module named" in ex_info.value.message


def test_type_hints(session):
    @sproc()
    def add_sp(session_: Session, x: int, y: int) -> int:
        return session_.sql(f"SELECT {x} + {y}").collect()[0][0]

    @sproc
    def snow_sp(session_: Session, x: int) -> Optional[str]:
        return session_.sql(f"SELECT IFF({x} % 2 = 0, 'snow', NULL)").collect()[0][0]

    @sproc
    def double_str_list_sp(session_: Session, x: str) -> List[str]:
        val = session_.sql(f"SELECT '{x}'").collect()[0][0]
        return [val, val]

    dt = datetime.datetime.strptime("2017-02-24 12:00:05.456", "%Y-%m-%d %H:%M:%S.%f")

    @sproc
    def return_datetime_sp(_: Session) -> datetime.datetime:
        return dt

    @sproc
    def first_element_sp(_: Session, x: List[str]) -> str:
        return x[0]

    @sproc
    def get_sp(_: Session, d: Dict[str, str], i: str) -> str:
        return d[i]

    assert add_sp(1, 2) == 3
    assert snow_sp(1) is None
    assert snow_sp(2) == "snow"
    assert double_str_list_sp("abc") == '[\n  "abc",\n  "abc"\n]'
    assert return_datetime_sp() == dt
    assert first_element_sp(["0", "'"]) == "0"
    assert get_sp({"0": "snow", "1": "flake"}, "0") == "snow"


def test_type_hint_no_change_after_registration(session):
    def add(session_: Session, x: int, y: int) -> int:
        return session_.sql(f"SELECT {x} + {y}").collect()[0][0]

    annotations = add.__annotations__
    session.sproc.register(add)
    assert annotations == add.__annotations__


def test_register_sp_from_file_type_hints(session, tmpdir):
    source = """
import datetime
import snowflake
from snowflake.snowpark import Session
from typing import Dict, List, Optional

def add(session: snowflake.snowpark.Session, x: int, y: int) -> int:
    return session.sql(f"select {x} + {y}").collect()[0][0]

def snow(session_: Session, x: int) -> Optional[str]:
    return session_.sql(f"SELECT IFF({x} % 2 = 0, 'snow', NULL)").collect()[0][0]

def double_str_list(session_: snowflake.snowpark.Session, x: str) -> List[str]:
    val = session_.sql(f"SELECT '{x}'").collect()[0][0]
    return [val, val]

dt = datetime.datetime.strptime("2017-02-24 12:00:05.456", "%Y-%m-%d %H:%M:%S.%f")

def return_datetime(_: Session) -> datetime.datetime:
    return dt
"""
    file_path = os.path.join(tmpdir, "register_from_file_type_hints.py")
    with open(file_path, "w") as f:
        f.write(source)

    add_sp = session.sproc.register_from_file(file_path, "add")
    add_sp_with_statement_params = session.sproc.register_from_file(
        file_path, "add", statement_params={"SF_PARTNER": "FAKE_PARTNER"}
    )
    snow_sp = session.sproc.register_from_file(file_path, "snow")
    double_str_list_sp = session.sproc.register_from_file(file_path, "double_str_list")
    return_datetime_sp = session.sproc.register_from_file(file_path, "return_datetime")

    assert add_sp(1, 2) == 3
    assert add_sp_with_statement_params(1, 2) == 3
    assert snow_sp(0) == "snow"
    assert snow_sp(1) is None
    assert double_str_list_sp("abc") == '[\n  "abc",\n  "abc"\n]'

    dt = datetime.datetime.strptime("2017-02-24 12:00:05.456", "%Y-%m-%d %H:%M:%S.%f")
    assert return_datetime_sp() == dt


@pytest.mark.skipif(IS_IN_STORED_PROC, reason="Cannot create session in SP")
def test_permanent_sp(session, db_parameters):
    stage_name = Utils.random_stage_name()
    sp_name = Utils.random_name_for_temp_object(TempObjectType.PROCEDURE)
    with Session.builder.configs(db_parameters).create() as new_session:
        new_session.sql_simplifier_enabled = session.sql_simplifier_enabled
        new_session.add_packages("snowflake-snowpark-python")
        try:
            Utils.create_stage(session, stage_name, is_temporary=False)
            sproc(
                lambda session_, x, y: session_.sql(f"SELECT {x} + {y}").collect()[0][
                    0
                ],
                return_type=IntegerType(),
                input_types=[IntegerType(), IntegerType()],
                name=sp_name,
                is_permanent=True,
                stage_location=stage_name,
                session=new_session,
            )

            assert session.call(sp_name, 1, 2) == 3
            assert new_session.call(sp_name, 8, 9) == 17
        finally:
            session._run_query(f"drop function if exists {sp_name}(int, int)")
            Utils.drop_stage(session, stage_name)


def test_sp_negative(session):
    def f(_, x):
        return x

    empty_sp = sproc()
    with pytest.raises(TypeError) as ex_info:
        empty_sp(session)
    assert "Invalid function: not a function or callable" in str(ex_info)

    with pytest.raises(TypeError) as ex_info:
        sproc(1, return_type=IntegerType())
    assert "Invalid function: not a function or callable" in str(ex_info)

    # if return_type is specified, it must be passed passed with keyword argument
    with pytest.raises(TypeError) as ex_info:
        sproc(f, IntegerType())
    assert "sproc() takes from 0 to 1 positional arguments but 2 were given" in str(
        ex_info
    )

    f_sp = sproc(f, return_type=IntegerType(), input_types=[IntegerType()])
    with pytest.raises(ValueError) as ex_info:
        f_sp("a", "")
    assert "Incorrect number of arguments passed to the stored procedure" in str(
        ex_info
    )

    with pytest.raises(SnowparkSQLException) as ex_info:
        session.sql("call f(1)").collect()
    assert "Unknown function" in str(ex_info)

    with pytest.raises(SnowparkSQLException) as ex_info:
        session.call("f", 1)
    assert "Unknown function" in str(ex_info)

    with pytest.raises(SnowparkInvalidObjectNameException) as ex_info:
        sproc(
            f,
            return_type=IntegerType(),
            input_types=[IntegerType()],
            name="invalid name",
        )
    assert "The object name 'invalid name' is invalid" in str(ex_info)

    # incorrect data type
    int_sp = sproc(
        lambda x: int(x), return_type=IntegerType(), input_types=[IntegerType()]
    )
    with pytest.raises(SnowparkSQLException) as ex_info:
        int_sp("x")
    assert "Numeric value" in str(ex_info) and "is not recognized" in str(ex_info)

    with pytest.raises(SnowparkSQLException) as ex_info:
        int_sp(None)
    assert "Python Interpreter Error" in str(ex_info)

    with pytest.raises(TypeError) as ex_info:

        @sproc(IntegerType())
        def g(_, x):
            return x

    assert "Invalid function: not a function or callable" in str(ex_info)

    with pytest.raises(TypeError) as ex_info:

        @sproc
        def _(_: Session, x: int, y: int):
            return x + y

    assert "The return type must be specified" in str(ex_info)

    with pytest.raises(TypeError) as ex_info:

        @sproc
        def _(_: Session, x, y: int) -> int:
            return x + y

    assert (
        "Excluding session argument in stored procedure, "
        "the number of arguments (2) is different from "
        "the number of argument type hints (1)" in str(ex_info)
    )

    with pytest.raises(TypeError) as ex_info:

        @sproc
        def _(_: Session, x: int, y: Union[int, float]) -> Union[int, float]:
            return x + y

    assert "invalid type typing.Union[int, float]" in str(ex_info)

    with pytest.raises(TypeError) as ex_info:

        @sproc
        def _(_: int, x: int, y: int) -> int:
            return x + y

    assert "The first argument of stored proc function should be Session" in str(
        ex_info
    )

    with pytest.raises(ValueError) as ex_info:

        @sproc(is_permanent=True)
        def _(_: Session, x: int, y: int) -> int:
            return x + y

    assert "name must be specified for permanent stored proc" in str(ex_info)

    with pytest.raises(ValueError) as ex_info:

        @sproc(is_permanent=True, name="sp")
        def _(_: Session, x: int, y: int) -> int:
            return x + y

    assert "stage_location must be specified for permanent stored proc" in str(ex_info)

    with pytest.raises(TypeError) as ex_info:

        @sproc
        def _(
            _: Session, x: PandasSeries[int], y: PandasSeries[int]
        ) -> PandasSeries[int]:
            return x + y

    assert "Pandas stored procedure is not supported" in str(ex_info)


@pytest.mark.parametrize("is_permanent", [True, False])
@pytest.mark.parametrize("anonymous", [True, False])
@pytest.mark.parametrize(
    "ret_type",
    [
        StructType(),
        StructType(
            [
                StructField("a", StringType()),
                StructField("b", StringType()),
                StructField("c", StringType()),
            ]
        ),
    ],
)
@pytest.mark.skipif(
    IS_IN_STORED_PROC,
    reason="Named temporary procedure is not supported in stored proc",
)
def test_table_sproc(session, is_permanent, anonymous, ret_type):
    """Ensure the following scenarios work:
    - register sproc with session.sproc.register
    - register sproc with @sproc decorator
    - can create permanent and temporary sprocs
    - can create anonymous sprocs
    - session.call works with provided function name
    - we can both specify return cols types and keep it blank
        - exception: sproc from decorator and implicit type hint cannot specify return col types
    - dataframe returned after a sproc call can be operated on like normal dataframes
    """
    if len(ret_type.fields) == 0 and not session.sql_simplifier_enabled:
        # if return type does not define output columns and sql_simplifier is
        # disabled, then we don't support dataframe operations on table sprocs
        pytest.skip()

    tmp_table_name = Utils.random_name_for_temp_object(TempObjectType.TABLE)
    Utils.create_table(session, tmp_table_name, "a String, b String, c Date")
    table_df = session.create_dataframe(
        [
            ["sqlite", "3.41.1", "2023-03-15"],
            ["sqlite", "3.32.3", "2023-01-25"],
            ["jsonschema", "4.4.0", "2023-05-06"],
            ["jsonschema", "3.2.0", "2022-12-09"],
            ["zope", "1.0", "2020-01-01"],
            ["flake8", "4.0.1", "2022-11-11"],
            ["flake8", "3.9.2", "2022-08-22"],
            ["flake8", "6.0.0", "2023-02-12"],
        ],
        schema=["a", "b", "c"],
    )
    table_df.write.save_as_table(tmp_table_name, mode="overwrite")

    stage_name = Utils.random_stage_name()
    Utils.create_stage(session, stage_name, is_temporary=False)

    # in all tests below, we select * from tmp_table created above. Then on that DataFrame, we apply
    # group_by("a") and aggregate the max("b") as column "max_b". For all these, below is the expected output
    expected = [
        Row(A="flake8", MAX_B="6.0.0"),
        Row(A="jsonschema", MAX_B="4.4.0"),
        Row(A="sqlite", MAX_B="3.41.1"),
        Row(A="zope", MAX_B="1.0"),
    ]

    temp_sp_name_register = Utils.random_name_for_temp_object(TempObjectType.PROCEDURE)
    temp_sp_name_decorator = Utils.random_name_for_temp_object(TempObjectType.PROCEDURE)
    try:
        # tests with session.sproc.register
        select_star_register_sp = session.sproc.register(
            lambda session_, name: session_.sql(f"SELECT * from {name}"),
            name=temp_sp_name_register,
            return_type=ret_type,
            input_types=[StringType()],
            replace=True,
            is_permanent=is_permanent,
            stage_location=stage_name,
            anonymous=anonymous,
        )

        df = select_star_register_sp(tmp_table_name)
        df = df.select("a", "b").group_by("a").agg(max_("b").as_("max_b"))
        Utils.check_answer(df, expected)

        # tests with @sproc decorator
        @sproc(
            name=temp_sp_name_decorator,
            replace=True,
            return_type=ret_type if len(ret_type.fields) > 0 else None,
            anonymous=anonymous,
            is_permanent=is_permanent,
            stage_location=stage_name,
        )
        def select_star_decorator_sp(session_: Session, name: str) -> DataFrame:
            return session_.sql(f"select * from {name}")

        df = select_star_decorator_sp(tmp_table_name)
        df = df.select("a", "b").group_by("a").agg(max_("b").as_("max_b"))
        Utils.check_answer(df, expected)

        if not anonymous:
            # session.call test for sproc.register
            df = session.call(temp_sp_name_register, tmp_table_name)
            df = df.select("a", "b").group_by("a").agg(max_("b").as_("max_b"))
            Utils.check_answer(df, expected)

            # session.call test for decorator
            df = session.call(temp_sp_name_decorator, tmp_table_name)
            df = df.select("a", "b").group_by("a").agg(max_("b").as_("max_b"))
            Utils.check_answer(df, expected)
    finally:
        session._run_query(f"drop procedure if exists {temp_sp_name_register}(string)")
        session._run_query(f"drop procedure if exists {temp_sp_name_decorator}(string)")
        Utils.drop_stage(session, stage_name)


def test_table_sproc_negative(session, caplog):
    temp_sp_name = Utils.random_name_for_temp_object(TempObjectType.PROCEDURE)
    try:
        session.sproc.register(
            lambda session_, name: session_.sql(f"SELECT * from {name}"),
            name=temp_sp_name,
            return_type=StructType(),
            input_types=[StringType()],
            replace=True,
        )

        # we log warning when table signature does not match
        with pytest.raises(
            SnowparkSQLException, match=f"unexpected '35'. in function {temp_sp_name}"
        ):
            with caplog.at_level(logging.WARN):
                session.call(temp_sp_name, 35)
        assert f"Could not describe procedure {temp_sp_name}(BIGINT)" in caplog.text
    finally:
        session._run_query(f"drop procedure if exists {temp_sp_name}(string)")


def test_add_import_negative(session, resources_path):
    test_files = TestFiles(resources_path)

    def plus4_then_mod5(_, x):
        from test.resources.test_sp_dir.test_sp_file import mod5

        return mod5(x + 4)

    for import_path in [
        None,
        "resources.test_sp_dir.test_sp_file",
        "test_sp_dir.test_sp_file",
        "test_sp_file",
    ]:
        session.add_import(test_files.test_sp_py_file, import_path)
        plus4_then_mod5_sp = sproc(
            plus4_then_mod5, return_type=IntegerType(), input_types=[IntegerType()]
        )
        with pytest.raises(SnowparkSQLException) as ex_info:
            plus4_then_mod5_sp(1)
        assert "No module named 'test.resources'" in ex_info.value.message
    session.clear_imports()

    with pytest.raises(TypeError) as ex_info:
        sproc(
            plus4_then_mod5,
            return_type=IntegerType(),
            input_types=[IntegerType()],
            imports=[1],
        )
    assert (
        "stored-proc-level import can only be a file path (str) "
        "or a tuple of the file path (str) and the import path (str)" in str(ex_info)
    )


@pytest.mark.skipif(
    IS_IN_STORED_PROC,
    reason="Named temporary procedure is not supported in stored proc",
)
def test_sp_replace(session):
    # Register named sp and expect that it works.
    add_sp = session.sproc.register(
        lambda session_, x, y: session_.sql(f"SELECT {x} + {y}").collect()[0][0],
        name="test_sp_replace_add",
        return_type=IntegerType(),
        input_types=[IntegerType(), IntegerType()],
        replace=True,
    )
    assert add_sp(1, 2) == 3

    # Replace named sp with different one and expect that data is changed.
    add_sp = session.sproc.register(
        lambda session_, x, y: session_.sql(f"SELECT {x} + {y} + 1").collect()[0][0],
        name="test_sp_replace_add",
        return_type=IntegerType(),
        input_types=[IntegerType(), IntegerType()],
        replace=True,
    )
    assert add_sp(1, 2) == 4

    # Try to register sp without replacing and expect failure.
    with pytest.raises(SnowparkSQLException) as ex_info:
        add_sp = session.sproc.register(
            lambda session_, x, y: session_.sql(f"SELECT {x} + {y}").collect()[0][0],
            name="test_sp_replace_add",
            return_type=IntegerType(),
            input_types=[IntegerType(), IntegerType()],
        )
    assert "SQL compilation error" in str(ex_info)

    # Expect second sp version to still be there.
    assert add_sp(1, 2) == 4

    # Register via sproc() in functions.py and expect that it works.
    add_sp = sproc(
        lambda session_, x, y: session_.sql(f"SELECT {x} + {y}").collect()[0][0],
        name="test_sp_replace_add",
        return_type=IntegerType(),
        input_types=[IntegerType(), IntegerType()],
        replace=True,
    )
    assert add_sp(1, 2) == 3


@pytest.mark.xfail(reason="SNOW-757054 flaky test", strict=False)
@pytest.mark.skipif(
    IS_IN_STORED_PROC,
    reason="Named temporary procedure is not supported in stored proc",
)
def test_sp_if_not_exists(session):
    # Register named sp and expect that it works.
    add_sp = session.sproc.register(
        lambda session_, x, y: session_.sql(f"SELECT {x} + {y}").collect()[0][0],
        name="test_sp_if_not_exists_add",
        return_type=IntegerType(),
        input_types=[IntegerType(), IntegerType()],
        if_not_exists=True,
    )
    assert add_sp(1, 2) == 3

    # if_not_exists named sp with different one and expect that data is changed.
    add_sp = session.sproc.register(
        lambda session_, x, y: session_.sql(f"SELECT {x} + {y} + 1").collect()[0][0],
        name="test_sp_if_not_exists_add",
        return_type=IntegerType(),
        input_types=[IntegerType(), IntegerType()],
        if_not_exists=True,
    )
    assert add_sp(1, 2) == 3

    # Try to register sp without if-exists check and expect failure.
    with pytest.raises(SnowparkSQLException, match="already exists"):
        add_sp = session.sproc.register(
            lambda session_, x, y: session_.sql(f"SELECT {x} + {y}").collect()[0][0],
            name="test_sp_if_not_exists_add",
            return_type=IntegerType(),
            input_types=[IntegerType(), IntegerType()],
            if_not_exists=False,
        )

    # Try to register sp with replace and if-exists check and expect failure.
    with pytest.raises(
        ValueError,
        match="options replace and if_not_exists are incompatible",
    ):
        add_sp = session.sproc.register(
            lambda session_, x, y: session_.sql(f"SELECT {x} + {y}").collect()[0][0],
            name="test_sp_if_not_exists_add",
            return_type=IntegerType(),
            input_types=[IntegerType(), IntegerType()],
            replace=True,
            if_not_exists=True,
        )

    # Expect first sp version to still be there.
    assert add_sp(1, 2) == 3


def test_sp_parallel(session):
    for i in [1, 50, 99]:
        sproc(
            lambda session_, x, y: session_.sql(f"SELECT {x} + {y}").collect()[0][0],
            return_type=IntegerType(),
            input_types=[IntegerType(), IntegerType()],
            parallel=i,
        )

    with pytest.raises(ValueError) as ex_info:
        sproc(
            lambda session_, x, y: session_.sql(f"SELECT {x} + {y}").collect()[0][0],
            return_type=IntegerType(),
            input_types=[IntegerType(), IntegerType()],
            parallel=0,
        )
    assert "Supported values of parallel are from 1 to 99" in str(ex_info)

    with pytest.raises(ValueError) as ex_info:
        sproc(
            lambda session_, x, y: session_.sql(f"SELECT {x} + {y}").collect()[0][0],
            return_type=IntegerType(),
            input_types=[IntegerType(), IntegerType()],
            parallel=100,
        )
    assert "Supported values of parallel are from 1 to 99" in str(ex_info)


@pytest.mark.parametrize("source_code_display", [(True,), (False,)])
def test_describe_sp(session, source_code_display):
    def return1(session_: Session) -> str:
        return session_.sql("select '1'").collect()[0][0]

    return1_sp = session.sproc.register(return1)
    describe_res = session.sproc.describe(return1_sp).collect()
    assert [row[0] for row in describe_res] == [
        "signature",
        "returns",
        "language",
        "null handling",
        "volatility",
        "execute as",
        "body",
        "imports",
        "handler",
        "runtime_version",
        "packages",
        "installed_packages",
    ]
    for row in describe_res:
        if row[0] == "packages":
            assert "snowflake-snowpark-python" in row[1]
        elif row[0] == "body" and source_code_display:
            assert (
                "# The following comment contains the source code generated by snowpark-python for explanatory purposes.\n# def return1(session_: Session) -> str:\n#     return session_.sql(\"select '1'\").collect()[0][0]\n#\n# func = return1\n\ndef compute(session):\n    return func(session)\n"
                in row[1]
            )


def test_register_sp_no_commit(session):
    def plus1(_: Session, x: int) -> int:
        return x + 1

    temp_sp_name = Utils.random_name_for_temp_object(TempObjectType.PROCEDURE)
    perm_sp_name = Utils.random_name_for_temp_object(TempObjectType.PROCEDURE)

    try:
        # Test stored proc registration
        session.sql("begin").collect()
        session.sproc.register(func=plus1, name=temp_sp_name)
        assert Utils.is_active_transaction(session)
        session.sproc.register(
            func=plus1, name=perm_sp_name, stage_location=tmp_stage_name
        )
        assert Utils.is_active_transaction(session)

        # Test stored proc call
        assert session.call(temp_sp_name, 1) == 2
        assert session.call(perm_sp_name, 1) == 2
        assert Utils.is_active_transaction(session)

        session.sql("commit").collect()
        assert not Utils.is_active_transaction(session)
    finally:
        session._run_query(f"drop procedure if exists {temp_sp_name}(int)")
        session._run_query(f"drop procedure if exists {perm_sp_name}(int)")


@pytest.mark.parametrize("execute_as", [None, "owner", "caller"])
def test_execute_as_options(session, execute_as):
    """Make sure that a stored procedure can be run with any EXECUTE AS option."""

    def return1(_):
        return 1

    sproc_kwargs = {
        "return_type": IntegerType(),
    }
    if execute_as is not None:
        sproc_kwargs["execute_as"] = execute_as

    return1_sp = sproc(return1, **sproc_kwargs)
    assert return1_sp() == 1


@pytest.mark.parametrize("execute_as", [None, "owner", "caller"])
def test_execute_as_options_while_registering_from_file(
    session, resources_path, tmpdir, execute_as
):
    """Make sure that a stored procedure can be run with any EXECUTE AS option, when registering from file."""
    sproc_kwargs = {"return_type": IntegerType(), "input_types": [IntegerType()]}
    if execute_as is not None:
        sproc_kwargs["execute_as"] = execute_as

    test_files = TestFiles(resources_path)
    mod5_sp = session.sproc.register_from_file(
        test_files.test_sp_py_file, "mod5", **sproc_kwargs
    )
    assert isinstance(mod5_sp.func, tuple)
    assert mod5_sp(3) == 3

    # test zip file
    from zipfile import ZipFile

    zip_path = f"{tmpdir.join(os.path.basename(test_files.test_sp_py_file))}.zip"
    with ZipFile(zip_path, "w") as zf:
        zf.write(
            test_files.test_sp_py_file, os.path.basename(test_files.test_sp_py_file)
        )

    mod5_sp_zip = session.sproc.register_from_file(zip_path, "mod5", **sproc_kwargs)
    assert mod5_sp_zip(3) == 3

    # test a remote python file
    stage_file = f"@{tmp_stage_name}/{os.path.basename(test_files.test_sp_py_file)}"
    mod5_sp_stage = session.sproc.register_from_file(stage_file, "mod5", **sproc_kwargs)
    assert mod5_sp_stage(3) == 3


def test_call_sproc_with_session_as_first_argument(session):
    @sproc
    def return1(_: Session) -> int:
        return 1

    @sproc
    def plus1(_: Session, x: int) -> int:
        return x + 1

    assert return1(session) == 1
    assert plus1(session, 1) == 2

    with pytest.raises(ValueError) as ex_info:
        return1(session, session=session)
    assert "Two sessions specified in arguments" in str(ex_info)

    with pytest.raises(ValueError) as ex_info:
        plus1(session, 1, session=session)
    assert "Two sessions specified in arguments" in str(ex_info)


def test_strict_stored_procedure(session):
    @sproc(strict=True)
    def echo(_: Session, num: int) -> int:
        if num is None:
            raise ValueError("num should not be None")
        return num

    assert echo(None) is None


def test_anonymous_stored_procedure(session):
    add_sp = session.sproc.register(
        lambda session_, x, y: session_.sql(f"SELECT {x} + {y}").collect()[0][0],
        return_type=IntegerType(),
        input_types=[IntegerType(), IntegerType()],
        anonymous=True,
    )
    assert add_sp._anonymous_sp_sql is not None
    assert add_sp(1, 2) == 3


@pytest.mark.skipif(
    IS_IN_STORED_PROC,
    reason="Subprocess calls are not allowed within stored procedures",
)
def test_add_requirements_unsupported(session, resources_path):
    test_files = TestFiles(resources_path)

    with patch.object(session, "_is_anaconda_terms_acknowledged", lambda: True):
        session.add_requirements(test_files.test_unsupported_requirements_file)
        # Once scikit-fuzzy is supported, this test will break; change the test to a different unsupported module
        assert set(session.get_packages().keys()) == {
            "matplotlib",
            "pyyaml",
            "snowflake-snowpark-python",
            "scipy",
            "numpy",
        }

    @sproc
<<<<<<< HEAD
    def import_scikit_fuzzy(_: Session) -> str:
=======
    def run_scikit_fuzzy(_: Session) -> str:
>>>>>>> a4e0cb65
        import skfuzzy as fuzz

        return fuzz.__version__

<<<<<<< HEAD
    assert import_scikit_fuzzy(session) == "0.4.2"
=======
    assert run_scikit_fuzzy(session) == "0.4.2"
>>>>>>> a4e0cb65
<|MERGE_RESOLUTION|>--- conflicted
+++ resolved
@@ -68,10 +68,7 @@
     session.clear_packages()
     session.clear_imports()
     session.add_packages("snowflake-snowpark-python")
-<<<<<<< HEAD
     session._runtime_version_from_requirement = None
-=======
->>>>>>> a4e0cb65
     yield
 
 
@@ -1183,17 +1180,9 @@
         }
 
     @sproc
-<<<<<<< HEAD
-    def import_scikit_fuzzy(_: Session) -> str:
-=======
     def run_scikit_fuzzy(_: Session) -> str:
->>>>>>> a4e0cb65
         import skfuzzy as fuzz
 
         return fuzz.__version__
 
-<<<<<<< HEAD
-    assert import_scikit_fuzzy(session) == "0.4.2"
-=======
-    assert run_scikit_fuzzy(session) == "0.4.2"
->>>>>>> a4e0cb65
+    assert run_scikit_fuzzy(session) == "0.4.2"
--- conflicted
+++ resolved
@@ -422,8 +422,6 @@
     assert df.dtypes == expected_dtypes
 
 
-<<<<<<< HEAD
-=======
 @pytest.mark.skipif(
     "config.getoption('local_testing_mode', default=False)",
     reason="system functions not supported by local testing",
@@ -456,7 +454,6 @@
         session.table(table_name).drop_table()
 
 
->>>>>>> 695cd140
 @pytest.mark.parametrize("anonymous", [True, False])
 def test_call_table_sproc_triggers_action(session, anonymous):
     """Here we create a table sproc which creates a table. we call the table sproc using

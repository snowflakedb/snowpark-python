#
# Copyright (c) 2012-2023 Snowflake Computing Inc. All rights reserved.
#

import datetime
import logging
import os
import sys
import tempfile
from unittest.mock import patch

import pytest

from snowflake.snowpark import Row, Session
from snowflake.snowpark._internal.packaging_utils import (
    ENVIRONMENT_METADATA_FILE_NAME,
    IMPLICIT_ZIP_FILE_NAME,
    get_signature,
)
from snowflake.snowpark.functions import col, count_distinct, sproc, udf
from snowflake.snowpark.types import DateType, StringType
from tests.utils import IS_IN_STORED_PROC, IS_WINDOWS, TempObjectType, TestFiles, Utils

try:
    import dateutil

    # six is the dependency of dateutil
    import six
    from dateutil.relativedelta import relativedelta

    is_dateutil_available = True
except ImportError:
    is_dateutil_available = False

try:
    import numpy
    import pandas

    is_pandas_and_numpy_available = True
except ImportError:
    is_pandas_and_numpy_available = False


@pytest.fixture(scope="module", autouse=True)
def setup(session, resources_path):
    tmp_stage_name = Utils.random_stage_name()
    test_files = TestFiles(resources_path)
    Utils.create_stage(session, tmp_stage_name, is_temporary=True)
    Utils.upload_to_stage(
        session, tmp_stage_name, test_files.test_udf_py_file, compress=False
    )


@pytest.fixture(autouse=True)
def clean_up(session):
    session._session_stage = Utils.random_stage_name()
    session._stage_created = False
    session.clear_packages()
    session.clear_imports()
    session.custom_packages_upload_enabled = False
    session.custom_packages_force_upload_enabled = False
    session._runtime_version_from_requirement = None


@pytest.fixture(autouse=True)
def get_available_versions_for_packages_patched(session):
    # Save a reference to the original function
    original_function = session._get_available_versions_for_packages
    sentinel_version = "0.0.1"

    with patch.object(session, "_get_available_versions_for_packages") as mock_function:

        def side_effect(package_names, *args, **kwargs):
            sktime_found = False
            scikit_fuzzy_found = False
            catboost_found = False
            for name in package_names:
                if name == "sktime":
                    sktime_found = True
                elif name == "scikit-fuzzy":
                    scikit_fuzzy_found = True
                elif name == "catboost":
                    catboost_found = True

            result = original_function(package_names, *args, **kwargs)
            if sktime_found:
                result.update({"sktime": [sentinel_version]})
            if scikit_fuzzy_found:
                result.update({"scikit-fuzzy": [sentinel_version]})
            if catboost_found and "catboost" in result.keys():
                result.pop("catboost")
            return result

        mock_function.side_effect = side_effect
        yield


@pytest.fixture(scope="function")
def temporary_stage(session):
    temporary_stage_name = Utils.random_stage_name()
    Utils.create_stage(session, temporary_stage_name, is_temporary=True)
    yield temporary_stage_name


@pytest.fixture(scope="function")
def bad_yaml_file():
    # Generate a bad YAML string
    bad_yaml = """
    some_key: some_value:
        - list_item1
        - list_item2
    """

    # Write the bad YAML to a temporary file
    with tempfile.NamedTemporaryFile(mode="w", delete=False, suffix=".yaml") as file:
        file.write(bad_yaml)
        file_path = file.name

    yield file_path

    # Clean up the temporary file after the test completes
    if file_path:
        os.remove(file_path)


@pytest.fixture(scope="function")
def ranged_yaml_file():
    # Generate a bad YAML string
    bad_yaml = """
    name: my_environment  # Name of the environment
    channels:  # List of Conda channels to use for package installation
      - conda-forge
      - defaults
    dependencies:  # List of packages and versions to include in the environment
      - python=3.9  # Python version
      - numpy<=1.24.3
    """

    # Write the ranged YAML to a temporary file
    with tempfile.NamedTemporaryFile(mode="w", delete=False, suffix=".yaml") as file:
        file.write(bad_yaml)
        file_path = file.name

    yield file_path

    # Clean up the temporary file after the test completes
    if os.path.exists(file_path):
        os.remove(file_path)


def test_patch_on_get_available_versions_for_packages(session):
    """
    Assert that the utility function get_available_versions_for_packages() is patched for custom packages. This ensures
    that if custom packages are eventually added to the Anaconda channel, the custom package tests will not fail.
    """
    package_table = "information_schema.packages"
    # TODO: Use the database from fully qualified UDF name
    if not session.get_current_database():
        package_table = f"snowflake.{package_table}"

    packages = ["sktime", "scikit-fuzzy", "numpy", "pandas"]
    returned = session._get_available_versions_for_packages(
        packages + ["catboost"], package_table
    )
    assert returned.keys() == set(packages)
    assert returned["sktime"] == ["0.0.1"]
    assert returned["scikit-fuzzy"] == ["0.0.1"]
    assert returned["numpy"] != ["0.0.1"]
    assert returned["pandas"] != ["0.0.1"]
    assert "catboost" not in returned


@pytest.mark.skipif(
    (not is_pandas_and_numpy_available) or IS_IN_STORED_PROC,
    reason="numpy and pandas are required",
)
def test_add_packages(session):
    session.add_packages(
        [
            "numpy==1.23.5",
            "pandas==1.5.3",
            "matplotlib",
            "pyyaml",
        ]
    )
    assert session.get_packages() == {
        "numpy": "numpy==1.23.5",
        "pandas": "pandas==1.5.3",
        "matplotlib": "matplotlib",
        "pyyaml": "pyyaml",
    }

    # dateutil is a dependency of pandas
    def get_numpy_pandas_dateutil_version() -> str:
        return f"{numpy.__version__}/{pandas.__version__}/{dateutil.__version__}"

    udf_name = Utils.random_name_for_temp_object(TempObjectType.FUNCTION)
    session.udf.register(get_numpy_pandas_dateutil_version, name=udf_name)
    # don't need to check the version of dateutil, as it can be changed on the server side
    assert (
        session.sql(f"select {udf_name}()").collect()[0][0].startswith("1.23.5/1.5.3")
    )

    # only add pyyaml, which will overwrite the previously added packages
    # so matplotlib will not be available on the server side
    def is_matplotlib_available() -> bool:
        try:
            import matplotlib.pyplot as plt  # noqa: F401
        except ModuleNotFoundError:
            return False
        return True

    session.udf.register(
        is_matplotlib_available, name=udf_name, replace=True, packages=["pyyaml"]
    )
    Utils.check_answer(session.sql(f"select {udf_name}()"), [Row(False)])

    # with an empty list of udf-level packages
    # it will still fail even if we have session-level packages
    def is_yaml_available() -> bool:
        try:
            import yaml  # noqa: F401
        except ModuleNotFoundError:
            return False
        return True

    session.udf.register(is_yaml_available, name=udf_name, replace=True, packages=[])
    Utils.check_answer(session.sql(f"select {udf_name}()"), [Row(False)])

    session.clear_packages()

    session.udf.register(
        is_yaml_available, name=udf_name, replace=True, packages=["pyyaml"]
    )
    Utils.check_answer(session.sql(f"select {udf_name}()"), [Row(True)])

    session.clear_packages()

    # add module objects
    # but we can't register a udf with these versions
    # because the server might not have them
    resolved_packages = session._resolve_packages(
        [numpy, pandas, dateutil], validate_package=False
    )
    assert f"numpy=={numpy.__version__}" in resolved_packages
    assert f"pandas=={pandas.__version__}" in resolved_packages
    assert f"python-dateutil=={dateutil.__version__}" in resolved_packages

    session.clear_packages()


def test_add_packages_with_underscore(session):
    packages = ["spacy-model-en_core_web_sm", "typing_extensions"]
    count = (
        session.table("information_schema.packages")
        .where(col("package_name").in_(packages))
        .select(count_distinct("package_name"))
        .collect()[0][0]
    )
    if count != len(packages):
        pytest.skip("These packages with underscores are not available")

    udf_name = Utils.random_name_for_temp_object(TempObjectType.FUNCTION)

    @udf(name=udf_name, packages=packages)
    def check_if_package_installed() -> bool:
        try:
            import spacy
            import typing_extensions  # noqa: F401

            spacy.load("en_core_web_sm")
            return True
        except Exception:
            return False

    Utils.check_answer(session.sql(f"select {udf_name}()").collect(), [Row(True)])


@pytest.mark.skipif(
    IS_IN_STORED_PROC, reason="Need certain version of datautil/pandas/numpy"
)
def test_add_packages_negative(session, caplog):
    with pytest.raises(ValueError) as ex_info:
        session.add_packages("python-dateutil****")
    assert "InvalidRequirement" in str(ex_info)

    session.custom_packages_upload_enabled = True
    with patch.object(session, "_is_anaconda_terms_acknowledged", lambda: True):
        with pytest.raises(RuntimeError, match="Pip failed with return code 1"):
            session.add_packages("dateutil")

    with patch.object(session, "_is_anaconda_terms_acknowledged", lambda: False):
        with pytest.raises(RuntimeError, match="Cannot add package dateutil"):
            session.add_packages("dateutil")

    with pytest.raises(ValueError, match="is already added"):
        with caplog.at_level(logging.WARNING):
            # using numpy version 1.16.6 here because using any other version raises a
            # ValueError for "non-existent python version in Snowflake" instead of
            # "package is already added".
            # In case this test fails in the future, choose a version of numpy which
            # is supportezd by Snowflake using query:
            #     select package_name, array_agg(version)
            #     from information_schema.packages
            #     where language='python' and package_name like 'numpy'
            #     group by package_name;
            session.add_packages("numpy", "numpy==1.16.6")

    with pytest.raises(ValueError, match="is not in the package list"):
        session.remove_package("python-dateutil")


@pytest.mark.skipif(
    (not is_pandas_and_numpy_available) or IS_IN_STORED_PROC,
    reason="numpy and pandas are required",
)
def test_add_requirements(session, resources_path):
    test_files = TestFiles(resources_path)

    session.add_requirements(test_files.test_requirements_file)
    assert session.get_packages() == {
        "numpy": "numpy==1.23.5",
        "pandas": "pandas==1.5.3",
    }

    udf_name = Utils.random_name_for_temp_object(TempObjectType.FUNCTION)

    @udf(name=udf_name)
    def get_numpy_pandas_version() -> str:
        return f"{numpy.__version__}/{pandas.__version__}"

    Utils.check_answer(session.sql(f"select {udf_name}()"), [Row("1.23.5/1.5.3")])


def test_add_requirements_twice_should_fail_if_packages_are_different(
    session, resources_path
):
    test_files = TestFiles(resources_path)

    session.add_requirements(test_files.test_requirements_file)
    assert session.get_packages() == {
        "numpy": "numpy==1.23.5",
        "pandas": "pandas==1.5.3",
    }

    with pytest.raises(ValueError, match="Cannot add package"):
        session.add_packages(["numpy==1.23.4"])


@pytest.mark.skipif(
    IS_IN_STORED_PROC or IS_WINDOWS,
    reason="Subprocess calls are not allowed within stored procedures. Custom package upload does not work well on Windows.",
)
def test_add_unsupported_requirements_should_fail_if_custom_packages_upload_enabled_not_switched_on(
    session, resources_path
):
    test_files = TestFiles(resources_path)
    with patch.object(session, "_is_anaconda_terms_acknowledged", lambda: True):
        with pytest.raises(
            RuntimeError,
            match="parameter 'custom_packages_upload_enabled' is set to False",
        ):
            session.add_requirements(test_files.test_unsupported_requirements_file)


@pytest.mark.skipif(
    IS_IN_STORED_PROC or IS_WINDOWS,
    reason="Subprocess calls are not allowed within stored procedures. Custom package upload does not work well on Windows.",
)
def test_add_unsupported_packages_should_fail_if_custom_packages_upload_enabled_not_switched_on(
    session,
):
    with patch.object(session, "_is_anaconda_terms_acknowledged", lambda: True):
        with pytest.raises(
            RuntimeError,
            match="parameter 'custom_packages_upload_enabled' is set to False",
        ):
            session.add_packages("sktime==0.20.0")


@pytest.mark.skipif(
    IS_IN_STORED_PROC or IS_WINDOWS,
    reason="Subprocess calls are not allowed within stored procedures. Unsupported package upload does not work well on Windows.",
)
def test_add_unsupported_requirements_twice_should_not_fail_for_same_requirements_file(
    session, resources_path
):
    session.custom_packages_upload_enabled = True
    test_files = TestFiles(resources_path)

    with patch.object(session, "_is_anaconda_terms_acknowledged", lambda: True):
        session.add_requirements(test_files.test_unsupported_requirements_file)
        assert set(session.get_packages().keys()) == {
            "scipy",
            "numpy",
            "matplotlib",
            "pyyaml",
        }

        session.add_requirements(test_files.test_unsupported_requirements_file)
        assert set(session.get_packages().keys()) == {
            "scipy",
            "numpy",
            "matplotlib",
            "pyyaml",
        }


@pytest.mark.skipif(
    IS_IN_STORED_PROC or IS_WINDOWS,
    reason="Subprocess calls are not allowed within stored procedures. Custom package upload does not work well on Windows.",
)
def test_add_packages_should_fail_if_dependency_package_already_added(session):
    session.custom_packages_upload_enabled = True
    with patch.object(session, "_is_anaconda_terms_acknowledged", lambda: True):
        session.add_packages(["scikit-learn==1.2.0"])
        with pytest.raises(ValueError, match="Cannot add dependency package"):
            session.add_packages("sktime==0.20.0")


@pytest.mark.skipif(
    IS_IN_STORED_PROC or IS_WINDOWS,
    reason="Subprocess calls are not allowed within stored procedures. Custom package upload does not work well on Windows.",
)
def test_add_requirements_unsupported_usable_by_udf(session, resources_path):
    session.custom_packages_upload_enabled = True
    test_files = TestFiles(resources_path)

    with patch.object(session, "_is_anaconda_terms_acknowledged", lambda: True):
        session.add_requirements(test_files.test_unsupported_requirements_file)
        # Once scikit-fuzzy is supported, this test will break; change the test to a different unsupported module
        assert set(session.get_packages().keys()) == {
            "matplotlib",
            "pyyaml",
            "scipy",
            "numpy",
        }

    udf_name = Utils.random_name_for_temp_object(TempObjectType.FUNCTION)

    @udf(name=udf_name)
    def import_scikit_fuzzy() -> str:
        import skfuzzy as fuzz

        return fuzz.__version__

    Utils.check_answer(session.sql(f"select {udf_name}()"), [Row("0.4.2")])


@pytest.mark.skipif(
    IS_IN_STORED_PROC or IS_WINDOWS,
    reason="Subprocess calls are not allowed within stored procedures. Custom package upload does not work well on Windows.",
)
def test_add_requirements_unsupported_usable_by_sproc(session, resources_path):
    test_files = TestFiles(resources_path)

    session.custom_packages_upload_enabled = True
    with patch.object(session, "_is_anaconda_terms_acknowledged", lambda: True):
        session.add_requirements(test_files.test_unsupported_requirements_file)
        session.add_packages("snowflake-snowpark-python")
        # Once scikit-fuzzy is supported, this test will break; change the test to a different unsupported module
        assert set(session.get_packages().keys()) == {
            "matplotlib",
            "pyyaml",
            "scipy",
            "snowflake-snowpark-python",
            "numpy",
        }

    @sproc
    def run_scikit_fuzzy(_: Session) -> str:
        import skfuzzy as fuzz

        return fuzz.__version__

    assert run_scikit_fuzzy(session) == "0.4.2"


@pytest.mark.skipif(
    IS_IN_STORED_PROC or IS_WINDOWS,
    reason="Subprocess calls are not allowed within stored procedures. Custom package upload does not work well on Windows.",
)
def test_add_requirements_with_native_dependency_force_push(session):
    session.custom_packages_upload_enabled = True
    session.custom_packages_force_upload_enabled = True
    with patch.object(session, "_is_anaconda_terms_acknowledged", lambda: True):
        session.add_packages(["catboost==1.2"], force_push=True)
    udf_name = Utils.random_name_for_temp_object(TempObjectType.FUNCTION)

    @udf(name=udf_name)
    def check_if_package_works() -> str:
        try:
            import catboost

            return str(catboost)
        except Exception:
            return "does not work"

    # Unsupported native dependency, the code doesn't run
    Utils.check_answer(
        session.sql(f"select {udf_name}()").collect(),
        [Row("does not work")],
    )


@pytest.mark.skipif(
    IS_IN_STORED_PROC or IS_WINDOWS,
    reason="Subprocess calls are not allowed within stored procedures. Custom package upload does not work well on Windows.",
)
def test_add_requirements_with_native_dependency_without_force_push(session):
    session.custom_packages_upload_enabled = True
    with patch.object(session, "_is_anaconda_terms_acknowledged", lambda: True):
        with pytest.raises(
<<<<<<< HEAD
            RuntimeError, match="Your code depends on native dependencies"
=======
            RuntimeError, match="Your code depends on packages that contain native code"
>>>>>>> fe4a0119
        ):
            session.add_packages(["catboost==1.2"])


@pytest.fixture(scope="function")
def requirements_file_with_local_path():
    # Write a local script to a temporary file
    with tempfile.NamedTemporaryFile(mode="w", delete=False, suffix=".py`") as file:
        file.write("VARIABLE_IN_LOCAL_FILE = 50")
        local_script_path = file.name

    local_script_basedir = os.path.dirname(local_script_path)
    new_path = os.path.join(local_script_basedir, "nicename.py")
    os.rename(local_script_path, new_path)

    # Generate a requirements file
    requirements = f"""
    pyyaml==6.0
    matplotlib
    {new_path}
    """
    # Write the bad YAML to a temporary file
    with tempfile.NamedTemporaryFile(mode="w", delete=False, suffix=".txt") as file:
        file.write(requirements)
        requirements_path = file.name

    yield requirements_path

    # Clean up the temporary files after the test completes
    for path in {requirements_path, local_script_path, new_path}:
        if os.path.exists(path):
            os.remove(path)


@pytest.mark.skipif(
    IS_IN_STORED_PROC,
    reason="matplotlib required",
)
def test_add_requirements_with_local_filepath(
    session, requirements_file_with_local_path
):
    """
    Assert that is a requirement file references local python scripts, the variables in those local python scripts
    are available for use within a UDF.
    """
    session.add_requirements(requirements_file_with_local_path)
    assert session.get_packages() == {
        "matplotlib": "matplotlib",
        "pyyaml": "pyyaml==6.0",
    }

    udf_name = Utils.random_name_for_temp_object(TempObjectType.FUNCTION)

    @udf(name=udf_name)
    def use_local_file_variables() -> str:
        from nicename import VARIABLE_IN_LOCAL_FILE

        return f"{VARIABLE_IN_LOCAL_FILE + 10}"

    Utils.check_answer(session.sql(f"select {udf_name}()"), [Row("60")])


def test_add_requirements_yaml(session, resources_path):
    test_files = TestFiles(resources_path)

    with patch.object(session, "_is_anaconda_terms_acknowledged", lambda: True):
        session.add_requirements(test_files.test_conda_environment_file)
    assert session.get_packages().keys() == {
        "numpy",
        "pandas",
        "scikit-learn",
        "matplotlib",
        "seaborn",
        "scipy",
    }
    assert session._runtime_version_from_requirement == "3.8"

    udf_name = Utils.random_name_for_temp_object(TempObjectType.FUNCTION)
    system_version = f"{sys.version_info[0]}.{sys.version_info[1]}"

    if system_version != session._runtime_version_from_requirement:
        with pytest.raises(
            ValueError,
            match="Cloudpickle can only be used to send objects between the exact same version of Python. ",
        ):

            @udf(name=udf_name)
            def get_numpy_pandas_version() -> str:
                import scipy
                import seaborn as sns
                import tensorflow as tf

                return f"{tf.__version__}/{sns.__version__}/{scipy.__version__}"

    else:

        @udf(name=udf_name)
        def get_numpy_pandas_version() -> str:
            import scipy
            import seaborn as sns

            return f"{sns.__version__}/{scipy.__version__}"

        Utils.check_answer(session.sql(f"select {udf_name}()"), [Row("0.11.1/1.10.1")])


def test_add_requirements_with_bad_yaml(session, bad_yaml_file):
    with pytest.raises(
        ValueError,
        match="Error while parsing YAML file, it may not be a valid Conda environment file",
    ):
        session.add_requirements(bad_yaml_file)


def test_add_requirements_with_ranged_requirements_in_yaml(session, ranged_yaml_file):
    with pytest.raises(
        ValueError,
        match="Conda dependency with ranges 'numpy<=1.24.3' is not supported",
    ):
        session.add_requirements(ranged_yaml_file)


@pytest.mark.skipif(
    IS_IN_STORED_PROC or IS_WINDOWS,
    reason="Subprocess calls are not allowed within stored procedures. Custom package upload does not work well on Windows.",
)
def test_add_packages_unsupported_during_udf_registration(session):
    """
    Assert that unsupported packages can directly be added while registering UDFs.
    """
    session.custom_packages_upload_enabled = True
    with patch.object(session, "_is_anaconda_terms_acknowledged", lambda: True):
        packages = ["scikit-fuzzy==0.4.2"]
        udf_name = Utils.random_name_for_temp_object(TempObjectType.FUNCTION)

        @udf(name=udf_name, packages=packages)
        def check_if_package_works() -> str:
            try:
                import skfuzzy as fuzz

                return fuzz.__version__
            except Exception as e:
                return f"Import statement does not work: {e.__repr__()}"

        Utils.check_answer(
            session.sql(f"select {udf_name}()").collect(),
            [Row("0.4.2")],
        )


@pytest.mark.skipif(
    IS_IN_STORED_PROC or IS_WINDOWS,
    reason="Subprocess calls are not allowed within stored procedures",
)
def test_add_packages_unsupported_during_sproc_registration(session):
    """
    Assert that unsupported packages can directly be added while registering Stored Procedures.
    """
    with patch.object(session, "_is_anaconda_terms_acknowledged", lambda: True):
        packages = ["scikit-fuzzy==0.4.2", "snowflake-snowpark-python"]
        sproc_name = Utils.random_name_for_temp_object(TempObjectType.FUNCTION)

        @sproc(name=sproc_name, packages=packages, return_type=StringType())
        def check_if_package_works(session_):
            try:
                import skfuzzy as fuzz

                return fuzz.__version__
            except Exception as e:
                return f"Import statement does not work: {e.__repr__()}"

        assert check_if_package_works() == "0.4.2"


@pytest.mark.skipif(not is_dateutil_available, reason="dateutil is required")
def test_add_import_package(session):
    def plus_one_month(x):
        return x + relativedelta(month=1)

    d = datetime.date.today()
    session.add_import(os.path.dirname(dateutil.__file__))
    session.add_import(six.__file__)
    df = session.create_dataframe([d]).to_df("a")
    plus_one_month_udf = udf(
        plus_one_month, return_type=DateType(), input_types=[DateType()]
    )
    Utils.check_answer(
        df.select(plus_one_month_udf("a")).collect(), [Row(plus_one_month(d))]
    )


@pytest.mark.skipif(
    IS_IN_STORED_PROC,
    reason="numpy and pandas are required",
)
def test_add_requirements_with_empty_stage_as_persist_path(
    session, resources_path, temporary_stage
):
    """
    Assert that adding a persist_path (empty stage) does not affect the requirements addition process.
    """
    test_files = TestFiles(resources_path)

    session.add_requirements(
        test_files.test_requirements_file, persist_path=temporary_stage
    )
    assert session.get_packages() == {
        "numpy": "numpy==1.23.5",
        "pandas": "pandas==1.5.3",
    }

    udf_name = Utils.random_name_for_temp_object(TempObjectType.FUNCTION)

    @udf(name=udf_name, packages=["snowflake-snowpark-python==1.3.0"])
    def get_numpy_pandas_version() -> str:
        import snowflake.snowpark as snowpark

        return f"{snowpark.__version__}"

    Utils.check_answer(session.sql(f"select {udf_name}()"), [Row("1.3.0")])


@pytest.mark.skipif(
    IS_IN_STORED_PROC,
    reason="subprocess calls are not possible within a stored procedure",
)
def test_add_requirements_unsupported_with_empty_stage_as_persist_path(
    session, resources_path, temporary_stage
):
    """
    Assert that adding a persist_path (empty stage) does not affect the requirements addition process, even if
    requirements are unsupported.
    """
    test_files = TestFiles(resources_path)

    with patch.object(session, "_is_anaconda_terms_acknowledged", lambda: True):
        session.add_requirements(
            test_files.test_unsupported_requirements_file, persist_path=temporary_stage
        )

    assert session.get_packages().keys() == {"matplotlib", "numpy", "pyyaml", "scipy"}

    udf_name = Utils.random_name_for_temp_object(TempObjectType.FUNCTION)

    @udf(name=udf_name)
    def get_numpy_pandas_version() -> str:
        import skfuzzy as fuzz

        return fuzz.__version__

    Utils.check_answer(session.sql(f"select {udf_name}()"), [Row("0.4.2")])


@pytest.mark.skipif(
    IS_IN_STORED_PROC,
    reason="subprocess calls are not possible within a stored procedure",
)
def test_add_requirements_unsupported_with_persist_path_negative(
    session, resources_path, temporary_stage
):
    """
    Assert that adding a non-existent stage as persist_path fails gracefully.
    """
    test_files = TestFiles(resources_path)

    with patch.object(session, "_is_anaconda_terms_acknowledged", lambda: True):
        with pytest.raises(RuntimeError, match="does not exist or not authorized"):
            session.add_requirements(
                test_files.test_unsupported_requirements_file,
                persist_path="arbitrary_name_for_not_existent_stages",
            )


@pytest.mark.skipif(
    IS_IN_STORED_PROC,
    reason="subprocess calls are not possible within a stored procedure",
)
def test_add_requirements_unsupported_with_persist_path_works_even_if_persistence_fails(
    session, resources_path, temporary_stage
):
    """
    Assert that failure in loading environment from `persist_path` does not affect the requirements addition process,
    even if requirements are unsupported.
    """
    test_files = TestFiles(resources_path)

    with patch.object(session, "_is_anaconda_terms_acknowledged", lambda: True):
        with patch(
            "snowflake.snowpark.session.Session._load_unsupported_packages_from_stage",
            side_effect=Exception("This function does not work"),
        ):
            session.add_requirements(
                test_files.test_unsupported_requirements_file,
                persist_path=temporary_stage,
            )

    assert session.get_packages().keys() == {"matplotlib", "numpy", "pyyaml", "scipy"}

    udf_name = Utils.random_name_for_temp_object(TempObjectType.FUNCTION)

    @udf(name=udf_name)
    def get_numpy_pandas_version() -> str:
        import skfuzzy as fuzz

        return fuzz.__version__

    Utils.check_answer(session.sql(f"select {udf_name}()"), [Row("0.4.2")])


@pytest.mark.skipif(
    IS_IN_STORED_PROC or IS_WINDOWS,
    reason="Subprocess calls are not allowed within stored procedures",
)
def test_add_requirements_unsupported_with_persist_path(
    session, resources_path, temporary_stage
):
    """
    Assert that if a persist_path is mentioned, the zipped packages file and a metadata file are present at this
    remote stage path. Also, subsequent attempts to add the same requirements file should result in the zip file
    being directly imported from persist_path (i.e. no pip install, no native package dependency detection, etc).
    We test this by patching the `_upload_unsupported_packages` function to throw an Exception.

    Finally, assert that adding a new unsupported package results in a new environment signature and zip file (i.e.
    two environments should be present on the stage).
    """
    test_files = TestFiles(resources_path)

    # Prove that patching _upload_unsupported_packages leads to failure
    with patch.object(session, "_is_anaconda_terms_acknowledged", lambda: True):
        with patch(
            "snowflake.snowpark.session.Session._upload_unsupported_packages",
            side_effect=Exception("Intentionally raised an exception to test"),
        ):
            with pytest.raises(
                Exception, match="Intentionally raised an exception to test"
            ):
                session.add_requirements(
                    test_files.test_unsupported_requirements_file,
                    persist_path=temporary_stage,
                )

    session.clear_imports()
    session.clear_packages()

    with patch.object(session, "_is_anaconda_terms_acknowledged", lambda: True):
        session.add_requirements(
            test_files.test_unsupported_requirements_file, persist_path=temporary_stage
        )
        # Once scikit-fuzzy is supported, this test will break; change the test to a different unsupported module

    environment_hash = get_signature(["scikit-fuzzy==0.4.2"])
    zip_file = f"{IMPLICIT_ZIP_FILE_NAME}_{environment_hash}.zip"
    metadata_file = f"{ENVIRONMENT_METADATA_FILE_NAME}.txt"
    stage_files = session._list_files_in_stage(temporary_stage)

    assert f"{zip_file}.gz" in stage_files
    assert metadata_file in stage_files

    session_imports = session.get_imports()
    assert len(session_imports) == 1
    assert f"{temporary_stage}/{zip_file}" in session_imports[0]
    assert set(session.get_packages().keys()) == {
        "matplotlib",
        "pyyaml",
        "scipy",
        "numpy",
    }

    def import_scikit_fuzzy() -> str:
        import skfuzzy as fuzz

        return f"{fuzz.__version__}"

    udf_name = Utils.random_name_for_temp_object(TempObjectType.FUNCTION)
    session.udf.register(import_scikit_fuzzy, name=udf_name)
    Utils.check_answer(session.sql(f"select {udf_name}()"), [Row("0.4.2")])

    session.clear_packages()
    session.clear_imports()

    # Use existing zip file to run the same function again
    with patch.object(session, "_is_anaconda_terms_acknowledged", lambda: True):
        with patch(
            "snowflake.snowpark.session.Session._upload_unsupported_packages",
            side_effect=Exception("This function should not have been called"),
        ):
            # This should not raise error because we no long call _upload_unsupported_packages (we load it from env)
            session.add_requirements(
                test_files.test_unsupported_requirements_file,
                persist_path=temporary_stage,
            )

    stage_files = session._list_files_in_stage(temporary_stage)
    assert f"{zip_file}.gz" in stage_files
    assert metadata_file in stage_files

    session_imports = session.get_imports()
    assert len(session_imports) == 1
    assert f"{temporary_stage}/{zip_file}" in session_imports[0]
    assert set(session.get_packages().keys()) == {
        "matplotlib",
        "pyyaml",
        "scipy",
        "numpy",
    }

    udf_name = Utils.random_name_for_temp_object(TempObjectType.FUNCTION)
    session.udf.register(import_scikit_fuzzy, name=udf_name)
    Utils.check_answer(session.sql(f"select {udf_name}()"), [Row("0.4.2")])

    # Add a second environment
    with patch.object(session, "_is_anaconda_terms_acknowledged", lambda: True):
        session.add_packages(["sktime==0.20.0"], persist_path=temporary_stage)

    assert set(session.get_packages().keys()) == {
        "matplotlib",
        "pyyaml",
        "scipy",
        "numpy",
        "pandas",
        "python-dateutil",
        "scikit-learn",
        "six",
        "wrapt",
    }

    # Assert that metadata contains two environment signatures
    metadata_path = f"{temporary_stage}/{metadata_file}"
    metadata = {
        row[0]: row[1].split("|") if row[1] else []
        for row in (
            session.sql(
                f"SELECT t.$1 as signature, t.$2 as packages from '@{metadata_path}' t"
            )._internal_collect_with_tag()
        )
    }
    assert len(metadata) == 2


def test_get_available_versions_for_packages(session):
    """
    Assert that the utility function get_available_versions_for_packages() returns a list of versions available in Snowflake,
    for some common packages.
    """
    package_table = "information_schema.packages"
    # TODO: Use the database from fully qualified UDF name
    if not session.get_current_database():
        package_table = f"snowflake.{package_table}"

    packages = ["numpy", "pandas", "matplotlib"]
    returned = session._get_available_versions_for_packages(packages, package_table)
    assert returned.keys() == set(packages)
    for key in returned.keys():
        assert len(returned[key]) > 0<|MERGE_RESOLUTION|>--- conflicted
+++ resolved
@@ -484,7 +484,7 @@
     session.custom_packages_upload_enabled = True
     session.custom_packages_force_upload_enabled = True
     with patch.object(session, "_is_anaconda_terms_acknowledged", lambda: True):
-        session.add_packages(["catboost==1.2"], force_push=True)
+        session.add_packages(["catboost==1.2"])
     udf_name = Utils.random_name_for_temp_object(TempObjectType.FUNCTION)
 
     @udf(name=udf_name)
@@ -511,11 +511,7 @@
     session.custom_packages_upload_enabled = True
     with patch.object(session, "_is_anaconda_terms_acknowledged", lambda: True):
         with pytest.raises(
-<<<<<<< HEAD
-            RuntimeError, match="Your code depends on native dependencies"
-=======
             RuntimeError, match="Your code depends on packages that contain native code"
->>>>>>> fe4a0119
         ):
             session.add_packages(["catboost==1.2"])
 
@@ -668,12 +664,13 @@
 
 @pytest.mark.skipif(
     IS_IN_STORED_PROC or IS_WINDOWS,
-    reason="Subprocess calls are not allowed within stored procedures",
+    reason="Subprocess calls are not allowed within stored procedures. Custom package upload does not work well on Windows.",
 )
 def test_add_packages_unsupported_during_sproc_registration(session):
     """
     Assert that unsupported packages can directly be added while registering Stored Procedures.
     """
+    session.custom_packages_upload_enabled = True
     with patch.object(session, "_is_anaconda_terms_acknowledged", lambda: True):
         packages = ["scikit-fuzzy==0.4.2", "snowflake-snowpark-python"]
         sproc_name = Utils.random_name_for_temp_object(TempObjectType.FUNCTION)
@@ -739,8 +736,8 @@
 
 
 @pytest.mark.skipif(
-    IS_IN_STORED_PROC,
-    reason="subprocess calls are not possible within a stored procedure",
+    IS_IN_STORED_PROC or IS_WINDOWS,
+    reason="Subprocess calls are not allowed within stored procedures. Custom package upload does not work well on Windows.",
 )
 def test_add_requirements_unsupported_with_empty_stage_as_persist_path(
     session, resources_path, temporary_stage
@@ -751,6 +748,7 @@
     """
     test_files = TestFiles(resources_path)
 
+    session.custom_packages_upload_enabled = True
     with patch.object(session, "_is_anaconda_terms_acknowledged", lambda: True):
         session.add_requirements(
             test_files.test_unsupported_requirements_file, persist_path=temporary_stage
@@ -761,7 +759,7 @@
     udf_name = Utils.random_name_for_temp_object(TempObjectType.FUNCTION)
 
     @udf(name=udf_name)
-    def get_numpy_pandas_version() -> str:
+    def get_skfuzzy_version() -> str:
         import skfuzzy as fuzz
 
         return fuzz.__version__
@@ -770,8 +768,8 @@
 
 
 @pytest.mark.skipif(
-    IS_IN_STORED_PROC,
-    reason="subprocess calls are not possible within a stored procedure",
+    IS_IN_STORED_PROC or IS_WINDOWS,
+    reason="Subprocess calls are not allowed within stored procedures. Custom package upload does not work well on Windows.",
 )
 def test_add_requirements_unsupported_with_persist_path_negative(
     session, resources_path, temporary_stage
@@ -780,7 +778,7 @@
     Assert that adding a non-existent stage as persist_path fails gracefully.
     """
     test_files = TestFiles(resources_path)
-
+    session.custom_packages_upload_enabled = True
     with patch.object(session, "_is_anaconda_terms_acknowledged", lambda: True):
         with pytest.raises(RuntimeError, match="does not exist or not authorized"):
             session.add_requirements(
@@ -790,8 +788,8 @@
 
 
 @pytest.mark.skipif(
-    IS_IN_STORED_PROC,
-    reason="subprocess calls are not possible within a stored procedure",
+    IS_IN_STORED_PROC or IS_WINDOWS,
+    reason="Subprocess calls are not allowed within stored procedures. Custom package upload does not work well on Windows.",
 )
 def test_add_requirements_unsupported_with_persist_path_works_even_if_persistence_fails(
     session, resources_path, temporary_stage
@@ -801,7 +799,7 @@
     even if requirements are unsupported.
     """
     test_files = TestFiles(resources_path)
-
+    session.custom_packages_upload_enabled = True
     with patch.object(session, "_is_anaconda_terms_acknowledged", lambda: True):
         with patch(
             "snowflake.snowpark.session.Session._load_unsupported_packages_from_stage",
@@ -827,7 +825,7 @@
 
 @pytest.mark.skipif(
     IS_IN_STORED_PROC or IS_WINDOWS,
-    reason="Subprocess calls are not allowed within stored procedures",
+    reason="Subprocess calls are not allowed within stored procedures. Custom package upload does not work well on Windows.",
 )
 def test_add_requirements_unsupported_with_persist_path(
     session, resources_path, temporary_stage
@@ -842,7 +840,7 @@
     two environments should be present on the stage).
     """
     test_files = TestFiles(resources_path)
-
+    session.custom_packages_upload_enabled = True
     # Prove that patching _upload_unsupported_packages leads to failure
     with patch.object(session, "_is_anaconda_terms_acknowledged", lambda: True):
         with patch(

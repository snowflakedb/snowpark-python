#
# Copyright (c) 2012-2023 Snowflake Computing Inc. All rights reserved.
#

import datetime
import logging
import os
import sys
import tempfile
from unittest.mock import patch

import pytest

<<<<<<< HEAD
from snowflake.snowpark import Row
from snowflake.snowpark._internal.packaging_utils import (
    ENVIRONMENT_METADATA_FILE_NAME,
    IMPLICIT_ZIP_FILE_NAME,
    get_signature,
)
from snowflake.snowpark.functions import col, count_distinct, sproc, udf
from snowflake.snowpark.types import DateType, StringType
=======
from snowflake.snowpark import Row, Session
from snowflake.snowpark.functions import col, count_distinct, sproc, udf
from snowflake.snowpark.types import DateType
>>>>>>> 2aac082f
from tests.utils import IS_IN_STORED_PROC, IS_WINDOWS, TempObjectType, TestFiles, Utils

try:
    import dateutil

    # six is the dependency of dateutil
    import six
    from dateutil.relativedelta import relativedelta

    is_dateutil_available = True
except ImportError:
    is_dateutil_available = False

try:
    import numpy
    import pandas

    is_pandas_and_numpy_available = True
except ImportError:
    is_pandas_and_numpy_available = False


@pytest.fixture(scope="module", autouse=True)
def setup(session, resources_path):
    tmp_stage_name = Utils.random_stage_name()
    test_files = TestFiles(resources_path)
    Utils.create_stage(session, tmp_stage_name, is_temporary=True)
    Utils.upload_to_stage(
        session, tmp_stage_name, test_files.test_udf_py_file, compress=False
    )


@pytest.fixture(autouse=True)
def clean_up(session):
    session._session_stage = Utils.random_stage_name()
    session._stage_created = False
    session.clear_packages()
    session.clear_imports()
    session._runtime_version_from_requirement = None


@pytest.fixture(autouse=True)
def get_available_versions_for_packages_patched(session):
    # Save a reference to the original function
    original_function = session._get_available_versions_for_packages
    sentinel_version = "0.0.1"

    with patch.object(session, "_get_available_versions_for_packages") as mock_function:

        def side_effect(package_names, *args, **kwargs):
            sktime_found = False
            scikit_fuzzy_found = False
            for name in package_names:
                if name == "sktime":
                    sktime_found = True
                elif name == "scikit-fuzzy":
                    scikit_fuzzy_found = True

            result = original_function(package_names, *args, **kwargs)
            if sktime_found:
                result.update({"sktime": [sentinel_version]})
            if scikit_fuzzy_found:
                result.update({"scikit-fuzzy": [sentinel_version]})
            return result

        mock_function.side_effect = side_effect
        yield


@pytest.fixture(scope="function")
def temporary_stage(session):
    temporary_stage_name = Utils.random_stage_name()
    Utils.create_stage(session, temporary_stage_name, is_temporary=True)
    yield temporary_stage_name


@pytest.fixture(scope="function")
def bad_yaml_file():
    # Generate a bad YAML string
    bad_yaml = """
    some_key: some_value:
        - list_item1
        - list_item2
    """

    # Write the bad YAML to a temporary file
    with tempfile.NamedTemporaryFile(mode="w", delete=False, suffix=".yaml") as file:
        file.write(bad_yaml)
        file_path = file.name

    yield file_path

    # Clean up the temporary file after the test completes
    if file_path:
        os.remove(file_path)


@pytest.fixture(scope="function")
def ranged_yaml_file():
    # Generate a bad YAML string
    bad_yaml = """
    name: my_environment  # Name of the environment
    channels:  # List of Conda channels to use for package installation
      - conda-forge
      - defaults
    dependencies:  # List of packages and versions to include in the environment
      - python=3.9  # Python version
      - numpy<=1.24.3
    """

    # Write the ranged YAML to a temporary file
    with tempfile.NamedTemporaryFile(mode="w", delete=False, suffix=".yaml") as file:
        file.write(bad_yaml)
        file_path = file.name

    yield file_path

    # Clean up the temporary file after the test completes
    if os.path.exists(file_path):
        os.remove(file_path)


def test_patch_on_get_available_versions_for_packages(session):
    """
    Assert that the utility function get_available_versions_for_packages() is patched for custom packages. This ensures
    that if custom packages are eventually added to the Anaconda channel, the custom package tests will not fail.
    """
    package_table = "information_schema.packages"
    # TODO: Use the database from fully qualified UDF name
    if not session.get_current_database():
        package_table = f"snowflake.{package_table}"

    packages = ["sktime", "scikit-fuzzy", "numpy", "pandas"]
    returned = session._get_available_versions_for_packages(packages, package_table)
    assert returned.keys() == set(packages)
    for key in returned.keys():
        assert len(returned[key]) > 0
    assert returned["sktime"] == ["0.0.1"]
    assert returned["scikit-fuzzy"] == ["0.0.1"]
    assert returned["numpy"] != ["0.0.1"]
    assert returned["pandas"] != ["0.0.1"]


@pytest.mark.skipif(
    (not is_pandas_and_numpy_available) or IS_IN_STORED_PROC,
    reason="numpy and pandas are required",
)
def test_add_packages(session):
    session.add_packages(
        [
            "numpy==1.23.5",
            "pandas==1.5.3",
            "matplotlib",
            "pyyaml",
        ]
    )
    assert session.get_packages() == {
        "numpy": "numpy==1.23.5",
        "pandas": "pandas==1.5.3",
        "matplotlib": "matplotlib",
        "pyyaml": "pyyaml",
    }

    # dateutil is a dependency of pandas
    def get_numpy_pandas_dateutil_version() -> str:
        return f"{numpy.__version__}/{pandas.__version__}/{dateutil.__version__}"

    udf_name = Utils.random_name_for_temp_object(TempObjectType.FUNCTION)
    session.udf.register(get_numpy_pandas_dateutil_version, name=udf_name)
    # don't need to check the version of dateutil, as it can be changed on the server side
    assert (
        session.sql(f"select {udf_name}()").collect()[0][0].startswith("1.23.5/1.5.3")
    )

    # only add pyyaml, which will overwrite the previously added packages
    # so matplotlib will not be available on the server side
    def is_matplotlib_available() -> bool:
        try:
            import matplotlib.pyplot as plt  # noqa: F401
        except ModuleNotFoundError:
            return False
        return True

    session.udf.register(
        is_matplotlib_available, name=udf_name, replace=True, packages=["pyyaml"]
    )
    Utils.check_answer(session.sql(f"select {udf_name}()"), [Row(False)])

    # with an empty list of udf-level packages
    # it will still fail even if we have session-level packages
    def is_yaml_available() -> bool:
        try:
            import yaml  # noqa: F401
        except ModuleNotFoundError:
            return False
        return True

    session.udf.register(is_yaml_available, name=udf_name, replace=True, packages=[])
    Utils.check_answer(session.sql(f"select {udf_name}()"), [Row(False)])

    session.clear_packages()

    session.udf.register(
        is_yaml_available, name=udf_name, replace=True, packages=["pyyaml"]
    )
    Utils.check_answer(session.sql(f"select {udf_name}()"), [Row(True)])

    session.clear_packages()

    # add module objects
    # but we can't register a udf with these versions
    # because the server might not have them
    resolved_packages = session._resolve_packages(
        [numpy, pandas, dateutil], validate_package=False
    )
    assert f"numpy=={numpy.__version__}" in resolved_packages
    assert f"pandas=={pandas.__version__}" in resolved_packages
    assert f"python-dateutil=={dateutil.__version__}" in resolved_packages

    session.clear_packages()


def test_add_packages_with_underscore(session):
    packages = ["spacy-model-en_core_web_sm", "typing_extensions"]
    count = (
        session.table("information_schema.packages")
        .where(col("package_name").in_(packages))
        .select(count_distinct("package_name"))
        .collect()[0][0]
    )
    if count != len(packages):
        pytest.skip("These packages with underscores are not available")

    udf_name = Utils.random_name_for_temp_object(TempObjectType.FUNCTION)

    @udf(name=udf_name, packages=packages)
    def check_if_package_installed() -> bool:
        try:
            import spacy
            import typing_extensions  # noqa: F401

            spacy.load("en_core_web_sm")
            return True
        except Exception:
            return False

    Utils.check_answer(session.sql(f"select {udf_name}()").collect(), [Row(True)])


@pytest.mark.skipif(
    IS_IN_STORED_PROC, reason="Need certain version of datautil/pandas/numpy"
)
def test_add_packages_negative(session, caplog):
    with pytest.raises(ValueError) as ex_info:
        session.add_packages("python-dateutil****")
    assert "InvalidRequirement" in str(ex_info)

    with patch.object(session, "_is_anaconda_terms_acknowledged", lambda: True):
        with pytest.raises(RuntimeError, match="Pip failed with return code 1"):
            session.add_packages("dateutil")

    with patch.object(session, "_is_anaconda_terms_acknowledged", lambda: False):
        with pytest.raises(RuntimeError, match="Cannot add package dateutil"):
            session.add_packages("dateutil")

    with pytest.raises(ValueError, match="is already added"):
        with caplog.at_level(logging.WARNING):
            # using numpy version 1.16.6 here because using any other version raises a
            # ValueError for "non-existent python version in Snowflake" instead of
            # "package is already added".
            # In case this test fails in the future, choose a version of numpy which
            # is supportezd by Snowflake using query:
            #     select package_name, array_agg(version)
            #     from information_schema.packages
            #     where language='python' and package_name like 'numpy'
            #     group by package_name;
            session.add_packages("numpy", "numpy==1.16.6")

    with pytest.raises(ValueError, match="is not in the package list"):
        session.remove_package("python-dateutil")


@pytest.mark.skipif(
    (not is_pandas_and_numpy_available) or IS_IN_STORED_PROC,
    reason="numpy and pandas are required",
)
def test_add_requirements(session, resources_path):
    test_files = TestFiles(resources_path)

    session.add_requirements(test_files.test_requirements_file)
    assert session.get_packages() == {
        "numpy": "numpy==1.23.5",
        "pandas": "pandas==1.5.3",
    }

    udf_name = Utils.random_name_for_temp_object(TempObjectType.FUNCTION)

    @udf(name=udf_name)
    def get_numpy_pandas_version() -> str:
        return f"{numpy.__version__}/{pandas.__version__}"

    Utils.check_answer(session.sql(f"select {udf_name}()"), [Row("1.23.5/1.5.3")])


def test_add_requirements_twice_should_fail_if_packages_are_different(
    session, resources_path
):
    test_files = TestFiles(resources_path)

    session.add_requirements(test_files.test_requirements_file)
    assert session.get_packages() == {
        "numpy": "numpy==1.23.5",
        "pandas": "pandas==1.5.3",
    }

    with pytest.raises(ValueError, match="Cannot add package"):
        session.add_packages(["numpy==1.23.4"])


@pytest.mark.skipif(
    IS_IN_STORED_PROC,
    reason="Subprocess calls are not allowed within stored procedures",
)
def test_add_unsupported_requirements_twice_should_not_fail_for_same_requirements_file(
    session, resources_path
):
    test_files = TestFiles(resources_path)

    with patch.object(session, "_is_anaconda_terms_acknowledged", lambda: True):
        session.add_requirements(test_files.test_unsupported_requirements_file)
        assert set(session.get_packages().keys()) == {
            "scipy",
            "numpy",
            "matplotlib",
            "pyyaml",
        }

        session.add_requirements(test_files.test_unsupported_requirements_file)
        assert set(session.get_packages().keys()) == {
            "scipy",
            "numpy",
            "matplotlib",
            "pyyaml",
        }


@pytest.mark.skipif(
    IS_IN_STORED_PROC or IS_WINDOWS,
    reason="Subprocess calls are not allowed within stored procedures",
)
def test_add_packages_should_fail_if_dependency_package_already_added(session):
    with patch.object(session, "_is_anaconda_terms_acknowledged", lambda: True):
        session.add_packages(["scikit-learn==1.2.0"])
        with pytest.raises(ValueError, match="Cannot add dependency package"):
            session.add_packages("sktime==0.20.0")


@pytest.mark.skipif(
    IS_IN_STORED_PROC,
    reason="Subprocess calls are not allowed within stored procedures",
)
def test_add_requirements_unsupported_usable_by_udf(session, resources_path):
    test_files = TestFiles(resources_path)

    with patch.object(session, "_is_anaconda_terms_acknowledged", lambda: True):
        session.add_requirements(test_files.test_unsupported_requirements_file)
        # Once scikit-fuzzy is supported, this test will break; change the test to a different unsupported module
        assert set(session.get_packages().keys()) == {
            "matplotlib",
            "pyyaml",
            "scipy",
            "numpy",
        }

    udf_name = Utils.random_name_for_temp_object(TempObjectType.FUNCTION)

    @udf(name=udf_name)
    def import_scikit_fuzzy() -> str:
        import skfuzzy as fuzz

        return fuzz.__version__

    Utils.check_answer(session.sql(f"select {udf_name}()"), [Row("0.4.2")])


@pytest.mark.skipif(
    IS_IN_STORED_PROC,
    reason="Subprocess calls are not allowed within stored procedures",
)
def test_add_requirements_unsupported_usable_by_sproc(session, resources_path):
    test_files = TestFiles(resources_path)

    with patch.object(session, "_is_anaconda_terms_acknowledged", lambda: True):
        session.add_requirements(test_files.test_unsupported_requirements_file)
        session.add_packages("snowflake-snowpark-python")
        # Once scikit-fuzzy is supported, this test will break; change the test to a different unsupported module
        assert set(session.get_packages().keys()) == {
            "matplotlib",
            "pyyaml",
            "scipy",
            "snowflake-snowpark-python",
            "numpy",
        }

    @sproc
    def run_scikit_fuzzy(_: Session) -> str:
        import skfuzzy as fuzz

        return fuzz.__version__

    assert run_scikit_fuzzy(session) == "0.4.2"


@pytest.mark.skipif(
    IS_IN_STORED_PROC or IS_WINDOWS,
    reason="Subprocess calls are not allowed within stored procedures",
)
def test_add_requirements_with_native_dependency_force_push(session):
    with patch.object(session, "_is_anaconda_terms_acknowledged", lambda: True):
        session.add_packages(["catboost==1.2"], force_push=True)
    udf_name = Utils.random_name_for_temp_object(TempObjectType.FUNCTION)

    @udf(name=udf_name)
    def check_if_package_works() -> str:
        try:
            import catboost

            return str(catboost)
        except Exception:
            return "does not work"

    # Unsupported native dependency, the code doesn't run
    Utils.check_answer(
        session.sql(f"select {udf_name}()").collect(),
        [Row("does not work")],
    )


@pytest.mark.skipif(
    IS_IN_STORED_PROC or IS_WINDOWS,
    reason="Subprocess calls are not allowed within stored procedures",
)
def test_add_requirements_with_native_dependency_without_force_push(session):
    with patch.object(session, "_is_anaconda_terms_acknowledged", lambda: True):
        with pytest.raises(RuntimeError) as ex_info:
            session.add_packages(["catboost==1.2"])
        assert "Your code depends on native dependencies" in str(ex_info)


@pytest.fixture(scope="function")
def requirements_file_with_local_path():
    # Write a local script to a temporary file
    with tempfile.NamedTemporaryFile(mode="w", delete=False, suffix=".py`") as file:
        file.write("VARIABLE_IN_LOCAL_FILE = 50")
        local_script_path = file.name

    local_script_basedir = os.path.dirname(local_script_path)
    new_path = os.path.join(local_script_basedir, "nicename.py")
    os.rename(local_script_path, new_path)

    # Generate a requirements file
    requirements = f"""
    pyyaml==6.0
    matplotlib
    {new_path}
    """
    # Write the bad YAML to a temporary file
    with tempfile.NamedTemporaryFile(mode="w", delete=False, suffix=".txt") as file:
        file.write(requirements)
        requirements_path = file.name

    yield requirements_path

    # Clean up the temporary files after the test completes
    for path in {requirements_path, local_script_path, new_path}:
        if os.path.exists(path):
            os.remove(path)


@pytest.mark.skipif(
    IS_IN_STORED_PROC,
    reason="matplotlib required",
)
def test_add_requirements_with_local_filepath(
    session, requirements_file_with_local_path
):
    """
    Assert that is a requirement file references local python scripts, the variables in those local python scripts
    are available for use within a UDF.
    """
    session.add_requirements(requirements_file_with_local_path)
    assert session.get_packages() == {
        "matplotlib": "matplotlib",
        "pyyaml": "pyyaml==6.0",
    }

    udf_name = Utils.random_name_for_temp_object(TempObjectType.FUNCTION)

    @udf(name=udf_name)
    def use_local_file_variables() -> str:
        from nicename import VARIABLE_IN_LOCAL_FILE

        return f"{VARIABLE_IN_LOCAL_FILE + 10}"

    Utils.check_answer(session.sql(f"select {udf_name}()"), [Row("60")])


def test_add_requirements_yaml(session, resources_path):
    test_files = TestFiles(resources_path)

    with patch.object(session, "_is_anaconda_terms_acknowledged", lambda: True):
        session.add_requirements(test_files.test_conda_environment_file)
    assert session.get_packages().keys() == {
        "numpy",
        "pandas",
        "scikit-learn",
        "matplotlib",
        "seaborn",
        "scipy",
    }
    assert session._runtime_version_from_requirement == "3.8"

    udf_name = Utils.random_name_for_temp_object(TempObjectType.FUNCTION)
    system_version = f"{sys.version_info[0]}.{sys.version_info[1]}"

    if system_version != session._runtime_version_from_requirement:
        with pytest.raises(
            ValueError,
            match="Cloudpickle can only be used to send objects between the exact same version of Python. ",
        ):

            @udf(name=udf_name)
            def get_numpy_pandas_version() -> str:
                import scipy
                import seaborn as sns
                import tensorflow as tf

                return f"{tf.__version__}/{sns.__version__}/{scipy.__version__}"

    else:

        @udf(name=udf_name)
        def get_numpy_pandas_version() -> str:
            import scipy
            import seaborn as sns

            return f"{sns.__version__}/{scipy.__version__}"

        Utils.check_answer(session.sql(f"select {udf_name}()"), [Row("0.11.1/1.10.1")])


def test_add_requirements_with_bad_yaml(session, bad_yaml_file):
    with pytest.raises(
        ValueError,
        match="Error while parsing YAML file, it may not be a valid Conda environment file",
    ):
        session.add_requirements(bad_yaml_file)


def test_add_requirements_with_ranged_requirements_in_yaml(session, ranged_yaml_file):
    with pytest.raises(
        ValueError,
        match="Conda dependency with ranges 'numpy<=1.24.3' is not supported",
    ):
        session.add_requirements(ranged_yaml_file)


@pytest.mark.skipif(
    IS_IN_STORED_PROC,
    reason="Subprocess calls are not allowed within stored procedures",
)
def test_add_packages_unsupported_during_udf_registration(session):
    """
    Assert that unsupported packages can directly be added while registering UDFs.
    """
    with patch.object(session, "_is_anaconda_terms_acknowledged", lambda: True):
        packages = ["scikit-fuzzy==0.4.2"]
        udf_name = Utils.random_name_for_temp_object(TempObjectType.FUNCTION)

        @udf(name=udf_name, packages=packages)
        def check_if_package_works() -> str:
            try:
                import skfuzzy as fuzz

                return fuzz.__version__
            except Exception as e:
                return f"Import statement does not work: {e.__repr__()}"

        Utils.check_answer(
            session.sql(f"select {udf_name}()").collect(),
            [Row("0.4.2")],
        )


@pytest.mark.skipif(
    IS_IN_STORED_PROC,
    reason="Subprocess calls are not allowed within stored procedures",
)
def test_add_packages_unsupported_during_sproc_registration(session):
    """
    Assert that unsupported packages can directly be added while registering Stored Procedures.
    """
    with patch.object(session, "_is_anaconda_terms_acknowledged", lambda: True):
        packages = ["scikit-fuzzy==0.4.2", "snowflake-snowpark-python"]
        sproc_name = Utils.random_name_for_temp_object(TempObjectType.FUNCTION)

        @sproc(name=sproc_name, packages=packages, return_type=StringType())
        def check_if_package_works(session_):
            try:
                import skfuzzy as fuzz

                return fuzz.__version__
            except Exception as e:
                return f"Import statement does not work: {e.__repr__()}"

        assert check_if_package_works() == "0.4.2"


@pytest.mark.skipif(not is_dateutil_available, reason="dateutil is required")
def test_add_import_package(session):
    def plus_one_month(x):
        return x + relativedelta(month=1)

    d = datetime.date.today()
    session.add_import(os.path.dirname(dateutil.__file__))
    session.add_import(six.__file__)
    df = session.create_dataframe([d]).to_df("a")
    plus_one_month_udf = udf(
        plus_one_month, return_type=DateType(), input_types=[DateType()]
    )
    Utils.check_answer(
        df.select(plus_one_month_udf("a")).collect(), [Row(plus_one_month(d))]
    )


<<<<<<< HEAD
@pytest.mark.skipif(
    IS_IN_STORED_PROC,
    reason="numpy and pandas are required",
)
def test_add_requirements_with_empty_stage_as_persist_path(
    session, resources_path, temporary_stage
):
    """
    Assert that adding a persist_path (empty stage) does not affect the requirements addition process.
    """
    test_files = TestFiles(resources_path)

    session.add_requirements(
        test_files.test_requirements_file, persist_path=temporary_stage
    )
    assert session.get_packages() == {
        "numpy": "numpy==1.23.5",
        "pandas": "pandas==1.5.3",
    }

    udf_name = Utils.random_name_for_temp_object(TempObjectType.FUNCTION)

    @udf(name=udf_name, packages=["snowflake-snowpark-python==1.3.0"])
    def get_numpy_pandas_version() -> str:
        import snowflake.snowpark as snowpark

        return f"{snowpark.__version__}"

    Utils.check_answer(session.sql(f"select {udf_name}()"), [Row("1.3.0")])


@pytest.mark.skipif(
    IS_IN_STORED_PROC,
    reason="subprocess calls are not possible within a stored procedure",
)
def test_add_requirements_unsupported_with_empty_stage_as_persist_path(
    session, resources_path, temporary_stage
):
    """
    Assert that adding a persist_path (empty stage) does not affect the requirements addition process, even if
    requirements are unsupported.
    """
    test_files = TestFiles(resources_path)

    with patch.object(session, "_is_anaconda_terms_acknowledged", lambda: True):
        session.add_requirements(
            test_files.test_unsupported_requirements_file, persist_path=temporary_stage
        )

    assert session.get_packages().keys() == {"matplotlib", "numpy", "pyyaml", "scipy"}

    udf_name = Utils.random_name_for_temp_object(TempObjectType.FUNCTION)

    @udf(name=udf_name)
    def get_numpy_pandas_version() -> str:
        import skfuzzy as fuzz

        return fuzz.__version__

    Utils.check_answer(session.sql(f"select {udf_name}()"), [Row("0.4.2")])


@pytest.mark.skipif(
    IS_IN_STORED_PROC,
    reason="subprocess calls are not possible within a stored procedure",
)
def test_add_requirements_unsupported_with_persist_path_negative(
    session, resources_path, temporary_stage
):
    """
    Assert that failure in loading environment from `persist_path` does not affect the requirements addition process,
    even if requirements are unsupported.
    """
    test_files = TestFiles(resources_path)

    with patch.object(session, "_is_anaconda_terms_acknowledged", lambda: True):
        with patch(
            "snowflake.snowpark.session.Session._load_unsupported_packages_from_stage",
            side_effect=Exception("This function does not work"),
        ):
            session.add_requirements(
                test_files.test_unsupported_requirements_file,
                persist_path=temporary_stage,
            )

    assert session.get_packages().keys() == {"matplotlib", "numpy", "pyyaml", "scipy"}

    udf_name = Utils.random_name_for_temp_object(TempObjectType.FUNCTION)

    @udf(name=udf_name)
    def get_numpy_pandas_version() -> str:
        import skfuzzy as fuzz

        return fuzz.__version__

    Utils.check_answer(session.sql(f"select {udf_name}()"), [Row("0.4.2")])


@pytest.mark.skipif(
    IS_IN_STORED_PROC or IS_WINDOWS,
    reason="Subprocess calls are not allowed within stored procedures",
)
def test_add_requirements_unsupported_with_persist_path(
    session, resources_path, temporary_stage
):
    """
    Assert that if a persist_path is mentioned, the zipped packages file and a metadata file are present at this
    remote stage path. Also, subsequent attempts to add the same requirements file should result in the zip file
    being directly imported from persist_path (i.e. no pip install, no native package dependency detection, etc).
    We test this by patching the `_upload_unsupported_packages` function to throw an Exception.

    Finally, assert that adding a new unsupported package results in a new environment signature and zip file (i.e.
    two environments should be present on the stage).
    """
    test_files = TestFiles(resources_path)

    # Prove that patching _upload_unsupported_packages leads to failure
    with patch.object(session, "_is_anaconda_terms_acknowledged", lambda: True):
        with patch(
            "snowflake.snowpark.session.Session._upload_unsupported_packages",
            side_effect=Exception("Intentionally raised an exception to test"),
        ):
            with pytest.raises(Exception) as ex_info:
                session.add_requirements(
                    test_files.test_unsupported_requirements_file,
                    persist_path=temporary_stage,
                )
            assert "Intentionally raised an exception to test" in str(ex_info)

    session.clear_imports()
    session.clear_packages()

    with patch.object(session, "_is_anaconda_terms_acknowledged", lambda: True):
        session.add_requirements(
            test_files.test_unsupported_requirements_file, persist_path=temporary_stage
        )
        # Once scikit-fuzzy is supported, this test will break; change the test to a different unsupported module

    environment_hash = get_signature(["scikit-fuzzy==0.4.2"])
    zip_file = f"{IMPLICIT_ZIP_FILE_NAME}_{environment_hash}.zip"
    metadata_file = f"{ENVIRONMENT_METADATA_FILE_NAME}.txt"
    stage_files = session._list_files_in_stage(temporary_stage)

    assert f"{zip_file}.gz" in stage_files
    assert metadata_file in stage_files

    session_imports = session.get_imports()
    assert len(session_imports) == 1
    assert f"{temporary_stage}/{zip_file}" in session_imports[0]
    assert set(session.get_packages().keys()) == {
        "matplotlib",
        "pyyaml",
        "scipy",
        "numpy",
    }

    def import_scikit_fuzzy() -> str:
        import skfuzzy as fuzz

        return f"{fuzz.__version__}"

    udf_name = Utils.random_name_for_temp_object(TempObjectType.FUNCTION)
    session.udf.register(import_scikit_fuzzy, name=udf_name)
    Utils.check_answer(session.sql(f"select {udf_name}()"), [Row("0.4.2")])

    session.clear_packages()
    session.clear_imports()

    # Use existing zip file to run the same function again
    with patch.object(session, "_is_anaconda_terms_acknowledged", lambda: True):
        with patch(
            "snowflake.snowpark.session.Session._upload_unsupported_packages",
            side_effect=Exception("This function should not have been called"),
        ):
            # This should not raise error because we no long call _upload_unsupported_packages (we load it from env)
            session.add_requirements(
                test_files.test_unsupported_requirements_file,
                persist_path=temporary_stage,
            )

    stage_files = session._list_files_in_stage(temporary_stage)
    assert f"{zip_file}.gz" in stage_files
    assert metadata_file in stage_files

    session_imports = session.get_imports()
    assert len(session_imports) == 1
    assert f"{temporary_stage}/{zip_file}" in session_imports[0]
    assert set(session.get_packages().keys()) == {
        "matplotlib",
        "pyyaml",
        "scipy",
        "numpy",
    }

    udf_name = Utils.random_name_for_temp_object(TempObjectType.FUNCTION)
    session.udf.register(import_scikit_fuzzy, name=udf_name)
    Utils.check_answer(session.sql(f"select {udf_name}()"), [Row("0.4.2")])

    # Add a second environment
    with patch.object(session, "_is_anaconda_terms_acknowledged", lambda: True):
        session.add_packages(["sktime==0.20.0"], persist_path=temporary_stage)

    assert set(session.get_packages().keys()) == {
        "matplotlib",
        "pyyaml",
        "scipy",
        "numpy",
        "pandas",
        "python-dateutil",
        "scikit-learn",
        "six",
        "wrapt",
    }

    # Assert that metadata contains two environment signatures
    metadata_path = f"{temporary_stage}/{metadata_file}"
    metadata = {
        row[0]: row[1].split("|") if row[1] else []
        for row in (
            session.sql(
                f"SELECT t.$1 as signature, t.$2 as packages from '@{metadata_path}' t"
            )._internal_collect_with_tag()
        )
    }
    assert len(metadata) == 2
=======
def test_get_available_versions_for_packages(session):
    """
    Assert that the utility function get_available_versions_for_packages() returns a list of versions available in Snowflake,
    for some common packages.
    """
    package_table = "information_schema.packages"
    # TODO: Use the database from fully qualified UDF name
    if not session.get_current_database():
        package_table = f"snowflake.{package_table}"

    packages = ["numpy", "pandas", "matplotlib"]
    returned = session._get_available_versions_for_packages(packages, package_table)
    assert returned.keys() == set(packages)
    for key in returned.keys():
        assert len(returned[key]) > 0
>>>>>>> 2aac082f
<|MERGE_RESOLUTION|>--- conflicted
+++ resolved
@@ -11,8 +11,7 @@
 
 import pytest
 
-<<<<<<< HEAD
-from snowflake.snowpark import Row
+from snowflake.snowpark import Row, Session
 from snowflake.snowpark._internal.packaging_utils import (
     ENVIRONMENT_METADATA_FILE_NAME,
     IMPLICIT_ZIP_FILE_NAME,
@@ -20,11 +19,6 @@
 )
 from snowflake.snowpark.functions import col, count_distinct, sproc, udf
 from snowflake.snowpark.types import DateType, StringType
-=======
-from snowflake.snowpark import Row, Session
-from snowflake.snowpark.functions import col, count_distinct, sproc, udf
-from snowflake.snowpark.types import DateType
->>>>>>> 2aac082f
 from tests.utils import IS_IN_STORED_PROC, IS_WINDOWS, TempObjectType, TestFiles, Utils
 
 try:
@@ -620,7 +614,7 @@
 
 
 @pytest.mark.skipif(
-    IS_IN_STORED_PROC,
+    IS_IN_STORED_PROC or IS_WINDOWS,
     reason="Subprocess calls are not allowed within stored procedures",
 )
 def test_add_packages_unsupported_during_sproc_registration(session):
@@ -660,7 +654,6 @@
     )
 
 
-<<<<<<< HEAD
 @pytest.mark.skipif(
     IS_IN_STORED_PROC,
     reason="numpy and pandas are required",
@@ -886,7 +879,8 @@
         )
     }
     assert len(metadata) == 2
-=======
+
+
 def test_get_available_versions_for_packages(session):
     """
     Assert that the utility function get_available_versions_for_packages() returns a list of versions available in Snowflake,
@@ -901,5 +895,4 @@
     returned = session._get_available_versions_for_packages(packages, package_table)
     assert returned.keys() == set(packages)
     for key in returned.keys():
-        assert len(returned[key]) > 0
->>>>>>> 2aac082f
+        assert len(returned[key]) > 0
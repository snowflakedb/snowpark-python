#!/usr/bin/env python3
#
# Copyright (c) 2012-2024 Snowflake Computing Inc. All rights reserved.
#

import copy
import datetime

import pytest

<<<<<<< HEAD
from snowflake.connector.options import installed_pandas, pandas as pd
=======
from snowflake.connector.options import installed_pandas
>>>>>>> 8b801cc2
from snowflake.snowpark import (
    DeleteResult,
    MergeResult,
    Row,
    Table,
    UpdateResult,
    WhenMatchedClause,
    WhenNotMatchedClause,
)
from snowflake.snowpark._internal.utils import TempObjectType
from snowflake.snowpark.exceptions import SnowparkTableException
from snowflake.snowpark.functions import (
    col,
    lit,
    max as max_,
    mean,
    min as min_,
    when_matched,
    when_not_matched,
)
from snowflake.snowpark.types import (
    DateType,
    IntegerType,
    StringType,
    StructField,
    StructType,
    TimestampTimeZone,
    TimestampType,
    TimeType,
    VariantType,
)
from tests.utils import IS_IN_STORED_PROC, TestData, Utils

table_name = Utils.random_name_for_temp_object(TempObjectType.TABLE)
table_name2 = Utils.random_name_for_temp_object(TempObjectType.TABLE)
table_name3 = Utils.random_name_for_temp_object(TempObjectType.TABLE)


def test_update_rows_in_table(session):
    TestData.test_data2(session).write.save_as_table(
        table_name, mode="overwrite", table_type="temporary"
    )
    table = session.table(table_name)
    assert table.update({"b": 0}, col("a") == 1) == UpdateResult(2, 0)
    Utils.check_answer(
        table, [Row(1, 0), Row(1, 0), Row(2, 1), Row(2, 2), Row(3, 1), Row(3, 2)]
    )

    assert table.update(
        {"b": 0}, col("a") == 1, statement_params={"SF_PARTNER": "FAKE_PARTNER"}
    ) == UpdateResult(2, 0)
    Utils.check_answer(
        table, [Row(1, 0), Row(1, 0), Row(2, 1), Row(2, 2), Row(3, 1), Row(3, 2)]
    )

    TestData.test_data2(session).write.save_as_table(
        table_name, mode="overwrite", table_type="temporary"
    )
    assert table.update({"a": 1, "b": 0}) == UpdateResult(6, 0)
    Utils.check_answer(
        table, [Row(1, 0), Row(1, 0), Row(1, 0), Row(1, 0), Row(1, 0), Row(1, 0)]
    )

    TestData.test_data2(session).write.save_as_table(
        table_name, mode="overwrite", table_type="temporary"
    )
    assert table.update({"b": col("a") + col("b")}) == UpdateResult(6, 0)
    Utils.check_answer(
        table, [Row(1, 2), Row(1, 3), Row(2, 3), Row(2, 4), Row(3, 4), Row(3, 5)]
    )

    df = session.createDataFrame([1])
    with pytest.raises(AssertionError) as ex_info:
        table.update({"b": 0}, source=df)
    assert "condition should also be provided if source is provided" in str(ex_info)


@pytest.mark.skipif(
    "config.getoption('local_testing_mode', default=False)",
    reason="SNOW-1019159 ERROR_ON_NONDETERMINISTIC_UPDATE is not supported in Local Testing",
)
@pytest.mark.skipif(
    IS_IN_STORED_PROC,
    reason="Cannot alter session in SP",
)
def test_update_rows_nondeterministic_update(session):
    TestData.test_data2(session).write.save_as_table(
        table_name, mode="overwrite", table_type="temporary"
    )
    table = session.table(table_name)
    session.sql("alter session set ERROR_ON_NONDETERMINISTIC_UPDATE = true").collect()
    try:
        assert table.update({"b": 0}, col("a") == 1) == UpdateResult(2)
    finally:
        session.sql("alter session unset ERROR_ON_NONDETERMINISTIC_UPDATE").collect()


def test_delete_rows_in_table(session):
    TestData.test_data2(session).write.save_as_table(
        table_name, mode="overwrite", table_type="temporary"
    )
    table = session.table(table_name)
    assert table.delete((col("a") == 1) & (col("b") == 2)) == DeleteResult(1)
    Utils.check_answer(table, [Row(1, 1), Row(2, 1), Row(2, 2), Row(3, 1), Row(3, 2)])

    TestData.test_data2(session).write.save_as_table(
        table_name, mode="overwrite", table_type="temporary"
    )
    assert table.delete() == DeleteResult(6)
    Utils.check_answer(table, [])

    TestData.test_data2(session).write.save_as_table(
        table_name, mode="overwrite", table_type="temporary"
    )
    assert table.delete(
        statement_params={"SF_PARTNER": "FAKE_PARTNER"}
    ) == DeleteResult(6)
    Utils.check_answer(table, [])

    df = session.createDataFrame([1])
    with pytest.raises(AssertionError) as ex_info:
        table.delete(source=df)
    assert "condition should also be provided if source is provided" in str(ex_info)


def test_update_with_join(session):
    TestData.test_data2(session).write.save_as_table(
        table_name, mode="overwrite", table_type="temporary"
    )
    TestData.upper_case_data(session).write.save_as_table(
        table_name2, mode="overwrite", table_type="temporary"
    )
    t1 = session.table(table_name)
    t2 = session.table(table_name2)
    assert t2.update({"n": 0}, t1.a == t2.n, t1) == UpdateResult(3, 3)
    Utils.check_answer(
        t2,
        [Row(0, "A"), Row(0, "B"), Row(0, "C"), Row(4, "D"), Row(5, "E"), Row(6, "F")],
        sort=False,
    )

    TestData.upper_case_data(session).write.save_as_table(
        table_name2, mode="overwrite", table_type="temporary"
    )
    sd = session.createDataFrame(["A", "B", "D", "E"], schema=["c"])
    assert t2.update({"n": 0}, t2.L == sd.c, sd) == UpdateResult(4, 0)
    Utils.check_answer(
        t2,
        [Row(0, "A"), Row(0, "B"), Row(0, "D"), Row(0, "E"), Row(3, "C"), Row(6, "F")],
    )


def test_update_with_join_involving_ambiguous_columns(session):
    TestData.test_data2(session).write.save_as_table(
        table_name, mode="overwrite", table_type="temporary"
    )
    TestData.test_data3(session).write.save_as_table(
        table_name2, mode="overwrite", table_type="temporary"
    )
    t1 = session.table(table_name)
    t2 = session.table(table_name2)
    assert t1.update({"a": 0}, t1["a"] == t2["a"], t2) == UpdateResult(4, 0)
    Utils.check_answer(
        t1,
        [Row(0, 1), Row(0, 2), Row(0, 1), Row(0, 2), Row(3, 1), Row(3, 2)],
        sort=False,
    )

    TestData.upper_case_data(session).write.save_as_table(
        table_name3, mode="overwrite", table_type="temporary"
    )
    up = session.table(table_name3)
    sd = session.createDataFrame(["A", "B", "D", "E"], schema=["L"])
    assert up.update({"n": 0}, up.L == sd.L, sd) == UpdateResult(4, 0)
    Utils.check_answer(
        up,
        [Row(0, "A"), Row(0, "B"), Row(0, "D"), Row(0, "E"), Row(3, "C"), Row(6, "F")],
    )


def test_update_with_join_with_aggregated_source_data(session):
    tmp = session.createDataFrame([[0, 10]], schema=["k", "v"])
    tmp.write.save_as_table(table_name, mode="overwrite", table_type="temporary")
    src = session.createDataFrame([(0, 11), (0, 12), (0, 13)], schema=["k", "v"])
    target = session.table(table_name)
    b = src.groupBy("k").agg(min_(col("v")).as_("v"))
    assert target.update({"v": b["v"]}, target["k"] == b["k"], b) == UpdateResult(1, 0)
    Utils.check_answer(target, [Row(0, 11)])


def test_delete_with_join(session):
    TestData.test_data2(session).write.save_as_table(
        table_name, mode="overwrite", table_type="temporary"
    )
    TestData.upper_case_data(session).write.save_as_table(
        table_name2, mode="overwrite", table_type="temporary"
    )
    t1 = session.table(table_name)
    t2 = session.table(table_name2)
    assert t2.delete(t1.a == t2.n, t1) == DeleteResult(3)
    Utils.check_answer(t2, [Row(4, "D"), Row(5, "E"), Row(6, "F")], sort=False)

    TestData.upper_case_data(session).write.save_as_table(
        table_name2, mode="overwrite", table_type="temporary"
    )
    sd = session.createDataFrame(["A", "B", "D", "E"], schema=["c"])
    assert t2.delete(t2.L == sd.c, sd) == DeleteResult(4)
    Utils.check_answer(t2, [Row(3, "C"), Row(6, "F")])


def test_delete_with_join_involving_ambiguous_columns(session):
    TestData.test_data2(session).write.save_as_table(
        table_name, mode="overwrite", table_type="temporary"
    )
    TestData.test_data3(session).write.save_as_table(
        table_name2, mode="overwrite", table_type="temporary"
    )
    t1 = session.table(table_name)
    t2 = session.table(table_name2)
    assert t1.delete(t1["a"] == t2["a"], t2) == DeleteResult(4)
    Utils.check_answer(t1, [Row(3, 1), Row(3, 2)], sort=False)

    TestData.upper_case_data(session).write.save_as_table(
        table_name3, mode="overwrite", table_type="temporary"
    )
    up = session.table(table_name3)
    sd = session.createDataFrame(["A", "B", "D", "E"], schema=["L"])
    assert up.delete(up.L == sd.L, sd) == DeleteResult(4)
    Utils.check_answer(up, [Row(3, "C"), Row(6, "F")])


def test_delete_with_join_with_aggregated_source_data(session):
    tmp = session.createDataFrame([(0, 1), (0, 2), (0, 3)], schema=["k", "v"])
    tmp.write.save_as_table(table_name, mode="overwrite", table_type="temporary")
    src = session.createDataFrame([(0, 1), (0, 2), (0, 3)], schema=["k", "v"])
    target = session.table(table_name)
    b = src.groupBy("k").agg(mean(col("v")).as_("v"))
    assert target.delete(target["v"] == b["v"], b) == DeleteResult(1)
    Utils.check_answer(target, [Row(0, 1), Row(0, 3)])


def test_merge_with_update_clause_only(session):
    target_df = session.createDataFrame(
        [(10, "old"), (10, "too_old"), (11, "old")], schema=["id", "desc"]
    )
    target_df.write.save_as_table(table_name, mode="overwrite", table_type="temporary")
    target = session.table(table_name)
    source = session.createDataFrame([(10, "new")], schema=["id", "desc"])

    assert target.merge(
        source,
        target["id"] == source["id"],
        [when_matched().update({"desc": source["desc"]})],
    ) == MergeResult(0, 2, 0)
    Utils.check_answer(target, [Row(10, "new"), Row(10, "new"), Row(11, "old")])

    target_df.write.save_as_table(table_name, mode="overwrite", table_type="temporary")
    assert target.merge(
        source,
        target["id"] == source["id"],
        [when_matched(target["desc"] == "old").update({"desc": source["desc"]})],
    ) == MergeResult(0, 1, 0)
    Utils.check_answer(target, [Row(10, "new"), Row(10, "too_old"), Row(11, "old")])

    target_df.write.save_as_table(table_name, mode="overwrite", table_type="temporary")
    assert target.merge(
        source,
        target["id"] == source["id"],
        [when_matched(target["desc"] == "old").update({"desc": source["desc"]})],
        statement_params={"SF_PARTNER": "FAKE_PARTNER"},
    ) == MergeResult(0, 1, 0)
    Utils.check_answer(target, [Row(10, "new"), Row(10, "too_old"), Row(11, "old")])


def test_merge_with_delete_clause_only(session):
    target_df = session.createDataFrame(
        [(10, "old"), (10, "too_old"), (11, "old")], schema=["id", "desc"]
    )
    target_df.write.save_as_table(table_name, mode="overwrite", table_type="temporary")
    target = session.table(table_name)
    source = session.createDataFrame([(10, "new")], schema=["id", "desc"])

    assert target.merge(
        source, target["id"] == source["id"], [when_matched().delete()]
    ) == MergeResult(0, 0, 2)
    Utils.check_answer(target, [Row(11, "old")])

    target_df.write.save_as_table(table_name, mode="overwrite", table_type="temporary")
    assert target.merge(
        source,
        target["id"] == source["id"],
        [when_matched(target["desc"] == "old").delete()],
    ) == MergeResult(0, 0, 1)
    Utils.check_answer(target, [Row(10, "too_old"), Row(11, "old")])


def test_merge_with_insert_clause_only(session, local_testing_mode):
    target_df = session.createDataFrame(
        [(10, "old"), (11, "new")], schema=["id", "desc"]
    )
    target_df.write.save_as_table(table_name, mode="overwrite", table_type="temporary")
    target = session.table(table_name)
    source = session.createDataFrame([(12, "old"), (12, "new")], schema=["id", "desc"])

    assert target.merge(
        source,
        target["id"] == source["id"],
        [when_not_matched().insert({"id": source["id"], "desc": source["desc"]})],
    ) == MergeResult(2, 0, 0)
    Utils.check_answer(
        target, [Row(10, "old"), Row(11, "new"), Row(12, "new"), Row(12, "old")]
    )

    target_df.write.save_as_table(table_name, mode="overwrite", table_type="temporary")
    assert target.merge(
        source,
        target["id"] == source["id"],
        [when_not_matched().insert([source["id"], source["desc"]])],
    ) == MergeResult(2, 0, 0)
    Utils.check_answer(
        target, [Row(10, "old"), Row(11, "new"), Row(12, "new"), Row(12, "old")]
    )

    target_df.write.save_as_table(table_name, mode="overwrite", table_type="temporary")
    assert target.merge(
        source,
        target["id"] == source["id"],
        [
            when_not_matched(source.desc == "new").insert(
                {"id": source["id"], "desc": source["desc"]}
            )
        ],
    ) == MergeResult(1, 0, 0)
    Utils.check_answer(target, [Row(10, "old"), Row(11, "new"), Row(12, "new")])

    fixed_datetime = datetime.datetime(2024, 7, 18, 12, 12, 12)
    insert_datetime = datetime.datetime(2024, 8, 13, 10, 1, 50)
    target_df = session.create_dataframe(
        [("id1", fixed_datetime, fixed_datetime.date(), fixed_datetime.time())],
        schema=StructType(
            [
                StructField("id", StringType()),
                StructField("col_datetime", TimestampType(TimestampTimeZone.NTZ)),
                StructField("col_date", DateType()),
                StructField("col_time", TimeType()),
            ]
        ),
    )
    target_df.write.save_as_table(table_name, mode="overwrite", table_type="temporary")
    target = session.table(table_name)
    source_df = session.create_dataframe(
        [
            ("id1"),
            ("id2"),
            ("id3"),
        ],
        schema=StructType([StructField("id", StringType())]),
    )
    assert target.merge(
        source_df,
        target["id"] == source_df["id"],
        [
            when_not_matched().insert(
                {
                    "id": source_df["id"],
                    "col_datetime": insert_datetime,
                    "col_date": insert_datetime.date(),
                    "col_time": insert_datetime.time(),
                }
            )
        ],
    ) == MergeResult(2, 0, 0)

    Utils.check_answer(
        target,
        [
            Row("id1", fixed_datetime, fixed_datetime.date(), fixed_datetime.time()),
            Row("id2", insert_datetime, insert_datetime.date(), insert_datetime.time()),
            Row("id3", insert_datetime, insert_datetime.date(), insert_datetime.time()),
        ],
    )


def test_merge_with_matched_and_not_matched_clauses(session):
    target_df = session.createDataFrame(
        [(10, "old"), (10, "too_old"), (11, "old")], schema=["id", "desc"]
    )

    target_df.write.save_as_table(table_name, mode="overwrite", table_type="temporary")
    target = session.table(table_name)
    source = session.createDataFrame(
        [(10, "new"), (12, "new"), (13, "old")], schema=["id", "desc"]
    )

    assert target.merge(
        source,
        target["id"] == source["id"],
        [
            when_matched(target["desc"] == "too_old").delete(),
            when_matched().update({"desc": source["desc"]}),
            when_not_matched(source["desc"] == "old").insert(
                {"id": source["id"], "desc": "new"}
            ),
            when_not_matched().insert({"id": source["id"], "desc": source["desc"]}),
        ],
    ) == MergeResult(2, 1, 1)
    Utils.check_answer(
        target, [Row(10, "new"), Row(11, "old"), Row(12, "new"), Row(13, "new")]
    )


def test_merge_with_aggregated_source(session):
    target_df = session.createDataFrame([(0, 10)], schema=["k", "v"])
    target_df.write.save_as_table(table_name, mode="overwrite", table_type="temporary")
    target = session.table(table_name)
    source_df = session.createDataFrame([(0, 10), (0, 11), (0, 12)], schema=["k", "v"])
    source = source_df.groupBy("k").agg(max_(col("v")).as_("v"))

    assert target.merge(
        source,
        target["k"] == source["k"],
        [
            when_matched().update({"v": source["v"]}),
            when_not_matched().insert({"k": source["k"], "v": source["v"]}),
        ],
    ) == MergeResult(0, 1, 0)
    Utils.check_answer(target, [Row(0, 12)])


def test_merge_with_multiple_clause_conditions(session):
    schema = StructType(
        [StructField("k", IntegerType()), StructField("v", IntegerType())]
    )
    target_df = session.createDataFrame(
        [(0, 10), (1, 11), (2, 12), (3, 13)], schema=schema
    )

    target_df.write.save_as_table(table_name, mode="overwrite", table_type="temporary")
    target = session.table(table_name)
    source = session.createDataFrame(
        [(0, 20), (1, 21), (2, 22), (3, 23), (4, 24), (5, 25), (6, 26), (7, 27)],
        schema=schema,
    )

    assert target.merge(
        source,
        target["k"] == source["k"],
        [
            when_matched(source["v"] < 21).delete(),
            when_matched(source["v"] > 22).update({"v": (source["v"] - 20)}),
            when_matched(source["v"] != 21).delete(),
            when_matched().update({"v": source["v"]}),
            when_not_matched(source["v"] < 25).insert([source["k"], source["v"] - 20]),
            when_not_matched(source["v"] > 26).insert({"k": source["k"]}),
            when_not_matched(source["v"] != 25).insert({"v": source["v"]}),
            when_not_matched().insert({"k": source["k"], "v": source["v"]}),
        ],
    ) == MergeResult(4, 2, 2)

    Utils.check_answer(
        target,
        [Row(1, 21), Row(3, 3), Row(4, 4), Row(5, 25), Row(7, None), Row(None, 26)],
    )


def test_copy(session):
    df = session.createDataFrame([1, 2], schema=["a"])
    df.write.save_as_table(table_name, mode="overwrite", table_type="temporary")
    table = session.table(table_name)
    assert isinstance(table, Table)
    cloned = copy.copy(table)
    assert isinstance(table, Table)
    cloned.delete(col("a") == 1)
    Utils.check_answer(session.table(table_name), [Row(2)])


def test_match_clause_negative(session):
    with pytest.raises(SnowparkTableException) as ex_info:
        WhenMatchedClause().update({}).delete()
    assert "update has been specified for WhenMatchedClause to merge table" in str(
        ex_info
    )
    with pytest.raises(SnowparkTableException) as ex_info:
        WhenNotMatchedClause().insert({}).insert({})
    assert "insert has been specified for WhenNotMatchedClause to merge table" in str(
        ex_info
    )


def test_update_clause_negative(session):
    target_df = session.createDataFrame(
        [(10, "old"), (10, "too_old"), (11, "old")], schema=["id", "desc"]
    )
    target_df.write.save_as_table(table_name, mode="overwrite", table_type="temporary")
    target = session.table(table_name)
    source = session.createDataFrame([(10, "new")], schema=["id", "desc"])
    match_clause = when_matched()
    match_clause._clause = True

    with pytest.raises(SnowparkTableException) as ex_info:
        target.merge(
            source,
            target["id"] == source["id"],
            [match_clause.update({"desc": source["desc"]})],
        )
    assert ex_info.value.error_code == "1115"


def test_merge_clause_negative(session):
    target_df = session.createDataFrame(
        [(10, "old"), (10, "too_old"), (11, "old")], schema=["id", "desc"]
    )
    target_df.write.save_as_table(table_name, mode="overwrite", table_type="temporary")
    target = session.table(table_name)
    source = session.createDataFrame([(10, "new")], schema=["id", "desc"])

    with pytest.raises(TypeError) as ex_info:
        target.merge(
            source,
            target["id"] == source["id"],
            [None],
        )
    assert "clauses only accepts WhenMatchedClause or WhenNotMatchedClause" in str(
        ex_info
    )


def test_update_with_large_dataframe(session):
    from snowflake.snowpark._internal.analyzer import analyzer

    TestData.upper_case_data(session).write.save_as_table(
        table_name2, mode="overwrite", table_type="temporary"
    )
    t2 = session.table(table_name2)

    original_value = analyzer.ARRAY_BIND_THRESHOLD
    try:
        analyzer.ARRAY_BIND_THRESHOLD = 2
        sd = session.createDataFrame(["A", "B", "D", "E"], schema=["c"])
        assert t2.update({"n": 0}, t2.L == sd.c, sd) == UpdateResult(4, 0)
        Utils.check_answer(
            t2,
            [
                Row(0, "A"),
                Row(0, "B"),
                Row(0, "D"),
                Row(0, "E"),
                Row(3, "C"),
                Row(6, "F"),
            ],
        )
    finally:
        analyzer.ARRAY_BIND_THRESHOLD = original_value


def test_delete_with_large_dataframe(session):
    from snowflake.snowpark._internal.analyzer import analyzer

    TestData.upper_case_data(session).write.save_as_table(
        table_name2, mode="overwrite", table_type="temporary"
    )
    t2 = session.table(table_name2)

    original_value = analyzer.ARRAY_BIND_THRESHOLD
    try:
        analyzer.ARRAY_BIND_THRESHOLD = 2
        sd = session.createDataFrame(["A", "B", "D", "E"], schema=["c"])
        assert t2.delete(t2.L == sd.c, sd) == DeleteResult(4)
        Utils.check_answer(t2, [Row(3, "C"), Row(6, "F")])
    finally:
        analyzer.ARRAY_BIND_THRESHOLD = original_value


def test_merge_with_large_dataframe(session):
    from snowflake.snowpark._internal.analyzer import analyzer

    target_df = session.createDataFrame(
        [(10, "old"), (10, "too_old"), (11, "old")], schema=["id", "desc"]
    )

    target_df.write.save_as_table(table_name, mode="overwrite", table_type="temporary")
    target = session.table(table_name)

    original_value = analyzer.ARRAY_BIND_THRESHOLD
    try:
        analyzer.ARRAY_BIND_THRESHOLD = 2
        source = session.createDataFrame(
            [(10, "new"), (12, "new"), (13, "old")], schema=["id", "desc"]
        )
        assert target.merge(
            source,
            target["id"] == source["id"],
            [
                when_matched(target["desc"] == "too_old").delete(),
                when_matched().update({"desc": source["desc"]}),
                when_not_matched(source["desc"] == "old").insert(
                    {"id": source["id"], "desc": "new"}
                ),
                when_not_matched().insert({"id": source["id"], "desc": source["desc"]}),
            ],
        ) == MergeResult(2, 1, 1)
        Utils.check_answer(
            target, [Row(10, "new"), Row(11, "old"), Row(12, "new"), Row(13, "new")]
        )
    finally:
        analyzer.ARRAY_BIND_THRESHOLD = original_value


def test_update_with_join_involving_null_values(session):
    t1_name = Utils.random_table_name()
    t2_name = Utils.random_table_name()
    session.create_dataframe(
        [
            [
                1,
                "one",
                None,
            ],
            [2, "two", None],
        ],
        schema=["num", "en", "fr"],
    ).write.save_as_table(t1_name, table_type="temp")
    session.create_dataframe(
        [[1, "un"], [2, "deux"]], schema=["num", "fr"]
    ).write.save_as_table(t2_name, table_type="temp")

    t1 = session.table(t1_name)
    t2 = session.table(t2_name)
    assert t1.update({"fr": t2["fr"]}, t1["num"] == t2["num"], t2) == UpdateResult(2, 0)
    Utils.check_answer(
        t1,
        [Row(1, "one", "un"), Row(2, "two", "deux")],
    )


def test_merge_multi_operation(session):
    target = session.create_dataframe([[1, "a"]], schema=["id", "name"])
    target.write.save_as_table("target", mode="overwrite")
    target = session.table("target")

    source = session.create_dataframe([[2, "b"]], schema=["id", "name"])
    # update + insert
    target.merge(
        source,
        target["id"] == source["id"],
        [
            when_matched().update({"name": source["name"]}),
            when_not_matched().insert({"id": source["id"], "name": source["name"]}),
        ],
    )
    assert target.sort(col("id")).collect() == [Row(1, "a"), Row(2, "b")]

    # delete + insert
    target.merge(
        source,
        target["id"] == source["id"],
        [
            when_matched().delete(),
            when_not_matched().insert({"id": source["id"], "name": source["name"]}),
        ],
    )
    assert target.sort(col("id")).collect() == [Row(1, "a")]


@pytest.mark.skipif(
    not installed_pandas,
    reason="Test requires pandas.",
)
def test_snow_1694649_repro_merge_with_equal_null(session):
    # Force temp table
<<<<<<< HEAD
=======
    import pandas as pd

>>>>>>> 8b801cc2
    df1 = session.create_dataframe(pd.DataFrame({"A": [0, 1], "B": ["a", "b"]}))
    df2 = session.create_dataframe(pd.DataFrame({"A": [0, 1], "B": ["a", "c"]}))

    df1.merge(
        source=df2,
        join_expr=df1["A"].equal_null(df2["A"]),
        clauses=[
            when_matched(
                ~(df1["A"].equal_null(df2["A"])) & (df1["B"].equal_null(df2["B"]))
            ).update({"A": lit(3)})
        ],
    )
    assert session.table(df1.table_name).order_by("A").collect() == [
        Row(0, "a"),
        Row(1, "b"),
<<<<<<< HEAD
    ]
=======
    ]


def test_update_with_variant_type(session):
    # map type
    df1 = session.create_dataframe(
        [(1, 1, {}), (2, 1, {}), (2, 2, {})], schema=["a", "b", "c"]
    )
    df1.write.save_as_table(table_name, mode="overwrite", table_type="temporary")
    target = session.table(table_name)

    target.update({"c": {1: 2}}, target["a"] == 1)
    assert target.collect() == [
        Row(1, 1, '{\n  "1": 2\n}'),
        Row(2, 1, "{}"),
        Row(2, 2, "{}"),
    ]

    target.update({"c": {"a": "b"}}, target["c"] == {})
    assert target.collect() == [
        Row(1, 1, '{\n  "1": 2\n}'),
        Row(2, 1, '{\n  "a": "b"\n}'),
        Row(2, 2, '{\n  "a": "b"\n}'),
    ]

    # array type
    df2 = session.create_dataframe(
        [(1, 1, []), (2, 1, []), (2, 2, [])], schema=["a", "b", "c"]
    )
    df2.write.save_as_table(table_name, mode="overwrite", table_type="temporary")
    target = session.table(table_name)

    target.update({"c": [1, "a"]}, target["a"] == 1)
    assert target.collect() == [
        Row(1, 1, '[\n  1,\n  "a"\n]'),
        Row(2, 1, "[]"),
        Row(2, 2, "[]"),
    ]

    target.update({"c": [1, "a"]}, target["c"] == [])
    assert target.collect() == [
        Row(1, 1, '[\n  1,\n  "a"\n]'),
        Row(2, 1, '[\n  1,\n  "a"\n]'),
        Row(2, 2, '[\n  1,\n  "a"\n]'),
    ]

    # variant type
    df3 = session.create_dataframe(
        [(1, 1, []), (2, 1, {}), (2, 2, [])],
        schema=StructType(
            [
                StructField("a", IntegerType()),
                StructField("b", IntegerType()),
                StructField("c", VariantType()),
            ]
        ),
    )
    df3.write.save_as_table(table_name, mode="overwrite", table_type="temporary")
    target = session.table(table_name)

    target.update({"c": [1, "a"]}, target["a"] == 1)
    assert target.collect() == [
        Row(1, 1, '[\n  1,\n  "a"\n]'),
        Row(2, 1, "{}"),
        Row(2, 2, "[]"),
    ]

    target.update({"c": {"a": "b"}}, target["c"] == [])
    assert target.collect() == [
        Row(1, 1, '[\n  1,\n  "a"\n]'),
        Row(2, 1, "{}"),
        Row(2, 2, '{\n  "a": "b"\n}'),
    ]


@pytest.mark.skipif(
    not installed_pandas,
    reason="Test requires pandas.",
)
def test_snow_1707286_repro_merge_with_(session):
    import pandas as pd

    df1 = session.create_dataframe(pd.DataFrame({"A": [1, 2, 3, 4, 5]}))
    df2 = session.create_dataframe(pd.DataFrame({"A": [3, 4]}))

    table = df1.where(col("A") > 2).cache_result()

    table.update(
        assignments={"A": lit(9)},
        condition=table["A"] == df2["A"],
        source=df2,
    )
    assert table.to_pandas().eq(pd.DataFrame({"A": [9, 9, 5]})).all().item()
>>>>>>> 8b801cc2
<|MERGE_RESOLUTION|>--- conflicted
+++ resolved
@@ -8,11 +8,7 @@
 
 import pytest
 
-<<<<<<< HEAD
-from snowflake.connector.options import installed_pandas, pandas as pd
-=======
 from snowflake.connector.options import installed_pandas
->>>>>>> 8b801cc2
 from snowflake.snowpark import (
     DeleteResult,
     MergeResult,
@@ -683,11 +679,8 @@
 )
 def test_snow_1694649_repro_merge_with_equal_null(session):
     # Force temp table
-<<<<<<< HEAD
-=======
     import pandas as pd
 
->>>>>>> 8b801cc2
     df1 = session.create_dataframe(pd.DataFrame({"A": [0, 1], "B": ["a", "b"]}))
     df2 = session.create_dataframe(pd.DataFrame({"A": [0, 1], "B": ["a", "c"]}))
 
@@ -703,9 +696,6 @@
     assert session.table(df1.table_name).order_by("A").collect() == [
         Row(0, "a"),
         Row(1, "b"),
-<<<<<<< HEAD
-    ]
-=======
     ]
 
 
@@ -798,5 +788,4 @@
         condition=table["A"] == df2["A"],
         source=df2,
     )
-    assert table.to_pandas().eq(pd.DataFrame({"A": [9, 9, 5]})).all().item()
->>>>>>> 8b801cc2
+    assert table.to_pandas().eq(pd.DataFrame({"A": [9, 9, 5]})).all().item()
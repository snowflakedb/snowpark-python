--- conflicted
+++ resolved
@@ -699,7 +699,6 @@
     ]
 
 
-<<<<<<< HEAD
 def test_update_with_variant_type(session):
     # map type
     df1 = session.create_dataframe(
@@ -770,7 +769,8 @@
         Row(2, 1, "{}"),
         Row(2, 2, '{\n  "a": "b"\n}'),
     ]
-=======
+
+
 @pytest.mark.skipif(
     not installed_pandas,
     reason="Test requires pandas.",
@@ -788,5 +788,4 @@
         condition=table["A"] == df2["A"],
         source=df2,
     )
-    assert table.to_pandas().eq(pd.DataFrame({"A": [9, 9, 5]})).all().item()
->>>>>>> c79a6141
+    assert table.to_pandas().eq(pd.DataFrame({"A": [9, 9, 5]})).all().item()
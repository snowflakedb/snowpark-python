#
# Copyright (c) 2012-2024 Snowflake Computing Inc. All rights reserved.
#

import uuid

# Many of the tests have been moved to unit/scala/test_datattype_suite.py
from decimal import Decimal

import pytest

from snowflake.connector.options import installed_pandas
from snowflake.snowpark import Row
from snowflake.snowpark.exceptions import SnowparkSQLException
from snowflake.snowpark.functions import (
    any_value,
    array_construct,
    array_sort,
    col,
    lit,
    object_construct,
    sum_distinct,
    udf,
)
from snowflake.snowpark.types import (
    ArrayType,
    BinaryType,
    BooleanType,
    ByteType,
    DateType,
    DecimalType,
    DoubleType,
    FloatType,
    GeographyType,
    GeometryType,
    IntegerType,
    LongType,
    MapType,
    ShortType,
    StringType,
    StructField,
    StructType,
    TimestampTimeZone,
    TimestampType,
    TimeType,
    VariantType,
    VectorType,
)
from tests.utils import (
    Utils,
    iceberg_supported,
    structured_types_enabled_session,
    structured_types_supported,
)

# Map of structured type enabled state to test params


# make sure dataframe creation is the same as _create_test_dataframe
_STRUCTURE_DATAFRAME_QUERY = """
select
  object_construct('k1', 1) :: map(varchar, int) as map,
  object_construct('A', 'foo', 'B', 0.05) :: object(A varchar, B float) as obj,
  [1.0, 3.1, 4.5] :: array(float) as arr
"""


# make sure dataframe creation is the same as _STRUCTURE_DATAFRAME_QUERY
def _create_test_dataframe(s):
    df = s.create_dataframe([1], schema=["a"]).select(
        object_construct(lit("k1"), lit(1))
        .cast(MapType(StringType(), IntegerType(), structured=True))
        .alias("map"),
        object_construct(lit("A"), lit("foo"), lit("B"), lit(0.05))
        .cast(
            StructType(
                [StructField("A", StringType()), StructField("B", DoubleType())],
                structured=True,
            )
        )
        .alias("obj"),
        array_construct(lit(1.0), lit(3.1), lit(4.5))
        .cast(ArrayType(FloatType(), structured=True))
        .alias("arr"),
    )
    return df


STRUCTURED_TYPES_EXAMPLES = {
    True: (
        _STRUCTURE_DATAFRAME_QUERY,
        [
            ("MAP", "map<string(16777216),bigint>"),
            ("OBJ", "struct<string(16777216),double>"),
            ("ARR", "array<double>"),
        ],
        StructType(
            [
                StructField(
                    "MAP",
                    MapType(StringType(16777216), LongType(), structured=True),
                    nullable=True,
                ),
                StructField(
                    "OBJ",
                    StructType(
                        [
                            StructField("A", StringType(16777216), nullable=True),
                            StructField("B", DoubleType(), nullable=True),
                        ],
                        structured=True,
                    ),
                    nullable=True,
                ),
                StructField(
                    "ARR", ArrayType(DoubleType(), structured=True), nullable=True
                ),
            ]
        ),
    ),
    False: (
        _STRUCTURE_DATAFRAME_QUERY,
        [
            ("MAP", "map<string,string>"),
            ("OBJ", "map<string,string>"),
            ("ARR", "array<string>"),
        ],
        StructType(
            [
                StructField("MAP", MapType(StringType(), StringType()), nullable=True),
                StructField("OBJ", MapType(StringType(), StringType()), nullable=True),
                StructField("ARR", ArrayType(StringType()), nullable=True),
            ]
        ),
    ),
}

ICEBERG_CONFIG = {
    "catalog": "SNOWFLAKE",
    "external_volume": "python_connector_iceberg_exvol",
    "base_location": "python_connector_merge_gate",
}


@pytest.fixture(scope="module")
def structured_type_support(session, local_testing_mode):
    yield structured_types_supported(session, local_testing_mode)


@pytest.fixture(scope="module")
def examples(structured_type_support):
    yield STRUCTURED_TYPES_EXAMPLES[structured_type_support]


@pytest.fixture(scope="module")
def structured_type_session(session, structured_type_support):
    if structured_type_support:
        with structured_types_enabled_session(session) as sess:
            yield sess
    else:
        yield session


@pytest.mark.skipif(
    "config.getoption('local_testing_mode', default=False)",
    reason="FEAT: function to_geography not supported",
)
def test_verify_datatypes_reference(session):
    schema = StructType(
        [
            StructField("var", VariantType()),
            StructField("geography", GeographyType()),
            StructField("geometry", GeometryType()),
            StructField("date", DateType()),
            StructField("time", TimeType()),
            StructField("timestamp", TimestampType(TimestampTimeZone.NTZ)),
            StructField("string", StringType(19)),
            StructField("boolean", BooleanType()),
            StructField("binary", BinaryType()),
            StructField("byte", ByteType()),
            StructField("short", ShortType()),
            StructField("int", IntegerType()),
            StructField("long", LongType()),
            StructField("float", FloatType()),
            StructField("double", DoubleType()),
            StructField("decimal", DecimalType(10, 2)),
            StructField("array", ArrayType(IntegerType())),
            StructField("map", MapType(ByteType(), TimeType())),
        ]
    )

    df = session.create_dataframe(
        [
            [
                None,
                None,
                None,
                None,
                None,
                None,
                "a",
                True,
                None,
                1,
                2,
                3,
                4,
                5.0,
                6.0,
                Decimal(123),
                None,
                None,
            ]
        ],
        schema,
    )

    expected_schema = StructType(
        [
            StructField("VAR", VariantType()),
            StructField("GEOGRAPHY", GeographyType()),
            StructField("GEOMETRY", GeometryType()),
            StructField("DATE", DateType()),
            StructField("TIME", TimeType()),
            StructField("TIMESTAMP", TimestampType(TimestampTimeZone.NTZ)),
            StructField("STRING", StringType(19)),
            StructField("BOOLEAN", BooleanType()),
            StructField("BINARY", BinaryType()),
            StructField("BYTE", LongType()),
            StructField("SHORT", LongType()),
            StructField("INT", LongType()),
            StructField("LONG", LongType()),
            StructField("FLOAT", DoubleType()),
            StructField("DOUBLE", DoubleType()),
            StructField("DECIMAL", DecimalType(10, 2)),
            StructField("ARRAY", ArrayType(StringType())),
            StructField("MAP", MapType(StringType(), StringType())),
        ]
    )
    Utils.is_schema_same(df.schema, expected_schema, case_sensitive=False)


def test_verify_datatypes_reference2(session):
    d1 = DecimalType(2, 1)
    d2 = DecimalType(2, 1)
    assert d1 == d2

    df = session.range(1).select(
        lit(0.05).cast(DecimalType(5, 2)).as_("a"),
        lit(0.07).cast(DecimalType(7, 2)).as_("b"),
    )

    assert df.collect() == [Row(Decimal("0.05"), Decimal("0.07"))]
    assert (
        str(df.schema.fields)
        == "[StructField('A', DecimalType(5, 2), nullable=False), "
        "StructField('B', DecimalType(7, 2), nullable=False)]"
    )


@pytest.mark.xfail(reason="SNOW-974852 vectors are not yet rolled out", strict=False)
def test_verify_datatypes_reference_vector(session):
    schema = StructType(
        [
            StructField("int_vector", VectorType(int, 3)),
            StructField("float_vector", VectorType(float, 3)),
        ]
    )
    df = session.create_dataframe(
        [
            [
                None,
                None,
            ]
        ],
        schema,
    )

    expected_schema = StructType(
        [
            StructField("INT_VECTOR", VectorType(int, 3)),
            StructField("FLOAT_VECTOR", VectorType(float, 3)),
        ]
    )
    Utils.is_schema_same(df.schema, expected_schema)


@pytest.mark.skipif(
    "config.getoption('local_testing_mode', default=False)",
    reason="FEAT: function to_geography not supported",
)
def test_dtypes(session):
    schema = StructType(
        [
            StructField("var", VariantType()),
            StructField("geography", GeographyType()),
            StructField("geometry", GeometryType()),
            StructField("date", DateType()),
            StructField("time", TimeType()),
            StructField("timestamp", TimestampType()),
            StructField("string", StringType(22)),
            StructField("boolean", BooleanType()),
            StructField("binary", BinaryType()),
            StructField("byte", ByteType()),
            StructField("short", ShortType()),
            StructField("int", IntegerType()),
            StructField("long", LongType()),
            StructField("float", FloatType()),
            StructField("double", DoubleType()),
            StructField("decimal", DecimalType(10, 2)),
            StructField("array", ArrayType(IntegerType())),
            StructField("map", MapType(ByteType(), TimeType())),
        ]
    )

    df = session.create_dataframe(
        [
            [
                None,
                None,
                None,
                None,
                None,
                None,
                "a",
                True,
                None,
                1,
                2,
                3,
                4,
                5.0,
                6.0,
                Decimal(123),
                None,
                None,
            ]
        ],
        schema,
    )

    assert df.dtypes == [
        ("VAR", "variant"),
        ("GEOGRAPHY", "geography"),
        ("GEOMETRY", "geometry"),
        ("DATE", "date"),
        ("TIME", "time"),
        ("TIMESTAMP", "timestamp"),
        ("STRING", "string(22)"),
        ("BOOLEAN", "boolean"),
        ("BINARY", "binary"),
        ("BYTE", "bigint"),
        ("SHORT", "bigint"),
        ("INT", "bigint"),
        ("LONG", "bigint"),
        ("FLOAT", "double"),
        ("DOUBLE", "double"),
        ("DECIMAL", "decimal(10,2)"),
        ("ARRAY", "array<string>"),
        ("MAP", "map<string,string>"),
    ]


@pytest.mark.skipif(
    "config.getoption('local_testing_mode', default=False)",
    reason="FEAT: SNOW-1372813 Cast to StructType not supported",
)
def test_structured_dtypes(structured_type_session, examples):
    query, expected_dtypes, expected_schema = examples
    df = _create_test_dataframe(structured_type_session)
    assert df.schema == expected_schema
    assert df.dtypes == expected_dtypes


@pytest.mark.skipif(
    "config.getoption('disable_sql_simplifier', default=False)",
    reason="without sql_simplifier returned types are all variants",
)
@pytest.mark.skipif(
    "config.getoption('local_testing_mode', default=False)",
    reason="FEAT: SNOW-1372813 Cast to StructType not supported",
)
def test_structured_dtypes_select(structured_type_session, examples):
    query, expected_dtypes, expected_schema = examples
    df = _create_test_dataframe(structured_type_session)
    flattened_df = df.select(
        df.map["k1"].alias("value1"),
        df.obj["A"].alias("a"),
        col("obj")["B"].alias("b"),
        df.arr[0].alias("value2"),
        df.arr[1].alias("value3"),
        col("arr")[2].alias("value4"),
    )
    assert flattened_df.schema == StructType(
        [
            StructField("VALUE1", LongType(), nullable=True),
            StructField("A", StringType(16777216), nullable=True),
            StructField("B", DoubleType(), nullable=True),
            StructField("VALUE2", DoubleType(), nullable=True),
            StructField("VALUE3", DoubleType(), nullable=True),
            StructField("VALUE4", DoubleType(), nullable=True),
        ]
    )
    assert flattened_df.dtypes == [
        ("VALUE1", "bigint"),
        ("A", "string(16777216)"),
        ("B", "double"),
        ("VALUE2", "double"),
        ("VALUE3", "double"),
        ("VALUE4", "double"),
    ]
    assert flattened_df.collect() == [
        Row(VALUE1=1, A="foo", B=0.05, VALUE2=1.0, VALUE3=3.1, VALUE4=4.5)
    ]


@pytest.mark.skipif(not installed_pandas, reason="Pandas required for this test.")
@pytest.mark.skipif(
    "config.getoption('local_testing_mode', default=False)",
    reason="FEAT: SNOW-1372813 Cast to StructType not supported",
)
def test_structured_dtypes_pandas(structured_type_session, structured_type_support):
    pdf = _create_test_dataframe(structured_type_session).to_pandas()
    if structured_type_support:
        assert (
            pdf.to_json()
            == '{"MAP":{"0":[["k1",1.0]]},"OBJ":{"0":{"A":"foo","B":0.05}},"ARR":{"0":[1.0,3.1,4.5]}}'
        )
    else:
        assert (
            pdf.to_json()
            == '{"MAP":{"0":"{\\n  \\"k1\\": 1\\n}"},"OBJ":{"0":"{\\n  \\"A\\": \\"foo\\",\\n  \\"B\\": 5.000000000000000e-02\\n}"},"ARR":{"0":"[\\n  1.000000000000000e+00,\\n  3.100000000000000e+00,\\n  4.500000000000000e+00\\n]"}}'
        )


@pytest.mark.skipif(
    "config.getoption('local_testing_mode', default=False)",
    reason="local testing does not fully support structured types yet.",
)
def test_structured_dtypes_iceberg(
    structured_type_session, local_testing_mode, structured_type_support
):
    if not (
        structured_type_support
        and iceberg_supported(structured_type_session, local_testing_mode)
    ):
        pytest.skip("Test requires iceberg support and structured type support.")
    query, expected_dtypes, expected_schema = STRUCTURED_TYPES_EXAMPLES[True]

    table_name = f"snowpark_structured_dtypes_{uuid.uuid4().hex[:5]}"
    try:
        create_df = structured_type_session.create_dataframe([], schema=expected_schema)
        create_df.write.save_as_table(table_name, iceberg_config=ICEBERG_CONFIG)
<<<<<<< HEAD
=======
        structured_type_session.sql(
            f"""
        insert into {table_name}
        {query}
        """
        ).collect()
        df = structured_type_session.table(table_name)
        assert df.schema == expected_schema
        assert df.dtypes == expected_dtypes

        save_ddl = structured_type_session._run_query(
            f"select get_ddl('table', '{table_name}')"
        )
        assert save_ddl[0][0] == (
            f"create or replace ICEBERG TABLE {table_name.upper()} (\n\t"
            "MAP MAP(STRING, LONG),\n\tOBJ OBJECT(A STRING, B DOUBLE),\n\tARR ARRAY(DOUBLE)\n)\n "
            "EXTERNAL_VOLUME = 'PYTHON_CONNECTOR_ICEBERG_EXVOL'\n CATALOG = 'SNOWFLAKE'\n "
            "BASE_LOCATION = 'python_connector_merge_gate/';"
        )

    finally:
        Utils.drop_table(structured_type_session, table_name)


@pytest.mark.skipif(
    "config.getoption('local_testing_mode', default=False)",
    reason="local testing does not fully support structured types yet.",
)
def test_iceberg_nested_fields(
    structured_type_session, local_testing_mode, structured_type_support
):
    if not (
        structured_type_support
        and iceberg_supported(structured_type_session, local_testing_mode)
    ):
        pytest.skip("Test requires iceberg support and structured type support.")

    table_name = Utils.random_table_name()
    transformed_table_name = Utils.random_table_name()

    expected_schema = StructType(
        [
            StructField(
                "NESTED_DATA",
                StructType(
                    [
                        StructField('"camelCase"', StringType(), nullable=True),
                        StructField('"snake_case"', StringType(), nullable=True),
                        StructField('"PascalCase"', StringType(), nullable=True),
                        StructField(
                            '"nested_map"',
                            MapType(
                                StringType(),
                                StructType(
                                    [
                                        StructField(
                                            '"inner_camelCase"',
                                            StringType(),
                                            nullable=True,
                                        ),
                                        StructField(
                                            '"inner_snake_case"',
                                            StringType(),
                                            nullable=True,
                                        ),
                                        StructField(
                                            '"inner_PascalCase"',
                                            StringType(),
                                            nullable=True,
                                        ),
                                    ],
                                    structured=True,
                                ),
                                structured=True,
                            ),
                            nullable=True,
                        ),
                    ],
                    structured=True,
                ),
                nullable=True,
            )
        ],
        structured=False,
    )

    try:
>>>>>>> 8b801cc2
        structured_type_session.sql(
            f"""
        CREATE OR REPLACE ICEBERG TABLE {table_name} (
            "NESTED_DATA" OBJECT(
                camelCase STRING,
                snake_case STRING,
                PascalCase STRING,
                nested_map MAP(
                    STRING,
                    OBJECT(
                        inner_camelCase STRING,
                        inner_snake_case STRING,
                        inner_PascalCase STRING
                    )
                )
            )
        ) EXTERNAL_VOLUME = 'python_connector_iceberg_exvol' CATALOG = 'SNOWFLAKE' BASE_LOCATION = 'python_connector_merge_gate';
        """
        ).collect()
        df = structured_type_session.table(table_name)
        assert df.schema == expected_schema
<<<<<<< HEAD
        assert df.dtypes == expected_dtypes

        save_ddl = structured_type_session._run_query(
            f"select get_ddl('table', '{table_name}')"
        )
        assert save_ddl[0][0] == (
            f"create or replace ICEBERG TABLE {table_name.upper()} (\n\t"
            "MAP MAP(STRING, LONG),\n\tOBJ OBJECT(A STRING, B DOUBLE),\n\tARR ARRAY(DOUBLE)\n)\n "
            "EXTERNAL_VOLUME = 'PYTHON_CONNECTOR_ICEBERG_EXVOL'\n CATALOG = 'SNOWFLAKE'\n "
            "BASE_LOCATION = 'python_connector_merge_gate/';"
        )

    finally:
        structured_type_session.sql(f"drop table if exists {table_name}")


@pytest.mark.skipif(
    "config.getoption('local_testing_mode', default=False)",
    reason="local testing does not fully support structured types yet.",
)
def test_structured_dtypes_iceberg_create_from_values(
    structured_type_session, local_testing_mode, structured_type_support
):
    if not (
        structured_type_support
        and iceberg_supported(structured_type_session, local_testing_mode)
    ):
        pytest.skip("Test requires iceberg support and structured type support.")

    _, __, expected_schema = STRUCTURED_TYPES_EXAMPLES[True]
    table_name = f"snowpark_structured_dtypes_{uuid.uuid4().hex[:5]}"
    data = [
        ({"x": 1}, {"A": "a", "B": 1}, [1, 1, 1]),
        ({"x": 2}, {"A": "b", "B": 2}, [2, 2, 2]),
    ]
    try:
        create_df = structured_type_session.create_dataframe(
            data, schema=expected_schema
        )
        create_df.write.save_as_table(table_name, iceberg_config=ICEBERG_CONFIG)
        assert structured_type_session.table(table_name).order_by(
            col("ARR"), ascending=True
        ).collect() == [Row(*d) for d in data]
=======

        # Round tripping will fail if the inner fields has incorrect names.
        df.write.mode("overwrite").save_as_table(
            table_name=transformed_table_name, iceberg_config=ICEBERG_CONFIG
        )
        assert (
            structured_type_session.table(transformed_table_name).schema
            == expected_schema
        )
>>>>>>> 8b801cc2
    finally:
        Utils.drop_table(structured_type_session, table_name)
        Utils.drop_table(structured_type_session, transformed_table_name)


<<<<<<< HEAD
=======
@pytest.mark.skip(
    reason="SNOW-1748140: Need to handle structured types in datatype_mapper"
)
def test_struct_dtype_iceberg_lqb(
    structured_type_session, local_testing_mode, structured_type_support
):
    if not (
        structured_type_support
        and iceberg_supported(structured_type_session, local_testing_mode)
    ):
        pytest.skip("Test requires iceberg support and structured type support.")

    read_table = f"snowpark_structured_dtypes_lqb_read_{uuid.uuid4().hex[:5]}"
    write_table = f"snowpark_structured_dtypes_lqb_write_{uuid.uuid4().hex[:5]}"
    query = """select
                [1, 2, 3] :: array(bigint) as arr,
                object_construct('k1', 1, 'k2', 2) :: map(varchar, bigint) as map,
                1 as a,
                2 as b
    """
    expected_dtypes = [
        ("ARR", "array<bigint>"),
        ("MAP", "map<string(16777216),bigint>"),
        ("A", "bigint"),
        ("B", "bigint"),
    ]
    expected_schema = StructType(
        [
            StructField("ARR", ArrayType(LongType(), structured=True), nullable=True),
            StructField(
                "MAP",
                MapType(StringType(), LongType(), structured=True),
                nullable=True,
            ),
            StructField("A", LongType(), nullable=True),
            StructField("B", LongType(), nullable=True),
        ]
    )
    is_query_compilation_stage_enabled = (
        structured_type_session._query_compilation_stage_enabled
    )
    is_large_query_breakdown_enabled = (
        structured_type_session._large_query_breakdown_enabled
    )
    original_bounds = structured_type_session._large_query_breakdown_complexity_bounds
    try:
        structured_type_session._query_compilation_stage_enabled = True
        structured_type_session._large_query_breakdown_enabled = True
        structured_type_session._large_query_breakdown_complexity_bounds = (300, 600)

        create_df = structured_type_session.create_dataframe([], schema=expected_schema)
        create_df.write.save_as_table(read_table, iceberg_config=ICEBERG_CONFIG)
        structured_type_session.sql(
            f"""
        insert into {read_table}
        {query}
        """
        ).collect()

        base_df = structured_type_session.table(read_table)
        assert base_df.schema == expected_schema
        assert base_df.dtypes == expected_dtypes

        df1 = base_df.with_column("A", col("A") + lit(1))
        df2 = base_df.with_column("B", col("B") + lit(1))

        for i in range(6):
            df1 = df1.with_column("A", col("A") + lit(i) + col("A"))
            df2 = df2.with_column("B", col("B") + lit(i) + col("B"))

        df1 = df1.group_by(col("A")).agg(
            sum_distinct(col("B")).alias("B"),
            any_value(col("ARR")).alias("ARR"),
            any_value(col("MAP")).alias("MAP"),
        )
        df2 = df2.group_by(col("B")).agg(
            sum_distinct(col("A")).alias("A"),
            any_value(col("ARR")).alias("ARR"),
            any_value(col("MAP")).alias("MAP"),
        )
        union_df = df1.union_all(df2)
        union_df = union_df.select(
            array_sort("ARR", sort_ascending=False).alias("ARR"), "MAP", "A", "B"
        )

        assert union_df.schema == expected_schema

        union_df.write.save_as_table(
            write_table,
            column_order="name",
            mode="overwrite",
            iceberg_config=ICEBERG_CONFIG,
        )

        queries = union_df.queries
        # assert that the queries are broken down into 2 queries and 1 post action
        assert len(queries["queries"]) == 2, queries["queries"]
        assert len(queries["post_actions"]) == 1
        final_df = structured_type_session.table(write_table)

        # assert that
        assert final_df.schema == expected_schema
        assert final_df.dtypes == expected_dtypes
    finally:
        structured_type_session._query_compilation_stage_enabled = (
            is_query_compilation_stage_enabled
        )
        structured_type_session._large_query_breakdown_enabled = (
            is_large_query_breakdown_enabled
        )
        structured_type_session._large_query_breakdown_complexity_bounds = (
            original_bounds
        )
        Utils.drop_table(structured_type_session, read_table)
        Utils.drop_table(structured_type_session, write_table)


@pytest.mark.skipif(
    "config.getoption('local_testing_mode', default=False)",
    reason="local testing does not fully support structured types yet.",
)
def test_structured_dtypes_iceberg_create_from_values(
    structured_type_session, local_testing_mode, structured_type_support
):
    if not (
        structured_type_support
        and iceberg_supported(structured_type_session, local_testing_mode)
    ):
        pytest.skip("Test requires iceberg support and structured type support.")

    _, __, expected_schema = STRUCTURED_TYPES_EXAMPLES[True]
    table_name = f"snowpark_structured_dtypes_{uuid.uuid4().hex[:5]}"
    data = [
        ({"x": 1}, {"A": "a", "B": 1}, [1, 1, 1]),
        ({"x": 2}, {"A": "b", "B": 2}, [2, 2, 2]),
    ]
    try:
        create_df = structured_type_session.create_dataframe(
            data, schema=expected_schema
        )
        create_df.write.save_as_table(table_name, iceberg_config=ICEBERG_CONFIG)
        assert structured_type_session.table(table_name).order_by(
            col("ARR"), ascending=True
        ).collect() == [Row(*d) for d in data]
    finally:
        Utils.drop_table(structured_type_session, table_name)


>>>>>>> 8b801cc2
@pytest.mark.skipif(
    "config.getoption('local_testing_mode', default=False)",
    reason="local testing does not fully support structured types yet.",
)
def test_structured_dtypes_iceberg_udf(
    structured_type_session, local_testing_mode, structured_type_support
):
    if not (
        structured_type_support
        and iceberg_supported(structured_type_session, local_testing_mode)
    ):
        pytest.skip("Test requires iceberg support and structured type support.")
    query, expected_dtypes, expected_schema = STRUCTURED_TYPES_EXAMPLES[True]

    table_name = f"snowpark_structured_dtypes_udf_test{uuid.uuid4().hex[:5]}"

    def nop(x):
        return x

    (map_type, object_type, array_type) = expected_schema
    nop_map_udf = udf(
        nop, return_type=map_type.datatype, input_types=[map_type.datatype]
    )
    nop_object_udf = udf(
        nop, return_type=object_type.datatype, input_types=[object_type.datatype]
    )
    nop_array_udf = udf(
        nop, return_type=array_type.datatype, input_types=[array_type.datatype]
    )

    try:
        create_df = structured_type_session.create_dataframe([], schema=expected_schema)
        create_df.write.save_as_table(table_name, iceberg_config=ICEBERG_CONFIG)
        structured_type_session.sql(
            f"""
        insert into {table_name}
        {query}
        """
        ).collect()

        df = structured_type_session.table(table_name)
        working = df.select(
            nop_object_udf(col("obj")).alias("obj"),
            nop_array_udf(col("arr")).alias("arr"),
        )
        assert working.schema == StructType([object_type, array_type])

        with pytest.raises(SnowparkSQLException):
            # SNOW-XXXXXXX: Map not supported as a udf return type.
            df.select(
                nop_map_udf(col("map")).alias("map"),
            ).collect()
    finally:
        Utils.drop_table(structured_type_session, table_name)


@pytest.mark.xfail(reason="SNOW-974852 vectors are not yet rolled out", strict=False)
def test_dtypes_vector(session):
    schema = StructType(
        [
            StructField("int_vector", VectorType(int, 3)),
            StructField("float_vector", VectorType(float, 3)),
        ]
    )
    df = session.create_dataframe(
        [
            [
                None,
                None,
            ]
        ],
        schema,
    )

    assert df.dtypes == [
        ("INT_VECTOR", "vector<int,3>"),
        ("FLOAT_VECTOR", "vector<float,3>"),
    ]


@pytest.mark.skipif(
    "config.getoption('local_testing_mode', default=False)",
    reason="FEAT: SNOW-1372813 Cast to StructType not supported",
)
def test_structured_dtypes_cast(structured_type_session, structured_type_support):
    if not structured_type_support:
        pytest.skip("Test requires structured type support.")
    expected_semi_schema = StructType(
        [
            StructField("ARR", ArrayType(StringType()), nullable=True),
            StructField("MAP", MapType(StringType(), StringType()), nullable=True),
            StructField("OBJ", MapType(StringType(), StringType()), nullable=True),
        ]
    )
    expected_structured_schema = StructType(
        [
            StructField("ARR", ArrayType(LongType(), structured=True), nullable=True),
            StructField(
                "MAP",
                MapType(StringType(100), LongType(), structured=True),
                nullable=True,
            ),
            StructField(
                "OBJ",
                StructType(
                    [
                        StructField("A", DoubleType(), nullable=True),
                        StructField("B", StringType(100), nullable=True),
                    ],
                    structured=True,
                ),
                nullable=True,
            ),
        ]
    )
    df = structured_type_session.create_dataframe(
        [[[1, 2, 3], {"k1": 1, "k2": 2}, {"A": 1.0, "B": "foobar"}]],
        schema=StructType(
            [
                StructField("arr", ArrayType()),
                StructField("map", MapType()),
                StructField("obj", MapType()),
            ]
        ),
    )
    assert df.schema == expected_semi_schema
    assert df.collect() == [
        Row(
            "[\n  1,\n  2,\n  3\n]",
            '{\n  "k1": 1,\n  "k2": 2\n}',
            '{\n  "A": 1,\n  "B": "foobar"\n}',
        )
    ]

    cast_df = df.select(
        df.arr.cast(ArrayType(IntegerType(), structured=True)).alias("arr"),
        df.map.cast(MapType(StringType(100), IntegerType(), structured=True)).alias(
            "map"
        ),
        df.obj.cast(
            StructType(
                [StructField("A", FloatType()), StructField("B", StringType(100))],
                structured=True,
            )
        ).alias("obj"),
    )
    assert cast_df.schema == expected_structured_schema
    assert cast_df.collect() == [
        Row([1, 2, 3], {"k1": 1, "k2": 2}, {"A": 1.0, "B": "foobar"})
    ]<|MERGE_RESOLUTION|>--- conflicted
+++ resolved
@@ -451,8 +451,6 @@
     try:
         create_df = structured_type_session.create_dataframe([], schema=expected_schema)
         create_df.write.save_as_table(table_name, iceberg_config=ICEBERG_CONFIG)
-<<<<<<< HEAD
-=======
         structured_type_session.sql(
             f"""
         insert into {table_name}
@@ -540,7 +538,6 @@
     )
 
     try:
->>>>>>> 8b801cc2
         structured_type_session.sql(
             f"""
         CREATE OR REPLACE ICEBERG TABLE {table_name} (
@@ -562,51 +559,6 @@
         ).collect()
         df = structured_type_session.table(table_name)
         assert df.schema == expected_schema
-<<<<<<< HEAD
-        assert df.dtypes == expected_dtypes
-
-        save_ddl = structured_type_session._run_query(
-            f"select get_ddl('table', '{table_name}')"
-        )
-        assert save_ddl[0][0] == (
-            f"create or replace ICEBERG TABLE {table_name.upper()} (\n\t"
-            "MAP MAP(STRING, LONG),\n\tOBJ OBJECT(A STRING, B DOUBLE),\n\tARR ARRAY(DOUBLE)\n)\n "
-            "EXTERNAL_VOLUME = 'PYTHON_CONNECTOR_ICEBERG_EXVOL'\n CATALOG = 'SNOWFLAKE'\n "
-            "BASE_LOCATION = 'python_connector_merge_gate/';"
-        )
-
-    finally:
-        structured_type_session.sql(f"drop table if exists {table_name}")
-
-
-@pytest.mark.skipif(
-    "config.getoption('local_testing_mode', default=False)",
-    reason="local testing does not fully support structured types yet.",
-)
-def test_structured_dtypes_iceberg_create_from_values(
-    structured_type_session, local_testing_mode, structured_type_support
-):
-    if not (
-        structured_type_support
-        and iceberg_supported(structured_type_session, local_testing_mode)
-    ):
-        pytest.skip("Test requires iceberg support and structured type support.")
-
-    _, __, expected_schema = STRUCTURED_TYPES_EXAMPLES[True]
-    table_name = f"snowpark_structured_dtypes_{uuid.uuid4().hex[:5]}"
-    data = [
-        ({"x": 1}, {"A": "a", "B": 1}, [1, 1, 1]),
-        ({"x": 2}, {"A": "b", "B": 2}, [2, 2, 2]),
-    ]
-    try:
-        create_df = structured_type_session.create_dataframe(
-            data, schema=expected_schema
-        )
-        create_df.write.save_as_table(table_name, iceberg_config=ICEBERG_CONFIG)
-        assert structured_type_session.table(table_name).order_by(
-            col("ARR"), ascending=True
-        ).collect() == [Row(*d) for d in data]
-=======
 
         # Round tripping will fail if the inner fields has incorrect names.
         df.write.mode("overwrite").save_as_table(
@@ -616,14 +568,11 @@
             structured_type_session.table(transformed_table_name).schema
             == expected_schema
         )
->>>>>>> 8b801cc2
     finally:
         Utils.drop_table(structured_type_session, table_name)
         Utils.drop_table(structured_type_session, transformed_table_name)
 
 
-<<<<<<< HEAD
-=======
 @pytest.mark.skip(
     reason="SNOW-1748140: Need to handle structured types in datatype_mapper"
 )
@@ -772,7 +721,6 @@
         Utils.drop_table(structured_type_session, table_name)
 
 
->>>>>>> 8b801cc2
 @pytest.mark.skipif(
     "config.getoption('local_testing_mode', default=False)",
     reason="local testing does not fully support structured types yet.",

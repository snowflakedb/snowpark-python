--- conflicted
+++ resolved
@@ -1017,7 +1017,6 @@
 
 
 @pytest.mark.localtest
-<<<<<<< HEAD
 @pytest.mark.parametrize(
     "part,expected",
     [
@@ -1202,7 +1201,9 @@
     # Unsupported date part
     with pytest.raises(err):
         df.select(date_trunc("dow", "date")).collect()
-=======
+
+        
+@pytest.mark.localtest
 def test_current_session(session):
     df = TestData.integer1(session)
     rows = df.select(current_session()).collect()
@@ -1224,7 +1225,6 @@
     assert all(
         row[0] == rows[0][0] for row in rows
     ), "All database values should be the same after call to current_database"
->>>>>>> d0150cf7
 
 
 @pytest.mark.localtest

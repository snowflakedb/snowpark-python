#!/usr/bin/env python3
#
# Copyright (c) 2012-2024 Snowflake Computing Inc. All rights reserved.
#

import json
from contextlib import contextmanager
from datetime import date, datetime, time
from decimal import Decimal
from functools import partial

import pytest
import pytz

from snowflake.snowpark import Row
from snowflake.snowpark._internal.utils import TempObjectType
from snowflake.snowpark.exceptions import SnowparkSQLException
from snowflake.snowpark.functions import (
    _columns_from_timestamp_parts,
    _timestamp_from_parts_internal,
    abs,
    acos,
    any_value,
    approx_count_distinct,
    approx_percentile,
    approx_percentile_accumulate,
    approx_percentile_combine,
    approx_percentile_estimate,
    array_agg,
    array_append,
    array_cat,
    array_compact,
    array_construct,
    array_construct_compact,
    array_contains,
    array_insert,
    array_intersection,
    array_position,
    array_prepend,
    array_remove,
    array_size,
    array_slice,
    array_to_string,
    arrays_overlap,
    as_array,
    as_binary,
    as_char,
    as_date,
    as_decimal,
    as_double,
    as_integer,
    as_number,
    as_object,
    as_real,
    as_time,
    as_timestamp_ltz,
    as_timestamp_ntz,
    as_timestamp_tz,
    as_varchar,
    ascii,
    asin,
    atan,
    atan2,
    avg,
    builtin,
    ceil,
    char,
    charindex,
    check_json,
    check_xml,
    coalesce,
    col,
    collate,
    collation,
    contains,
    convert_timezone,
    corr,
    cos,
    cosh,
    count,
    count_distinct,
    covar_pop,
    covar_samp,
    cume_dist,
    current_database,
    current_session,
    date_part,
    date_trunc,
    dateadd,
    datediff,
    degrees,
    dense_rank,
    div0,
    endswith,
    equal_nan,
    exp,
    factorial,
    first_value,
    floor,
    get,
    get_ignore_case,
    get_path,
    iff,
    initcap,
    insert,
    is_array,
    is_binary,
    is_boolean,
    is_char,
    is_date,
    is_date_value,
    is_decimal,
    is_double,
    is_integer,
    is_null,
    is_null_value,
    is_object,
    is_real,
    is_time,
    is_timestamp_ltz,
    is_timestamp_ntz,
    is_timestamp_tz,
    is_varchar,
    json_extract_path_text,
    kurtosis,
    lag,
    last_value,
    lead,
    left,
    length,
    listagg,
    lit,
    log,
    lower,
    lpad,
    ltrim,
    max,
    md5,
    mean,
    min,
    mode,
    negate,
    not_,
    ntile,
    object_agg,
    object_construct,
    object_construct_keep_null,
    object_delete,
    object_insert,
    object_keys,
    object_pick,
    parse_json,
    parse_xml,
    percent_rank,
    pow,
    radians,
    random,
    rank,
    regexp_count,
    repeat,
    replace,
    right,
    round,
    row_number,
    rpad,
    rtrim,
    sha1,
    sha2,
    sin,
    sinh,
    skew,
    soundex,
    split,
    sql_expr,
    sqrt,
    startswith,
    stddev,
    stddev_pop,
    stddev_samp,
    strip_null_value,
    substring,
    sum,
    sum_distinct,
    system_reference,
    tan,
    tanh,
    time_from_parts,
    timestamp_tz_from_parts,
    to_array,
    to_date,
    to_double,
    to_geography,
    to_geometry,
    to_json,
    to_object,
    to_time,
    to_timestamp,
    to_timestamp_ltz,
    to_timestamp_ntz,
    to_timestamp_tz,
    to_variant,
    to_xml,
    translate,
    trim,
    trunc,
    typeof,
    upper,
    var_pop,
    var_samp,
    variance,
    xmlget,
)
from snowflake.snowpark.mock._functions import LocalTimezone
from snowflake.snowpark.types import (
    DateType,
    StructField,
    StructType,
    TimestampTimeZone,
    TimestampType,
    VariantType,
)
from snowflake.snowpark.window import Window
from tests.utils import IS_IN_STORED_PROC, TestData, Utils


@contextmanager
def parameter_override(session, parameter, value, enabled=True):
    """
    Context manager that overrides a session parameter when enabled.
    """
    try:
        if enabled:
            quoted = f'"{value}"' if isinstance(value, str) else value
            session.sql(f"alter session set {parameter}={quoted}").collect()
        yield
    finally:
        if enabled:
            session.sql(f"alter session unset {parameter}").collect()


def test_col(session):
    test_data1 = TestData.test_data1(session)
    Utils.check_answer(test_data1.select(col("bool")), [Row(True), Row(False)])
    Utils.check_answer(test_data1.select(col("num")), [Row(1), Row(2)])

    # same as above, but pass str instead of Column
    Utils.check_answer(test_data1.select(col("bool")), [Row(True), Row(False)])
    Utils.check_answer(test_data1.select(col("num")), [Row(1), Row(2)])


def test_lit(session):
    res = TestData.test_data1(session).select(lit(1)).collect()
    assert res == [Row(1), Row(1)]


@pytest.mark.skipif(
    "config.getoption('local_testing_mode', default=False)",
    reason="system functions not supported by local testing",
)
def test_system_reference(session):
    table_name = Utils.random_name_for_temp_object(TempObjectType.TABLE)
    df = session.create_dataframe([(1,)]).to_df(["a"])
    df.write.save_as_table(table_name)

    try:
        data = df.select(system_reference("TABLE", table_name)).collect()
        assert data[0][0].startswith("ENT_REF_TABLE")
    finally:
        session.table(table_name).drop_table()


def test_avg(session):
    res = TestData.duplicated_numbers(session).select(avg(col("A"))).collect()
    assert res == [Row(Decimal("2.2"))]

    # same as above, but pass str instead of Column
    res = TestData.duplicated_numbers(session).select(avg("A")).collect()
    assert res == [Row(Decimal("2.2"))]


@pytest.mark.parametrize(
    "k, v1, v2", [("K", "V1", "V2"), (col("K"), col("V1"), col("V2"))]
)
@pytest.mark.skipif(
    "config.getoption('local_testing_mode', default=False)",
    reason="corr is not yet supported in local testing mode.",
)
def test_corr(session, k, v1, v2):
    Utils.check_answer(
        TestData.number1(session).group_by(k).agg(corr(v1, v2)),
        [Row(1, None), Row(2, 0.40367115665231024)],
    )


def test_count(session):
    res = TestData.duplicated_numbers(session).select(count(col("A"))).collect()
    assert res == [Row(5)]

    df = TestData.duplicated_numbers(session).select(count_distinct(col("A")))
    assert df.collect() == [Row(3)]

    # same as above, but pass str instead of Column
    res = TestData.duplicated_numbers(session).select(count("A")).collect()
    assert res == [Row(5)]

    df = TestData.duplicated_numbers(session).select(count_distinct("A"))
    assert df.collect() == [Row(3)]


@pytest.mark.parametrize(
    "k, v1, v2", [("K", "V1", "V2"), (col("K"), col("V1"), col("V2"))]
)
@pytest.mark.skipif(
    "config.getoption('local_testing_mode', default=False)",
    reason="covar_samp is not yet supported in local testing mode.",
)
def test_covariance(session, k, v1, v2):
    Utils.check_answer(
        TestData.number1(session).group_by(k).agg(covar_pop(v1, v2)),
        [Row(1, 0.0), Row(2, 38.75)],
    )

    Utils.check_answer(
        TestData.number1(session).group_by("K").agg(covar_samp("V1", col("V2"))),
        [Row(1, None), Row(2, 51.666666666666664)],
    )


@pytest.mark.skipif(
    "config.getoption('local_testing_mode', default=False)",
    reason="kurtosis is not yet supported in local testing mode.",
)
def test_kurtosis(session):
    df = TestData.xyz(session).select(
        to_double(kurtosis(col("X"))),
        to_double(kurtosis(col("Y"))),
        to_double(kurtosis(col("Z"))),
    )
    Utils.check_answer(
        df,
        [
            Row(
                -3.333333,
                5.0,
                3.613737,
            )
        ],
        float_equality_threshold=1e-5,
    )

    # same as above, but pass str instead of Column
    df = TestData.xyz(session).select(
        to_double(kurtosis("X")), to_double(kurtosis("Y")), to_double(kurtosis("Z"))
    )
    Utils.check_answer(
        df,
        [
            Row(
                -3.333333,
                5.0,
                3.613737,
            )
        ],
        float_equality_threshold=1e-5,
    )


def test_max_min_mean(session):
    df = TestData.xyz(session).select(max(col("X")), min(col("Y")), mean(col("Z")))
    assert df.collect() == [Row(2, 1, Decimal("3.6"))]

    # same as above, but pass str instead of Column
    df = TestData.xyz(session).select(max("X"), min("Y"), mean("Z"))
    assert df.collect() == [Row(2, 1, Decimal("3.6"))]


@pytest.mark.skipif(
    "config.getoption('local_testing_mode', default=False)",
    reason="mode is not yet supported in local testing mode.",
)
def test_mode(session):
    xyz = TestData.xyz(session)
    df_col = xyz.select(mode(col("X")), mode(col("Y")), mode(col("Z"))).collect()
    # Z column has two most frequent values 1 and 3, and either could be returned
    try:
        Utils.check_answer(df_col, Row(2, 2, 1))
    except AssertionError:
        Utils.check_answer(df_col, Row(2, 2, 3))

    # same as above, but pass str instead of Column
    df_str = xyz.select(mode("X"), mode("Y"), mode("Z")).collect()
    try:
        Utils.check_answer(df_str, Row(2, 2, 1))
    except AssertionError:
        Utils.check_answer(df_str, Row(2, 2, 3))


@pytest.mark.skipif(
    "config.getoption('local_testing_mode', default=False)",
    reason="skew is not yet supported in local testing mode.",
)
def test_skew(session):
    xyz = TestData.xyz(session)
    Utils.check_answer(
        xyz.select(skew(col("X")), skew(col("Y")), skew(col("Z"))),
        Row(-0.608581, -2.236068, 1.841422),
        float_equality_threshold=1e-5,
    )
    # same as above, but pass str instead of Column
    Utils.check_answer(
        xyz.select(skew("X"), skew("Y"), skew("Z")),
        Row(-0.608581, -2.236068, 1.841422),
        float_equality_threshold=1e-5,
    )


@pytest.mark.skipif(
    "config.getoption('local_testing_mode', default=False)",
    reason="stddev is not yet supported in local testing mode.",
)
def test_stddev(session):
    xyz = TestData.xyz(session)
    Utils.check_answer(
        xyz.select(stddev(col("X")), stddev_samp(col("Y")), stddev_pop(col("Z"))),
        Row(0.5477225575051661, 0.4472135954999579, 3.3226495451672298),
    )
    # same as above, but pass str instead of Column
    Utils.check_answer(
        xyz.select(stddev("X"), stddev_samp("Y"), stddev_pop("Z")),
        Row(0.5477225575051661, 0.4472135954999579, 3.3226495451672298),
    )


def test_sum(session):
    df = TestData.duplicated_numbers(session).group_by("A").agg(sum(col("A")))
    assert df.collect() == [Row(3, 6), Row(2, 4), Row(1, 1)]

    df = TestData.duplicated_numbers(session).group_by("A").agg(sum_distinct(col("A")))
    assert df.collect() == [Row(3, 3), Row(2, 2), Row(1, 1)]

    # same as above, but pass str instead of Column
    df = TestData.duplicated_numbers(session).group_by("A").agg(sum("A"))
    assert df.collect() == [Row(3, 6), Row(2, 4), Row(1, 1)]

    df = TestData.duplicated_numbers(session).group_by("A").agg(sum_distinct("A"))
    assert df.collect() == [Row(3, 3), Row(2, 2), Row(1, 1)]


@pytest.mark.skipif(
    "config.getoption('local_testing_mode', default=False)",
    reason="variance is not yet supported in local testing mode.",
)
def test_variance(session):
    df = (
        TestData.xyz(session)
        .group_by("X")
        .agg([variance(col("Y")), var_pop(col("Z")), var_samp(col("Z"))])
    )
    Utils.check_answer(
        df,
        [
            Row(Decimal(1), Decimal(0.00), Decimal(1.0), Decimal(2.0)),
            Row(
                Decimal(2),
                Decimal("0.333333"),
                Decimal("14.888889"),
                Decimal("22.333333"),
            ),
        ],
    )

    # same as above, but pass str instead of Column
    df = (
        TestData.xyz(session)
        .group_by("X")
        .agg([variance("Y"), var_pop("Z"), var_samp("Z")])
    )
    Utils.check_answer(
        df,
        [
            Row(Decimal(1), Decimal(0.00), Decimal(1.0), Decimal(2.0)),
            Row(
                Decimal(2),
                Decimal("0.333333"),
                Decimal("14.888889"),
                Decimal("22.333333"),
            ),
        ],
    )


def test_coalesce(session):
    Utils.check_answer(
        TestData.null_data2(session).select(coalesce(col("A"), col("B"), col("C"))),
        [Row(1), Row(2), Row(3), Row(None), Row(1), Row(1), Row(1)],
        sort=False,
    )

    # same as above, but pass str instead of Column
    Utils.check_answer(
        TestData.null_data2(session).select(coalesce("A", "B", "C")),
        [Row(1), Row(2), Row(3), Row(None), Row(1), Row(1), Row(1)],
        sort=False,
    )


def test_nan_and_null(session):
    nan_data1 = TestData.nan_data1(session)
    Utils.check_answer(
        nan_data1.select(equal_nan(col("A")), is_null(col("A"))),
        [Row(False, False), Row(True, False), Row(None, True), Row(False, False)],
        False,
    )

    # same as above, but pass str instead of Column
    Utils.check_answer(
        nan_data1.select(equal_nan("A"), is_null("A")),
        [Row(False, False), Row(True, False), Row(None, True), Row(False, False)],
        False,
    )


def test_negate_and_not(session):
    df = session.create_dataframe([(1, True), (-2, False)], schema=["a", "b"])
    Utils.check_answer(
        df.select(negate(col("A")), not_(col("B"))), [Row(-1, False), Row(2, True)]
    )
    # same as above, but pass str instead of Column
    Utils.check_answer(
        df.select(negate("A"), not_("B")), [Row(-1, False), Row(2, True)]
    )


def test_random(session):
    df = session.create_dataframe([(1, 2), (3, 4), (5, 6)])
    seen = set()
    rows = df.select(random(123), random(123)).collect()
    for row in rows:
        value = row[0]
        # Each row should have different value
        assert value not in seen
        seen |= {value}
        # Each value in row should be the same
        assert [v == value for v in row]

    # Different seed should contain different result that are still all different
    other_rows = df.select(random()).collect()
    values = {row[0] for row in other_rows}
    assert len(other_rows) == len(values)
    assert values & seen == set()


def test_sqrt(session):
    Utils.check_answer(
        TestData.test_data1(session).select(sqrt(col("NUM"))),
        [Row(1.0), Row(1.4142135623730951)],
        False,
    )
    # same as above, but pass str instead of Column
    Utils.check_answer(
        TestData.test_data1(session).select(sqrt("NUM")),
        [Row(1.0), Row(1.4142135623730951)],
        False,
    )


def test_abs(session):
    Utils.check_answer(
        TestData.number2(session).select(abs(col("X"))), [Row(1), Row(0), Row(5)], False
    )
    # same as above, but pass str instead of Column
    Utils.check_answer(
        TestData.number2(session).select(abs("X")), [Row(1), Row(0), Row(5)], False
    )


@pytest.mark.skipif(
    "config.getoption('local_testing_mode', default=False)",
    reason="ceil is not yet supported in local testing mode.",
)
def test_ceil_floor(session):
    double1 = TestData.double1(session)
    Utils.check_answer(double1.select(ceil(col("A"))), [Row(2), Row(3), Row(4)])
    Utils.check_answer(double1.select(floor(col("A"))), [Row(1), Row(2), Row(3)])
    # same as above, but pass str instead of Column
    Utils.check_answer(double1.select(ceil("A")), [Row(2), Row(3), Row(4)])
    Utils.check_answer(double1.select(floor("A")), [Row(1), Row(2), Row(3)])


@pytest.mark.skipif(
    "config.getoption('local_testing_mode', default=False)",
    reason="exp is not yet supported in local testing mode.",
)
def test_exp(session):
    Utils.check_answer(
        TestData.number2(session).select(exp(col("X")), exp(col("X"))),
        [
            Row(2.718281828459045, 2.718281828459045),
            Row(1.0, 1.0),
            Row(0.006737946999085467, 0.006737946999085467),
        ],
        sort=False,
    )
    # same as above, but pass str instead of Column
    Utils.check_answer(
        TestData.number2(session).select(exp("X"), exp("X")),
        [
            Row(2.718281828459045, 2.718281828459045),
            Row(1.0, 1.0),
            Row(0.006737946999085467, 0.006737946999085467),
        ],
        sort=False,
    )


@pytest.mark.skipif(
    "config.getoption('local_testing_mode', default=False)",
    reason="log is not yet supported in local testing mode.",
)
def test_log(session):
    Utils.check_answer(
        TestData.integer1(session).select(log(lit(2), col("A")), log(lit(4), col("A"))),
        [Row(0.0, 0.0), Row(1.0, 0.5), Row(1.5849625007211563, 0.7924812503605781)],
        sort=False,
    )
    # same as above, but pass int & str instead of Column
    Utils.check_answer(
        TestData.integer1(session).select(log(2, "A"), log(4, "A")),
        [Row(0.0, 0.0), Row(1.0, 0.5), Row(1.5849625007211563, 0.7924812503605781)],
        sort=False,
    )


def test_pow(session):
    Utils.check_answer(
        TestData.double2(session).select(pow(col("A"), col("B"))),
        [Row(0.31622776601683794), Row(0.3807307877431757), Row(0.4305116202499342)],
        sort=False,
    )
    # same as above, but pass str instead of Column
    Utils.check_answer(
        TestData.double2(session).select(pow("A", "B")),
        [Row(0.31622776601683794), Row(0.3807307877431757), Row(0.4305116202499342)],
        sort=False,
    )


@pytest.mark.skipif(
    "config.getoption('local_testing_mode', default=False)",
    reason="repeat is not yet supported in local testing mode.",
)
def test_builtin_function(session):
    repeat = builtin("repeat")
    string1 = TestData.string1(session)
    Utils.check_answer(
        string1.select(repeat(col("B"), 3)),
        [Row("aaa"), Row("bbb"), Row("ccc")],
        sort=False,
    )


def test_sub_string(session):
    Utils.check_answer(
        TestData.string1(session).select(substring(col("A"), lit(2), lit(4))),
        [Row("est1"), Row("est2"), Row("est3")],
        sort=False,
    )
    # same as above, but pass int & str instead of Column
    Utils.check_answer(
        TestData.string1(session).select(substring("A", 2, 4)),
        [Row("est1"), Row("est2"), Row("est3")],
        sort=False,
    )


@pytest.mark.skipif(
    "config.getoption('local_testing_mode', default=False)",
    reason="translate is not yet supported in local testing mode.",
)
def test_translate(session):
    Utils.check_answer(
        TestData.string3(session).select(translate(col("A"), lit("ab "), lit("XY"))),
        [Row("XYcYX"), Row("X12321X")],
        sort=False,
    )
    # same as above, but pass str instead of Column
    Utils.check_answer(
        TestData.string3(session).select(translate("A", lit("ab "), lit("XY"))),
        [Row("XYcYX"), Row("X12321X")],
        sort=False,
    )


def test_datediff(session):
    Utils.check_answer(
        TestData.timestamp1(session)
        .select(col("a"), dateadd("year", lit(1), col("a")).as_("b"))
        .select(datediff("year", col("a"), col("b"))),
        [Row(1), Row(1)],
    )

    # Same as above, but pass str instead of Column
    Utils.check_answer(
        TestData.timestamp1(session)
        .select("a", dateadd("year", lit(1), "a").as_("b"))
        .select(datediff("year", "a", "b")),
        [Row(1), Row(1)],
    )


@pytest.mark.parametrize(
    "unit,v1,v2,expected",
    [
        ("year", "2023-01-01 00:00:00.000", "2024-01-01 00:00:00.000", 1),
        ("month", "2023-01-01 00:00:00.000", "2024-02-01 00:00:00.000", 13),
        ("week", "2024-01-01 00:00:00.000", "2024-03-05 00:00:00.000", 9),
        ("day", "2024-01-01 00:00:00.000", "2024-02-05 00:00:00.000", 35),
        ("hour", "2024-01-01 00:00:00.000", "2024-01-01 6:35:00.000", 6),
        ("minute", "2024-01-01 00:00:00.000", "2024-01-01 1:12:00.000", 72),
        ("second", "2024-01-01 00:00:00.000", "2024-01-01 1:10:00.000", 4200),
        ("millisecond", "2024-01-01 00:00:00.000", "2024-01-01 00:00:02.100", 2100),
        ("microsecond", "2024-01-01 00:00:00.000", "2024-01-01 00:00:00.234", 234000),
    ],
)
def test_datediff_edge_cases(session, unit, v1, v2, expected):
    df = session.create_dataframe(
        [
            (v1, v2),
            (v1, None),
            (None, v2),
            (None, None),
        ],
        schema=["a", "b"],
    ).select(to_timestamp("a").alias("a"), to_timestamp("b").alias("b"))

    Utils.check_answer(
        df.select(datediff(unit, "a", "b")),
        [
            Row(expected),
            Row(None),
            Row(None),
            Row(None),
        ],
    )


def test_datediff_negative(session):
    df = TestData.timestamp1(session).select(
        col("a"), dateadd("year", lit(1), col("a")).as_("b")
    )
    with pytest.raises(ValueError, match="part must be a string"):
        df.select(datediff(7, col("b"), col("a"))).collect()

    with pytest.raises(SnowparkSQLException):
        df.select(datediff("epoch_second", col("b"), col("a"))).collect()


@pytest.mark.parametrize(
    "part,expected",
    [
        ("yyy", [Row(date(2021, 8, 1)), Row(date(2011, 12, 1))]),
        ("qtr", [Row(date(2020, 11, 1)), Row(date(2011, 3, 1))]),
        ("mon", [Row(date(2020, 9, 1)), Row(date(2011, 1, 1))]),
        ("wk", [Row(date(2020, 8, 8)), Row(date(2010, 12, 8))]),
        ("day", [Row(date(2020, 8, 2)), Row(date(2010, 12, 2))]),
        ("hrs", [Row(datetime(2020, 8, 1, 1, 0)), Row(datetime(2010, 12, 1, 1, 0))]),
        ("min", [Row(datetime(2020, 8, 1, 0, 1)), Row(datetime(2010, 12, 1, 0, 1))]),
        (
            "sec",
            [Row(datetime(2020, 8, 1, 0, 0, 1)), Row(datetime(2010, 12, 1, 0, 0, 1))],
        ),
        (
            "msec",
            [
                Row(datetime(2020, 8, 1, 0, 0, 0, 1000)),
                Row(datetime(2010, 12, 1, 0, 0, 0, 1000)),
            ],
        ),
        (
            "usec",
            [
                Row(datetime(2020, 8, 1, 0, 0, 0, 1)),
                Row(datetime(2010, 12, 1, 0, 0, 0, 1)),
            ],
        ),
        (
            "nsec",
            [
                Row(datetime(2020, 8, 1, 0, 0, 0, 10)),
                Row(datetime(2010, 12, 1, 0, 0, 0, 10)),
            ],
        ),
    ],
)
def test_dateadd(part, expected, session):
    val = 10000 if part == "nsec" else 1

    df = TestData.date1(session)

    Utils.check_answer(
        df.select(dateadd(part, lit(val), col("a"))),
        expected,
        sort=False,
    )

    # Test with name string instead of Column
    Utils.check_answer(
        df.select(dateadd(part, lit(val), "a")),
        expected,
        sort=False,
    )


@pytest.mark.parametrize(
    "part,expected",
    [
        (
            "yyy",
            [
                Row(
                    datetime(2025, 2, 1, 12, 0),
                    datetime(2018, 2, 24, 12, 0, 0, 456000),
                    datetime(
                        2018, 2, 24, 4, 0, 0, 123000, tzinfo=pytz.timezone("Etc/GMT+8")
                    ),
                    datetime(
                        2018, 2, 24, 14, 0, 0, 789000, tzinfo=pytz.timezone("Etc/GMT-1")
                    ),
                )
            ],
        ),
        (
            "qtr",
            [
                Row(
                    datetime(2024, 5, 1, 12, 0),
                    datetime(2017, 5, 24, 12, 0, 0, 456000),
                    datetime(
                        2017, 5, 24, 4, 0, 0, 123000, tzinfo=pytz.timezone("Etc/GMT+7")
                    ),
                    datetime(
                        2017, 5, 24, 14, 0, 0, 789000, tzinfo=pytz.timezone("Etc/GMT-1")
                    ),
                )
            ],
        ),
        (
            "mon",
            [
                Row(
                    datetime(2024, 3, 1, 12, 0),
                    datetime(2017, 3, 24, 12, 0, 0, 456000),
                    datetime(
                        2017, 3, 24, 4, 0, 0, 123000, tzinfo=pytz.timezone("Etc/GMT+7")
                    ),
                    datetime(
                        2017, 3, 24, 14, 0, 0, 789000, tzinfo=pytz.timezone("Etc/GMT-1")
                    ),
                )
            ],
        ),
        (
            "wk",
            [
                Row(
                    datetime(2024, 2, 8, 12, 0),
                    datetime(2017, 3, 3, 12, 0, 0, 456000),
                    datetime(
                        2017, 3, 3, 4, 0, 0, 123000, tzinfo=pytz.timezone("Etc/GMT+8")
                    ),
                    datetime(
                        2017, 3, 3, 14, 0, 0, 789000, tzinfo=pytz.timezone("Etc/GMT-1")
                    ),
                )
            ],
        ),
        (
            "day",
            [
                Row(
                    datetime(2024, 2, 2, 12, 0),
                    datetime(2017, 2, 25, 12, 0, 0, 456000),
                    datetime(
                        2017, 2, 25, 4, 0, 0, 123000, tzinfo=pytz.timezone("Etc/GMT+8")
                    ),
                    datetime(
                        2017, 2, 25, 14, 0, 0, 789000, tzinfo=pytz.timezone("Etc/GMT-1")
                    ),
                )
            ],
        ),
        (
            "hrs",
            [
                Row(
                    datetime(2024, 2, 1, 13, 0),
                    datetime(2017, 2, 24, 13, 0, 0, 456000),
                    datetime(
                        2017, 2, 24, 5, 0, 0, 123000, tzinfo=pytz.timezone("Etc/GMT+8")
                    ),
                    datetime(
                        2017, 2, 24, 15, 0, 0, 789000, tzinfo=pytz.timezone("Etc/GMT-1")
                    ),
                )
            ],
        ),
        (
            "min",
            [
                Row(
                    datetime(2024, 2, 1, 12, 1),
                    datetime(2017, 2, 24, 12, 1, 0, 456000),
                    datetime(
                        2017, 2, 24, 4, 1, 0, 123000, tzinfo=pytz.timezone("Etc/GMT+8")
                    ),
                    datetime(
                        2017, 2, 24, 14, 1, 0, 789000, tzinfo=pytz.timezone("Etc/GMT-1")
                    ),
                )
            ],
        ),
        (
            "sec",
            [
                Row(
                    datetime(2024, 2, 1, 12, 0, 1),
                    datetime(2017, 2, 24, 12, 0, 1, 456000),
                    datetime(
                        2017, 2, 24, 4, 0, 1, 123000, tzinfo=pytz.timezone("Etc/GMT+8")
                    ),
                    datetime(
                        2017, 2, 24, 14, 0, 1, 789000, tzinfo=pytz.timezone("Etc/GMT-1")
                    ),
                )
            ],
        ),
        (
            "msec",
            [
                Row(
                    datetime(2024, 2, 1, 12, 0, 0, 1000),
                    datetime(2017, 2, 24, 12, 0, 0, 457000),
                    datetime(
                        2017, 2, 24, 4, 0, 0, 124000, tzinfo=pytz.timezone("Etc/GMT+8")
                    ),
                    datetime(
                        2017, 2, 24, 14, 0, 0, 790000, tzinfo=pytz.timezone("Etc/GMT-1")
                    ),
                )
            ],
        ),
        (
            "usec",
            [
                Row(
                    datetime(2024, 2, 1, 12, 0, 0, 1),
                    datetime(2017, 2, 24, 12, 0, 0, 456001),
                    datetime(
                        2017, 2, 24, 4, 0, 0, 123001, tzinfo=pytz.timezone("Etc/GMT+8")
                    ),
                    datetime(
                        2017, 2, 24, 14, 0, 0, 789001, tzinfo=pytz.timezone("Etc/GMT-1")
                    ),
                )
            ],
        ),
        (
            "nsec",
            [
                Row(
                    datetime(2024, 2, 1, 12, 0, 0, 10),
                    datetime(2017, 2, 24, 12, 0, 0, 456010),
                    datetime(
                        2017, 2, 24, 4, 0, 0, 123010, tzinfo=pytz.timezone("Etc/GMT+8")
                    ),
                    datetime(
                        2017, 2, 24, 14, 0, 0, 789010, tzinfo=pytz.timezone("Etc/GMT-1")
                    ),
                )
            ],
        ),
    ],
)
def test_dateadd_timestamp(part, expected, session, local_testing_mode):
    val = 10000 if part == "nsec" else 1

    with parameter_override(
        session,
        "timezone",
        "America/Los_Angeles",
        not IS_IN_STORED_PROC and not local_testing_mode,
    ):
        LocalTimezone.set_local_timezone(pytz.timezone("US/Pacific"))

        df = TestData.datetime_primitives1(session).select(
            ["timestamp", "timestamp_ntz", "timestamp_ltz", "timestamp_tz"]
        )

        Utils.check_answer(
            df.select(*[dateadd(part, lit(val), column) for column in df.columns]),
            expected,
            sort=False,
        )

        LocalTimezone.set_local_timezone()


@pytest.mark.parametrize(
    "part",
    [
        "yyy",
        "qtr",
        "mon",
        "wk",
        "day",
        "hrs",
        "min",
        "sec",
        "msec",
        "usec",
        "nsec",
    ],
)
@pytest.mark.parametrize(
    "tz_type,tzinfo",
    [
        (TimestampTimeZone.DEFAULT, None),
        (TimestampTimeZone.NTZ, None),
        (TimestampTimeZone.LTZ, pytz.UTC),
        (TimestampTimeZone.TZ, pytz.UTC),
    ],
)
def test_dateadd_tz(tz_type, tzinfo, part, session):
    data = [
        (datetime(2020, 8, 1, tzinfo=tzinfo)),
        (datetime(2010, 12, 1, tzinfo=tzinfo)),
    ]
    schema = StructType([StructField("a", TimestampType(tz_type))])
    tz_df = session.create_dataframe(data, schema)

    # Test that tz information is not corrupted when transformation is applied
    Utils.check_answer(
        tz_df.select(dateadd(part, lit(0), "a")),
        [Row(d) for d in data],
        sort=False,
    )


@pytest.mark.parametrize(
    "part,expected",
    [
        ("yyy", [2024, 2017, 2017, 2017]),
        ("qtr", [1, 1, 1, 1]),
        ("mon", [2, 2, 2, 2]),
        ("wk", [5, 8, 8, 8]),
        ("day", [1, 24, 24, 24]),
        ("hrs", [12, 12, 4, 14]),
        ("min", [0, 0, 0, 0]),
        ("sec", [0, 0, 0, 0]),
        ("nsec", [0, 456000000, 123000000, 789000000]),
        ("weekday", [4, 5, 5, 5]),
        ("dow_iso", [4, 5, 5, 5]),
        ("doy", [32, 55, 55, 55]),
        ("week_iso", [5, 8, 8, 8]),
        ("yearofweek", [2024, 2017, 2017, 2017]),
        ("yearofweekiso", [2024, 2017, 2017, 2017]),
        ("epoch", [1706788800, 1487937600, 1487937600, 1487941200]),
        (
            "epoch_milliseconds",
            [1706788800000, 1487937600456, 1487937600123, 1487941200789],
        ),
        (
            "epoch_microseconds",
            [1706788800000000, 1487937600456000, 1487937600123000, 1487941200789000],
        ),
        (
            "epoch_nanoseconds",
            [
                1706788800000000000,
                1487937600456000000,
                1487937600123000000,
                1487941200789000000,
            ],
        ),
        ("tzh", [0, 0, -8, 1]),
        ("tzm", [0, 0, 0, 0]),
    ],
)
def test_date_part_timestamp(part, expected, session):
    LocalTimezone.set_local_timezone(pytz.timezone("Etc/GMT+8"))

    df = TestData.datetime_primitives1(session)
    Utils.check_answer(
        df.select(
            *[
                date_part(part, col)
                for col in [
                    "timestamp",
                    "timestamp_ntz",
                    "timestamp_ltz",
                    "timestamp_tz",
                ]
            ]
        ),
        [Row(*expected)],
        sort=False,
    )

    LocalTimezone.set_local_timezone()


@pytest.mark.parametrize(
    "part,expected",
    [
        ("yyy", [2024]),
        ("qtr", [1]),
        ("mon", [2]),
        ("wk", [5]),
        ("day", [1]),
        ("weekday", [4]),
        ("dow_iso", [4]),
        ("doy", [32]),
        ("week_iso", [5]),
        ("yearofweek", [2024]),
        ("yearofweekiso", [2024]),
        ("epoch", [1706745600]),
    ],
)
def test_date_part_date(part, expected, session):
    LocalTimezone.set_local_timezone(pytz.timezone("Etc/GMT+8"))

    df = TestData.datetime_primitives1(session)
    Utils.check_answer(
        df.select(date_part(part, "date")),
        [Row(*expected)],
        sort=False,
    )

    LocalTimezone.set_local_timezone()


@pytest.mark.parametrize(
    "part,expected",
    [
        (
            "dd",
            [
                date(2024, 2, 1),
                datetime(2024, 2, 1, 0, 0),
                datetime(2017, 2, 24, 0, 0),
                datetime(2017, 2, 24, 0, 0, tzinfo=pytz.timezone("Etc/GMT+8")),
                datetime(2017, 2, 24, 0, 0, tzinfo=pytz.timezone("Etc/GMT-1")),
            ],
        ),
        (
            "hh",
            [
                date(2024, 2, 1),
                datetime(2024, 2, 1, 12, 0),
                datetime(2017, 2, 24, 12, 0),
                datetime(2017, 2, 24, 4, 0, tzinfo=pytz.timezone("Etc/GMT+8")),
                datetime(2017, 2, 24, 14, 0, tzinfo=pytz.timezone("Etc/GMT-1")),
            ],
        ),
        (
            "usec",
            [
                date(2024, 2, 1),
                datetime(2024, 2, 1, 12, 0),
                datetime(2017, 2, 24, 12, 0, 0, 456000),
                datetime(
                    2017, 2, 24, 4, 0, 0, 123000, tzinfo=pytz.timezone("Etc/GMT+8")
                ),
                datetime(
                    2017, 2, 24, 14, 0, 0, 789000, tzinfo=pytz.timezone("Etc/GMT-1")
                ),
            ],
        ),
        (
            "msec",
            [
                date(2024, 2, 1),
                datetime(2024, 2, 1, 12, 0),
                datetime(2017, 2, 24, 12, 0, 0, 456000),
                datetime(
                    2017, 2, 24, 4, 0, 0, 123000, tzinfo=pytz.timezone("Etc/GMT+8")
                ),
                datetime(
                    2017, 2, 24, 14, 0, 0, 789000, tzinfo=pytz.timezone("Etc/GMT-1")
                ),
            ],
        ),
        (
            "min",
            [
                date(2024, 2, 1),
                datetime(2024, 2, 1, 12, 0),
                datetime(2017, 2, 24, 12, 0),
                datetime(2017, 2, 24, 4, 0, tzinfo=pytz.timezone("Etc/GMT+8")),
                datetime(2017, 2, 24, 14, 0, tzinfo=pytz.timezone("Etc/GMT-1")),
            ],
        ),
        (
            "mm",
            [
                date(2024, 2, 1),
                datetime(2024, 2, 1, 0, 0),
                datetime(2017, 2, 1, 0, 0),
                datetime(2017, 2, 1, 0, 0, tzinfo=pytz.timezone("Etc/GMT+8")),
                datetime(2017, 2, 1, 0, 0, tzinfo=pytz.timezone("Etc/GMT-1")),
            ],
        ),
        (
            "nsec",
            [
                date(2024, 2, 1),
                datetime(2024, 2, 1, 12, 0),
                datetime(2017, 2, 24, 12, 0, 0, 456000),
                datetime(
                    2017, 2, 24, 4, 0, 0, 123000, tzinfo=pytz.timezone("Etc/GMT+8")
                ),
                datetime(
                    2017, 2, 24, 14, 0, 0, 789000, tzinfo=pytz.timezone("Etc/GMT-1")
                ),
            ],
        ),
        (
            "qtr",
            [
                date(2024, 1, 1),
                datetime(2024, 1, 1, 0, 0),
                datetime(2017, 1, 1, 0, 0),
                datetime(2017, 1, 1, 0, 0, tzinfo=pytz.timezone("Etc/GMT+8")),
                datetime(2017, 1, 1, 0, 0, tzinfo=pytz.timezone("Etc/GMT-1")),
            ],
        ),
        (
            "sec",
            [
                date(2024, 2, 1),
                datetime(2024, 2, 1, 12, 0),
                datetime(2017, 2, 24, 12, 0),
                datetime(2017, 2, 24, 4, 0, tzinfo=pytz.timezone("Etc/GMT+8")),
                datetime(2017, 2, 24, 14, 0, tzinfo=pytz.timezone("Etc/GMT-1")),
            ],
        ),
        (
            "wk",
            [
                date(2024, 1, 29),
                datetime(2024, 1, 29, 0, 0),
                datetime(2017, 2, 20, 0, 0),
                datetime(2017, 2, 20, 0, 0, tzinfo=pytz.timezone("Etc/GMT+8")),
                datetime(2017, 2, 20, 0, 0, tzinfo=pytz.timezone("Etc/GMT-1")),
            ],
        ),
        (
            "yyy",
            [
                date(2024, 1, 1),
                datetime(2024, 1, 1, 0, 0),
                datetime(2017, 1, 1, 0, 0),
                datetime(2017, 1, 1, 0, 0, tzinfo=pytz.timezone("Etc/GMT+8")),
                datetime(2017, 1, 1, 0, 0, tzinfo=pytz.timezone("Etc/GMT-1")),
            ],
        ),
    ],
)
def test_date_trunc(part, expected, session, local_testing_mode):
    with parameter_override(
        session,
        "timezone",
        "America/Los_Angeles",
        not IS_IN_STORED_PROC and not local_testing_mode,
    ):
        LocalTimezone.set_local_timezone(pytz.timezone("Etc/GMT+8"))

        df = TestData.datetime_primitives1(session)
        trunc_df = df.select(
            *[
                date_trunc(part, col)
                for col in [
                    "date",
                    "timestamp",
                    "timestamp_ntz",
                    "timestamp_ltz",
                    "timestamp_tz",
                ]
            ]
        )
        Utils.check_answer(
            trunc_df,
            [Row(*expected)],
            sort=False,
        )
        types = [field.datatype for field in trunc_df.schema.fields]
        assert isinstance(types[0], DateType), "Datetype should remain Datetype"
        assert all(
            isinstance(d, TimestampType) for d in types[1:]
        ), "All timestamp type values should remain timestamps"
        assert [t.tz for t in types[2:]] == [
            TimestampTimeZone.NTZ,
            TimestampTimeZone.LTZ,
            TimestampTimeZone.TZ,
        ], "Timestamps with tz type specified should match"

        LocalTimezone.set_local_timezone()


def test_date_trunc_negative(session, local_testing_mode):
    df = TestData.datetime_primitives1(session)

    # Invalid date part
    with pytest.raises(SnowparkSQLException):
        df.select(date_trunc("foobar", "date")).collect()

    # Unsupported date part
    with pytest.raises(SnowparkSQLException):
        df.select(date_trunc("dow", "date")).collect()


def test_current_session(session):
    df = TestData.integer1(session)
    rows = df.select(current_session()).collect()
    assert (
        len(rows) == 3
    ), "Three rows should be maintained after call to current_session"
    assert all(
        row[0] == rows[0][0] for row in rows
    ), "All session values should be the same after call to current_session"


def test_current_database(session):
    df = TestData.integer1(session)
    rows = df.select(current_database()).collect()
    assert (
        len(rows) == 3
    ), "Three rows should be maintained after call to current_database"
    assert all(
        row[0] == rows[0][0] for row in rows
    ), "All database values should be the same after call to current_database"


def test_dateadd_negative(session):
    with pytest.raises(ValueError, match="part must be a string"):
        TestData.date1(session).select(dateadd(7, lit(1), "a"))


def test_to_timestamp(session):
    long1 = TestData.long1(session)
    Utils.check_answer(
        long1.select(to_timestamp(col("A"))),
        [
            Row(datetime(2019, 6, 25, 16, 19, 17)),
            Row(datetime(2019, 8, 10, 23, 25, 57)),
            Row(datetime(2006, 10, 22, 1, 12, 37)),
        ],
    )

    df = session.create_dataframe(
        [("04/05/2020 01:02:03",), ("04/05/2020 02:03:04",)]
    ).to_df("a")

    Utils.check_answer(
        df.select(to_timestamp(col("A"), lit("mm/dd/yyyy hh24:mi:ss"))),
        [
            Row(datetime(2020, 4, 5, 1, 2, 3)),
            Row(datetime(2020, 4, 5, 2, 3, 4)),
        ],
    )

    # same as above, but pass str instead of Column
    Utils.check_answer(
        long1.select(to_timestamp("A")),
        [
            Row(datetime(2019, 6, 25, 16, 19, 17)),
            Row(datetime(2019, 8, 10, 23, 25, 57)),
            Row(datetime(2006, 10, 22, 1, 12, 37)),
        ],
    )

    Utils.check_answer(
        df.select(to_timestamp("A", lit("mm/dd/yyyy hh24:mi:ss"))),
        [
            Row(datetime(2020, 4, 5, 1, 2, 3)),
            Row(datetime(2020, 4, 5, 2, 3, 4)),
        ],
    )

    # Check that a string value can be passed as the format string
    Utils.check_answer(
        df.select(to_timestamp("A", "mm/dd/yyyy hh24:mi:ss")),
        [
            Row(datetime(2020, 4, 5, 1, 2, 3)),
            Row(datetime(2020, 4, 5, 2, 3, 4)),
        ],
    )


def test_to_time(session, local_testing_mode):
    # basic string expr
    df = TestData.time_primitives1(session)
    Utils.check_answer(
        df.select(*[to_time(column) for column in df.columns]),
        [
            Row(time(1, 2, 3)),
            Row(time(22, 33, 44)),
            Row(time(22, 33, 44, 123000)),
            Row(time(22, 33, 44, 567890)),
        ],
    )

    Utils.check_answer(
        df.select(*[to_time(column, "HH24:MI:SS.FF4") for column in df.columns]),
        [
            Row(time(1, 2, 3)),
            Row(time(22, 33, 44)),
            Row(time(22, 33, 44, 123000)),
            Row(time(22, 33, 44, 567890)),
        ],
    )

    # string expr with format
    df = TestData.time_primitives2(session)
    Utils.check_answer(
        df.select(*[to_time(column, "HH12.MI-SS PM") for column in df.columns]),
        [
            Row(time(13, 2, 3)),
            Row(time(22, 33, 44)),
            Row(time(12, 55, 19)),
        ],
    )

    # timestamp
    df = TestData.time_primitives3(session)
    Utils.check_answer(
        df.select(*[to_time(column) for column in df.columns]),
        [
            Row(time(12, 13, 14)),
            Row(time(20, 21, 22)),
            Row(time(21, 20, 19)),
            Row(time(21, 20, 19)),
            Row(time(21, 20, 19)),
            Row(time(21, 20, 19)),
        ],
    )

    # variant type
    df = TestData.time_primitives4(session)
    Utils.check_answer(
        df.select(*[to_time(column) for column in df.columns]),
        [
            Row(time(1, 2, 3)),
            Row(time(21, 20, 19)),
            Row(
                None,
            ),
            Row(time(1, 2, 3)),
        ],
    )

    # variant data

    # invalid input for string expr with format
    # TODO: local test error experience SNOW-1235716
    # currently local testing throws ValueError while live connection throws SQLException
    with pytest.raises(SnowparkSQLException):
        df = session.create_dataframe([("asdfgh",), ("qwerty",)]).to_df("a")
        Utils.check_answer(
            df.select(to_time("A", "HH12.MI-SS PM")),
            [
                Row(time(13, 2, 3)),
                Row(time(22, 33, 44)),
            ],
        )


@pytest.mark.parametrize(
    "to_type,expected",
    [
        (
            to_timestamp_ntz,
            Row(
                datetime(2024, 2, 1, 8, 0, 1),
                datetime(2024, 2, 1, 8, 0),
                datetime(2024, 2, 1, 0, 0),
                datetime(2024, 2, 1, 0, 0),
                datetime(2024, 2, 1, 8, 0),
                datetime(2024, 2, 1, 0, 0),
                datetime(2024, 2, 1, 12, 0),
                datetime(2017, 2, 24, 12, 0, 0, 456000),
                datetime(2017, 2, 24, 4, 0, 0, 123000),
                datetime(2017, 2, 24, 14, 0, 0, 789000),
            ),
        ),
        (
            to_timestamp_ltz,
            Row(
                datetime(2024, 2, 1, 0, 0, 1, tzinfo=pytz.timezone("Etc/GMT+8")),
                datetime(2024, 2, 1, 0, 0, tzinfo=pytz.timezone("Etc/GMT+8")),
                datetime(2024, 2, 1, 0, 0, tzinfo=pytz.timezone("Etc/GMT+8")),
                datetime(2024, 1, 31, 22, 0, tzinfo=pytz.timezone("Etc/GMT+8")),
                datetime(2024, 2, 1, 0, 0, tzinfo=pytz.timezone("Etc/GMT+8")),
                datetime(2024, 2, 1, 0, 0, tzinfo=pytz.timezone("Etc/GMT+8")),
                datetime(2024, 2, 1, 12, 0, tzinfo=pytz.timezone("Etc/GMT+8")),
                datetime(
                    2017, 2, 24, 12, 0, 0, 456000, tzinfo=pytz.timezone("Etc/GMT+8")
                ),
                datetime(
                    2017, 2, 24, 4, 0, 0, 123000, tzinfo=pytz.timezone("Etc/GMT+8")
                ),
                datetime(
                    2017, 2, 24, 5, 0, 0, 789000, tzinfo=pytz.timezone("Etc/GMT+8")
                ),
            ),
        ),
        (
            to_timestamp_tz,
            Row(
                datetime(2024, 2, 1, 0, 0, 1, tzinfo=pytz.timezone("Etc/GMT+8")),
                datetime(2024, 2, 1, 0, 0, tzinfo=pytz.timezone("Etc/GMT+8")),
                datetime(2024, 2, 1, 0, 0, tzinfo=pytz.timezone("Etc/GMT+8")),
                datetime(2024, 2, 1, 0, 0, tzinfo=pytz.timezone("Etc/GMT+6")),
                datetime(2024, 2, 1, 0, 0, tzinfo=pytz.timezone("Etc/GMT+8")),
                datetime(2024, 2, 1, 0, 0, tzinfo=pytz.timezone("Etc/GMT+8")),
                datetime(2024, 2, 1, 12, 0, tzinfo=pytz.timezone("Etc/GMT+8")),
                datetime(
                    2017, 2, 24, 12, 0, 0, 456000, tzinfo=pytz.timezone("Etc/GMT+8")
                ),
                datetime(
                    2017, 2, 24, 4, 0, 0, 123000, tzinfo=pytz.timezone("Etc/GMT+8")
                ),
                datetime(
                    2017, 2, 24, 14, 0, 0, 789000, tzinfo=pytz.timezone("Etc/GMT-1")
                ),
            ),
        ),
    ],
)
def test_to_timestamp_all(to_type, expected, session, local_testing_mode):
    with parameter_override(
        session,
        "timezone",
        "America/Los_Angeles",
        not IS_IN_STORED_PROC and not local_testing_mode,
    ):
        LocalTimezone.set_local_timezone(pytz.timezone("Etc/GMT+8"))

        df = TestData.datetime_primitives1(session)

        # Query as string column
        Utils.check_answer(
            df.select(*[to_type(column) for column in df.columns]),
            expected,
            sort=False,
        )

        # Query with column objects
        Utils.check_answer(
            df.select(*[to_type(col(column)) for column in df.columns]),
            expected,
            sort=False,
        )

        LocalTimezone.set_local_timezone()


@pytest.mark.parametrize(
    "to_type,expected",
    [
        (
            to_timestamp_tz,
            [
                Row(
                    datetime(2024, 2, 1, 0, 0, tzinfo=pytz.timezone("Etc/GMT+8")),
                ),
                Row(
                    datetime(2024, 2, 2, 0, 0, tzinfo=pytz.timezone("Etc/GMT+8")),
                ),
                Row(
                    datetime(2024, 2, 3, 0, 0, tzinfo=pytz.timezone("Etc/GMT+8")),
                ),
            ],
        ),
        (
            to_timestamp_ntz,
            [
                Row(datetime(2024, 2, 1, 0, 0)),
                Row(datetime(2024, 2, 2, 0, 0)),
                Row(datetime(2024, 2, 3, 0, 0)),
            ],
        ),
        (
            to_timestamp_ltz,
            [
                Row(
                    datetime(2024, 2, 1, 0, 0, tzinfo=pytz.timezone("Etc/GMT+8")),
                ),
                Row(
                    datetime(2024, 2, 2, 0, 0, tzinfo=pytz.timezone("Etc/GMT+8")),
                ),
                Row(
                    datetime(2024, 2, 3, 0, 0, tzinfo=pytz.timezone("Etc/GMT+8")),
                ),
            ],
        ),
    ],
)
def test_to_timestamp_fmt_string(to_type, expected, session, local_testing_mode):
    with parameter_override(
        session,
        "timezone",
        "America/Los_Angeles",
        not IS_IN_STORED_PROC and not local_testing_mode,
    ):
        LocalTimezone.set_local_timezone(pytz.timezone("Etc/GMT+8"))
        data = [
            ("2024-02-01 00:00:00.000000",),
            ("2024-02-02 00:00:00.000000",),
            ("2024-02-03 00:00:00.000000",),
        ]
        df = session.create_dataframe(data).to_df(["str"])

        Utils.check_answer(
            df.select(to_type(col("str"), "YYYY-MM-DD HH24:MI:SS.FF")),
            expected,
            sort=False,
        )
        LocalTimezone.set_local_timezone()


@pytest.mark.parametrize(
    "to_type,expected",
    [
        (
            to_timestamp_tz,
            [
                Row(
                    datetime(
                        2024, 2, 1, 0, 0, 0, 123456, tzinfo=pytz.timezone("Etc/GMT+8")
                    ),
                ),
                Row(
                    datetime(2024, 2, 2, 0, 0, tzinfo=pytz.timezone("Etc/GMT+8")),
                ),
                Row(
                    datetime(2024, 2, 3, 0, 0, tzinfo=pytz.timezone("Etc/GMT+8")),
                ),
            ],
        ),
        (
            to_timestamp_ntz,
            [
                Row(datetime(2024, 2, 1, 0, 0, 0, 123456)),
                Row(datetime(2024, 2, 2, 0, 0)),
                Row(datetime(2024, 2, 3, 0, 0)),
            ],
        ),
        (
            to_timestamp_ltz,
            [
                Row(
                    datetime(
                        2024, 2, 1, 0, 0, 0, 123456, tzinfo=pytz.timezone("Etc/GMT+8")
                    ),
                ),
                Row(
                    datetime(2024, 2, 2, 0, 0, tzinfo=pytz.timezone("Etc/GMT+8")),
                ),
                Row(
                    datetime(2024, 2, 3, 0, 0, tzinfo=pytz.timezone("Etc/GMT+8")),
                ),
            ],
        ),
    ],
)
def test_to_timestamp_fmt_column(to_type, expected, session, local_testing_mode):
    with parameter_override(
        session,
        "timezone",
        "America/Los_Angeles",
        not IS_IN_STORED_PROC and not local_testing_mode,
    ):
        LocalTimezone.set_local_timezone(pytz.timezone("Etc/GMT+8"))
        data = [
            ("2024-02-01 00:00:00.123456789", "YYYY-MM-DD HH24:MI:SS.FF1"),
            ("20240202000000000000", "YYYYMMDDHH24MISSFF"),
            ("03 Feb 2024 00:00:00", "DD mon YYYY HH24:MI:SS"),
        ]
        df = session.create_dataframe(data).to_df(["str", "fmt"])

        Utils.check_answer(
            df.select(to_type(col("str"), col("fmt"))),
            expected,
            sort=False,
        )
        LocalTimezone.set_local_timezone()


@pytest.mark.parametrize(
    "to_type,expected",
    [
        (
            to_timestamp_tz,
            [
                Row(
                    datetime(
                        1970, 1, 2, 2, 17, 36, 789000, tzinfo=pytz.timezone("Etc/GMT+8")
                    ),
                ),
                Row(
                    datetime(
                        1970,
                        1,
                        14,
                        22,
                        56,
                        7,
                        890000,
                        tzinfo=pytz.timezone("Etc/GMT+8"),
                    ),
                ),
                Row(
                    datetime(
                        1970,
                        5,
                        23,
                        14,
                        21,
                        18,
                        900000,
                        tzinfo=pytz.timezone("Etc/GMT+7"),
                    ),
                ),
            ],
        ),
        (
            to_timestamp_ntz,
            [
                Row(datetime(1970, 1, 2, 10, 17, 36, 789000)),
                Row(datetime(1970, 1, 15, 6, 56, 7, 890000)),
                Row(datetime(1970, 5, 23, 21, 21, 18, 900000)),
            ],
        ),
        (
            to_timestamp_ltz,
            [
                Row(
                    datetime(
                        1970, 1, 2, 2, 17, 36, 789000, tzinfo=pytz.timezone("Etc/GMT+8")
                    ),
                ),
                Row(
                    datetime(
                        1970,
                        1,
                        14,
                        22,
                        56,
                        7,
                        890000,
                        tzinfo=pytz.timezone("Etc/GMT+8"),
                    ),
                ),
                Row(
                    datetime(
                        1970,
                        5,
                        23,
                        14,
                        21,
                        18,
                        900000,
                        tzinfo=pytz.timezone("Etc/GMT+7"),
                    ),
                ),
            ],
        ),
    ],
)
def test_to_timestamp_numeric_scale_column(
    to_type, expected, session, local_testing_mode
):
    with parameter_override(
        session,
        "timezone",
        "America/Los_Angeles",
        not IS_IN_STORED_PROC and not local_testing_mode,
    ):
        LocalTimezone.set_local_timezone(pytz.timezone("Etc/GMT+8"))
        data = [
            123456789,
            1234567890,
            12345678900,
        ]
        df = session.create_dataframe(data).to_df(["int"])

        Utils.check_answer(
            df.select(to_type(col("int"), 3)),
            expected,
            sort=False,
        )
        LocalTimezone.set_local_timezone()


@pytest.mark.parametrize(
    "to_type,expected",
    [
        (
            to_timestamp_tz,
            [
                Row(
                    datetime(2361, 3, 21, 11, 15, tzinfo=pytz.timezone("Etc/GMT+8")),
                ),
                Row(
                    datetime(2361, 3, 21, 11, 15, tzinfo=pytz.timezone("Etc/GMT+8")),
                ),
                Row(
                    datetime(
                        2024,
                        2,
                        1,
                        12,
                        34,
                        56,
                        789000,
                        tzinfo=pytz.timezone("Etc/GMT+8"),
                    ),
                ),
                Row(
                    datetime(
                        2017,
                        12,
                        24,
                        12,
                        55,
                        59,
                        123456,
                        tzinfo=pytz.timezone("Etc/GMT+8"),
                    ),
                ),
            ],
        ),
        (
            to_timestamp_ntz,
            [
                Row(datetime(2361, 3, 21, 11, 15)),
                Row(datetime(2361, 3, 21, 19, 15)),
                Row(datetime(2024, 2, 1, 12, 34, 56, 789000)),
                Row(datetime(2017, 12, 24, 12, 55, 59, 123456)),
            ],
        ),
        (
            to_timestamp_ltz,
            [
                Row(
                    datetime(2361, 3, 21, 11, 15, tzinfo=pytz.timezone("Etc/GMT+8")),
                ),
                Row(
                    datetime(2361, 3, 21, 11, 15, tzinfo=pytz.timezone("Etc/GMT+8")),
                ),
                Row(
                    datetime(
                        2024,
                        2,
                        1,
                        12,
                        34,
                        56,
                        789000,
                        tzinfo=pytz.timezone("Etc/GMT+8"),
                    ),
                ),
                Row(
                    datetime(
                        2017,
                        12,
                        24,
                        12,
                        55,
                        59,
                        123456,
                        tzinfo=pytz.timezone("Etc/GMT+8"),
                    ),
                ),
            ],
        ),
    ],
)
def test_to_timestamp_variant_column(to_type, expected, session, local_testing_mode):
    data = [
        12345678900,  # integer
        "12345678900",  # string containing integer
        "2024-02-01 12:34:56.789000",  # timestamp str
        datetime(2017, 12, 24, 12, 55, 59, 123456),  # timestamp
    ]

    if to_type == to_timestamp_ntz and IS_IN_STORED_PROC:
        # integer in variant type depends on local time zone of the server
        # while in sproc reg test, the timezone is non-deterministic leading to non-deterministic result
        # here we pop the case of integer in variant type
        expected.pop(0)
        data.pop(0)
    with parameter_override(
        session,
        "timezone",
        "Etc/GMT+8",
        not IS_IN_STORED_PROC and not local_testing_mode,
    ):
        # as we are testing Variant + Integer case
        # this timezone has to be the same as the one in session
        LocalTimezone.set_local_timezone(pytz.timezone("Etc/GMT+8"))
        df = session.create_dataframe(
            data,
            StructType(
                [
                    StructField("v", VariantType()),
                ]
            ),
        ).to_df(["var"])

        Utils.check_answer(
            df.select(to_type(col("var"))),
            expected,
            sort=False,
        )
        LocalTimezone.set_local_timezone()


def test_to_date(session):
    expected1 = expected2 = [
        Row(date(2023, 3, 16)),
        Row(date(2010, 7, 30)),
        Row(date(2024, 4, 18)),
    ]
    expected3 = [
        Row(date(2024, 4, 18)),
        Row(None),
        Row(date(2024, 6, 3)),
        Row(date(2000, 3, 21)),
        Row(date(2025, 12, 31)),
    ]
    # string type, timestamp type and variant type
    for df, expected in zip(
        [
            TestData.date_primitives1(session),
            TestData.date_primitives2(session),
            TestData.date_primitives3(session),
        ],
        [expected1, expected2, expected3],
    ):
        Utils.check_answer(
            df.select(*[to_date(column) for column in df.columns]), expected
        )
        Utils.check_answer(
            df.select(*[to_date(col(column)) for column in df.columns]), expected
        )

    # with format column
    expected4 = [
        Row(date(2024, 4, 18)),
        Row(date(1999, 9, 1)),
        Row(date(2024, 10, 29)),
        Row(date(2015, 5, 15)),
    ]
    df = TestData.date_primitives4(session)
    Utils.check_answer(df.select(to_date(df.a, df.b)), expected4)

    # with string format column
    data5 = ["1999-01-01", "2000-02-02", "2024-03-03"]
    expected5 = [
        Row(date(1999, 1, 1)),
        Row(date(2000, 2, 2)),
        Row(date(2024, 3, 3)),
    ]
    df = session.create_dataframe(data5).to_df(["a"])
    Utils.check_answer(df.select(to_date(df.a, "YYYY-MM-DD")), expected5)


@pytest.mark.skipif(
    "config.getoption('local_testing_mode', default=False)",
    reason="arrays_overlap is not yet supported in local testing mode.",
)
def test_arrays_overlap(session):
    Utils.check_answer(
        TestData.array1(session).select(arrays_overlap(col("ARR1"), col("ARR2"))),
        [Row(True), Row(False)],
        sort=False,
    )

    # Same as above, but pass str instead of Column
    Utils.check_answer(
        TestData.array1(session).select(arrays_overlap("ARR1", "ARR2")),
        [Row(True), Row(False)],
        sort=False,
    )


@pytest.mark.skipif(
    "config.getoption('local_testing_mode', default=False)",
    reason="array_intersection is not yet supported in local testing mode.",
)
def test_array_intersection(session):
    Utils.check_answer(
        TestData.array1(session).select(array_intersection(col("ARR1"), col("ARR2"))),
        [Row("[\n  3\n]"), Row("[]")],
        sort=False,
    )

    # Same as above, but pass str instead of Column
    Utils.check_answer(
        TestData.array1(session).select(array_intersection("ARR1", "ARR2")),
        [Row("[\n  3\n]"), Row("[]")],
        sort=False,
    )


@pytest.mark.skipif(
    "config.getoption('local_testing_mode', default=False)",
    reason="is_array is not yet supported in local testing mode.",
)
def test_is_array(session):
    Utils.check_answer(
        TestData.array1(session).select(is_array(col("ARR1"))),
        [Row(True), Row(True)],
        sort=False,
    )
    Utils.check_answer(
        TestData.variant1(session).select(
            is_array(col("arr1")), is_array(col("bool1")), is_array(col("str1"))
        ),
        [Row(True, False, False)],
        sort=False,
    )

    # same as above, but pass str instead of Column
    Utils.check_answer(
        TestData.array1(session).select(is_array("ARR1")),
        [Row(True), Row(True)],
        sort=False,
    )
    Utils.check_answer(
        TestData.variant1(session).select(
            is_array("arr1"), is_array("bool1"), is_array("str1")
        ),
        [Row(True, False, False)],
        sort=False,
    )


@pytest.mark.skipif(
    "config.getoption('local_testing_mode', default=False)",
    reason="is_boolean is not yet supported in local testing mode.",
)
def test_is_boolean(session):
    Utils.check_answer(
        TestData.variant1(session).select(
            is_boolean(col("arr1")), is_boolean(col("bool1")), is_boolean(col("str1"))
        ),
        [Row(False, True, False)],
        sort=False,
    )

    # same as above, but pass str instead of Column
    Utils.check_answer(
        TestData.variant1(session).select(
            is_boolean("arr1"), is_boolean("bool1"), is_boolean("str1")
        ),
        [Row(False, True, False)],
        sort=False,
    )


@pytest.mark.skipif(
    "config.getoption('local_testing_mode', default=False)",
    reason="is_binary is not yet supported in local testing mode.",
)
def test_is_binary(session):
    Utils.check_answer(
        TestData.variant1(session).select(
            is_binary(col("bin1")), is_binary(col("bool1")), is_binary(col("str1"))
        ),
        [Row(True, False, False)],
        sort=False,
    )

    # same as above, but pass str instead of Column
    Utils.check_answer(
        TestData.variant1(session).select(
            is_binary("bin1"), is_binary("bool1"), is_binary("str1")
        ),
        [Row(True, False, False)],
        sort=False,
    )


@pytest.mark.skipif(
    "config.getoption('local_testing_mode', default=False)",
    reason="is_char is not yet supported in local testing mode.",
)
def test_is_char_is_varchar(session):
    Utils.check_answer(
        TestData.variant1(session).select(
            is_char(col("str1")), is_char(col("bin1")), is_char(col("bool1"))
        ),
        [Row(True, False, False)],
        sort=False,
    )
    Utils.check_answer(
        TestData.variant1(session).select(
            is_varchar(col("str1")), is_varchar(col("bin1")), is_varchar(col("bool1"))
        ),
        [Row(True, False, False)],
        sort=False,
    )

    # same as above, but pass str instead of Column
    Utils.check_answer(
        TestData.variant1(session).select(
            is_char("str1"), is_char("bin1"), is_char("bool1")
        ),
        [Row(True, False, False)],
        sort=False,
    )
    Utils.check_answer(
        TestData.variant1(session).select(
            is_varchar("str1"), is_varchar("bin1"), is_varchar("bool1")
        ),
        [Row(True, False, False)],
        sort=False,
    )


@pytest.mark.skipif(
    "config.getoption('local_testing_mode', default=False)",
    reason="is_date is not yet supported in local testing mode.",
)
def test_is_date_is_date_value(session):
    Utils.check_answer(
        TestData.variant1(session).select(
            is_date(col("date1")), is_date(col("time1")), is_date(col("bool1"))
        ),
        [Row(True, False, False)],
        sort=False,
    )
    Utils.check_answer(
        TestData.variant1(session).select(
            is_date_value(col("date1")),
            is_date_value(col("time1")),
            is_date_value(col("str1")),
        ),
        [Row(True, False, False)],
        sort=False,
    )

    # same as above, but pass str instead of Column
    Utils.check_answer(
        TestData.variant1(session).select(
            is_date("date1"), is_date("time1"), is_date("bool1")
        ),
        [Row(True, False, False)],
        sort=False,
    )
    Utils.check_answer(
        TestData.variant1(session).select(
            is_date_value("date1"),
            is_date_value("time1"),
            is_date_value("str1"),
        ),
        [Row(True, False, False)],
        sort=False,
    )


@pytest.mark.skipif(
    "config.getoption('local_testing_mode', default=False)",
    reason="is_decimal is not yet supported in local testing mode.",
)
def test_is_decimal(session):
    Utils.check_answer(
        TestData.variant1(session).select(
            is_decimal(col("decimal1")),
            is_decimal(col("double1")),
            is_decimal(col("num1")),
        ),
        [Row(True, False, True)],
        sort=False,
    )

    # same as above, but pass str instead of Column
    Utils.check_answer(
        TestData.variant1(session).select(
            is_decimal("decimal1"),
            is_decimal("double1"),
            is_decimal("num1"),
        ),
        [Row(True, False, True)],
        sort=False,
    )


@pytest.mark.skipif(
    "config.getoption('local_testing_mode', default=False)",
    reason="is_double is not yet supported in local testing mode.",
)
def test_is_double_is_real(session):
    Utils.check_answer(
        TestData.variant1(session).select(
            is_double(col("decimal1")),
            is_double(col("double1")),
            is_double(col("num1")),
            is_double(col("bool1")),
        ),
        [Row(True, True, True, False)],
        sort=False,
    )

    Utils.check_answer(
        TestData.variant1(session).select(
            is_real(col("decimal1")),
            is_real(col("double1")),
            is_real(col("num1")),
            is_real(col("bool1")),
        ),
        [Row(True, True, True, False)],
        sort=False,
    )

    # same as above, but pass str instead of Column
    Utils.check_answer(
        TestData.variant1(session).select(
            is_double("decimal1"),
            is_double("double1"),
            is_double("num1"),
            is_double("bool1"),
        ),
        [Row(True, True, True, False)],
        sort=False,
    )

    Utils.check_answer(
        TestData.variant1(session).select(
            is_real("decimal1"),
            is_real("double1"),
            is_real("num1"),
            is_real("bool1"),
        ),
        [Row(True, True, True, False)],
        sort=False,
    )


@pytest.mark.skipif(
    "config.getoption('local_testing_mode', default=False)",
    reason="is_integer is not yet supported in local testing mode.",
)
def test_is_integer(session):
    Utils.check_answer(
        TestData.variant1(session).select(
            is_integer(col("decimal1")),
            is_integer(col("double1")),
            is_integer(col("num1")),
            is_integer(col("bool1")),
        ),
        [Row(False, False, True, False)],
        sort=False,
    )

    # same as above, but pass str instead of Column
    Utils.check_answer(
        TestData.variant1(session).select(
            is_integer("decimal1"),
            is_integer("double1"),
            is_integer("num1"),
            is_integer("bool1"),
        ),
        [Row(False, False, True, False)],
        sort=False,
    )


@pytest.mark.skipif(
    "config.getoption('local_testing_mode', default=False)",
    reason="is_null_value is not yet supported in local testing mode.",
)
def test_is_null_value(session):
    Utils.check_answer(
        TestData.null_json1(session).select(is_null_value(sql_expr("v:a"))),
        [Row(True), Row(False), Row(None)],
        sort=False,
    )

    # Pass str instead of Column. We can't use the same query as above
    # since "v:a" is an expression and we represent them as columns
    # differently
    Utils.check_answer(
        TestData.variant1(session).select(is_null_value("str1")),
        [Row(False)],
        sort=False,
    )


@pytest.mark.skipif(
    "config.getoption('local_testing_mode', default=False)",
    reason="is_object is not yet supported in local testing mode.",
)
def test_is_object(session):
    Utils.check_answer(
        TestData.variant1(session).select(
            is_object(col("obj1")), is_object(col("arr1")), is_object(col("str1"))
        ),
        [Row(True, False, False)],
        sort=False,
    )

    # same as above, but pass str instead of Column
    Utils.check_answer(
        TestData.variant1(session).select(
            is_object("obj1"), is_object("arr1"), is_object("str1")
        ),
        [Row(True, False, False)],
        sort=False,
    )


@pytest.mark.skipif(
    "config.getoption('local_testing_mode', default=False)",
    reason="is_time is not yet supported in local testing mode.",
)
def test_is_time(session):
    Utils.check_answer(
        TestData.variant1(session).select(
            is_time(col("time1")), is_time(col("date1")), is_time(col("timestamp_tz1"))
        ),
        [Row(True, False, False)],
        sort=False,
    )

    # same as above, but pass str instead of Column
    Utils.check_answer(
        TestData.variant1(session).select(
            is_time("time1"), is_time("date1"), is_time("timestamp_tz1")
        ),
        [Row(True, False, False)],
        sort=False,
    )


@pytest.mark.skipif(
    "config.getoption('local_testing_mode', default=False)",
    reason="is_timestamp_ntz is not yet supported in local testing mode.",
)
def test_is_timestamp_all(session):
    Utils.check_answer(
        TestData.variant1(session).select(
            is_timestamp_ntz(col("timestamp_ntz1")),
            is_timestamp_ntz(col("timestamp_tz1")),
            is_timestamp_ntz(col("timestamp_ltz1")),
        ),
        [Row(True, False, False)],
        sort=False,
    )

    Utils.check_answer(
        TestData.variant1(session).select(
            is_timestamp_ltz(col("timestamp_ntz1")),
            is_timestamp_ltz(col("timestamp_tz1")),
            is_timestamp_ltz(col("timestamp_ltz1")),
        ),
        [Row(False, False, True)],
        sort=False,
    )

    Utils.check_answer(
        TestData.variant1(session).select(
            is_timestamp_tz(col("timestamp_ntz1")),
            is_timestamp_tz(col("timestamp_tz1")),
            is_timestamp_tz(col("timestamp_ltz1")),
        ),
        [Row(False, True, False)],
        sort=False,
    )

    # same as above, but pass str instead of Column
    Utils.check_answer(
        TestData.variant1(session).select(
            is_timestamp_ntz("timestamp_ntz1"),
            is_timestamp_ntz("timestamp_tz1"),
            is_timestamp_ntz("timestamp_ltz1"),
        ),
        [Row(True, False, False)],
        sort=False,
    )

    Utils.check_answer(
        TestData.variant1(session).select(
            is_timestamp_ltz("timestamp_ntz1"),
            is_timestamp_ltz("timestamp_tz1"),
            is_timestamp_ltz("timestamp_ltz1"),
        ),
        [Row(False, False, True)],
        sort=False,
    )

    Utils.check_answer(
        TestData.variant1(session).select(
            is_timestamp_tz("timestamp_ntz1"),
            is_timestamp_tz("timestamp_tz1"),
            is_timestamp_tz("timestamp_ltz1"),
        ),
        [Row(False, True, False)],
        sort=False,
    )


@pytest.mark.skipif(
    "config.getoption('local_testing_mode', default=False)",
    reason="split is not yet supported in local testing mode.",
)
def test_split(session):
    assert (
        TestData.string5(session)
        .select(split(col("A"), lit(",")))
        .collect()[0][0]
        .replace(" ", "")
        .replace("\n", "")
        == '["1","2","3","4","5"]'
    )


def test_contains(session):
    Utils.check_answer(
        TestData.string4(session).select(contains(col("a"), lit("app"))),
        [Row(True), Row(False), Row(False)],
        sort=False,
    )
    # same as above, but pass str instead of Column
    Utils.check_answer(
        TestData.string4(session).select(contains("a", lit("app"))),
        [Row(True), Row(False), Row(False)],
        sort=False,
    )


@pytest.mark.parametrize("col_a", ["a", col("a")])
def test_startswith(session, col_a):
    Utils.check_answer(
        TestData.string4(session).select(startswith(col_a, lit("ban"))),
        [Row(False), Row(True), Row(False)],
        sort=False,
    )


@pytest.mark.parametrize("col_a", ["a", col("a")])
def test_endswith(session, col_a):
    Utils.check_answer(
        TestData.string4(session).select(endswith(col_a, lit("ana"))),
        [Row(False), Row(True), Row(False)],
        sort=False,
    )


@pytest.mark.skipif(
    "config.getoption('local_testing_mode', default=False)",
    reason="char is not yet supported in local testing mode.",
)
def test_char(session):
    df = session.create_dataframe([(84, 85), (96, 97)]).to_df("A", "B")

    Utils.check_answer(
        df.select(char(col("A")), char(col("B"))),
        [Row("T", "U"), Row("`", "a")],
        sort=False,
    )
    # same as above, but pass str instead of Column
    Utils.check_answer(
        df.select(char("A"), char("B")), [Row("T", "U"), Row("`", "a")], sort=False
    )


@pytest.mark.skipif(
    "config.getoption('local_testing_mode', default=False)",
    reason="check_json is not yet supported in local testing mode.",
)
def test_check_json(session):
    Utils.check_answer(
        TestData.null_json1(session).select(check_json(col("v"))),
        [Row(None), Row(None), Row(None)],
        sort=False,
    )

    Utils.check_answer(
        TestData.invalid_json1(session).select(check_json(col("v"))),
        [
            Row("incomplete object value, pos 11"),
            Row("missing colon, pos 7"),
            Row("unfinished string, pos 5"),
        ],
        sort=False,
    )

    # Same as above, but pass str instead of Column
    Utils.check_answer(
        TestData.null_json1(session).select(check_json("v")),
        [Row(None), Row(None), Row(None)],
        sort=False,
    )

    Utils.check_answer(
        TestData.invalid_json1(session).select(check_json("v")),
        [
            Row("incomplete object value, pos 11"),
            Row("missing colon, pos 7"),
            Row("unfinished string, pos 5"),
        ],
        sort=False,
    )


@pytest.mark.skipif(
    "config.getoption('local_testing_mode', default=False)",
    reason="check_xml is not yet supported in local testing mode.",
)
def test_check_xml(session):
    Utils.check_answer(
        TestData.null_xml1(session).select(check_xml(col("v"))),
        [Row(None), Row(None), Row(None), Row(None)],
        sort=False,
    )

    Utils.check_answer(
        TestData.invalid_xml1(session).select(check_xml(col("v"))),
        [
            Row("no opening tag for </t>, pos 8"),
            Row("missing closing tags: </t1></t1>, pos 8"),
            Row("bad character in XML tag name: '<', pos 4"),
        ],
        sort=False,
    )

    # Same as above, but pass str instead of Column
    Utils.check_answer(
        TestData.null_xml1(session).select(check_xml("v")),
        [Row(None), Row(None), Row(None), Row(None)],
        sort=False,
    )

    Utils.check_answer(
        TestData.invalid_xml1(session).select(check_xml("v")),
        [
            Row("no opening tag for </t>, pos 8"),
            Row("missing closing tags: </t1></t1>, pos 8"),
            Row("bad character in XML tag name: '<', pos 4"),
        ],
        sort=False,
    )


@pytest.mark.skipif(
    "config.getoption('local_testing_mode', default=False)",
    reason="json_extract_path_text is not yet supported in local testing mode.",
)
def test_json_extract_path_text(session):
    Utils.check_answer(
        TestData.valid_json1(session).select(
            json_extract_path_text(col("v"), col("k"))
        ),
        [Row(None), Row("foo"), Row(None), Row(None)],
        sort=False,
    )

    # Same as above, but pass str instead of Column
    Utils.check_answer(
        TestData.valid_json1(session).select(json_extract_path_text("v", "k")),
        [Row(None), Row("foo"), Row(None), Row(None)],
        sort=False,
    )


def test_parse_json(session):
    null_json1 = TestData.null_json1(session)
    Utils.check_answer(
        null_json1.select(parse_json(col("v"))),
        [Row('{\n  "a": null\n}'), Row('{\n  "a": "foo"\n}'), Row(None)],
        sort=False,
    )

    # same as above, but pass str instead of Column
    Utils.check_answer(
        null_json1.select(parse_json("v")),
        [Row('{\n  "a": null\n}'), Row('{\n  "a": "foo"\n}'), Row(None)],
        sort=False,
    )


@pytest.mark.skipif(
    "config.getoption('local_testing_mode', default=False)",
    reason="parse_xml is not yet supported in local testing mode.",
)
def test_parse_xml(session):
    null_xml1 = TestData.null_xml1(session)

    Utils.check_answer(
        null_xml1.select(parse_xml(col("v"))),
        [
            Row("<t1>\n  foo\n  <t2>bar</t2>\n  <t3></t3>\n</t1>"),
            Row("<t1></t1>"),
            Row(None),
            Row(None),
        ],
        sort=False,
    )
    # same as above, but pass str instead of Column
    Utils.check_answer(
        null_xml1.select(parse_xml("v")),
        [
            Row("<t1>\n  foo\n  <t2>bar</t2>\n  <t3></t3>\n</t1>"),
            Row("<t1></t1>"),
            Row(None),
            Row(None),
        ],
        sort=False,
    )


def test_strip_null_value(session):
    df = TestData.null_json1(session)

    Utils.check_answer(
        df.select(df.v["a"]),
        [Row("null"), Row('"foo"'), Row(None)],
        sort=False,
    )

    Utils.check_answer(
        df.select(strip_null_value(df.v["a"])),
        [Row(None), Row('"foo"'), Row(None)],
        sort=False,
    )


@pytest.mark.skipif(
    "config.getoption('local_testing_mode', default=False)",
    reason="array_agg is not yet supported in local testing mode.",
)
@pytest.mark.parametrize("col_amount", ["amount", col("amount")])
def test_array_agg(session, col_amount):
    assert sorted(
        json.loads(
            TestData.monthly_sales(session)
            .select(array_agg(col_amount))
            .collect()[0][0]
        )
    ) == [
        200,
        400,
        800,
        2500,
        3000,
        4500,
        4500,
        5000,
        5000,
        6000,
        8000,
        9500,
        10000,
        10000,
        35000,
        90500,
    ]

    assert sorted(
        json.loads(
            TestData.monthly_sales(session)
            .select(array_agg(col_amount, is_distinct=True))
            .collect()[0][0]
        )
    ) == [200, 400, 800, 2500, 3000, 4500, 5000, 6000, 8000, 9500, 10000, 35000, 90500]


def test_array_agg_within_group(session):
    assert json.loads(
        TestData.monthly_sales(session)
        .select(array_agg(col("amount")).within_group("amount"))
        .collect()[0][0]
    ) == [
        200,
        400,
        800,
        2500,
        3000,
        4500,
        4500,
        5000,
        5000,
        6000,
        8000,
        9500,
        10000,
        10000,
        35000,
        90500,
    ]


def test_array_agg_within_group_order_by_desc(session):
    assert json.loads(
        TestData.monthly_sales(session)
        .select(array_agg(col("amount")).within_group(col("amount").desc()))
        .collect()[0][0]
    ) == [
        90500,
        35000,
        10000,
        10000,
        9500,
        8000,
        6000,
        5000,
        5000,
        4500,
        4500,
        3000,
        2500,
        800,
        400,
        200,
    ]


def test_array_agg_within_group_order_by_multiple_columns(session):
    sort_columns = [col("month").asc(), col("empid").desc(), col("amount")]
    amount_values = (
        TestData.monthly_sales(session).sort(sort_columns).select("amount").collect()
    )
    expected = [a[0] for a in amount_values]
    assert (
        json.loads(
            TestData.monthly_sales(session)
            .select(array_agg(col("amount")).within_group(sort_columns))
            .collect()[0][0]
        )
        == expected
    )


def test_window_function_array_agg_within_group(session):
    value1 = "[\n  1,\n  3\n]"
    value2 = "[\n  1,\n  3,\n  10\n]"
    Utils.check_answer(
        TestData.xyz(session).select(
            array_agg("Z").within_group(["Z", "Y"]).over(Window.partitionBy("X"))
        ),
        [Row(value1), Row(value1), Row(value2), Row(value2), Row(value2)],
    )


@pytest.mark.skipif(
    "config.getoption('local_testing_mode', default=False)",
    reason="array_append is not yet supported in local testing mode.",
)
def test_array_append(session):
    Utils.check_answer(
        [
            Row('[\n  1,\n  2,\n  3,\n  "amount",\n  32.21\n]'),
            Row('[\n  6,\n  7,\n  8,\n  "amount",\n  32.21\n]'),
        ],
        TestData.array1(session).select(
            array_append(array_append(col("arr1"), lit("amount")), lit(32.21))
        ),
        sort=False,
    )

    # Get array result in List[Variant1]
    result_set = (
        TestData.array1(session)
        .select(array_append(array_append(col("arr1"), lit("amount")), lit(32.21)))
        .collect()
    )
    row1 = ["1", "2", "3", '"amount"', "32.21"]
    assert [s.strip() for s in result_set[0][0][1:-1].split(",")] == row1
    row2 = ["6", "7", "8", '"amount"', "32.21"]
    assert [s.strip() for s in result_set[1][0][1:-1].split(",")] == row2

    Utils.check_answer(
        [
            Row('[\n  1,\n  2,\n  3,\n  2,\n  "e1"\n]'),
            Row('[\n  6,\n  7,\n  8,\n  1,\n  "e2"\n]'),
        ],
        TestData.array2(session).select(
            array_append(array_append(col("arr1"), col("d")), col("e"))
        ),
    )

    # Same as above, but pass str instead of Column
    Utils.check_answer(
        [
            Row('[\n  1,\n  2,\n  3,\n  "amount",\n  32.21\n]'),
            Row('[\n  6,\n  7,\n  8,\n  "amount",\n  32.21\n]'),
        ],
        TestData.array1(session).select(
            array_append(array_append("arr1", lit("amount")), lit(32.21))
        ),
        sort=False,
    )

    # Get array result in List[Variant1]
    result_set = (
        TestData.array1(session)
        .select(array_append(array_append("arr1", lit("amount")), lit(32.21)))
        .collect()
    )
    row1 = ["1", "2", "3", '"amount"', "32.21"]
    assert [s.strip() for s in result_set[0][0][1:-1].split(",")] == row1
    row2 = ["6", "7", "8", '"amount"', "32.21"]
    assert [s.strip() for s in result_set[1][0][1:-1].split(",")] == row2

    Utils.check_answer(
        [
            Row('[\n  1,\n  2,\n  3,\n  2,\n  "e1"\n]'),
            Row('[\n  6,\n  7,\n  8,\n  1,\n  "e2"\n]'),
        ],
        TestData.array2(session).select(array_append(array_append("arr1", "d"), "e")),
    )


@pytest.mark.skipif(
    "config.getoption('local_testing_mode', default=False)",
    reason="array_remove is not yet supported in local testing mode.",
)
def test_array_remove(session):
<<<<<<< HEAD
=======
    actual = session.createDataFrame([([1, 2, 4, 4, 3],), ([],)], ["data"])
    actual = actual.select(array_remove(actual.data, 4))
    Utils.check_answer(
        actual,
        [
            Row("[\n  1,\n  2,\n  3\n]"),
            Row("[]"),
        ],
    )

    actual = session.createDataFrame([(["a", "b", "c", "a", "a"],), ([],)], ["data"])
    actual = actual.select(array_remove(actual.data, "a"))
    Utils.check_answer(
        actual,
        [
            Row('[\n  "b",\n  "c"\n]'),
            Row("[]"),
        ],
    )

    actual = session.createDataFrame(
        [(["apple", "banana", "apple", "orange"],), ([],)], ["data"]
    )
    actual = actual.select(array_remove(actual.data, "apple"))
    Utils.check_answer(
        actual,
        [
            Row('[\n  "banana",\n  "orange"\n]'),
            Row("[]"),
        ],
    )

    actual = session.createDataFrame([([1, "2", 3.1, 1, 3],), ([],)], ["data"])
    actual = actual.select(array_remove(actual.data, 1))
    Utils.check_answer(
        actual,
        [
            Row('[\n  "2",\n  3.1,\n  3\n]'),
            Row("[]"),
        ],
    )

    actual = session.createDataFrame([(["@", ";", "3.1", 1, 5 / 3],), ([],)], ["data"])
    actual = actual.select(array_remove(actual.data, 1))
    Utils.check_answer(
        actual,
        [
            Row('[\n  "@",\n  ";",\n  "3.1",\n  1.6666666666666667\n]'),
            Row("[]"),
        ],
    )

    actual = session.createDataFrame([([-1, -2, -4, -4, -3],), ([],)], ["data"])
    actual = actual.select(array_remove(actual.data, 1))
    Utils.check_answer(
        actual,
        [
            Row("[\n  -1,\n  -2,\n  -4,\n  -4,\n  -3\n]"),
            Row("[]"),
        ],
    )

    actual = session.createDataFrame([([4.4, 5.5, 1.1],), ([],)], ["data"])
    actual = actual.select(array_remove(actual.data, 5.5))
    Utils.check_answer(
        actual,
        [
            Row("[\n  4.4,\n  1.1\n]"),
            Row("[]"),
        ],
    )

    actual = TestData.array1(session).select(
        array_remove(array_remove(col("arr1"), lit(1)), lit(8))
    )

>>>>>>> 8b801cc2
    Utils.check_answer(
        [
            Row("[\n  2,\n  3\n]"),
            Row("[\n  6,\n  7\n]"),
        ],
        TestData.array1(session).select(
            array_remove(array_remove(col("arr1"), lit(1)), lit(8))
        ),
        sort=False,
    )

    Utils.check_answer(
        [
            Row("[\n  2,\n  3\n]"),
            Row("[\n  6,\n  7\n]"),
        ],
        TestData.array1(session).select(
            array_remove(array_remove(col("arr1"), 1), lit(8))
        ),
        sort=False,
    )


@pytest.mark.skipif(
    "config.getoption('local_testing_mode', default=False)",
    reason="array_cat is not yet supported in local testing mode.",
)
def test_array_cat(session):
    Utils.check_answer(
        TestData.array1(session).select(array_cat(col("arr1"), col("arr2"))),
        [
            Row("[\n  1,\n  2,\n  3,\n  3,\n  4,\n  5\n]"),
            Row("[\n  6,\n  7,\n  8,\n  9,\n  0,\n  1\n]"),
        ],
        sort=False,
    )

    # Same as above, but pass str instead of Column
    Utils.check_answer(
        TestData.array1(session).select(array_cat("arr1", "arr2")),
        [
            Row("[\n  1,\n  2,\n  3,\n  3,\n  4,\n  5\n]"),
            Row("[\n  6,\n  7,\n  8,\n  9,\n  0,\n  1\n]"),
        ],
        sort=False,
    )


@pytest.mark.skipif(
    "config.getoption('local_testing_mode', default=False)",
    reason="array_compact is not yet supported in local testing mode.",
)
def test_array_compact(session):
    Utils.check_answer(
        TestData.null_array1(session).select(array_compact(col("arr1"))),
        [Row("[\n  1,\n  3\n]"), Row("[\n  6,\n  8\n]")],
        sort=False,
    )

    # Same as above, but pass str instead of Column
    Utils.check_answer(
        TestData.null_array1(session).select(array_compact("arr1")),
        [Row("[\n  1,\n  3\n]"), Row("[\n  6,\n  8\n]")],
        sort=False,
    )


@pytest.mark.skipif(
    "config.getoption('local_testing_mode', default=False)",
    reason="array_construct is not yet supported in local testing mode.",
)
def test_array_construct(session):
    assert (
        TestData.zero1(session)
        .select(array_construct(lit(1), lit(1.2), lit("string"), lit(""), lit(None)))
        .collect()[0][0]
        == '[\n  1,\n  1.2,\n  "string",\n  "",\n  undefined\n]'
    )

    assert TestData.zero1(session).select(array_construct()).collect()[0][0] == "[]"

    Utils.check_answer(
        TestData.integer1(session).select(
            array_construct(col("a"), lit(1.2), lit(None))
        ),
        [
            Row("[\n  1,\n  1.2,\n  undefined\n]"),
            Row("[\n  2,\n  1.2,\n  undefined\n]"),
            Row("[\n  3,\n  1.2,\n  undefined\n]"),
        ],
        sort=False,
    )

    # Same as above, but pass str instead of Column
    Utils.check_answer(
        TestData.integer1(session).select(array_construct("a", lit(1.2), lit(None))),
        [
            Row("[\n  1,\n  1.2,\n  undefined\n]"),
            Row("[\n  2,\n  1.2,\n  undefined\n]"),
            Row("[\n  3,\n  1.2,\n  undefined\n]"),
        ],
        sort=False,
    )


@pytest.mark.skipif(
    "config.getoption('local_testing_mode', default=False)",
    reason="array_construct_compact is not yet supported in local testing mode.",
)
def test_array_construct_compact(session):
    assert (
        TestData.zero1(session)
        .select(
            array_construct_compact(lit(1), lit(1.2), lit("string"), lit(""), lit(None))
        )
        .collect()[0][0]
        == '[\n  1,\n  1.2,\n  "string",\n  ""\n]'
    )

    assert (
        TestData.zero1(session).select(array_construct_compact()).collect()[0][0]
        == "[]"
    )

    Utils.check_answer(
        TestData.integer1(session).select(
            array_construct_compact(col("a"), lit(1.2), lit(None))
        ),
        [
            Row("[\n  1,\n  1.2\n]"),
            Row("[\n  2,\n  1.2\n]"),
            Row("[\n  3,\n  1.2\n]"),
        ],
        sort=False,
    )

    # Same as above, but pass str instead of Column
    Utils.check_answer(
        TestData.integer1(session).select(
            array_construct_compact("a", lit(1.2), lit(None))
        ),
        [
            Row("[\n  1,\n  1.2\n]"),
            Row("[\n  2,\n  1.2\n]"),
            Row("[\n  3,\n  1.2\n]"),
        ],
        sort=False,
    )


@pytest.mark.skipif(
    "config.getoption('local_testing_mode', default=False)",
    reason="array_contains is not yet supported in local testing mode.",
)
def test_array_contains(session):
    assert (
        TestData.zero1(session)
        .select(
            array_contains(lit(1), array_construct(lit(1), lit(1.2), lit("string")))
        )
        .collect()[0][0]
    )

    assert (
        not TestData.zero1(session)
        .select(
            array_contains(lit(-1), array_construct(lit(1), lit(1.2), lit("string")))
        )
        .collect()[0][0]
    )

    Utils.check_answer(
        TestData.integer1(session).select(
            array_contains(col("a"), array_construct(lit(1), lit(1.2), lit("string")))
        ),
        [Row(True), Row(False), Row(False)],
        sort=False,
    )

    # Same as above, but pass str instead of Column
    Utils.check_answer(
        TestData.integer1(session).select(
            array_contains("a", array_construct(lit(1), lit(1.2), lit("string")))
        ),
        [Row(True), Row(False), Row(False)],
        sort=False,
    )


@pytest.mark.skipif(
    "config.getoption('local_testing_mode', default=False)",
    reason="array_insert is not yet supported in local testing mode.",
)
def test_array_insert(session):
    Utils.check_answer(
        TestData.array2(session).select(array_insert(col("arr1"), col("d"), col("e"))),
        [Row('[\n  1,\n  2,\n  "e1",\n  3\n]'), Row('[\n  6,\n  "e2",\n  7,\n  8\n]')],
        sort=False,
    )

    # Same as above, but pass str instead of Column
    Utils.check_answer(
        TestData.array2(session).select(array_insert("arr1", "d", "e")),
        [Row('[\n  1,\n  2,\n  "e1",\n  3\n]'), Row('[\n  6,\n  "e2",\n  7,\n  8\n]')],
        sort=False,
    )


@pytest.mark.skipif(
    "config.getoption('local_testing_mode', default=False)",
    reason="array_position is not yet supported in local testing mode.",
)
def test_array_position(session):
    Utils.check_answer(
        TestData.array2(session).select(array_position(col("d"), col("arr1"))),
        [Row(1), Row(None)],
        sort=False,
    )

    # Same as above, but pass str instead of Column
    Utils.check_answer(
        TestData.array2(session).select(array_position("d", "arr1")),
        [Row(1), Row(None)],
        sort=False,
    )


@pytest.mark.skipif(
    "config.getoption('local_testing_mode', default=False)",
    reason="array_prepend is not yet supported in local testing mode.",
)
def test_array_prepend(session):
    Utils.check_answer(
        TestData.array1(session).select(
            array_prepend(array_prepend(col("arr1"), lit("amount")), lit(32.21))
        ),
        [
            Row('[\n  32.21,\n  "amount",\n  1,\n  2,\n  3\n]'),
            Row('[\n  32.21,\n  "amount",\n  6,\n  7,\n  8\n]'),
        ],
        sort=False,
    )

    Utils.check_answer(
        TestData.array2(session).select(
            array_prepend(array_prepend(col("arr1"), col("d")), col("e"))
        ),
        [
            Row('[\n  "e1",\n  2,\n  1,\n  2,\n  3\n]'),
            Row('[\n  "e2",\n  1,\n  6,\n  7,\n  8\n]'),
        ],
        sort=False,
    )

    # Same as above, but pass str instead of Column
    Utils.check_answer(
        TestData.array1(session).select(
            array_prepend(array_prepend("arr1", lit("amount")), lit(32.21))
        ),
        [
            Row('[\n  32.21,\n  "amount",\n  1,\n  2,\n  3\n]'),
            Row('[\n  32.21,\n  "amount",\n  6,\n  7,\n  8\n]'),
        ],
        sort=False,
    )

    Utils.check_answer(
        TestData.array2(session).select(array_prepend(array_prepend("arr1", "d"), "e")),
        [
            Row('[\n  "e1",\n  2,\n  1,\n  2,\n  3\n]'),
            Row('[\n  "e2",\n  1,\n  6,\n  7,\n  8\n]'),
        ],
        sort=False,
    )


@pytest.mark.skipif(
    "config.getoption('local_testing_mode', default=False)",
    reason="array_size is not yet supported in local testing mode.",
)
def test_array_size(session):
    Utils.check_answer(
        TestData.array2(session).select(array_size(col("arr1"))),
        [Row(3), Row(3)],
        sort=False,
    )

    Utils.check_answer(
        TestData.array2(session).select(array_size(col("d"))),
        [Row(None), Row(None)],
        sort=False,
    )

    Utils.check_answer(
        TestData.array2(session).select(array_size(parse_json(col("f")))),
        [Row(1), Row(2)],
        sort=False,
    )

    # Same as above, but pass str instead of Column
    Utils.check_answer(
        TestData.array2(session).select(array_size("arr1")),
        [Row(3), Row(3)],
        sort=False,
    )

    Utils.check_answer(
        TestData.array2(session).select(array_size("d")),
        [Row(None), Row(None)],
        sort=False,
    )

    Utils.check_answer(
        TestData.array2(session).select(array_size(parse_json("f"))),
        [Row(1), Row(2)],
        sort=False,
    )


@pytest.mark.skipif(
    "config.getoption('local_testing_mode', default=False)",
    reason="array_slice is not yet supported in local testing mode.",
)
def test_array_slice(session):
    Utils.check_answer(
        TestData.array3(session).select(array_slice(col("arr1"), col("d"), col("e"))),
        [Row("[\n  2\n]"), Row("[\n  5\n]"), Row("[\n  6,\n  7\n]")],
        sort=False,
    )

    # Same as above, but pass str instead of Column
    Utils.check_answer(
        TestData.array3(session).select(array_slice("arr1", "d", "e")),
        [Row("[\n  2\n]"), Row("[\n  5\n]"), Row("[\n  6,\n  7\n]")],
        sort=False,
    )


@pytest.mark.skipif(
    "config.getoption('local_testing_mode', default=False)",
    reason="array_to_string is not yet supported in local testing mode.",
)
def test_array_to_string(session):
    Utils.check_answer(
        TestData.array3(session).select(array_to_string(col("arr1"), col("f"))),
        [Row("1,2,3"), Row("4, 5, 6"), Row("6;7;8")],
        sort=False,
    )

    # Same as above, but pass str instead of Column
    Utils.check_answer(
        TestData.array3(session).select(array_to_string("arr1", "f")),
        [Row("1,2,3"), Row("4, 5, 6"), Row("6;7;8")],
        sort=False,
    )


@pytest.mark.skipif(
    "config.getoption('local_testing_mode', default=False)",
    reason="object_agg is not yet supported in local testing mode.",
)
def test_objectagg(session):
    Utils.check_answer(
        TestData.object1(session).select(object_agg(col("key"), col("value"))),
        [Row('{\n  "age": 21,\n  "zip": 94401\n}')],
        sort=False,
    )

    # Same as above, but pass str instead of Column
    Utils.check_answer(
        TestData.object1(session).select(object_agg("key", "value")),
        [Row('{\n  "age": 21,\n  "zip": 94401\n}')],
        sort=False,
    )


def test_object_construct(session):
    Utils.check_answer(
        TestData.object1(session).select(object_construct(col("key"), col("value"))),
        [Row('{\n  "age": 21\n}'), Row('{\n  "zip": 94401\n}')],
        sort=False,
    )

    Utils.check_answer(
        TestData.object1(session).select(object_construct()),
        [Row("{}"), Row("{}")],
        sort=False,
    )

    # Same as above, but pass str instead of Column
    Utils.check_answer(
        TestData.object1(session).select(object_construct("key", "value")),
        [Row('{\n  "age": 21\n}'), Row('{\n  "zip": 94401\n}')],
        sort=False,
    )

    Utils.check_answer(
        TestData.object2(session),
        [
            Row('{\n  "age": 21,\n  "name": "Joe",\n  "zip": 21021\n}', "age", 0, True),
            Row(
                '{\n  "age": 26,\n  "name": "Jay",\n  "zip": 94021\n}', "key", 0, False
            ),
        ],
        sort=False,
    )


def test_object_construct_keep_null(session):
    Utils.check_answer(
        TestData.object3(session).select(
            object_construct_keep_null(col("key"), col("value"))
        ),
        [Row("{}"), Row('{\n  "zip": null\n}')],
        sort=False,
    )

    Utils.check_answer(
        TestData.object1(session).select(object_construct_keep_null()),
        [Row("{}"), Row("{}")],
        sort=False,
    )

    # Same as above, but pass str instead of Column
    Utils.check_answer(
        TestData.object3(session).select(object_construct_keep_null("key", "value")),
        [Row("{}"), Row('{\n  "zip": null\n}')],
        sort=False,
    )


@pytest.mark.skipif(
    "config.getoption('local_testing_mode', default=False)",
    reason="object_delete is not yet supported in local testing mode.",
)
def test_object_delete(session):
    Utils.check_answer(
        TestData.object2(session).select(
            object_delete(col("obj"), col("k"), lit("name"), lit("non-exist-key"))
        ),
        [Row('{\n  "zip": 21021\n}'), Row('{\n  "age": 26,\n  "zip": 94021\n}')],
        sort=False,
    )

    # Same as above, but pass str instead of Column
    Utils.check_answer(
        TestData.object2(session).select(
            object_delete("obj", "k", lit("name"), lit("non-exist-key"))
        ),
        [Row('{\n  "zip": 21021\n}'), Row('{\n  "age": 26,\n  "zip": 94021\n}')],
        sort=False,
    )


@pytest.mark.skipif(
    "config.getoption('local_testing_mode', default=False)",
    reason="object_insert is not yet supported in local testing mode.",
)
def test_object_insert(session):
    Utils.check_answer(
        TestData.object2(session).select(
            object_insert(col("obj"), lit("key"), lit("v"))
        ),
        [
            Row('{\n  "age": 21,\n  "key": "v",\n  "name": "Joe",\n  "zip": 21021\n}'),
            Row('{\n  "age": 26,\n  "key": "v",\n  "name": "Jay",\n  "zip": 94021\n}'),
        ],
        sort=False,
    )

    resultSet = (
        TestData.object2(session)
        .select(object_insert(col("obj"), lit("key"), lit("v")))
        .collect()
    )
    row1 = {'"age"': "21", '"key"': '"v"', '"name"': '"Joe"', '"zip"': "21021"}
    assert (
        dict(
            [
                list(map(str.strip, rs.split(":")))
                for rs in resultSet[0][0][1:-1].split(",")
            ]
        )
        == row1
    )
    row2 = {'"age"': "26", '"key"': '"v"', '"name"': '"Jay"', '"zip"': "94021"}
    assert (
        dict(
            [
                list(map(str.strip, rs.split(":")))
                for rs in resultSet[1][0][1:-1].split(",")
            ]
        )
        == row2
    )

    Utils.check_answer(
        TestData.object2(session).select(
            object_insert(col("obj"), col("k"), col("v"), col("flag"))
        ),
        [
            Row('{\n  "age": 0,\n  "name": "Joe",\n  "zip": 21021\n}'),
            Row('{\n  "age": 26,\n  "key": 0,\n  "name": "Jay",\n  "zip": 94021\n}'),
        ],
        sort=False,
    )

    # Same as above, but pass str instead of Column
    Utils.check_answer(
        TestData.object2(session).select(object_insert("obj", lit("key"), lit("v"))),
        [
            Row('{\n  "age": 21,\n  "key": "v",\n  "name": "Joe",\n  "zip": 21021\n}'),
            Row('{\n  "age": 26,\n  "key": "v",\n  "name": "Jay",\n  "zip": 94021\n}'),
        ],
        sort=False,
    )

    resultSet = (
        TestData.object2(session)
        .select(object_insert("obj", lit("key"), lit("v")))
        .collect()
    )
    row1 = {'"age"': "21", '"key"': '"v"', '"name"': '"Joe"', '"zip"': "21021"}
    assert (
        dict(
            [
                list(map(str.strip, rs.split(":")))
                for rs in resultSet[0][0][1:-1].split(",")
            ]
        )
        == row1
    )
    row2 = {'"age"': "26", '"key"': '"v"', '"name"': '"Jay"', '"zip"': "94021"}
    assert (
        dict(
            [
                list(map(str.strip, rs.split(":")))
                for rs in resultSet[1][0][1:-1].split(",")
            ]
        )
        == row2
    )

    Utils.check_answer(
        TestData.object2(session).select(object_insert("obj", "k", "v", "flag")),
        [
            Row('{\n  "age": 0,\n  "name": "Joe",\n  "zip": 21021\n}'),
            Row('{\n  "age": 26,\n  "key": 0,\n  "name": "Jay",\n  "zip": 94021\n}'),
        ],
        sort=False,
    )


@pytest.mark.skipif(
    "config.getoption('local_testing_mode', default=False)",
    reason="object_pick is not yet supported in local testing mode.",
)
def test_object_pick(session):
    Utils.check_answer(
        TestData.object2(session).select(
            object_pick(col("obj"), col("k"), lit("name"), lit("non-exist-key"))
        ),
        [Row('{\n  "age": 21,\n  "name": "Joe"\n}'), Row('{\n  "name": "Jay"\n}')],
        sort=False,
    )

    Utils.check_answer(
        TestData.object2(session).select(
            object_pick(col("obj"), array_construct(lit("name"), lit("zip")))
        ),
        [
            Row('{\n  "name": "Joe",\n  "zip": 21021\n}'),
            Row('{\n  "name": "Jay",\n  "zip": 94021\n}'),
        ],
        sort=False,
    )

    # Same as above, but pass str instead of Column
    Utils.check_answer(
        TestData.object2(session).select(
            object_pick("obj", "k", lit("name"), lit("non-exist-key"))
        ),
        [Row('{\n  "age": 21,\n  "name": "Joe"\n}'), Row('{\n  "name": "Jay"\n}')],
        sort=False,
    )

    Utils.check_answer(
        TestData.object2(session).select(
            object_pick("obj", array_construct(lit("name"), lit("zip")))
        ),
        [
            Row('{\n  "name": "Joe",\n  "zip": 21021\n}'),
            Row('{\n  "name": "Jay",\n  "zip": 94021\n}'),
        ],
        sort=False,
    )


@pytest.mark.skipif(
    "config.getoption('local_testing_mode', default=False)",
    reason="as_array is not yet supported in local testing mode.",
)
def test_as_array(session):
    Utils.check_answer(
        TestData.array1(session).select(as_array(col("ARR1"))),
        [Row("[\n  1,\n  2,\n  3\n]"), Row("[\n  6,\n  7,\n  8\n]")],
        sort=False,
    )
    Utils.check_answer(
        TestData.variant1(session).select(
            as_array(col("arr1")), as_array(col("bool1")), as_array(col("str1"))
        ),
        [
            Row('[\n  "Example"\n]', None, None),
        ],
        sort=False,
    )

    # same as above, but pass str instead of Column
    Utils.check_answer(
        TestData.array1(session).select(as_array("ARR1")),
        [Row("[\n  1,\n  2,\n  3\n]"), Row("[\n  6,\n  7,\n  8\n]")],
        sort=False,
    )
    Utils.check_answer(
        TestData.variant1(session).select(
            as_array("arr1"), as_array("bool1"), as_array("str1")
        ),
        [
            Row('[\n  "Example"\n]', None, None),
        ],
        sort=False,
    )


@pytest.mark.skipif(
    "config.getoption('local_testing_mode', default=False)",
    reason="as_binary is not yet supported in local testing mode.",
)
def test_as_binary(session):
    Utils.check_answer(
        TestData.variant1(session).select(
            as_binary(col("bin1")), as_binary(col("bool1")), as_binary(col("str1"))
        ),
        [
            Row(bytearray([115, 110, 111, 119]), None, None),
        ],
        sort=False,
    )

    # same as above, but pass str instead of Column
    Utils.check_answer(
        TestData.variant1(session).select(
            as_binary("bin1"), as_binary("bool1"), as_binary("str1")
        ),
        [
            Row(bytearray([115, 110, 111, 119]), None, None),
        ],
        sort=False,
    )


@pytest.mark.skipif(
    "config.getoption('local_testing_mode', default=False)",
    reason="as_char is not yet supported in local testing mode.",
)
def test_as_char_as_varchar(session):
    Utils.check_answer(
        TestData.variant1(session).select(
            as_char(col("str1")), as_char(col("bin1")), as_char(col("bool1"))
        ),
        [Row("X", None, None)],
        sort=False,
    )
    Utils.check_answer(
        TestData.variant1(session).select(
            as_varchar(col("str1")), as_varchar(col("bin1")), as_varchar(col("bool1"))
        ),
        [Row("X", None, None)],
        sort=False,
    )

    # same as above, but pass str instead of Column
    Utils.check_answer(
        TestData.variant1(session).select(
            as_char("str1"), as_char("bin1"), as_char("bool1")
        ),
        [Row("X", None, None)],
        sort=False,
    )
    Utils.check_answer(
        TestData.variant1(session).select(
            as_varchar("str1"), as_varchar("bin1"), as_varchar("bool1")
        ),
        [Row("X", None, None)],
        sort=False,
    )


@pytest.mark.skipif(
    "config.getoption('local_testing_mode', default=False)",
    reason="as_date is not yet supported in local testing mode.",
)
def test_as_date(session):
    Utils.check_answer(
        TestData.variant1(session).select(
            as_date(col("date1")), as_date(col("time1")), as_date(col("bool1"))
        ),
        [Row(date(2017, 2, 24), None, None)],
        sort=False,
    )

    # same as above, but pass str instead of Column
    Utils.check_answer(
        TestData.variant1(session).select(
            as_date("date1"), as_date("time1"), as_date("bool1")
        ),
        [Row(date(2017, 2, 24), None, None)],
        sort=False,
    )


@pytest.mark.skipif(
    "config.getoption('local_testing_mode', default=False)",
    reason="as_decimal is not yet supported in local testing mode.",
)
def test_as_decimal_as_number(session):
    Utils.check_answer(
        TestData.variant1(session).select(
            as_decimal(col("decimal1")),
            as_decimal(col("double1")),
            as_decimal(col("num1")),
        ),
        [
            Row(1, None, 15),
        ],
        sort=False,
    )

    assert (
        TestData.variant1(session)
        .select(as_decimal(col("decimal1"), 6))
        .collect()[0][0]
        == 1
    )

    assert (
        float(
            TestData.variant1(session)
            .select(as_decimal(col("decimal1"), 6, 3))
            .collect()[0][0]
        )
        == 1.23
    )

    Utils.check_answer(
        TestData.variant1(session).select(
            as_number(col("decimal1")),
            as_number(col("double1")),
            as_number(col("num1")),
        ),
        [
            Row(1, None, 15),
        ],
        sort=False,
    )

    assert (
        TestData.variant1(session).select(as_number(col("decimal1"), 6)).collect()[0][0]
        == 1
    )

    assert (
        float(
            TestData.variant1(session)
            .select(as_number(col("decimal1"), 6, 3))
            .collect()[0][0]
        )
        == 1.23
    )

    # same as above, but pass str instead of Column
    Utils.check_answer(
        TestData.variant1(session).select(
            as_decimal("decimal1"),
            as_decimal("double1"),
            as_decimal("num1"),
        ),
        [
            Row(1, None, 15),
        ],
        sort=False,
    )

    assert (
        TestData.variant1(session).select(as_decimal("decimal1", 6)).collect()[0][0]
        == 1
    )

    assert (
        float(
            TestData.variant1(session)
            .select(as_decimal("decimal1", 6, 3))
            .collect()[0][0]
        )
        == 1.23
    )

    Utils.check_answer(
        TestData.variant1(session).select(
            as_number("decimal1"),
            as_number("double1"),
            as_number("num1"),
        ),
        [
            Row(1, None, 15),
        ],
        sort=False,
    )

    assert (
        TestData.variant1(session).select(as_number("decimal1", 6)).collect()[0][0] == 1
    )

    assert (
        float(
            TestData.variant1(session)
            .select(as_number("decimal1", 6, 3))
            .collect()[0][0]
        )
        == 1.23
    )


@pytest.mark.skipif(
    "config.getoption('local_testing_mode', default=False)",
    reason="as_double is not yet supported in local testing mode.",
)
def test_as_double_as_real(session):
    Utils.check_answer(
        TestData.variant1(session).select(
            as_double(col("decimal1")),
            as_double(col("double1")),
            as_double(col("num1")),
            as_double(col("bool1")),
        ),
        [Row(1.23, 3.21, 15.0, None)],
        sort=False,
    )

    Utils.check_answer(
        TestData.variant1(session).select(
            as_real(col("decimal1")),
            as_real(col("double1")),
            as_real(col("num1")),
            as_real(col("bool1")),
        ),
        [Row(1.23, 3.21, 15.0, None)],
        sort=False,
    )

    # same as above, but pass str instead of Column
    Utils.check_answer(
        TestData.variant1(session).select(
            as_double("decimal1"),
            as_double("double1"),
            as_double("num1"),
            as_double("bool1"),
        ),
        [Row(1.23, 3.21, 15.0, None)],
        sort=False,
    )

    Utils.check_answer(
        TestData.variant1(session).select(
            as_real("decimal1"),
            as_real("double1"),
            as_real("num1"),
            as_real("bool1"),
        ),
        [Row(1.23, 3.21, 15.0, None)],
        sort=False,
    )


@pytest.mark.skipif(
    "config.getoption('local_testing_mode', default=False)",
    reason="as_integer is not yet supported in local testing mode.",
)
def test_as_integer(session):
    Utils.check_answer(
        TestData.variant1(session).select(
            as_integer(col("decimal1")),
            as_integer(col("double1")),
            as_integer(col("num1")),
            as_integer(col("bool1")),
        ),
        [Row(1, None, 15, None)],
        sort=False,
    )

    # same as above, but pass str instead of Column
    Utils.check_answer(
        TestData.variant1(session).select(
            as_integer("decimal1"),
            as_integer("double1"),
            as_integer("num1"),
            as_integer("bool1"),
        ),
        [Row(1, None, 15, None)],
        sort=False,
    )


@pytest.mark.skipif(
    "config.getoption('local_testing_mode', default=False)",
    reason="as_object is not yet supported in local testing mode.",
)
def test_as_object(session):
    Utils.check_answer(
        TestData.variant1(session).select(
            as_object(col("obj1")), as_object(col("arr1")), as_object(col("str1"))
        ),
        [Row('{\n  "Tree": "Pine"\n}', None, None)],
        sort=False,
    )

    # same as above, but pass str instead of Column
    Utils.check_answer(
        TestData.variant1(session).select(
            as_object("obj1"), as_object("arr1"), as_object("str1")
        ),
        [Row('{\n  "Tree": "Pine"\n}', None, None)],
        sort=False,
    )


@pytest.mark.skipif(
    "config.getoption('local_testing_mode', default=False)",
    reason="timestamp_tz_from_parts is not yet supported in local testing mode.",
)
def test_timestamp_tz_from_parts(session, local_testing_mode):
    with parameter_override(
        session,
        "timezone",
        "America/Los_Angeles",
        not IS_IN_STORED_PROC and not local_testing_mode,
    ):
        df = session.create_dataframe(
            [[2022, 4, 1, 11, 11, 0, "America/Los_Angeles"]],
            schema=["year", "month", "day", "hour", "minute", "second", "timezone"],
        )
        Utils.check_answer(
            df.select(
                timestamp_tz_from_parts(
                    "year",
                    "month",
                    "day",
                    "hour",
                    "minute",
                    "second",
                    nanoseconds=987654321,
                    timezone="timezone",
                )
            ),
            [
                Row(
                    datetime.strptime(
                        "2022-04-01 11:11:00.987654 -07:00", "%Y-%m-%d %H:%M:%S.%f %z"
                    )
                )
            ],
        )

        Utils.check_answer(
            df.select(
                timestamp_tz_from_parts(
                    "year",
                    "month",
                    "day",
                    "hour",
                    "minute",
                    "second",
                    nanoseconds=987654321,
                )
            ),
            [
                Row(
                    datetime.strptime(
                        "2022-04-01 11:11:00.987654 -07:00", "%Y-%m-%d %H:%M:%S.%f %z"
                    )
                )
            ],
        )

        Utils.check_answer(
            df.select(
                timestamp_tz_from_parts(
                    "year",
                    "month",
                    "day",
                    "hour",
                    "minute",
                    "second",
                    timezone="timezone",
                )
            ),
            [
                Row(
                    datetime.strptime(
                        "2022-04-01 11:11:00 -07:00", "%Y-%m-%d %H:%M:%S %z"
                    )
                )
            ],
        )

        Utils.check_answer(
            df.select(
                timestamp_tz_from_parts(
                    "year", "month", "day", "hour", "minute", "second"
                )
            ),
            [
                Row(
                    datetime.strptime(
                        "2022-04-01 11:11:00 -07:00", "%Y-%m-%d %H:%M:%S %z"
                    )
                )
            ],
        )


def test_convert_timezone(session, local_testing_mode):
    with parameter_override(
        session,
        "timezone",
        "America/Los_Angeles",
        not IS_IN_STORED_PROC and not local_testing_mode,
    ):
        LocalTimezone.set_local_timezone(pytz.timezone("Etc/GMT+8"))

        df = TestData.datetime_primitives1(session).select(
            "timestamp", "timestamp_ntz", "timestamp_ltz", "timestamp_tz"
        )

        Utils.check_answer(
            df.select(*[convert_timezone(lit("UTC"), col) for col in df.columns]),
            [
                Row(
                    datetime(2024, 2, 1, 20, 0, tzinfo=pytz.UTC),
                    datetime(2017, 2, 24, 20, 0, 0, 456000, tzinfo=pytz.UTC),
                    datetime(2017, 2, 24, 12, 0, 0, 123000, tzinfo=pytz.UTC),
                    datetime(2017, 2, 24, 13, 0, 0, 789000, tzinfo=pytz.UTC),
                )
            ],
        )

        df = TestData.datetime_primitives1(session).select("timestamp", "timestamp_ntz")

        Utils.check_answer(
            df.select(
                *[
                    convert_timezone(lit("UTC"), col, lit("Asia/Shanghai"))
                    for col in df.columns
                ]
            ),
            [
                Row(
                    datetime(2024, 2, 1, 4, 0),
                    datetime(2017, 2, 24, 4, 0, 0, 456000),
                )
            ],
        )

        df = TestData.datetime_primitives1(session).select(
            "timestamp_ltz", "timestamp_tz"
        )
        with pytest.raises(SnowparkSQLException):
            # convert_timezone function does not accept non-TimestampTimeZone.NTZ datetime
            df.select(
                *[
                    convert_timezone(lit("UTC"), col, lit("Asia/Shanghai"))
                    for col in df.columns
                ]
            ).collect()

        LocalTimezone.set_local_timezone()


def test_convert_timezone_neg(session):
    df = TestData.datetime_primitives1(session)
    with pytest.raises(SnowparkSQLException):
        df.select(
            convert_timezone(lit("UTC"), "timestamp_tz", lit("US/Eastern"))
        ).collect()


def test_convert_timezone_nulls(session):
    null_df = session.create_dataframe([[None]]).to_df("timestamp")
    Utils.check_answer(
        null_df.select(convert_timezone(lit("UTC"), to_timestamp_ntz("timestamp"))),
        [Row(None)],
    )
    Utils.check_answer(
        null_df.select(
            convert_timezone(
                lit("UTC"), to_timestamp_ntz("timestamp"), lit("US/Eastern")
            )
        ),
        [Row(None)],
    )


def test_convert_timezone_with_source(session, local_testing_mode):
    with parameter_override(
        session,
        "timezone",
        "America/Los_Angeles",
        not IS_IN_STORED_PROC and not local_testing_mode,
    ):
        LocalTimezone.set_local_timezone(pytz.timezone("Etc/GMT+8"))

        df = TestData.datetime_primitives2(session)

        Utils.check_answer(
            df.select(convert_timezone(lit("UTC"), "timestamp", lit("US/Eastern"))),
            [
                Row(datetime(9999, 12, 31, 5, 0, 0, 123456)),
                Row(datetime(1583, 1, 2, 4, 56, 1, 567890)),
            ],
        )

        LocalTimezone.set_local_timezone()


@pytest.mark.skipif(
    "config.getoption('local_testing_mode', default=False)",
    reason="time_from_parts is not yet supported in local testing mode.",
)
def test_time_from_parts(session):
    df = session.create_dataframe(
        [[11, 11, 0, 987654321]], schema=["hour", "minute", "second", "nanoseconds"]
    )

    Utils.check_answer(
        df.select(
            time_from_parts("hour", "minute", "second", nanoseconds="nanoseconds")
        ),
        [Row(time(11, 11, 0, 987654))],
    )

    Utils.check_answer(
        df.select(time_from_parts("hour", "minute", "second")), [Row(time(11, 11, 0))]
    )


def test_columns_from_timestamp_parts():
    func_name = "test _columns_from_timestamp_parts"
    y, m, d = _columns_from_timestamp_parts(func_name, "year", "month", 8)
    assert y._expression.name == '"YEAR"'
    assert m._expression.name == '"MONTH"'
    assert d._expression.value == 8

    y, m, d, h, min_, s = _columns_from_timestamp_parts(
        func_name, "year", "month", "day", 24, 60, 17
    )
    assert y._expression.name == '"YEAR"'
    assert m._expression.name == '"MONTH"'
    assert d._expression.name == '"DAY"'
    assert h._expression.value == 24
    assert min_._expression.value == 60
    assert s._expression.value == 17


def test_columns_from_timestamp_parts_negative():
    with pytest.raises(ValueError, match="Incorrect number of args passed"):
        _columns_from_timestamp_parts("neg test", "year", "month")


def test_timestamp_from_parts_internal():
    func_name = "test _timestamp_from_parts_internal"
    date_expr, time_expr = _timestamp_from_parts_internal(func_name, "date", "time")
    assert date_expr._expression.name == '"DATE"'
    assert time_expr._expression.name == '"TIME"'

    # ns and tz active
    y, m, d, h, min_, s, ns, tz = _timestamp_from_parts_internal(
        "timestamp_from_parts", "y", "m", "d", "h", "min", "s", "ns", "tz"
    )
    assert y._expression.name == '"Y"'
    assert m._expression.name == '"M"'
    assert d._expression.name == '"D"'
    assert h._expression.name == '"H"'
    assert min_._expression.name == '"MIN"'
    assert s._expression.name == '"S"'
    assert ns._expression.name == '"NS"'
    assert tz._expression.name == "tz"

    # ns active | tz non-active
    y, m, d, h, min_, s, ns = _timestamp_from_parts_internal(
        func_name, "y", "m", "d", "h", "min", "s", "ns"
    )
    assert y._expression.name == '"Y"'
    assert m._expression.name == '"M"'
    assert d._expression.name == '"D"'
    assert h._expression.name == '"H"'
    assert min_._expression.name == '"MIN"'
    assert s._expression.name == '"S"'
    assert ns._expression.name == '"NS"'

    # ns non-active | tz active
    y, m, d, h, min_, s, ns, tz = _timestamp_from_parts_internal(
        "timestamp_from_parts", "y", "m", "d", "h", "min", "s", timezone="tz"
    )
    assert y._expression.name == '"Y"'
    assert m._expression.name == '"M"'
    assert d._expression.name == '"D"'
    assert h._expression.name == '"H"'
    assert min_._expression.name == '"MIN"'
    assert s._expression.name == '"S"'
    assert ns._expression.value == 0
    assert tz._expression.name == "tz"

    # ns non-active | tz non-active
    y, m, d, h, min_, s = _timestamp_from_parts_internal(
        func_name, "y", "m", "d", "h", "min", "s"
    )
    assert y._expression.name == '"Y"'
    assert m._expression.name == '"M"'
    assert d._expression.name == '"D"'
    assert h._expression.name == '"H"'
    assert min_._expression.name == '"MIN"'
    assert s._expression.name == '"S"'


def test_timestamp_from_parts_internal_negative():
    func_name = "negative test"
    with pytest.raises(ValueError, match="expected 2, 6, 7 or 8"):
        _timestamp_from_parts_internal(func_name, 1)

    with pytest.raises(ValueError, match="does not accept timezone as an argument"):
        _timestamp_from_parts_internal(func_name, 1, 2, 3, 4, 5, 6, 7, 8)


@pytest.mark.skipif(
    "config.getoption('local_testing_mode', default=False)",
    reason="as_time is not yet supported in local testing mode.",
)
def test_as_time(session):
    Utils.check_answer(
        TestData.variant1(session).select(
            as_time(col("time1")), as_time(col("date1")), as_time(col("timestamp_tz1"))
        ),
        [Row(time(20, 57, 1, 123456), None, None)],
        sort=False,
    )

    # same as above, but pass str instead of Column
    Utils.check_answer(
        TestData.variant1(session).select(
            as_time("time1"), as_time("date1"), as_time("timestamp_tz1")
        ),
        [Row(time(20, 57, 1, 123456), None, None)],
        sort=False,
    )


@pytest.mark.parametrize(
    "as_type,expected",
    [
        (
            as_timestamp_ntz,
            Row(
                None,
                None,
                None,
                None,
                None,
                None,
                datetime(2024, 2, 1, 12, 0),
                datetime(2017, 2, 24, 12, 0, 0, 456000),
                None,
                None,
            ),
        ),
        (
            as_timestamp_ltz,
            Row(
                None,
                None,
                None,
                None,
                None,
                None,
                None,
                None,
                datetime(
                    2017, 2, 24, 4, 0, 0, 123000, tzinfo=pytz.timezone("Etc/GMT+8")
                ),
                None,  # not using America/Los_Angeles because pytz assign -7:53 timezone offset to it
            ),
        ),
        (
            as_timestamp_tz,
            Row(
                None,
                None,
                None,
                None,
                None,
                None,
                None,
                None,
                None,
                datetime(
                    2017, 2, 24, 14, 0, 0, 789000, tzinfo=pytz.timezone("Etc/GMT-1")
                ),
            ),
        ),
    ],
)
@pytest.mark.skipif(
    "config.getoption('local_testing_mode', default=False)",
    reason="as_timestamp_tz is not yet supported in local testing mode.",
)
def test_as_timestamp_all(as_type, expected, session, local_testing_mode):
    with parameter_override(
        session,
        "timezone",
        "America/Los_Angeles",
        not IS_IN_STORED_PROC and not local_testing_mode,
    ):
        LocalTimezone.set_local_timezone(pytz.timezone("Etc/GMT+8"))
        df = TestData.variant_datetimes1(session)

        # Query as string column
        Utils.check_answer(
            df.select(*[as_type(column) for column in df.columns]),
            expected,
            sort=False,
        )

        # Query with column objects
        Utils.check_answer(
            df.select(*[as_type(col(column)) for column in df.columns]),
            expected,
            sort=False,
        )
        LocalTimezone.set_local_timezone()


def test_to_array(session):
    integer1 = TestData.integer1(session)
    Utils.check_answer(
        integer1.select(to_array(col("a"))),
        [Row("[\n  1\n]"), Row("[\n  2\n]"), Row("[\n  3\n]")],
        sort=False,
    )

    # same as above, but pass str instead of Column
    Utils.check_answer(
        integer1.select(to_array("a")),
        [Row("[\n  1\n]"), Row("[\n  2\n]"), Row("[\n  3\n]")],
        sort=False,
    )


@pytest.mark.skipif(
    "config.getoption('local_testing_mode', default=False)",
    reason="to_json is not yet supported in local testing mode.",
)
def test_to_json(session):
    Utils.check_answer(
        TestData.integer1(session).select(to_json(col("a"))),
        [Row("1"), Row("2"), Row("3")],
        sort=False,
    )
    Utils.check_answer(
        TestData.variant1(session).select(to_json(col("time1"))),
        [Row('"20:57:01"')],
        sort=False,
    )

    # same as above, but pass str instead of Column
    Utils.check_answer(
        TestData.integer1(session).select(to_json("a")),
        [Row("1"), Row("2"), Row("3")],
        sort=False,
    )
    Utils.check_answer(
        TestData.variant1(session).select(to_json("time1")),
        [Row('"20:57:01"')],
        sort=False,
    )


def test_to_object(session):
    variant1 = TestData.variant1(session)
    Utils.check_answer(
        variant1.select(to_object(col("obj1"))), [Row('{\n  "Tree": "Pine"\n}')]
    )

    # same as above, but pass str instead of Column
    Utils.check_answer(
        variant1.select(to_object("obj1")), [Row('{\n  "Tree": "Pine"\n}')]
    )


def test_to_variant(session):
    integer1 = TestData.integer1(session)
    Utils.check_answer(
        integer1.select(to_variant(col("a"))),
        [Row("1"), Row("2"), Row("3")],
        sort=False,
    )
    assert integer1.select(to_variant(col("a"))).collect()[0][0] == "1"

    # same as above, but pass str instead of Column
    assert integer1.select(to_variant("a")).collect()[0][0] == "1"


@pytest.mark.skipif(
    "config.getoption('local_testing_mode', default=False)",
    reason="to_xml is not yet supported in local testing mode.",
)
def test_to_xml(session):
    Utils.check_answer(
        TestData.integer1(session).select(to_xml(col("a"))),
        [
            Row('<SnowflakeData type="INTEGER">1</SnowflakeData>'),
            Row('<SnowflakeData type="INTEGER">2</SnowflakeData>'),
            Row('<SnowflakeData type="INTEGER">3</SnowflakeData>'),
        ],
        sort=False,
    )
    # same as above, but pass str instead of Column
    Utils.check_answer(
        TestData.integer1(session).select(to_xml("a")),
        [
            Row('<SnowflakeData type="INTEGER">1</SnowflakeData>'),
            Row('<SnowflakeData type="INTEGER">2</SnowflakeData>'),
            Row('<SnowflakeData type="INTEGER">3</SnowflakeData>'),
        ],
        sort=False,
    )


@pytest.mark.skipif(
    "config.getoption('local_testing_mode', default=False)",
    reason="to_geography is not yet supported in local testing mode.",
)
def test_to_geography(session):
    geography_string = """{
  "coordinates": [
    30,
    10
  ],
  "type": "Point"
}"""
    geography = TestData.geography(session)
    Utils.check_answer(
        geography.select(to_geography(col("a"))),
        [Row(geography_string)],
        sort=False,
    )
    assert geography.select(to_geography(col("a"))).collect()[0][0] == geography_string

    # same as above, but pass str instead of Column
    assert geography.select(to_geography("a")).collect()[0][0] == geography_string


@pytest.mark.skipif(
    "config.getoption('local_testing_mode', default=False)",
    reason="to_geometry is not yet supported in local testing mode.",
)
def test_to_geometry(session):
    geometry_string = """{
  "coordinates": [
    3.000000000000000e+01,
    1.000000000000000e+01
  ],
  "type": "Point"
}"""
    geometry = TestData.geometry(session)
    Utils.check_answer(
        geometry.select(to_geometry(col("a"))),
        [Row(geometry_string)],
        sort=False,
    )
    assert geometry.select(to_geometry(col("a"))).collect()[0][0] == geometry_string

    # same as above, but pass str instead of Column
    assert geometry.select(to_geometry("a")).collect()[0][0] == geometry_string


@pytest.mark.parametrize("a", ["a", col("a")])
@pytest.mark.skipif(
    "config.getoption('local_testing_mode', default=False)",
    reason="typeof is not yet supported in local testing mode.",
)
def test_typeof(session, a):
    Utils.check_answer(
        TestData.integer1(session).select(typeof(a)),
        [Row("INTEGER")] * 3,
        sort=False,
    )


@pytest.mark.parametrize("obj, k", [("obj", "k"), (col("obj"), col("k"))])
@pytest.mark.skipif(
    "config.getoption('local_testing_mode', default=False)",
    reason="get_ignore_case is not yet supported in local testing mode.",
)
def test_get_ignore_case(session, obj, k):
    Utils.check_answer(
        TestData.object2(session).select(get_ignore_case(obj, k)),
        [Row("21"), Row(None)],
        sort=False,
    )

    Utils.check_answer(
        TestData.object2(session).select(get_ignore_case(obj, lit("AGE"))),
        [Row("21"), Row("26")],
        sort=False,
    )


@pytest.mark.parametrize("column", ["obj", col("obj")])
@pytest.mark.skipif(
    "config.getoption('local_testing_mode', default=False)",
    reason="object_keys is not yet supported in local testing mode.",
)
def test_object_keys(session, column):
    Utils.check_answer(
        TestData.object2(session).select(object_keys(column)),
        [
            Row('[\n  "age",\n  "name",\n  "zip"\n]'),
            Row('[\n  "age",\n  "name",\n  "zip"\n]'),
        ],
        sort=False,
    )


@pytest.mark.parametrize(
    "v, t2, t3, instance, zero",
    [
        ("v", "t2", "t3", "instance", 0),
        (col("v"), col("t2"), col("t3"), col("instance"), lit(0)),
    ],
)
@pytest.mark.skipif(
    "config.getoption('local_testing_mode', default=False)",
    reason="get_ignore_case is not yet supported in local testing mode.",
)
def test_xmlget(session, v, t2, t3, instance, zero):
    Utils.check_answer(
        TestData.valid_xml1(session).select(get_ignore_case(xmlget(v, t2), lit("$"))),
        [Row('"bar"'), Row(None), Row('"foo"')],
        sort=False,
    )

    Utils.check_answer(
        TestData.valid_xml1(session).select(
            get_ignore_case(xmlget(v, t2, zero), lit("$"))
        ),
        [Row('"bar"'), Row(None), Row('"foo"')],
        sort=False,
    )

    # Scala assert getVariant() here. snowpark-python doesn't have class Variant so skip it.

    Utils.check_answer(
        TestData.valid_xml1(session).select(
            get_ignore_case(xmlget(v, t3, lit("0")), lit("@"))
        ),
        [Row('"t3"'), Row(None), Row(None)],
        sort=False,
    )

    Utils.check_answer(
        TestData.valid_xml1(session).select(
            get_ignore_case(xmlget(col("v"), t2, instance), lit("$"))
        ),
        [Row('"bar"'), Row(None), Row('"bar"')],
        sort=False,
    )


@pytest.mark.parametrize("v, k", [("v", "k"), (col("v"), col("k"))])
@pytest.mark.skipif(
    "config.getoption('local_testing_mode', default=False)",
    reason="get_path is not yet supported in local testing mode.",
)
def test_get_path(session, v, k):
    Utils.check_answer(
        TestData.valid_json1(session).select(get_path(v, k)),
        [Row("null"), Row('"foo"'), Row(None), Row(None)],
        sort=False,
    )


def test_get(session):
    Utils.check_answer(
        TestData.object2(session).select(get(col("obj"), col("k"))),
        [Row("21"), Row(None)],
        sort=False,
    )
    Utils.check_answer(
        TestData.object2(session).select(get(col("obj"), lit("AGE"))),
        [Row(None), Row(None)],
        sort=False,
    )

    # Same as above, but pass str instead of Column
    Utils.check_answer(
        TestData.object2(session).select(get("obj", "k")),
        [Row("21"), Row(None)],
        sort=False,
    )

    Utils.check_answer(
        TestData.object2(session).select(get("obj", lit("AGE"))),
        [Row(None), Row(None)],
        sort=False,
    )


@pytest.mark.parametrize("col_a", ["A", col("A")])
@pytest.mark.skipif(
    "config.getoption('local_testing_mode', default=False)",
    reason="approx_count_distinct is not yet supported in local testing mode.",
)
def test_approx_count_distinct(session, col_a):
    Utils.check_answer(
        TestData.duplicated_numbers(session).select(approx_count_distinct(col_a)),
        [Row(3)],
    )


@pytest.mark.skipif(
    "config.getoption('local_testing_mode', default=False)",
    reason="approx_percentile is not yet supported in local testing mode.",
)
@pytest.mark.parametrize("col_a", ["A", col("A")])
def test_approx_percentile(session, col_a):
    Utils.check_answer(
        TestData.approx_numbers(session).select(approx_percentile(col_a, 0.5)),
        [Row(4.5)],
    )


@pytest.mark.skipif(
    "config.getoption('local_testing_mode', default=False)",
    reason="approx_percentile_accumulate is not yet supported in local testing mode.",
)
@pytest.mark.parametrize("col_a", ["A", col("A")])
def test_approx_percentile_accumulate(session, col_a):
    Utils.check_answer(
        TestData.approx_numbers(session).select(approx_percentile_accumulate(col_a)),
        [
            Row(
                '{\n  "state": [\n    0.000000000000000e+00,\n    1.000000000000000e+00,\n    '
                + "1.000000000000000e+00,\n    1.000000000000000e+00,\n    2.000000000000000e+00,\n    "
                + "1.000000000000000e+00,\n    3.000000000000000e+00,\n    1.000000000000000e+00,\n    "
                + "4.000000000000000e+00,\n    1.000000000000000e+00,\n    5.000000000000000e+00,\n    "
                + "1.000000000000000e+00,\n    6.000000000000000e+00,\n    1.000000000000000e+00,\n    "
                + "7.000000000000000e+00,\n    1.000000000000000e+00,\n    8.000000000000000e+00,\n    "
                + "1.000000000000000e+00,\n    9.000000000000000e+00,\n    1.000000000000000e+00\n  ],\n  "
                + '"type": "tdigest",\n  "version": 1\n}'
            )
        ],
    )


@pytest.mark.skipif(
    "config.getoption('local_testing_mode', default=False)",
    reason="approx_percentile_estimate is not yet supported in local testing mode.",
)
@pytest.mark.parametrize("col_a", ["A", col("A")])
def test_approx_percentile_estimate(session, col_a):
    Utils.check_answer(
        TestData.approx_numbers(session).select(
            approx_percentile_estimate(approx_percentile_accumulate(col_a), 0.5)
        ),
        TestData.approx_numbers(session).select(approx_percentile(col_a, 0.5)),
    )


@pytest.mark.skipif(
    "config.getoption('local_testing_mode', default=False)",
    reason="approx_percentile_accumulate is not yet supported in local testing mode.",
)
@pytest.mark.parametrize("col_a, col_b", [("A", "B"), (col("A"), col("B"))])
def test_approx_percentile_combine(session, col_a, col_b):
    df1 = (
        TestData.approx_numbers(session)
        .select(col_a)
        .where(col("a") >= lit(3))
        .select(approx_percentile_accumulate(col_a).as_("b"))
    )
    df2 = TestData.approx_numbers(session).select(
        approx_percentile_accumulate(col_a).as_("b")
    )
    df = df1.union(df2)
    Utils.check_answer(
        df.select(approx_percentile_combine(col_b)),
        [
            Row(
                '{\n  "state": [\n    0.000000000000000e+00,\n    1.000000000000000e+00,\n    '
                + "1.000000000000000e+00,\n    1.000000000000000e+00,\n    2.000000000000000e+00,\n    "
                + "1.000000000000000e+00,\n    3.000000000000000e+00,\n    1.000000000000000e+00,\n    "
                + "3.000000000000000e+00,\n    1.000000000000000e+00,\n    4.000000000000000e+00,\n    "
                + "1.000000000000000e+00,\n    4.000000000000000e+00,\n    1.000000000000000e+00,\n    "
                + "5.000000000000000e+00,\n    1.000000000000000e+00,\n    5.000000000000000e+00,\n    "
                + "1.000000000000000e+00,\n    6.000000000000000e+00,\n    1.000000000000000e+00,\n    "
                + "6.000000000000000e+00,\n    1.000000000000000e+00,\n    7.000000000000000e+00,\n    "
                + "1.000000000000000e+00,\n    7.000000000000000e+00,\n    1.000000000000000e+00,\n    "
                + "8.000000000000000e+00,\n    1.000000000000000e+00,\n    8.000000000000000e+00,\n    "
                + "1.000000000000000e+00,\n    9.000000000000000e+00,\n    1.000000000000000e+00,\n    "
                + '9.000000000000000e+00,\n    1.000000000000000e+00\n  ],\n  "type": "tdigest",\n  '
                + '"version": 1\n}'
            )
        ],
    )


def test_iff(session, local_testing_mode):
    df = session.create_dataframe(
        [(True, 2, 2, 4), (False, 12, 12, 14), (True, 22, 23, 24)],
        schema=["a", "b", "c", "d"],
    )
    Utils.check_answer(
        df.select("a", "b", "d", iff(col("a"), col("b"), col("d"))),
        [Row(True, 2, 4, 2), Row(False, 12, 14, 14), Row(True, 22, 24, 22)],
        sort=False,
    )
    Utils.check_answer(
        df.select("b", "c", "d", iff(col("b") == col("c"), col("b"), col("d"))),
        [Row(2, 2, 4, 2), Row(12, 12, 14, 12), Row(22, 23, 24, 24)],
        sort=False,
    )

    if not local_testing_mode:
        # accept sql expression
        Utils.check_answer(
            df.select("b", "c", "d", iff("b = c", col("b"), col("d"))),
            [Row(2, 2, 4, 2), Row(12, 12, 14, 12), Row(22, 23, 24, 24)],
            sort=False,
        )

    # Expressions have incompatible type
    with pytest.raises(SnowparkSQLException):
        df = (
            session.create_dataframe(
                [(True, datetime.now())],
                schema=["a", "b"],
            )
            .select(iff(col("a") == col("b"), col("a"), col("b")))
            .collect()
        )


def test_cume_dist(session):
    Utils.check_answer(
        TestData.xyz(session).select(
            "X", "Y", cume_dist().over(Window.partition_by(col("X")).order_by(col("Y")))
        ),
        [
            Row(2, 1, 0.3333333333333333),
            Row(2, 2, 1.0),
            Row(2, 2, 1.0),
            Row(1, 2, 1.0),
            Row(1, 2, 1.0),
        ],
        sort=True,
    )

    Utils.check_answer(
        TestData.xyz2(session).select(
            "X", "Y", cume_dist().over(Window.partition_by(col("X")).order_by(col("Y")))
        ),
        [
            Row(2, 1, 0.16666666666666666),
            Row(2, 2, 0.5),
            Row(2, 2, 0.5),
            Row(2, 3, 0.8333333333333334),
            Row(2, 3, 0.8333333333333334),
            Row(2, 4, 1.0),
            Row(1, 2, 1.0),
            Row(1, 2, 1.0),
        ],
        sort=True,
    )


def test_dense_rank(session):
    # Basic example
    basic = TestData.xyz(session).select(
        "X", "Y", dense_rank().over(Window.partition_by(col("X")).order_by(col("Y")))
    )
    Utils.check_answer(
        basic,
        [Row(2, 1, 1), Row(2, 2, 2), Row(2, 2, 2), Row(1, 2, 1), Row(1, 2, 1)],
        sort=True,
    )

    # Slightly less Basic example
    basic2 = TestData.xyz2(session).select(
        "X", "Y", dense_rank().over(Window.partition_by(col("X")).order_by(col("Y")))
    )
    Utils.check_answer(
        basic2,
        [
            Row(2, 1, 1),
            Row(2, 2, 2),
            Row(2, 2, 2),
            Row(2, 3, 3),
            Row(2, 3, 3),
            Row(2, 4, 4),
            Row(1, 2, 1),
            Row(1, 2, 1),
        ],
        sort=True,
    )


@pytest.mark.parametrize("col_z", ["Z", col("Z")])
def test_lag(session, col_z):
    Utils.check_answer(
        TestData.xyz(session).select(
            lag(col_z, 1, 0).over(Window.partition_by(col("X")).order_by(col("X")))
        ),
        [Row(0), Row(10), Row(1), Row(0), Row(1)],
        sort=True,
    )

    Utils.check_answer(
        TestData.xyz(session).select(
            lag(col_z, 1).over(Window.partition_by(col("X")).order_by(col("X")))
        ),
        [Row(None), Row(10), Row(1), Row(None), Row(1)],
        sort=True,
    )

    Utils.check_answer(
        TestData.xyz(session).select(
            lag(col_z).over(Window.partition_by(col("X")).order_by(col("X")))
        ),
        [Row(None), Row(10), Row(1), Row(None), Row(1)],
        sort=True,
    )

    Utils.check_answer(
        TestData.xyz(session).select(
            lag(col_z, 0).over(Window.partition_by(col("X")).order_by(col("X")))
        ),
        [Row(10), Row(1), Row(3), Row(1), Row(3)],
        sort=True,
    )


@pytest.mark.parametrize("col_z", ["Z", col("Z")])
def test_lead(session, col_z):
    Utils.check_answer(
        TestData.xyz(session).select(
            lead(col_z, 1, 0).over(Window.partition_by(col("X")).order_by(col("X")))
        ),
        [Row(1), Row(3), Row(0), Row(3), Row(0)],
        sort=True,
    )

    Utils.check_answer(
        TestData.xyz(session).select(
            lead(col_z, 1).over(Window.partition_by(col("X")).order_by(col("X")))
        ),
        [Row(1), Row(3), Row(None), Row(3), Row(None)],
        sort=True,
    )

    Utils.check_answer(
        TestData.xyz(session).select(
            lead(col_z).over(Window.partition_by(col("X")).order_by(col("X")))
        ),
        [Row(1), Row(3), Row(None), Row(3), Row(None)],
        sort=True,
    )


def test_lead_lag_nulls(session):
    data = [
        (1, 1, 1, None),
        (1, 1, 2, None),
        (1, 1, 3, 1),
        (1, 1, 4, None),
        (1, 1, 5, None),
        (1, 1, 6, 2),
        (1, 1, 7, None),
        (1, 1, 8, None),
    ]
    schema = ["COL1", "COL2", "COL3", "COLUMN_TO_FILL"]
    df = session.create_dataframe(data=data, schema=schema)

    window = Window.partition_by(["COL1", "COL2"]).order_by("COL3")

    lead_col = lead(df.col("COLUMN_TO_FILL"), ignore_nulls=True).over(window)
    lag_col = lag(df.col("COLUMN_TO_FILL"), ignore_nulls=True).over(window)
    max_lead_lag = iff(lead_col > lag_col, lead_col, lag_col)

    final_df = df.with_column("MAX_LEAD_LAG", max_lead_lag)
    Utils.check_answer(
        final_df,
        [
            Row(1, 1, 1, None, None),
            Row(1, 1, 2, None, None),
            Row(1, 1, 3, 1, None),
            Row(1, 1, 4, None, 2),
            Row(1, 1, 5, None, 2),
            Row(1, 1, 6, 2, 1),
            Row(1, 1, 7, None, 2),
            Row(1, 1, 8, None, 2),
        ],
        sort=False,
    )


@pytest.mark.parametrize("col_z", ["Z", col("Z")])
def test_last_value(session, col_z):
    Utils.check_answer(
        TestData.xyz(session).select(
            last_value(col_z).over(Window.partition_by(col("X")).order_by(col("Z")))
        ),
        [Row(3), Row(3), Row(10), Row(10), Row(10)],
        sort=False,
    )


@pytest.mark.parametrize("col_z", ["Z", col("Z")])
def test_first_value(session, col_z):
    Utils.check_answer(
        TestData.xyz(session).select(
            first_value(col_z).over(Window.partition_by(col("X")).order_by(col("Z")))
        ),
        [Row(1), Row(1), Row(1), Row(1), Row(1)],
        sort=False,
    )


@pytest.mark.parametrize("col_n", ["n", col("n"), 4, 0])
def test_ntile(session, col_n):
    df = TestData.xyz(session)
    if not isinstance(col_n, int):
        df = df.with_column("n", lit(4))
    if isinstance(col_n, int) and col_n == 0:
        with pytest.raises(
            SnowparkSQLException, match="NTILE argument must be at least 1"
        ):
            df.select(
                ntile(col_n).over(Window.partition_by(col("X")).order_by(col("Y")))
            ).collect()
    else:
        Utils.check_answer(
            df.select(
                "X",
                "Y",
                ntile(col_n).over(Window.partition_by(col("X")).order_by(col("Y"))),
            ),
            [Row(2, 1, 1), Row(2, 2, 2), Row(2, 2, 3), Row(1, 2, 1), Row(1, 2, 2)],
            sort=True,
        )


def test_ntile_larger_example(session):
    Utils.check_answer(
        TestData.xyz2(session).select(
            "X", "Y", ntile(3).over(Window.partition_by(col("X")).order_by(col("Y")))
        ),
        [
            Row(2, 1, 1),
            Row(2, 2, 1),
            Row(2, 2, 2),
            Row(2, 3, 2),
            Row(2, 3, 3),
            Row(2, 4, 3),
            Row(1, 2, 1),
            Row(1, 2, 2),
        ],
        sort=True,
    )


def test_percent_rank(session):
    # Basic example
    basic = TestData.xyz(session).select(
        "X", "Y", percent_rank().over(Window.partition_by(col("X")).order_by(col("Y")))
    )
    Utils.check_answer(
        basic,
        [
            Row(2, 1, 0.0),
            Row(2, 2, 0.5),
            Row(2, 2, 0.5),
            Row(1, 2, 0.0),
            Row(1, 2, 0.0),
        ],
        sort=True,
    )

    # Slightly less Basic example
    basic2 = TestData.xyz2(session).select(
        "X", "Y", percent_rank().over(Window.partition_by(col("X")).order_by(col("Y")))
    )
    Utils.check_answer(
        basic2,
        [
            Row(2, 1, 0.0),
            Row(2, 2, 0.2),
            Row(2, 2, 0.2),
            Row(2, 3, 0.6),
            Row(2, 3, 0.6),
            Row(2, 4, 1.0),
            Row(1, 2, 0.0),
            Row(1, 2, 0.0),
        ],
        sort=True,
    )


def test_rank(session):
    df = TestData.xyz(session)

    # Basic example
    basic = df.select(
        "X", "Y", rank().over(Window.partition_by(col("X")).order_by(col("Y")))
    )
    Utils.check_answer(
        basic,
        [Row(2, 1, 1), Row(2, 2, 2), Row(2, 2, 2), Row(1, 2, 1), Row(1, 2, 1)],
        sort=True,
    )

    # Slightly less Basic example
    basic2 = TestData.xyz2(session).select(
        "X", "Y", rank().over(Window.partition_by(col("X")).order_by(col("Y")))
    )
    Utils.check_answer(
        basic2,
        [
            Row(2, 1, 1),
            Row(2, 2, 2),
            Row(2, 2, 2),
            Row(2, 3, 4),
            Row(2, 3, 4),
            Row(2, 4, 6),
            Row(1, 2, 1),
            Row(1, 2, 1),
        ],
        sort=True,
    )

    # Order by multiple
    mult_ord = df.select(
        "X",
        "Y",
        "Z",
        rank().over(Window.partition_by(col("X")).order_by(col("Y"), col("Z"))),
    )
    Utils.check_answer(
        mult_ord,
        [
            Row(2, 1, 10, 1),
            Row(2, 2, 1, 2),
            Row(2, 2, 3, 3),
            Row(1, 2, 1, 1),
            Row(1, 2, 3, 2),
        ],
        sort=True,
    )

    # Order by expression
    expr_order = df.select(
        "X",
        "Y",
        "Z",
        rank().over(Window.partition_by(col("X")).order_by(col("Y") + col("Z"))),
    )
    Utils.check_answer(
        expr_order,
        [
            Row(1, 2, 1, 1),
            Row(1, 2, 3, 2),
            Row(2, 2, 1, 1),
            Row(2, 2, 3, 2),
            Row(2, 1, 10, 3),
        ],
        sort=True,
    )

    # Rows Between
    rows_between = df.select(
        "X",
        "Y",
        rank().over(
            Window.partition_by(col("X"))
            .order_by(col("Y"))
            .rows_between(Window.CURRENT_ROW, 2)
        ),
    )
    Utils.check_answer(
        rows_between,
        [Row(2, 1, 1), Row(2, 2, 1), Row(2, 2, 1), Row(1, 2, 1), Row(1, 2, 1)],
        sort=True,
    )

    # Range Between
    range_between = df.select(
        "X",
        "Y",
        rank().over(
            Window.partition_by(col("X"))
            .order_by(col("Y"))
            .range_between(Window.UNBOUNDED_PRECEDING, Window.UNBOUNDED_FOLLOWING)
        ),
    )
    Utils.check_answer(
        range_between,
        [Row(2, 1, 1), Row(2, 2, 2), Row(2, 2, 2), Row(1, 2, 1), Row(1, 2, 1)],
        sort=True,
    )


def test_row_number(session):
    Utils.check_answer(
        TestData.xyz(session)
        .select(
            "X", row_number().over(Window.partition_by(col("X")).order_by(col("Y")))
        )
        .order_by("X"),
        [Row(1, 1), Row(1, 2), Row(2, 1), Row(2, 2), Row(2, 3)],
        sort=False,
    )


def test_listagg(session):
    df = session.create_dataframe([1, 2, 3, 2, 4, 5], schema=["col"])
    Utils.check_answer(
        df.select(listagg(df["col"]).within_group(df["col"].asc())), [Row("122345")]
    )
    Utils.check_answer(
        df.select(listagg("col", ",").within_group(df["col"].asc())),
        [Row("1,2,2,3,4,5")],
    )
    Utils.check_answer(
        df.select(listagg(df.col("col"), ",", True).within_group(df["col"].asc())),
        [Row("1,2,3,4,5")],
    )
    Utils.check_answer(
        df.select(listagg("col", "'", True).within_group(df["col"].asc())),
        [Row("1'2'3'4'5")],
    )


@pytest.mark.parametrize(
    "col_expr, col_scale", [("expr", 1), (col("expr"), col("scale"))]
)
@pytest.mark.skipif(
    "config.getoption('local_testing_mode', default=False)",
    reason="trunc is not yet supported in local testing mode.",
)
def test_trunc(session, col_expr, col_scale):
    df = session.create_dataframe([(3.14, 1)], schema=["expr", "scale"])
    Utils.check_answer(df.select(trunc(col_expr, col_scale)), [Row(3.1)])


@pytest.mark.parametrize("col_A, col_scale", [("A", 0), (col("A"), lit(0))])
@pytest.mark.skipif(
    "config.getoption('local_testing_mode', default=False)",
    reason="round is not yet supported in local testing mode.",
)
def test_round(session, col_A, col_scale):
    Utils.check_answer(
        TestData.double1(session).select(round(col_A, col_scale)),
        [Row(1.0), Row(2.0), Row(3.0)],
    )


@pytest.mark.parametrize("col_A", ["A", col("A")])
@pytest.mark.skipif(
    "config.getoption('local_testing_mode', default=False)",
    reason="sin is not yet supported in local testing mode.",
)
def test_sin_sinh(session, col_A):
    Utils.check_answer(
        TestData.double2(session).select(sin(col_A), sinh(col_A)),
        [
            Row(0.09983341664682815, 0.10016675001984403),
            Row(0.19866933079506122, 0.20133600254109402),
            Row(0.29552020666133955, 0.3045202934471426),
        ],
        sort=False,
    )


@pytest.mark.parametrize("col_A, col_B", [("A", "B"), (col("A"), col("B"))])
@pytest.mark.skipif(
    "config.getoption('local_testing_mode', default=False)",
    reason="cos is not yet supported in local testing mode.",
)
def test_cos_cosh(session, col_A, col_B):
    Utils.check_answer(
        TestData.double2(session).select(cos(col_A), cosh(col_B)),
        [
            Row(0.9950041652780258, 1.1276259652063807),
            Row(0.9800665778412416, 1.1854652182422676),
            Row(0.955336489125606, 1.255169005630943),
        ],
        sort=False,
    )


@pytest.mark.parametrize("col_A", ["A", col("A")])
@pytest.mark.skipif(
    "config.getoption('local_testing_mode', default=False)",
    reason="tan is not yet supported in local testing mode.",
)
def test_tan_tanh(session, col_A):
    Utils.check_answer(
        TestData.double2(session).select(tan(col_A), tanh(col_A)),
        [
            Row(0.10033467208545055, 0.09966799462495582),
            Row(0.2027100355086725, 0.197375320224904),
            Row(0.30933624960962325, 0.2913126124515909),
        ],
        sort=False,
    )


@pytest.mark.parametrize("col_A", ["A", col("A")])
@pytest.mark.skipif(
    "config.getoption('local_testing_mode', default=False)",
    reason="acos is not yet supported in local testing mode.",
)
def test_asin_acos(session, col_A):
    Utils.check_answer(
        TestData.double2(session).select(acos(col_A), asin(col_A)),
        [
            Row(1.4706289056333368, 0.1001674211615598),
            Row(1.369438406004566, 0.2013579207903308),
            Row(1.2661036727794992, 0.3046926540153975),
        ],
        sort=False,
    )


@pytest.mark.parametrize("col_A, col_B", [("A", "B"), (col("A"), col("B"))])
@pytest.mark.skipif(
    "config.getoption('local_testing_mode', default=False)",
    reason="atan is not yet supported in local testing mode.",
)
def test_atan_atan2(session, col_A, col_B):
    Utils.check_answer(
        TestData.double2(session).select(atan(col_B), atan(col_A)),
        [
            Row(0.4636476090008061, 0.09966865249116204),
            Row(0.5404195002705842, 0.19739555984988078),
            Row(0.6107259643892086, 0.2914567944778671),
        ],
        sort=False,
    )

    Utils.check_answer(
        TestData.double2(session).select(atan2(col_B, col_A)),
        [Row(1.373400766945016), Row(1.2490457723982544), Row(1.1659045405098132)],
        sort=False,
    )


@pytest.mark.parametrize("col_A, col_B", [("A", "B"), (col("A"), col("B"))])
@pytest.mark.skipif(
    "config.getoption('local_testing_mode', default=False)",
    reason="degrees is not yet supported in local testing mode.",
)
def test_degrees(session, col_A, col_B):
    Utils.check_answer(
        TestData.double2(session).select(degrees(col_A), degrees(col_B)),
        [
            Row(5.729577951308233, 28.64788975654116),
            Row(11.459155902616466, 34.37746770784939),
            Row(17.188733853924695, 40.10704565915762),
        ],
        sort=False,
    )


@pytest.mark.parametrize("col_A", ["A", col("A")])
@pytest.mark.skipif(
    "config.getoption('local_testing_mode', default=False)",
    reason="radians is not yet supported in local testing mode.",
)
def test_radians(session, col_A):
    Utils.check_answer(
        TestData.double1(session).select(radians(col_A)),
        [
            Row(0.019390607989657),
            Row(0.038781215979314),
            Row(0.058171823968971005),
        ],
        sort=False,
    )


@pytest.mark.parametrize("col_A", ["A", col("A")])
@pytest.mark.skipif(
    "config.getoption('local_testing_mode', default=False)",
    reason="factorial is not yet supported in local testing mode.",
)
def test_factorial(session, col_A):
    Utils.check_answer(
        TestData.integer1(session).select(factorial(col_A)),
        [Row(1), Row(2), Row(6)],
        sort=False,
    )


@pytest.mark.parametrize("col_0, col_2, col_4", [(0, 2, 4), (lit(0), lit(2), lit(4))])
@pytest.mark.skipif(
    "config.getoption('local_testing_mode', default=False)",
    reason="div0 is not yet supported in local testing mode.",
)
def test_div0(session, col_0, col_2, col_4):
    Utils.check_answer(
        TestData.zero1(session).select(div0(col_2, col_0), div0(col_4, col_2)),
        [Row(0.0, 2.0)],
    )


@pytest.mark.parametrize("col_A", ["A", col("A")])
@pytest.mark.skipif(
    "config.getoption('local_testing_mode', default=False)",
    reason="md5 is not yet supported in local testing mode.",
)
def test_md5_sha1_sha2(session, col_A):
    Utils.check_answer(
        TestData.string1(session).select(md5(col_A), sha1(col_A), sha2(col_A, 224)),
        [
            Row(
                "5a105e8b9d40e1329780d62ea2265d8a",
                "b444ac06613fc8d63795be9ad0beaf55011936ac",
                "aff3c83c40e2f1ae099a0166e1f27580525a9de6acd995f21717e984",
            ),
            Row(
                "ad0234829205b9033196ba818f7a872b",
                "109f4b3c50d7b0df729d299bc6f8e9ef9066971f",
                "35f757ad7f998eb6dd3dd1cd3b5c6de97348b84a951f13de25355177",
            ),
            Row(
                "8ad8757baa8564dc136c1e07507f4a98",
                "3ebfa301dc59196f18593c45e519287a23297589",
                "d2d5c076b2435565f66649edd604dd5987163e8a8240953144ec652f",
            ),
        ],
        sort=False,
    )


@pytest.mark.parametrize("col_B", ["B", col("B")])
@pytest.mark.skipif(
    "config.getoption('local_testing_mode', default=False)",
    reason="ascii is not yet supported in local testing mode.",
)
def test_ascii(session, col_B):
    Utils.check_answer(
        TestData.string1(session).select(ascii(col_B)),
        [Row(97), Row(98), Row(99)],
        sort=False,
    )


@pytest.mark.parametrize(
    "func,expected",
    [
        (
            initcap,
            [
                Row(
                    "Foo-Bar;Baz",
                    "Qwer,Dvor>Azer",
                    "Lower",
                    "Upper",
                    "Chief Variable Officer",
                    "Lorem Ipsum Dolor Sit Amet",
                )
            ],
        ),
        (
            partial(initcap, delimiters=lit("-")),
            [
                Row(
                    "Foo-Bar;baz",
                    "Qwer,dvor>azer",
                    "Lower",
                    "Upper",
                    "Chief variable officer",
                    "Lorem ipsum dolor sit amet",
                )
            ],
        ),
        (length, [Row(11, 14, 5, 5, 22, 26)]),
        (
            lower,
            [
                Row(
                    "foo-bar;baz",
                    "qwer,dvor>azer",
                    "lower",
                    "upper",
                    "chief variable officer",
                    "lorem ipsum dolor sit amet",
                )
            ],
        ),
        (
            upper,
            [
                Row(
                    "FOO-BAR;BAZ",
                    "QWER,DVOR>AZER",
                    "LOWER",
                    "UPPER",
                    "CHIEF VARIABLE OFFICER",
                    "LOREM IPSUM DOLOR SIT AMET",
                )
            ],
        ),
    ],
)
@pytest.mark.parametrize("use_col", [True, False])
def test_initcap_length_lower_upper(func, expected, use_col, session):
    df = TestData.string8(session)
    Utils.check_answer(
        df.select(*[func(col(c) if use_col else c) for c in df.columns]),
        expected,
        sort=False,
    )


@pytest.mark.parametrize("col_A", ["A", col("A")])
@pytest.mark.skipif(
    "config.getoption('local_testing_mode', default=False)",
    reason="lpad is not yet supported in local testing mode.",
)
def test_lpad_rpad(session, col_A):
    Utils.check_answer(
        TestData.string2(session).select(
            lpad(col_A, 8, lit("X")), rpad(col_A, 9, lit("S"))
        ),
        [
            Row("XXXasdFg", "asdFgSSSS"),
            Row("XXXXXqqq", "qqqSSSSSS"),
            Row("XXXXXXQw", "QwSSSSSSS"),
        ],
        sort=False,
    )


@pytest.mark.parametrize("col_A", ["A", col("A")])
@pytest.mark.skipif(
    "config.getoption('local_testing_mode', default=False)",
    reason="ltrim is not yet supported in local testing mode.",
)
def test_ltrim_rtrim_trim(session, col_A):
    Utils.check_answer(
        TestData.string3(session).select(ltrim(col_A), rtrim(col_A), trim(col_A)),
        [Row("abcba  ", "  abcba", "abcba"), Row("a12321a   ", " a12321a", "a12321a")],
        sort=False,
    )

    Utils.check_answer(
        TestData.string3(session).select(
            ltrim(col_A, lit(" a")), rtrim(col_A, lit(" a")), trim(col_A, lit("a "))
        ),
        [Row("bcba  ", "  abcb", "bcb"), Row("12321a   ", " a12321", "12321")],
        sort=False,
    )


@pytest.mark.parametrize("col_B", ["B", col("B")])
@pytest.mark.skipif(
    "config.getoption('local_testing_mode', default=False)",
    reason="repeat is not yet supported in local testing mode.",
)
def test_repeat(session, col_B):
    Utils.check_answer(
        TestData.string1(session).select(repeat(col_B, 3)),
        [Row("aaa"), Row("bbb"), Row("ccc")],
        sort=False,
    )


@pytest.mark.parametrize("col_A", ["A", col("A")])
@pytest.mark.skipif(
    "config.getoption('local_testing_mode', default=False)",
    reason="soundex is not yet supported in local testing mode.",
)
def test_soundex(session, col_A):
    Utils.check_answer(
        TestData.string4(session).select(soundex(col_A)),
        [Row("a140"), Row("b550"), Row("p200")],
        sort=False,
    )


@pytest.mark.parametrize("col_a", ["a", col("a")])
@pytest.mark.skipif(
    "config.getoption('local_testing_mode', default=False)",
    reason="insert is not yet supported in local testing mode.",
)
def test_insert(session, col_a):
    Utils.check_answer(
        TestData.string4(session).select(insert(col_a, 2, 3, lit("abc"))),
        [Row("aabce"), Row("babcna"), Row("pabch")],
        sort=False,
    )


@pytest.mark.parametrize("col_a", ["a", col("a")])
@pytest.mark.skipif(
    "config.getoption('local_testing_mode', default=False)",
    reason="left is not yet supported in local testing mode.",
)
def test_left(session, col_a):
    Utils.check_answer(
        TestData.string4(session).select(left(col_a, 2)),
        [Row("ap"), Row("ba"), Row("pe")],
        sort=False,
    )


@pytest.mark.parametrize("col_a", ["a", col("a")])
@pytest.mark.skipif(
    "config.getoption('local_testing_mode', default=False)",
    reason="right is not yet supported in local testing mode.",
)
def test_right(session, col_a):
    Utils.check_answer(
        TestData.string4(session).select(right(col_a, 2)),
        [Row("le"), Row("na"), Row("ch")],
        sort=False,
    )


@pytest.mark.parametrize("col_a", ["a", col("a")])
@pytest.mark.skipif(
    "config.getoption('local_testing_mode', default=False)",
    reason="regexp_count is not yet supported in local testing mode.",
)
def test_regexp_count(session, col_a):
    Utils.check_answer(
        TestData.string4(session).select(regexp_count(col_a, "a")),
        [Row(1), Row(3), Row(1)],
        sort=False,
    )

    Utils.check_answer(
        TestData.string4(session).select(regexp_count(col_a, "a", 2, "c")),
        [Row(0), Row(3), Row(1)],
        sort=False,
    )


@pytest.mark.parametrize("col_a", ["a", col("a")])
@pytest.mark.skipif(
    "config.getoption('local_testing_mode', default=False)",
    reason="replace is not yet supported in local testing mode.",
)
def test_replace(session, col_a):
    Utils.check_answer(
        TestData.string4(session).select(replace(col_a, "a")),
        [Row("pple"), Row("bnn"), Row("pech")],
        sort=False,
    )

    Utils.check_answer(
        TestData.string4(session).select(replace(col_a, "a", "z")),
        [Row("zpple"), Row("bznznz"), Row("pezch")],
        sort=False,
    )


@pytest.mark.parametrize("col_a", ["a", col("a")])
@pytest.mark.skipif(
    "config.getoption('local_testing_mode', default=False)",
    reason="charindex is not yet supported in local testing mode.",
)
def test_charindex(session, col_a):
    Utils.check_answer(
        TestData.string4(session).select(charindex(lit("na"), col_a)),
        [Row(0), Row(3), Row(0)],
        sort=False,
    )

    Utils.check_answer(
        TestData.string4(session).select(charindex(lit("na"), col_a, 4)),
        [Row(0), Row(5), Row(0)],
        sort=False,
    )


@pytest.mark.parametrize("col_a", ["a", col("a")])
@pytest.mark.skipif(
    "config.getoption('local_testing_mode', default=False)",
    reason="collate is not yet supported in local testing mode.",
)
def test_collate(session, col_a):
    Utils.check_answer(
        TestData.string3(session).where(collate(col_a, "en_US-trim") == "abcba"),
        [Row("  abcba  ")],
        sort=False,
    )


@pytest.mark.skipif(
    "config.getoption('local_testing_mode', default=False)",
    reason="collation is not yet supported in local testing mode.",
)
def test_collation(session):
    Utils.check_answer(
        TestData.zero1(session).select(collation(lit("f").collate("de"))),
        [Row("de")],
    )


def test_any_value(session):
    df = session.create_dataframe(
        [
            (1, 1),
            (1, 1),
            (2, 1),
            (2, 2),
            (2, 2),
        ],
        schema=["id", "subid"],
    ).order_by("id", "subid")

    Utils.check_answer(
        df.group_by("id", "subid").agg(any_value("id")).order_by("id", "subid"),
        [Row(1, 1, 1), Row(2, 1, 2), Row(2, 2, 2)],
    )

    non_deterministic_result_1 = df.select(any_value("id")).collect()
    assert non_deterministic_result_1 == [Row(1)] or non_deterministic_result_1 == [
        Row(2)
    ]
    non_deterministic_result_2 = (
        df.group_by("id").agg(any_value("subid")).order_by("id").collect()
    )
    assert non_deterministic_result_2 == [
        Row(1, 1),
        Row(2, 1),
    ] or non_deterministic_result_2 == [Row(1, 1), Row(2, 2)]<|MERGE_RESOLUTION|>--- conflicted
+++ resolved
@@ -2830,8 +2830,6 @@
     reason="array_remove is not yet supported in local testing mode.",
 )
 def test_array_remove(session):
-<<<<<<< HEAD
-=======
     actual = session.createDataFrame([([1, 2, 4, 4, 3],), ([],)], ["data"])
     actual = actual.select(array_remove(actual.data, 4))
     Utils.check_answer(
@@ -2908,7 +2906,6 @@
         array_remove(array_remove(col("arr1"), lit(1)), lit(8))
     )
 
->>>>>>> 8b801cc2
     Utils.check_answer(
         [
             Row("[\n  2,\n  3\n]"),
@@ -4146,7 +4143,7 @@
 
 def test_timestamp_from_parts_internal_negative():
     func_name = "negative test"
-    with pytest.raises(ValueError, match="expected 2, 6, 7 or 8"):
+    with pytest.raises(ValueError, match="expected 2 or 6 required arguments"):
         _timestamp_from_parts_internal(func_name, 1)
 
     with pytest.raises(ValueError, match="does not accept timezone as an argument"):

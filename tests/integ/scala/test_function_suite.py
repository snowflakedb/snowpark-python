--- conflicted
+++ resolved
@@ -200,15 +200,12 @@
     xmlget,
 )
 from snowflake.snowpark.mock._functions import LocalTimezone
-<<<<<<< HEAD
 from snowflake.snowpark.types import (
     StructField,
     StructType,
     TimestampTimeZone,
     TimestampType,
 )
-=======
->>>>>>> d6ea54ee
 from snowflake.snowpark.window import Window
 from tests.utils import IS_IN_STORED_PROC, TestData, Utils
 
@@ -768,8 +765,6 @@
             Row(datetime(2020, 4, 5, 1, 2, 3)),
             Row(datetime(2020, 4, 5, 2, 3, 4)),
         ],
-<<<<<<< HEAD
-=======
     )
 
     # Check that a string value can be passed as the format string
@@ -779,7 +774,6 @@
             Row(datetime(2020, 4, 5, 1, 2, 3)),
             Row(datetime(2020, 4, 5, 2, 3, 4)),
         ],
->>>>>>> d6ea54ee
     )
 
     # Check that a string value can be passed as the format string
@@ -2937,10 +2931,6 @@
     )
 
 
-<<<<<<< HEAD
-@pytest.mark.localtest
-=======
->>>>>>> d6ea54ee
 @pytest.mark.parametrize(
     "as_type,expected",
     [
@@ -2951,10 +2941,7 @@
                 None,
                 None,
                 None,
-<<<<<<< HEAD
-=======
                 None,
->>>>>>> d6ea54ee
                 datetime(2024, 2, 1, 12, 0),
                 datetime(2017, 2, 24, 12, 0, 0, 456000),
                 None,
@@ -2970,10 +2957,7 @@
                 None,
                 None,
                 None,
-<<<<<<< HEAD
-=======
                 None,
->>>>>>> d6ea54ee
                 datetime(
                     2017, 2, 24, 4, 0, 0, 123000, tzinfo=pytz.timezone("Etc/GMT+8")
                 ),
@@ -2990,10 +2974,7 @@
                 None,
                 None,
                 None,
-<<<<<<< HEAD
-=======
                 None,
->>>>>>> d6ea54ee
                 datetime(
                     2017, 2, 24, 14, 0, 0, 789000, tzinfo=pytz.timezone("Etc/GMT-1")
                 ),

--- conflicted
+++ resolved
@@ -368,16 +368,10 @@
     try:
         assert session.table(table_name).stat.approx_quantile("num", [0.5])[0] is None
 
-<<<<<<< HEAD
         res = TestData.double2(session).stat.approx_quantile(["a", "b"], [0, 0.1, 0.6])
-        assert res[0] == [0.05, 0.15000000000000002, 0.25]
-        assert res[1] == [0.45, 0.55, 0.6499999999999999]
-=======
-        res = TestData.double2(session).stat.approxQuantile(["a", "b"], [0, 0.1, 0.6])
         Utils.assert_rows(
             res, [[0.05, 0.15000000000000002, 0.25], [0.45, 0.55, 0.6499999999999999]]
         )
->>>>>>> ec7606ee
 
         # ApproxNumbers2 contains a column called T, which conflicts with tmpColumnName.
         # This test demos that the query still works.

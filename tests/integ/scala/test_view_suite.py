#!/usr/bin/env python3
# -*- coding: utf-8 -*-
#
# Copyright (c) 2012-2022 Snowflake Computing Inc. All rights reserved.
#
from decimal import Decimal

import pytest

from snowflake.snowpark import Row
from snowflake.snowpark._internal.analyzer.analyzer_package import AnalyzerPackage
from snowflake.snowpark._internal.utils import TempObjectType
from snowflake.snowpark.exceptions import SnowparkCreateViewException
from snowflake.snowpark.functions import col, sql_expr, sum
from snowflake.snowpark.types import LongType
from tests.utils import TestData, Utils


def test_create_view(session):
    try:
        view_name = Utils.random_name()
        TestData.integer1(session).create_or_replace_view(view_name)

        res = session.sql(f"select * from {view_name}").collect()
        # don't sort
        assert res == [Row(1), Row(2), Row(3)]

        # Test replace
        TestData.double1(session).create_or_replace_view(view_name)
        res = session.sql(f"select * from {view_name}").collect()
        # don't sort
        assert res == [
            Row(Decimal("1.111")),
            Row(Decimal("2.222")),
            Row(Decimal("3.333")),
        ]
    finally:
        Utils.drop_view(session, view_name)


def test_view_name_with_special_character(session):
    try:
        view_name = Utils.random_name()
        TestData.column_has_special_char(session).create_or_replace_view(view_name)

        res = session.sql(
            f"select * from {AnalyzerPackage.quote_name(view_name)}"
        ).collect()
        # don't sort
        assert res == [Row(1, 2), Row(3, 4)]
    finally:
        Utils.drop_view(session, view_name)


def test_only_works_on_select(session):
    view_name = Utils.random_name()
    with pytest.raises(SnowparkCreateViewException) as ex_info:
        session.sql("show tables").create_or_replace_view(view_name)


def test_consistent_view_name_behaviors(session):
<<<<<<< HEAD
    view_name = Utils.random_name()
    sc = session.get_current_schema()
    db = session.get_current_database()
=======
    view_name = Utils.random_name_for_temp_object(TempObjectType.VIEW)
    sc = session.getCurrentSchema()
    db = session.getCurrentDatabase()
>>>>>>> ec7606ee

    name_parts = [db, sc, view_name]

    df = session.create_dataframe([1, 2, 3]).to_df("a")

    try:
        df.create_or_replace_view(view_name)
        res = session.table(view_name).collect()
        res.sort(key=lambda x: x[0])
        assert res == [Row(1), Row(2), Row(3)]
        Utils.drop_view(session, view_name)

        df.create_or_replace_view(name_parts)
        res = session.table(view_name).collect()
        res.sort(key=lambda x: x[0])
        assert res == [Row(1), Row(2), Row(3)]
        Utils.drop_view(session, view_name)

        df.create_or_replace_view([sc, view_name])
        res = session.table(view_name).collect()
        res.sort(key=lambda x: x[0])
        assert res == [Row(1), Row(2), Row(3)]
        Utils.drop_view(session, view_name)

        df.create_or_replace_view([view_name])
        res = session.table(view_name).collect()
        res.sort(key=lambda x: x[0])
        assert res == [Row(1), Row(2), Row(3)]
        Utils.drop_view(session, view_name)

        df.create_or_replace_view(f"{db}.{sc}.{view_name}")
        res = session.table(view_name).collect()
        res.sort(key=lambda x: x[0])
        assert res == [Row(1), Row(2), Row(3)]
        Utils.drop_view(session, view_name)

        # create temp view
        df.create_or_replace_temp_view(view_name)
        res = session.table(view_name).collect()
        res.sort(key=lambda x: x[0])
        assert res == [Row(1), Row(2), Row(3)]
        Utils.drop_view(session, view_name)

        df.create_or_replace_temp_view(name_parts)
        res = session.table(view_name).collect()
        res.sort(key=lambda x: x[0])
        assert res == [Row(1), Row(2), Row(3)]
        Utils.drop_view(session, view_name)

        df.create_or_replace_temp_view([sc, view_name])
        res = session.table(view_name).collect()
        res.sort(key=lambda x: x[0])
        assert res == [Row(1), Row(2), Row(3)]
        Utils.drop_view(session, view_name)

        df.create_or_replace_temp_view([view_name])
        res = session.table(view_name).collect()
        res.sort(key=lambda x: x[0])
        assert res == [Row(1), Row(2), Row(3)]
        Utils.drop_view(session, view_name)

        df.create_or_replace_temp_view(f"{db}.{sc}.{view_name}")
        res = session.table(view_name).collect()
        res.sort(key=lambda x: x[0])
        assert res == [Row(1), Row(2), Row(3)]
        Utils.drop_view(session, view_name)

    finally:
        Utils.drop_view(session, view_name)


def test_create_temp_view_on_functions(session):
    table_name = Utils.random_name_for_temp_object(TempObjectType.TABLE)
    view_name = Utils.random_name_for_temp_object(TempObjectType.VIEW)

    try:
        Utils.create_table(session, table_name, "id int, val int")
        t = session.table(table_name)
        a = t.group_by(col("id")).agg(sql_expr("max(val)"))
        a.create_or_replace_temp_view(view_name)
        schema = session.table(view_name).schema
        assert len(schema.fields) == 2
        assert schema.fields[0].datatype == LongType()
        assert schema.fields[0].name == "ID"
        assert schema.fields[1].datatype == LongType()
        assert schema.fields[1].name == '"MAX(VAL)"'

        a2 = t.group_by(col("id")).agg(sum(col("val")))
        a2.create_or_replace_temp_view(view_name)
        schema1 = session.table(view_name).schema
        assert len(schema1.fields) == 2
        assert schema1.fields[0].datatype == LongType()
        assert schema1.fields[0].name == "ID"
        assert schema1.fields[1].datatype == LongType()
        assert schema1.fields[1].name == '"SUM(VAL)"'

        a3 = t.group_by(col("id")).agg(sum(col("val")) + 1)
        a3.create_or_replace_temp_view(view_name)
        schema2 = session.table(view_name).schema
        assert len(schema.fields) == 2
        assert schema2.fields[0].datatype == LongType()
        assert schema2.fields[0].name == "ID"
        assert schema2.fields[1].datatype == LongType()
        assert schema2.fields[1].name == '"ADD(SUM(VAL), LITERAL())"'

    finally:
        Utils.drop_table(session, table_name)
        Utils.drop_view(session, view_name)<|MERGE_RESOLUTION|>--- conflicted
+++ resolved
@@ -59,15 +59,9 @@
 
 
 def test_consistent_view_name_behaviors(session):
-<<<<<<< HEAD
-    view_name = Utils.random_name()
+    view_name = Utils.random_name_for_temp_object(TempObjectType.VIEW)
     sc = session.get_current_schema()
     db = session.get_current_database()
-=======
-    view_name = Utils.random_name_for_temp_object(TempObjectType.VIEW)
-    sc = session.getCurrentSchema()
-    db = session.getCurrentDatabase()
->>>>>>> ec7606ee
 
     name_parts = [db, sc, view_name]
 

--- conflicted
+++ resolved
@@ -32,11 +32,7 @@
     TimestampTimeZone,
     TimestampType,
 )
-<<<<<<< HEAD
-from tests.utils import Utils
-=======
 from tests.utils import Utils, multithreaded_run
->>>>>>> d0eead29
 
 
 def test_lead_lag_with_positive_offset(session):

--- conflicted
+++ resolved
@@ -94,21 +94,13 @@
     assert [field.name for field in df.schema.fields] == ["_1", "_2", "_3"]
     assert df.collect() == [Row(1, "one", 1.0), Row(2, "two", 2.0)]
 
-<<<<<<< HEAD
     df = session.create_data_frame([1, 2])
-    assert [field.name for field in df.schema.fields] == ["VALUES"]
-    assert df.collect() == [Row(1), Row(2)]
-
-    df = session.create_data_frame(["one", "two"])
-    assert [field.name for field in df.schema.fields] == ["VALUES"]
-=======
-    df = session.createDataFrame([1, 2])
     assert [field.name for field in df.schema.fields] == ["_1"]
     assert df.collect() == [Row(1), Row(2)]
 
-    df = session.createDataFrame(["one", "two"])
+    df = session.create_data_frame(["one", "two"])
     assert [field.name for field in df.schema.fields] == ["_1"]
->>>>>>> b03ffebb
+
     assert df.collect() == [Row("one"), Row("two")]
 
 

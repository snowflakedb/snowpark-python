#!/usr/bin/env python3
# -*- coding: utf-8 -*-
#
# Copyright (c) 2012-2022 Snowflake Computing Inc. All rights reserved.
#
from decimal import Decimal

import pytest

from snowflake.connector.errors import ProgrammingError
from snowflake.snowpark import Row, Window
from snowflake.snowpark._internal.utils import TempObjectType
from snowflake.snowpark.functions import (
    avg,
    col,
    corr,
    count,
    covar_pop,
    covar_samp,
    cume_dist,
    dense_rank,
    kurtosis,
    lead,
    lit,
    max as max_,
    mean,
    min as min_,
    ntile,
    percent_rank,
    rank,
    row_number,
    skew,
    stddev,
    stddev_pop,
    stddev_samp,
    sum as sum_,
    var_pop,
    var_samp,
    variance,
)
from tests.utils import TestData, Utils


def test_partition_by_order_by_rows_between(session):
    df = session.create_dataframe(
        [(1, "1"), (2, "1"), (2, "2"), (1, "1"), (2, "2")]
    ).to_df("key", "value")
    window = Window.partition_by("value").order_by("key").rows_between(-1, 2)
    Utils.check_answer(
        df.select("key", avg("key").over(window)),
        [
            Row(1, Decimal("1.333")),
            Row(1, Decimal("1.333")),
            Row(2, Decimal("1.500")),
            Row(2, Decimal("2.000")),
            Row(2, Decimal("2.000")),
        ],
    )

    window2 = Window.rows_between(Window.currentRow, 2).order_by("key")
    Utils.check_answer(
        df.select("key", avg("key").over(window2)),
        [
            Row(2, Decimal("2.000")),
            Row(2, Decimal("2.000")),
            Row(2, Decimal("2.000")),
            Row(1, Decimal("1.666")),
            Row(1, Decimal("1.333")),
        ],
        sort=False,
    )


def test_range_between(session):
    df = session.create_dataframe(["non_numeric"]).to_df("value")
    window = Window.order_by("value")
    Utils.check_answer(
        df.select(
            "value",
            min_("value").over(
                window.range_between(
                    Window.unboundedPreceding, Window.unboundedFollowing
                )
            ),
        ),
        [Row("non_numeric", "non_numeric")],
    )
    window2 = Window.range_between(
        Window.unboundedPreceding, Window.unboundedFollowing
    ).order_by("value")
    Utils.check_answer(
        df.select("value", min_("value").over(window2)),
        [Row("non_numeric", "non_numeric")],
    )


def test_window_function_with_aggregates(session):
    df = session.create_dataframe(
        [("a", 1), ("a", 1), ("a", 2), ("a", 2), ("b", 4), ("b", 3), ("b", 2)]
    ).to_df("key", "value")
    window = Window.order_by()
    Utils.check_answer(
        df.group_by("key").agg(
            [sum_("value"), sum_(sum_("value")).over(window) - sum_("value")]
        ),
        [Row("a", 6, 9), Row("b", 9, 6)],
    )


def test_window_function_inside_where_and_having_clauses(session):
    with pytest.raises(ProgrammingError) as ex_info:
        TestData.test_data2(session).select("a").where(
            rank().over(Window.order_by("b")) == 1
        ).collect()
    assert "invalid identifier" in str(ex_info)

    with pytest.raises(ProgrammingError) as ex_info:
        TestData.test_data2(session).where(
            (col("b") == 2) & rank().over(Window.order_by("b")) == 1
        ).collect()
    assert "outside of SELECT, QUALIFY, and ORDER BY clauses" in str(ex_info)

    with pytest.raises(ProgrammingError) as ex_info:
        TestData.test_data2(session).group_by("a").agg(avg("b").as_("avgb")).where(
            (col("a") > col("avgb")) & rank().over(Window.order_by("a")) == 1
        ).collect()
    assert "outside of SELECT, QUALIFY, and ORDER BY clauses" in str(ex_info)

    with pytest.raises(ProgrammingError) as ex_info:
        TestData.test_data2(session).group_by("a").agg(
            [max_("b").as_("avgb"), sum_("b").as_("sumb")]
        ).where(rank().over(Window.order_by("a")) == 1).collect()
    assert "outside of SELECT, QUALIFY, and ORDER BY clauses" in str(ex_info)

    with pytest.raises(ProgrammingError) as ex_info:
        TestData.test_data2(session).group_by("a").agg(
            [max_("b").as_("avgb"), sum_("b").as_("sumb")]
        ).where((col("sumb") == 5) & rank().over(Window.order_by("a")) == 1).collect()
    assert "outside of SELECT, QUALIFY, and ORDER BY clauses" in str(ex_info)


def test_reuse_window_partition_by(session):
    df = session.create_dataframe([(1, "1"), (2, "2"), (1, "1"), (2, "2")]).to_df(
        "key", "value"
    )
    w = Window.partition_by("key").order_by("value")

    Utils.check_answer(
        df.select(lead("key", 1).over(w), lead("value", 1).over(w)),
        [Row(1, "1"), Row(2, "2"), Row(None, None), Row(None, None)],
    )


def test_reuse_window_order_by(session):
    df = session.create_dataframe([(1, "1"), (2, "2"), (1, "1"), (2, "2")]).to_df(
        "key", "value"
    )
    w = Window.order_by("value").partition_by("key")

    Utils.check_answer(
        df.select(lead("key", 1).over(w), lead("value", 1).over(w)),
        [Row(1, "1"), Row(2, "2"), Row(None, None), Row(None, None)],
    )


def test_rank_functions_in_unspecific_window(session):
    df = session.create_dataframe([(1, "1"), (2, "2"), (1, "2"), (2, "2")]).to_df(
        "key", "value"
    )
    Utils.check_answer(
        df.select(
            "key",
            max_("key").over(Window.partition_by("value").order_by("key")),
            min_("key").over(Window.partition_by("value").order_by("key")),
            mean("key").over(Window.partition_by("value").order_by("key")),
            count("key").over(Window.partition_by("value").order_by("key")),
            sum_("key").over(Window.partition_by("value").order_by("key")),
            ntile(lit(2)).over(Window.partition_by("value").order_by("key")),
            row_number().over(Window.partition_by("value").order_by("key")),
            dense_rank().over(Window.partition_by("value").order_by("key")),
            rank().over(Window.partition_by("value").order_by("key")),
            cume_dist().over(Window.partition_by("value").order_by("key")),
            percent_rank().over(Window.partition_by("value").order_by("key")),
        ).collect(),
        [
            Row(1, 1, 1, 1.0, 1, 1, 1, 1, 1, 1, 0.3333333333333333, 0.0),
            Row(1, 1, 1, 1.0, 1, 1, 1, 1, 1, 1, 1.0, 0.0),
            Row(2, 2, 1, Decimal("1.666667"), 3, 5, 1, 2, 2, 2, 1.0, 0.5),
            Row(2, 2, 1, Decimal("1.666667"), 3, 5, 2, 3, 2, 2, 1.0, 0.5),
        ],
    )


def test_empty_over_spec(session):
    df = session.create_dataframe([("a", 1), ("a", 1), ("a", 2), ("b", 2)]).to_df(
        "key", "value"
    )
<<<<<<< HEAD
    df.create_or_replace_temp_view("window_table")
=======
    view_name = Utils.random_name_for_temp_object(TempObjectType.VIEW)
    df.createOrReplaceTempView(view_name)
>>>>>>> ec7606ee
    Utils.check_answer(
        df.select("key", "value", sum_("value").over(), avg("value").over()),
        [
            Row("a", 1, 6, 1.5),
            Row("a", 1, 6, 1.5),
            Row("a", 2, 6, 1.5),
            Row("b", 2, 6, 1.5),
        ],
    )
    Utils.check_answer(
        session.sql(
            f"select key, value, sum(value) over(), avg(value) over() from {view_name}"
        ),
        [
            Row("a", 1, 6, 1.5),
            Row("a", 1, 6, 1.5),
            Row("a", 2, 6, 1.5),
            Row("b", 2, 6, 1.5),
        ],
    )


def test_null_inputs(session):
    df = session.create_dataframe(
        [("a", 1), ("a", 1), ("a", 2), ("a", 2), ("b", 4), ("b", 3), ("b", 2)]
    ).to_df("key", "value")
    window = Window.order_by()
    Utils.check_answer(
        df.select(
            "key", "value", avg(lit(None)).over(window), sum_(lit(None)).over(window)
        ),
        [
            Row("a", 1, None, None),
            Row("a", 1, None, None),
            Row("a", 2, None, None),
            Row("a", 2, None, None),
            Row("b", 4, None, None),
            Row("b", 3, None, None),
            Row("b", 2, None, None),
        ],
        sort=False,
    )


def test_window_function_should_fail_if_order_by_clause_is_not_specified(session):
    df = session.create_dataframe([(1, "1"), (2, "2"), (1, "2"), (2, "2")]).to_df(
        "key", "value"
    )
    # Here we missed .order_by("key")!
    with pytest.raises(ProgrammingError) as ex_info:
        df.select(row_number().over(Window.partition_by("value"))).collect()
    assert "requires ORDER BY in window specification" in str(ex_info)


def test_corr_covar_pop_stddev_pop_functions_in_specific_window(session):
    df = session.create_dataframe(
        [
            ("a", "p1", 10.0, 20.0),
            ("b", "p1", 20.0, 10.0),
            ("c", "p2", 20.0, 20.0),
            ("d", "p2", 20.0, 20.0),
            ("e", "p3", 0.0, 0.0),
            ("f", "p3", 6.0, 12.0),
            ("g", "p3", 6.0, 12.0),
            ("h", "p3", 8.0, 16.0),
            ("i", "p4", 5.0, 5.0),
        ]
    ).to_df("key", "partitionId", "value1", "value2")
    Utils.check_answer(
        df.select(
            "key",
            corr("value1", "value2").over(
                Window.partition_by("partitionId")
                .order_by("key")
                .rows_between(Window.unboundedPreceding, Window.unboundedFollowing)
            ),
            covar_pop("value1", "value2").over(
                Window.partition_by("partitionId")
                .order_by("key")
                .rows_between(Window.unboundedPreceding, Window.unboundedFollowing)
            ),
            var_pop("value1").over(
                Window.partition_by("partitionId")
                .order_by("key")
                .rows_between(Window.unboundedPreceding, Window.unboundedFollowing)
            ),
            stddev_pop("value1").over(
                Window.partition_by("partitionId")
                .order_by("key")
                .rows_between(Window.unboundedPreceding, Window.unboundedFollowing)
            ),
            var_pop("value2").over(
                Window.partition_by("partitionId")
                .order_by("key")
                .rows_between(Window.unboundedPreceding, Window.unboundedFollowing)
            ),
            stddev_pop("value2").over(
                Window.partition_by("partitionId")
                .order_by("key")
                .rows_between(Window.unboundedPreceding, Window.unboundedFollowing)
            ),
        ),
        [
            Row("a", -1.0, -25.0, 25.0, 5.0, 25.0, 5.0),
            Row("b", -1.0, -25.0, 25.0, 5.0, 25.0, 5.0),
            Row("c", None, 0.0, 0.0, 0.0, 0.0, 0.0),
            Row("d", None, 0.0, 0.0, 0.0, 0.0, 0.0),
            Row("e", 1.0, 18.0, 9.0, 3.0, 36.0, 6.0),
            Row("f", 1.0, 18.0, 9.0, 3.0, 36.0, 6.0),
            Row("g", 1.0, 18.0, 9.0, 3.0, 36.0, 6.0),
            Row("h", 1.0, 18.0, 9.0, 3.0, 36.0, 6.0),
            Row("i", None, 0.0, 0.0, 0.0, 0.0, 0.0),
        ],
    )


def test_covar_samp_var_samp_stddev_samp_functions_in_specific_window(session):
    df = session.create_dataframe(
        [
            ("a", "p1", 10.0, 20.0),
            ("b", "p1", 20.0, 10.0),
            ("c", "p2", 20.0, 20.0),
            ("d", "p2", 20.0, 20.0),
            ("e", "p3", 0.0, 0.0),
            ("f", "p3", 6.0, 12.0),
            ("g", "p3", 6.0, 12.0),
            ("h", "p3", 8.0, 16.0),
            ("i", "p4", 5.0, 5.0),
        ]
    ).to_df("key", "partitionId", "value1", "value2")
    Utils.check_answer(
        df.select(
            "key",
            covar_samp("value1", "value2").over(
                Window.partition_by("partitionId")
                .order_by("key")
                .rows_between(Window.unboundedPreceding, Window.unboundedFollowing)
            ),
            var_samp("value1").over(
                Window.partition_by("partitionId")
                .order_by("key")
                .rows_between(Window.unboundedPreceding, Window.unboundedFollowing)
            ),
            variance("value1").over(
                Window.partition_by("partitionId")
                .order_by("key")
                .rows_between(Window.unboundedPreceding, Window.unboundedFollowing)
            ),
            stddev_samp("value1").over(
                Window.partition_by("partitionId")
                .order_by("key")
                .rows_between(Window.unboundedPreceding, Window.unboundedFollowing)
            ),
            stddev("value1").over(
                Window.partition_by("partitionId")
                .order_by("key")
                .rows_between(Window.unboundedPreceding, Window.unboundedFollowing)
            ),
        ),
        [
            Row("a", -50.0, 50.0, 50.0, 7.0710678118654755, 7.0710678118654755),
            Row("b", -50.0, 50.0, 50.0, 7.0710678118654755, 7.0710678118654755),
            Row("c", 0.0, 0.0, 0.0, 0.0, 0.0),
            Row("d", 0.0, 0.0, 0.0, 0.0, 0.0),
            Row("e", 24.0, 12.0, 12.0, 3.4641016151377544, 3.4641016151377544),
            Row("f", 24.0, 12.0, 12.0, 3.4641016151377544, 3.4641016151377544),
            Row("g", 24.0, 12.0, 12.0, 3.4641016151377544, 3.4641016151377544),
            Row("h", 24.0, 12.0, 12.0, 3.4641016151377544, 3.4641016151377544),
            Row("i", None, None, None, None, None),
        ],
    )


def test_aggregation_function_on_invalid_column(session):
    df = session.create_dataframe([(1, "1")]).to_df("key", "value")
    with pytest.raises(ProgrammingError) as ex_info:
        df.select("key", count("invalid").over()).collect()
    assert "invalid identifier" in str(ex_info)


def test_skewness_and_kurtosis_functions_in_window(session):
    df = session.create_dataframe(
        [
            ("a", "p1", 1.0),
            ("b", "p1", 1.0),
            ("c", "p1", 2.0),
            ("d", "p1", 2.0),
            ("e", "p1", 3.0),
            ("f", "p1", 3.0),
            ("g", "p1", 3.0),
            ("h", "p2", 1.0),
            ("i", "p2", 2.0),
            ("j", "p2", 5.0),
        ]
    ).to_df("key", "partition", "value")
    Utils.check_answer(
        df.select(
            "key",
            skew("value").over(
                Window.partition_by("partition")
                .order_by("key")
                .rows_between(Window.unboundedPreceding, Window.unboundedFollowing)
            ),
            kurtosis("value").over(
                Window.partition_by("partition")
                .order_by("key")
                .rows_between(Window.unboundedPreceding, Window.unboundedFollowing)
            ),
        ),
        # results are checked by scipy.stats.skew() and scipy.stats.kurtosis()
        [
            Row("a", -0.353044463087872, -1.8166064369747783),
            Row("b", -0.353044463087872, -1.8166064369747783),
            Row("c", -0.353044463087872, -1.8166064369747783),
            Row("d", -0.353044463087872, -1.8166064369747783),
            Row("e", -0.353044463087872, -1.8166064369747783),
            Row("f", -0.353044463087872, -1.8166064369747783),
            Row("g", -0.353044463087872, -1.8166064369747783),
            Row("h", 1.293342780733395, None),
            Row("i", 1.293342780733395, None),
            Row("j", 1.293342780733395, None),
        ],
    )


def test_window_functions_in_multiple_selects(session):
    df = session.create_dataframe(
        [("S1", "P1", 100), ("S1", "P1", 700), ("S2", "P1", 200), ("S2", "P2", 300)]
    ).to_df("sno", "pno", "qty")
    w1 = Window.partition_by("sno")
    w2 = Window.partition_by("sno", "pno")
    select = df.select(
        "sno", "pno", "qty", sum_("qty").over(w2).alias("sum_qty_2")
    ).select(
        "sno", "pno", "qty", col("sum_qty_2"), sum_("qty").over(w1).alias("sum_qty_1")
    )
    Utils.check_answer(
        select,
        [
            Row("S1", "P1", 100, 800, 800),
            Row("S1", "P1", 700, 800, 800),
            Row("S2", "P1", 200, 200, 500),
            Row("S2", "P2", 300, 300, 500),
        ],
    )<|MERGE_RESOLUTION|>--- conflicted
+++ resolved
@@ -195,12 +195,8 @@
     df = session.create_dataframe([("a", 1), ("a", 1), ("a", 2), ("b", 2)]).to_df(
         "key", "value"
     )
-<<<<<<< HEAD
-    df.create_or_replace_temp_view("window_table")
-=======
     view_name = Utils.random_name_for_temp_object(TempObjectType.VIEW)
-    df.createOrReplaceTempView(view_name)
->>>>>>> ec7606ee
+    df.create_or_replace_temp_view(view_name)
     Utils.check_answer(
         df.select("key", "value", sum_("value").over(), avg("value").over()),
         [

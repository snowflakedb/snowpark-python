#
# Copyright (c) 2012-2024 Snowflake Computing Inc. All rights reserved.
#

import datetime
import json
from decimal import Decimal
from textwrap import dedent

import pytest

from snowflake.snowpark import Row, Session
from snowflake.snowpark._internal.utils import TempObjectType, parse_table_name
from snowflake.snowpark.exceptions import (
    SnowparkDataframeException,
    SnowparkDataframeReaderException,
    SnowparkSQLException,
)
from snowflake.snowpark.functions import builtin, col, get, lit, sql_expr, xmlget
from snowflake.snowpark.types import (
    DoubleType,
    IntegerType,
    LongType,
    StringType,
    StructField,
    StructType,
)
<<<<<<< HEAD
from tests.utils import (
    IS_IN_STORED_PROC,
    TestFiles,
    Utils,
    add_to_time,
    iceberg_supported,
    local_to_utc_offset_in_hours,
    running_on_public_ci,
)
=======
from tests.utils import IS_IN_STORED_PROC, TestFiles, Utils, iceberg_supported
>>>>>>> 8b801cc2

test_file_csv = "testCSV.csv"
test_file2_csv = "test2CSV.csv"
test_file_csv_colon = "testCSVcolon.csv"
test_file_csv_quotes = "testCSVquotes.csv"
test_file_json = "testJson.json"
test_file_csv_special_format = "testCSVspecialFormat.csv"
test_file_json_special_format = "testJSONspecialFormat.json.gz"
test_file_avro = "test.avro"
test_file_parquet = "test.parquet"
test_file_all_data_types_parquet = "test_all_data_types.parquet"
test_file_with_special_characters_parquet = "test_file_with_special_characters.parquet"
test_file_orc = "test.orc"
test_file_xml = "test.xml"
test_broken_csv = "broken.csv"

user_fields = [
    StructField("A", LongType()),
    StructField("B", StringType()),
    StructField("C", DoubleType()),
]
user_schema = StructType(user_fields)


def create_df_for_file_format(
    session: Session, file_format: str, file_location: str, infer_schema: bool = False
):
    df_reader = session.read
    if not infer_schema and file_format not in ("json", "xml"):
        df_reader.option("INFER_SCHEMA", False)
    if "json" == file_format:
        df = df_reader.json(file_location)
    elif "parquet" == file_format:
        df = df_reader.parquet(file_location)
    elif "avro" == file_format:
        df = df_reader.avro(file_location)
    elif "orc" == file_format:
        df = df_reader.orc(file_location)
    else:  # "xml" == file_format:
        df = df_reader.xml(file_location)
    return df


@pytest.fixture(scope="module")
def tmp_stage_name1(session, local_testing_mode):
    stage_name = Utils.random_stage_name()
    if not local_testing_mode:
        Utils.create_stage(session, stage_name)
    try:
        yield stage_name
    finally:
        if not local_testing_mode:
            Utils.drop_stage(session, stage_name)


@pytest.fixture(scope="module")
def tmp_stage_name2(session, local_testing_mode):
    stage_name = Utils.random_stage_name()
    if not local_testing_mode:
        Utils.create_stage(session, stage_name)
    try:
        yield stage_name
    finally:
        if not local_testing_mode:
            Utils.drop_stage(session, stage_name)


@pytest.fixture(scope="module")
def tmp_table_name(session):
    table_name = Utils.random_name_for_temp_object(TempObjectType.TABLE)
    session.create_dataframe(
        [],
        StructType(
            [
                StructField("a", IntegerType()),
                StructField("b", StringType()),
                StructField("c", DoubleType()),
            ]
        ),
    ).write.save_as_table(table_name)
    try:
        yield table_name
    finally:
        session.table(table_name).drop_table()


@pytest.fixture(scope="module", autouse=True)
def upload_files(session, tmp_stage_name1, tmp_stage_name2, resources_path):
    test_files = TestFiles(resources_path)
    Utils.upload_to_stage(
        session, "@" + tmp_stage_name1, test_files.test_file_csv, compress=False
    )
    Utils.upload_to_stage(
        session,
        "@" + tmp_stage_name1,
        test_files.test_file2_csv,
        compress=False,
    )
    Utils.upload_to_stage(
        session,
        "@" + tmp_stage_name1,
        test_files.test_file_csv_colon,
        compress=False,
    )
    Utils.upload_to_stage(
        session,
        "@" + tmp_stage_name1,
        test_files.test_file_csv_quotes,
        compress=False,
    )
    Utils.upload_to_stage(
        session,
        "@" + tmp_stage_name1,
        test_files.test_file_json,
        compress=False,
    )
    Utils.upload_to_stage(
        session,
        "@" + tmp_stage_name1,
        test_files.test_file_csv_special_format,
        compress=False,
    )
    Utils.upload_to_stage(
        session,
        "@" + tmp_stage_name1,
        test_files.test_file_json_special_format,
        compress=False,
    )
    Utils.upload_to_stage(
        session,
        "@" + tmp_stage_name1,
        test_files.test_file_avro,
        compress=False,
    )
    Utils.upload_to_stage(
        session,
        "@" + tmp_stage_name1,
        test_files.test_file_parquet,
        compress=False,
    )
    Utils.upload_to_stage(
        session,
        "@" + tmp_stage_name1,
        test_files.test_file_all_data_types_parquet,
        compress=False,
    )
    Utils.upload_to_stage(
        session,
        "@" + tmp_stage_name1,
        test_files.test_file_with_special_characters_parquet,
        compress=False,
    )
    Utils.upload_to_stage(
        session, "@" + tmp_stage_name1, test_files.test_file_orc, compress=False
    )
    Utils.upload_to_stage(
        session, "@" + tmp_stage_name1, test_files.test_file_xml, compress=False
    )
    Utils.upload_to_stage(
        session,
        "@" + tmp_stage_name1,
        test_files.test_broken_csv,
        compress=False,
    )
    Utils.upload_to_stage(
        session, "@" + tmp_stage_name2, test_files.test_file_csv, compress=False
    )


pytestmark = [
    pytest.mark.skipif(
        "config.getoption('local_testing_mode', default=False)",
        reason="SNOW-952138 DataFrame.copy_into_table is not supported in Local Testing",
    )
]


def test_copy_csv_basic(session, tmp_stage_name1, tmp_table_name):
    test_file_on_stage = f"@{tmp_stage_name1}/{test_file_csv}"
    assert session.table(tmp_table_name).count() == 0
    df = session.read.schema(user_schema).csv(test_file_on_stage)
    df.copy_into_table(tmp_table_name)
    Utils.check_answer(
        session.table(tmp_table_name),
        [Row(1, "one", 1.2), Row(2, "two", 2.2)],
    )

    # run COPY again, the loaded files will be skipped by default
    df.copy_into_table(tmp_table_name)
    Utils.check_answer(
        session.table(tmp_table_name),
        [Row(1, "one", 1.2), Row(2, "two", 2.2)],
    )

    # Copy again with FORCE = TRUE, loaded file are NOT skipped.
    df.copy_into_table(tmp_table_name, force=True)
    Utils.check_answer(
        session.table(tmp_table_name),
        [
            Row(1, "one", 1.2),
            Row(2, "two", 2.2),
            Row(1, "one", 1.2),
            Row(2, "two", 2.2),
        ],
    )

    # test statement params
    df.copy_into_table(tmp_table_name, statement_params={"SF_PARTNER": "FAKE_PARTNER"})
    Utils.check_answer(
        session.table(tmp_table_name),
        [
            Row(1, "one", 1.2),
            Row(2, "two", 2.2),
            Row(1, "one", 1.2),
            Row(2, "two", 2.2),
        ],
    )


def test_copy_into_csv_iceberg(
    session, tmp_stage_name1, tmp_table_name, local_testing_mode
):
    if not iceberg_supported(session, local_testing_mode):
        pytest.skip("Test requires iceberg support.")
    test_file_on_stage = f"@{tmp_stage_name1}/{test_file_csv}"
    df = session.read.schema(user_schema).csv(test_file_on_stage)

    test_table_name = Utils.random_name_for_temp_object(TempObjectType.TABLE)
    df.copy_into_table(
        test_table_name,
        iceberg_config={
            "external_volume": "PYTHON_CONNECTOR_ICEBERG_EXVOL",
            "CATALOG": "SNOWFLAKE",
            "BASE_LOCATION": "snowpark_python_tests",
        },
    )
    try:
        # Check that table is an iceberg table with correct properties set
        ddl = session._run_query(f"select get_ddl('table', '{test_table_name}')")
        assert (
            ddl[0][0]
            == f"create or replace ICEBERG TABLE {test_table_name} (\n\tA LONG,\n\tB STRING,\n\tC DOUBLE\n)\n EXTERNAL_VOLUME = 'PYTHON_CONNECTOR_ICEBERG_EXVOL'\n CATALOG = 'SNOWFLAKE'\n BASE_LOCATION = 'snowpark_python_tests/';"
        )
        # Check that a copy_into works on the newly created table.
        df.copy_into_table(test_table_name)
    finally:
        Utils.drop_table(session, test_table_name)


def test_copy_csv_create_table_if_not_exists(session, tmp_stage_name1):
    test_file_on_stage = f"@{tmp_stage_name1}/{test_file_csv}"
    df = session.read.schema(user_schema).csv(test_file_on_stage)
    test_table_name = Utils.random_name_for_temp_object(TempObjectType.TABLE)
    df.copy_into_table(test_table_name)
    try:
        df2 = session.table(test_table_name)
        Utils.check_answer(df2, [Row(1, "one", 1.2), Row(2, "two", 2.2)])
        assert df2.schema.names == [f.name for f in user_fields]
    finally:
        Utils.drop_table(session, test_table_name)


def test_save_as_table_not_affect_copy_into(session, tmp_stage_name1):
    test_file_on_stage = f"@{tmp_stage_name1}/{test_file_csv}"
    table_name = Utils.random_name_for_temp_object(TempObjectType.TABLE)
    Utils.create_table(session, table_name, "c1 Int, c2 String, c3 Double")
    try:
        assert session.table(table_name).count() == 0
        df = session.read.schema(user_schema).csv(test_file_on_stage)
        df.copy_into_table(table_name)
        Utils.check_answer(
            session.table(table_name), [Row(1, "one", 1.2), Row(2, "two", 2.2)]
        )

        # Write data with save_as_table(), loaded file are NOT skipped.
        df.write.save_as_table(table_name, mode="append")
        Utils.check_answer(
            session.table(table_name).collect(),
            [
                Row(1, "one", 1.2),
                Row(2, "two", 2.2),
                Row(1, "one", 1.2),
                Row(2, "two", 2.2),
            ],
        )

        # Write data with save_as_table() again, loaded file are NOT skipped.
        df.write.save_as_table(table_name, mode="append")
        Utils.check_answer(
            session.table(table_name),
            [
                Row(1, "one", 1.2),
                Row(2, "two", 2.2),
                Row(1, "one", 1.2),
                Row(2, "two", 2.2),
                Row(1, "one", 1.2),
                Row(2, "two", 2.2),
            ],
        )
    finally:
        Utils.drop_table(session, table_name)


@pytest.mark.parametrize(
    "trans_columns", [([col("$1"), col("$2"), col("$3")]), (["$1", "$2", "$3"])]
)
def test_copy_csv_transformation(session, tmp_stage_name1, trans_columns):
    test_file_on_stage = f"@{tmp_stage_name1}/{test_file_csv}"
    table_name = Utils.random_name_for_temp_object(TempObjectType.TABLE)
    Utils.create_table(session, table_name, "c1 String, c2 String, c3 String")
    try:
        assert session.table(table_name).count() == 0
        df = session.read.schema(user_schema).csv(test_file_on_stage)
        # copy data with $1, $2, $3
        df.copy_into_table(table_name, transformations=trans_columns)
        Utils.check_answer(
            session.table(table_name), [Row("1", "one", "1.2"), Row("2", "two", "2.2")]
        )
        # Copy data in order of $3, $2, $1 with FORCE = TRUE
        df.copy_into_table(
            table_name,
            transformations=trans_columns[::-1],
            force=True,
        )
        Utils.check_answer(
            session.table(table_name),
            [
                Row("1", "one", "1.2"),
                Row("1.2", "one", "1"),
                Row("2", "two", "2.2"),
                Row("2.2", "two", "2"),
            ],
            sort=True,
        )
        # Copy data in order of $2, $3, $1 with FORCE = TRUE and skip_header = 1
        df.copy_into_table(
            table_name,
            transformations=[trans_columns[1], trans_columns[2], trans_columns[0]],
            format_type_options={"SKIP_HEADER": 1},
            force=True,
        )
        Utils.check_answer(
            session.table(table_name),
            [
                Row("1", "one", "1.2"),
                Row("1.2", "one", "1"),
                Row("2", "two", "2.2"),
                Row("2.2", "two", "2"),
                Row("two", "2.2", "2"),
            ],
            sort=True,
        )
    finally:
        Utils.drop_table(session, table_name)


def test_copy_csv_negative(session, tmp_stage_name1, tmp_table_name):
    test_file_on_stage = f"@{tmp_stage_name1}/{test_file_csv}"
    df = session.read.schema(user_schema).csv(test_file_on_stage)
    # case 1: copy into a non-existing table with transformation but doesn't match the provided schema
    with pytest.raises(SnowparkDataframeReaderException) as exec_info:
        table_name_not_exist = Utils.random_name_for_temp_object(TempObjectType.TABLE)
        df.copy_into_table(
            table_name_not_exist, transformations=[col("$1").as_("c1_alias")]
        )
    assert (
        f"Cannot create the target table {table_name_not_exist} because Snowpark cannot determine the column names to use. You should create the table before calling copy_into_table()"
        in str(exec_info)
    )

    # case 2: copy into an existing table table with unmatched transformations
    with pytest.raises(SnowparkSQLException) as exec_info:
        df.copy_into_table(tmp_table_name, transformations=[col("$s1").as_("c1_alias")])
    assert "Insert value list does not match column list expecting 3 but got 1" in str(
        exec_info
    )


def test_copy_csv_copy_transformation_with_column_names(session, tmp_stage_name1):
    test_file_on_stage = f"@{tmp_stage_name1}/{test_file_csv}"

    # create target table
    table_name = Utils.random_name_for_temp_object(TempObjectType.TABLE)
    Utils.create_table(session, table_name, "c1 String, c2 String, c3 String")
    try:
        assert session.table(table_name).count() == 0
        df = session.read.schema(user_schema).csv(test_file_on_stage)
        df.copy_into_table(
            table_name,
            target_columns=["c1", "c2"],
            transformations=[col("$1"), col("$2")],
        )
        Utils.check_answer(
            session.table(table_name).sort(["c1", "c2", "c3"]),
            [Row("1", "one", None), Row("2", "two", None)],
        )

        # Copy data in order of $3, $2 to column c3 and c2 with FORCE = TRUE
        df.copy_into_table(
            table_name,
            target_columns=["c3", "c2"],
            transformations=[col("$3"), col("$2")],
            force=True,
        )
        Utils.check_answer(
            session.table(table_name).sort(["c1", "c2", "c3"]),
            [
                Row(None, "one", "1.2"),
                Row(None, "two", "2.2"),
                Row("1", "one", None),
                Row("2", "two", None),
            ],
        )

        #     // Copy data $1 to column c3 with FORCE = TRUE and skip_header = 1
        df.copy_into_table(
            table_name,
            target_columns=["c3"],
            transformations=[col("$1")],
            force=True,
            format_type_options={"skip_header": 1},
        )
        Utils.check_answer(
            session.table(table_name).sort(["c1", "c2", "c3"]),
            [
                Row(None, None, "2"),
                Row(None, "one", "1.2"),
                Row(None, "two", "2.2"),
                Row("1", "one", None),
                Row("2", "two", None),
            ],
        )
    finally:
        Utils.drop_table(session, table_name)


def test_copy_csv_copy_into_columns_without_transformation(session, tmp_stage_name1):
    test_file_on_stage = f"@{tmp_stage_name1}/{test_file_csv}"

    # create target table
    table_name = Utils.random_name_for_temp_object(TempObjectType.TABLE)
    Utils.create_table(
        session, table_name, "c1 String, c2 String, c3 String, c4 String"
    )
    try:
        assert session.table(table_name).count() == 0
        df = session.read.schema(user_schema).csv(test_file_on_stage)
        # copy data to column c1, c2, c3
        df.copy_into_table(table_name, target_columns=["c1", "c2", "c3"])
        Utils.check_answer(
            session.table(table_name),
            [Row("1", "one", "1.2", None), Row("2", "two", "2.2", None)],
        )

        # more target table columns than CSV data columns
        df.copy_into_table(
            table_name, target_columns=["c1", "c2", "c3", "c4"], force=True
        )
        Utils.check_answer(
            session.table(table_name),
            [
                Row("1", "one", "1.2", None),
                Row("2", "two", "2.2", None),
                Row("1", "one", "1.2", None),
                Row("2", "two", "2.2", None),
            ],
        )
    finally:
        Utils.drop_table(session, table_name)


def test_copy_json_write_with_column_names(session, tmp_stage_name1):
    test_file_on_stage = f"@{tmp_stage_name1}/{test_file_json}"
    df = session.read.json(test_file_on_stage)

    table_name = Utils.random_name_for_temp_object(TempObjectType.TABLE)
    Utils.create_table(session, table_name, "c1 String, c2 Variant, c3 String")
    try:
        df.copy_into_table(
            table_name,
            target_columns=["c1", "c2"],
            transformations=[sql_expr("$1:color"), sql_expr("$1:fruit")],
        )
        Utils.check_answer(session.table(table_name), [Row("Red", '"Apple"', None)])
    finally:
        Utils.drop_table(session, table_name)


def test_csv_read_format_name(session, tmp_stage_name1):
    temp_file_fmt_name = Utils.random_name_for_temp_object(TempObjectType.FILE_FORMAT)
    session.sql(
        f"create temporary file format {temp_file_fmt_name} type = csv skip_header=1 "
        "null_if = ('none','NA');"
    ).collect()
    df = (
        session.read.schema(
            StructType(
                [
                    StructField("ID", IntegerType()),
                    StructField("USERNAME", StringType()),
                    StructField("FIRSTNAME", StringType()),
                    StructField("LASTNAME", StringType()),
                ]
            )
        )
        .option("format_name", temp_file_fmt_name)
        .csv(
            f"@{tmp_stage_name1}/{test_file_csv_special_format}",
        )
        .sort("ID")
        .collect()
    )

    Utils.check_answer(
        df,
        [
            Row(0, "admin", None, None),
            Row(1, "test_user", "test", "user"),
        ],
    )


def test_copy_into_csv_format_name(session, tmp_stage_name1):
    temp_table_name = Utils.random_name_for_temp_object(TempObjectType.TABLE)
    file_fmt_name = Utils.random_name_for_temp_object(TempObjectType.FILE_FORMAT)
    session.sql(
        dedent(
            f"""create temporary table {temp_table_name}
                (ID number not null, username varchar, firstname varchar, lastname varchar);
            """
        )
    ).collect()
    session.sql(
        f"create temporary file format {file_fmt_name} type = csv skip_header=1 "
        "null_if = 'none';"
    ).collect()
    session.read.option("format_name", file_fmt_name).schema(
        StructType(
            [
                StructField("ID", IntegerType()),
                StructField("USERNAME", StringType()),
                StructField("FIRSTNAME", StringType()),
                StructField("LASTNAME", StringType()),
            ]
        )
    ).csv(f"@{tmp_stage_name1}/{test_file_csv_special_format}",).copy_into_table(
        temp_table_name
    )

    Utils.check_answer(
        session.table(temp_table_name).sort("ID"),
        [
            Row(0, "admin", None, None),
            Row(1, "test_user", "test", "user"),
        ],
    )


def test_json_read_format_name(session, tmp_stage_name1):
    file_fmt_name = Utils.random_name_for_temp_object(TempObjectType.FILE_FORMAT)
    session.sql(
        f"create temporary file format {file_fmt_name} type = json compression=gzip;"
    ).collect()
    sf_df = session.read.option("format_name", file_fmt_name).json(
        f"@{tmp_stage_name1}/{test_file_json_special_format}",
    )

    assert any(
        "CREATE SCOPED TEMPORARY FILE  FORMAT" in q
        and "TYPE = 'json' NULL_IF = '' COMPRESSION = 'gzip'" in q
        for q in sf_df.queries["queries"]
    )

    df = sf_df.collect()

    assert json.loads(df[0][0]) == [
        {
            "id": 10,
            "log": "user xyz logged in",
            "ts": "20:57:01.123456789",
        },
    ]


def test_copy_into_json_format_name(session, tmp_stage_name1):
    file_fmt_name = Utils.random_name_for_temp_object(TempObjectType.FILE_FORMAT)
    temp_table_name = Utils.random_name_for_temp_object(TempObjectType.TABLE)
    session.sql(f"create temporary table {temp_table_name} (src variant);").collect()
    session.sql(
        f"create temporary file format {file_fmt_name} type = json compression=gzip;"
    ).collect()
    session.read.option("format_name", file_fmt_name).json(
        f"@{tmp_stage_name1}/{test_file_json_special_format}",
    ).copy_into_table(temp_table_name)

    assert json.loads(session.table(temp_table_name).collect()[0][0]) == [
        {
            "id": 10,
            "log": "user xyz logged in",
            "ts": "20:57:01.123456789",
        },
    ]


def test_copy_json_negative_test_with_column_names(session, tmp_stage_name1):
    test_file_on_stage = f"@{tmp_stage_name1}/{test_file_json}"
    df = session.read.json(test_file_on_stage)

    table_name = Utils.random_name_for_temp_object(TempObjectType.TABLE)
    Utils.create_table(session, table_name, "c1 String, c2 Variant, c3 String")
    try:
        with pytest.raises(SnowparkSQLException) as exec_info:
            df.copy_into_table(table_name, target_columns=["c1", "c2"])
        assert (
            "JSON file format can produce one and only one column of type"
            in exec_info.value.message
        )
    finally:
        Utils.drop_table(session, table_name)


def test_copy_csv_negative_test_with_column_names(session, tmp_stage_name1):
    test_file_on_stage = f"@{tmp_stage_name1}/{test_file_csv}"
    table_name = Utils.random_name_for_temp_object(TempObjectType.TABLE)
    Utils.create_table(session, table_name, "c1 String, c2 Variant, c3 String")
    try:
        df = session.read.schema(user_schema).csv(test_file_on_stage)
        # case 1: the number of column names does not match the number of transformations
        # table has 3 column, transformation has 2 columns, column name has 1
        with pytest.raises(ValueError) as exec_info:
            df.copy_into_table(
                table_name,
                target_columns=["c1"],
                transformations=[col("$1"), col("$2")],
            )
        assert (
            "Number of column names provided to copy into does not match the number of transformations provided. Number of column names: 1, number of transformations: 2"
            in str(exec_info)
        )

        # case 2: column names contains unknown columns
        with pytest.raises(SnowparkSQLException) as exec_info:
            df.copy_into_table(
                table_name,
                target_columns=["c1", "c2", "c3", "c4"],
                transformations=[col("$1"), col("$2"), col("$3"), col("$4")],
            )
        assert "invalid identifier 'C4'" in str(exec_info)
    finally:
        Utils.drop_table(session, table_name)


def test_transormation_as_clause_no_effect(session, tmp_stage_name1):
    test_file_on_stage = f"@{tmp_stage_name1}/{test_file_csv}"
    table_name = Utils.random_name_for_temp_object(TempObjectType.TABLE)
    Utils.create_table(session, table_name, "c1 String, c2 String")
    try:
        df = session.read.schema(user_schema).csv(test_file_on_stage)
        df.copy_into_table(
            table_name, transformations=[col("$1").as_("aaa"), col("$2").as_("bbb")]
        )
        Utils.check_answer(
            session.table(table_name), [Row("1", "one"), Row("2", "two")]
        )
    finally:
        Utils.drop_table(session, table_name)


def test_copy_with_wrong_dataframe(session):
    with pytest.raises(SnowparkDataframeException) as exec_info:
        session.table("a_table_name").copy_into_table("a_table_name")
    assert (
        "To copy into a table, the DataFrame must be created from a DataFrameReader and specify a file path."
        in str(exec_info)
    )


@pytest.mark.parametrize(
    "file_format, file_name, assert_data, infer_schema",
    [
        (
            "json",
            test_file_json,
            [Row('{\n  "color": "Red",\n  "fruit": "Apple",\n  "size": "Large"\n}')],
            False,
        ),
        (
            "parquet",
            test_file_parquet,
            [
                Row('{\n  "num": 1,\n  "str": "str1"\n}'),
                Row('{\n  "num": 2,\n  "str": "str2"\n}'),
            ],
            True,
        ),
        (
            "parquet",
            test_file_parquet,
            [
                Row('{\n  "num": 1,\n  "str": "str1"\n}'),
                Row('{\n  "num": 2,\n  "str": "str2"\n}'),
            ],
            False,
        ),
        (
            "avro",
            test_file_avro,
            [
                Row('{\n  "num": 1,\n  "str": "str1"\n}'),
                Row('{\n  "num": 2,\n  "str": "str2"\n}'),
            ],
            True,
        ),
        (
            "avro",
            test_file_avro,
            [
                Row('{\n  "num": 1,\n  "str": "str1"\n}'),
                Row('{\n  "num": 2,\n  "str": "str2"\n}'),
            ],
            False,
        ),
        (
            "orc",
            test_file_orc,
            [
                Row('{\n  "num": 1,\n  "str": "str1"\n}'),
                Row('{\n  "num": 2,\n  "str": "str2"\n}'),
            ],
            True,
        ),
        (
            "orc",
            test_file_orc,
            [
                Row('{\n  "num": 1,\n  "str": "str1"\n}'),
                Row('{\n  "num": 2,\n  "str": "str2"\n}'),
            ],
            False,
        ),
        (
            "xml",
            test_file_xml,
            [
                Row("<test>\n  <num>1</num>\n  <str>str1</str>\n</test>"),
                Row("<test>\n  <num>2</num>\n  <str>str2</str>\n</test>"),
            ],
            False,
        ),
    ],
)
def test_copy_non_csv_basic(
    session, tmp_stage_name1, file_format, file_name, assert_data, infer_schema
):
    test_file_on_stage = f"@{tmp_stage_name1}/{file_name}"
    table_name = Utils.random_name_for_temp_object(TempObjectType.TABLE)
    Utils.create_table(session, table_name, "c1 Variant")
    try:
        df = create_df_for_file_format(
            session, file_format, test_file_on_stage, infer_schema
        )
        #  copy file in table
        df.copy_into_table(table_name, transformations=[col("$1").as_("A")])
        Utils.check_answer(session.table(table_name), assert_data)
        # Copy again. Loaded file is skipped.
        df.copy_into_table(table_name, transformations=[col("$1").as_("A")])
        Utils.check_answer(session.table(table_name), assert_data)

        # Copy again with force
        df.copy_into_table(table_name, transformations=[col("$1").as_("A")], force=True)
        Utils.check_answer(session.table(table_name), assert_data * 2)
    finally:
        Utils.drop_table(session, table_name)


@pytest.mark.skipif(
    IS_IN_STORED_PROC,
    reason="SNOW-645154 Need to enable ENABLE_SCHEMA_DETECTION_COLUMN_ORDER",
)
@pytest.mark.parametrize(
    "file_format, file_name, schema, transformations, assert_data, infer_schema",
    [
        (
            "json",
            test_file_json,
            "c1 String, c2 Variant, c3 String",
            [
                sql_expr("$1:color").as_("color"),
                sql_expr("$1:fruit").as_("fruit"),
                sql_expr("$1:size").as_("size"),
            ],
            [Row("Red", '"Apple"', "Large")],
            False,
        ),
        (
            "parquet",
            test_file_parquet,
            "NUM Bigint, STR variant, str_length bigint",
            [
                sql_expr("$1:num").cast(IntegerType()).as_("num"),
                sql_expr("$1:str").as_("str"),
                builtin("length")(sql_expr("$1:str")).as_("str_length"),
            ],
            [Row(1, '"str1"', 4), Row(2, '"str2"', 4)],
            True,
        ),
        (
            "parquet",
            test_file_parquet,
            "NUM Bigint, STR variant, str_length bigint",
            [
                sql_expr("$1:num").cast(IntegerType()).as_("num"),
                sql_expr("$1:str").as_("str"),
                builtin("length")(sql_expr("$1:str")).as_("str_length"),
            ],
            [Row(1, '"str1"', 4), Row(2, '"str2"', 4)],
            False,
        ),
        (
            "avro",
            test_file_avro,
            "NUM Bigint, STR variant, str_length bigint",
            [
                sql_expr("$1:num").cast(IntegerType()).as_("num"),
                sql_expr("$1:str").as_("str"),
                builtin("length")(sql_expr("$1:str")).as_("str_length"),
            ],
            [Row(1, '"str1"', 4), Row(2, '"str2"', 4)],
            True,
        ),
        (
            "avro",
            test_file_avro,
            "NUM Bigint, STR variant, str_length bigint",
            [
                sql_expr("$1:num").cast(IntegerType()).as_("num"),
                sql_expr("$1:str").as_("str"),
                builtin("length")(sql_expr("$1:str")).as_("str_length"),
            ],
            [Row(1, '"str1"', 4), Row(2, '"str2"', 4)],
            False,
        ),
        (
            "orc",
            test_file_orc,
            "NUM Bigint, STR variant, str_length bigint",
            [
                sql_expr("$1:num").cast(IntegerType()).as_("num"),
                sql_expr("$1:str").as_("str"),
                builtin("length")(sql_expr("$1:str")).as_("str_length"),
            ],
            [Row(1, '"str1"', 4), Row(2, '"str2"', 4)],
            True,
        ),
        (
            "orc",
            test_file_orc,
            "NUM Bigint, STR variant, str_length bigint",
            [
                sql_expr("$1:num").cast(IntegerType()).as_("num"),
                sql_expr("$1:str").as_("str"),
                builtin("length")(sql_expr("$1:str")).as_("str_length"),
            ],
            [Row(1, '"str1"', 4), Row(2, '"str2"', 4)],
            False,
        ),
        (
            "xml",
            test_file_xml,
            "NUM Bigint, STR variant, str_length bigint",
            [
                get(xmlget(col("$1"), lit("num"), lit(0)), lit("$"))
                .cast(IntegerType())
                .as_("num"),
                get(xmlget(col("$1"), lit("str"), lit(0)), lit("$")).as_("str"),
                builtin("length")(
                    get(xmlget(col("$1"), lit("str"), lit(0)), lit("$"))
                ).as_("str_length"),
            ],
            [Row(1, '"str1"', 4), Row(2, '"str2"', 4)],
            False,
        ),
    ],
)
def test_copy_non_csv_transformation(
    session,
    tmp_stage_name1,
    file_format,
    file_name,
    schema,
    transformations,
    assert_data,
    infer_schema,
):
    test_file_on_stage = f"@{tmp_stage_name1}/{file_name}"
    table_name = Utils.random_name_for_temp_object(TempObjectType.TABLE)
    Utils.create_table(session, table_name, schema)
    try:
        df = create_df_for_file_format(
            session, file_format, test_file_on_stage, infer_schema
        )
        df.copy_into_table(table_name, transformations=transformations)
        Utils.check_answer(session.table(table_name), assert_data)

        df.copy_into_table(
            table_name,
            transformations=[
                transformations[2],
                transformations[1],
                transformations[0],
            ],
            force=True,
        )

        Utils.check_answer(
            session.table(table_name),
            [*assert_data, *[Row(data[2], data[1], data[0]) for data in assert_data]],
        )
    finally:
        Utils.drop_table(session, table_name)


@pytest.mark.skipif(
    IS_IN_STORED_PROC,
    reason="SNOW-645154 Need to enable ENABLE_SCHEMA_DETECTION_COLUMN_ORDER",
)
@pytest.mark.parametrize(
    "file_format, file_name, assert_data",
    [
        (
            "parquet",
            test_file_parquet,
            [Row("str1", 1), Row("str2", 2)],
        ),
        (
            "parquet",
            test_file_all_data_types_parquet,
            [
                Row(
                    N=Decimal("10.123456"),
                    F=1.2,
                    I=1,
                    S="string",
                    C="a",
                    D=datetime.date(2022, 4, 1),
                    T=add_to_time(
                        datetime.time(4, 11, 11),
                        datetime.timedelta(hours=-local_to_utc_offset_in_hours()),
                    )
                    if not running_on_public_ci()
                    else datetime.time(11, 11, 11),
                    TS_NTZ=datetime.datetime(2022, 4, 1, 4, 11, 11)
                    if not running_on_public_ci()
                    else datetime.datetime(2022, 4, 1, 11, 11, 11),
                    TS=datetime.datetime(2022, 4, 1, 4, 11, 11)
                    if not running_on_public_ci()
                    else datetime.datetime(2022, 4, 1, 11, 11, 11),
                    V='{"key":"value"}',
                )
            ],
        ),
        (
            "parquet",
            test_file_with_special_characters_parquet,
            [
                Row(
                    "mstephenson@fernandez.com",
                    "835 Frank Tunnel\nWrightmouth, MI 82180-9605",
                    "Violet",
                    34.49726772511229,
                    12.655651149166752,
                    39.57766801952616,
                    4.082620632952961,
                    587.9510539684005,
                ),
                Row(
                    "hduke@hotmail.com",
                    "4547 Archer Common\nDiazchester, CA 06566-8576",
                    "DarkGreen",
                    31.92627202636016,
                    11.109460728682564,
                    37.268958868297744,
                    2.66403418213262,
                    392.2049334443264,
                ),
                Row(
                    "pallen@yahoo.com",
                    "24645 Valerie Unions Suite 582\nCobbborough, DC 99414-7564",
                    "Bisque",
                    33.000914755642675,
                    11.330278057777512,
                    37.11059744212085,
                    4.104543202376424,
                    487.54750486747207,
                ),
                Row(
                    "riverarebecca@gmail.com",
                    "1414 David Throughway\nPort Jason, OH 22070-1220",
                    "SaddleBrown",
                    34.30555662975554,
                    13.717513665142508,
                    36.72128267790313,
                    3.120178782748092,
                    581.8523440352178,
                ),
                Row(
                    "mstephens@davidson-herman.com",
                    "14023 Rodriguez Passage\nPort Jacobville, PR 37242-1057",
                    "MediumAquaMarine",
                    33.33067252364639,
                    12.795188551078114,
                    37.53665330059473,
                    4.446308318351435,
                    599.4060920457634,
                ),
            ],
        ),
        (
            "avro",
            test_file_avro,
            [Row("str1", 1), Row("str2", 2)],
        ),
        (
            "orc",
            test_file_orc,
            [Row("str1", 1), Row("str2", 2)],
        ),
    ],
)
def test_copy_non_csv_auto_transformation(
    session,
    tmp_stage_name1,
    file_format,
    file_name,
    assert_data,
):
    test_file_on_stage = f"@{tmp_stage_name1}/{file_name}"
    table_name = Utils.random_name_for_temp_object(TempObjectType.TABLE)
    try:
        df = create_df_for_file_format(session, file_format, test_file_on_stage, True)
        df.copy_into_table(table_name)
        Utils.check_answer(session.table(table_name).limit(5), assert_data)
    finally:
        Utils.drop_table(session, table_name)


@pytest.mark.parametrize(
    "file_format, file_name, infer_schema",
    [
        ("json", test_file_json, False),
        ("parquet", test_file_parquet, True),
        ("parquet", test_file_parquet, False),
        ("avro", test_file_avro, True),
        ("avro", test_file_avro, False),
        ("orc", test_file_orc, True),
        ("orc", test_file_orc, False),
        ("xml", test_file_xml, False),
    ],
)
def test_copy_non_csv_negative_test(
    session, tmp_stage_name1, file_format, file_name, infer_schema
):
    test_file_on_stage = f"@{tmp_stage_name1}/{file_name}"
    table_name = Utils.random_name_for_temp_object(TempObjectType.TABLE)
    df = create_df_for_file_format(
        session, file_format, test_file_on_stage, infer_schema
    )
    # For parquet, avro, and orc, this now works
    if file_format in ("json", "xml") or not infer_schema:
        with pytest.raises(SnowparkDataframeReaderException) as exec_info:
            df.copy_into_table(table_name)
        assert (
            f"Cannot create the target table {table_name} because Snowpark cannot determine the column names to use. You should create the table before calling copy_into_table()"
            in str(exec_info)
        )

    with pytest.raises(SnowparkDataframeReaderException) as exec_info:
        df.copy_into_table(table_name, transformations=[col("$1").as_("A")])
    assert (
        f"Cannot create the target table {table_name} because Snowpark cannot determine the column names to use. You should create the table before calling copy_into_table()"
        in str(exec_info)
    )

    Utils.create_table(session, table_name, "c1 String")
    try:
        with pytest.raises(SnowparkSQLException) as exec_info:
            df.copy_into_table(
                table_name, transformations=[col("$1").as_("c1"), col("$2").as_("c2")]
            )
        assert (
            "Insert value list does not match column list expecting 1 but got 2"
            in str(exec_info)
        )
    finally:
        Utils.drop_table(session, table_name)


def test_copy_into_with_validation_mode(session, tmp_stage_name1, tmp_table_name):
    test_file_on_stage = f"@{tmp_stage_name1}/{test_file_csv}"
    df = session.read.schema(user_schema).csv(test_file_on_stage)
    rows = df.copy_into_table(tmp_table_name, validation_mode="RETURN_2_ROWS")
    assert rows == [Row(1, "one", 1.2), Row(2, "two", 2.2)]


@pytest.mark.parametrize(
    "pattern, result",
    [
        (r".*estCSV\.csv", [Row(1, "one", 1.2), Row(2, "two", 2.2)]),
        (r".*asdf\.csv", []),  # no files match
    ],
)
def test_copy_into_with_pattern(
    session, tmp_stage_name1, tmp_table_name, pattern, result
):
    test_file_on_stage = f"@{tmp_stage_name1}/"
    df = session.read.schema(user_schema).csv(test_file_on_stage)
    rows = df.copy_into_table(
        tmp_table_name, pattern=pattern, validation_mode="RETURN_2_ROWS"
    )
    assert rows == result


def test_copy_into_with_files(session, tmp_stage_name1, tmp_table_name):
    test_file_on_stage = f"@{tmp_stage_name1}/"
    df = session.read.schema(user_schema).csv(test_file_on_stage)
    rows = df.copy_into_table(
        tmp_table_name, files=["testCSV.csv"], validation_mode="RETURN_2_ROWS"
    )
    assert rows == [Row(1, "one", 1.2), Row(2, "two", 2.2)]


def test_copy_into_with_files_no_match(session, tmp_stage_name1, tmp_table_name):
    test_file_on_stage = f"@{tmp_stage_name1}/"
    df = session.read.schema(user_schema).csv(test_file_on_stage)
    rows = df.copy_into_table(
        tmp_table_name, files=["asdf.csv"], validation_mode="RETURN_ERRORS"
    )
    assert (
        "The file might not exist." in rows[0]["ERROR"]
        and rows[0]["FILE"] == "asdf.csv"
    )


# This is not in scala test, but we should cover it
def test_copy_into_new_table_no_commit(session, tmp_stage_name1):
    test_file_on_stage = f"@{tmp_stage_name1}/"
    new_table_name = Utils.random_name_for_temp_object(TempObjectType.TABLE)

    try:
        session.sql("begin").collect()
        df = session.read.schema(user_schema).csv(test_file_on_stage)
        assert Utils.is_active_transaction(session)
        df.copy_into_table(
            new_table_name, files=["testCSV.csv"], validation_mode="RETURN_2_ROWS"
        )
        assert Utils.is_active_transaction(session)

        session.sql("commit").collect()
        assert not Utils.is_active_transaction(session)
    finally:
        Utils.drop_table(session, new_table_name)


@pytest.mark.parametrize(
    "trans_columns", [([col("$1"), col("$2"), col("$3")]), (["$1", "$2", "$3"])]
)
def test_copy_into_table_csv_using_options(session, trans_columns, tmp_stage_name1):
    test_file_on_stage = f"@{tmp_stage_name1}/{test_file_csv}"
    table_name = Utils.random_name_for_temp_object(TempObjectType.TABLE)
    Utils.create_table(session, table_name, "c1 String, c2 String, c3 String")
    try:
        assert session.table(table_name).count() == 0
        df = session.read.schema(user_schema)
        # copy data with $1, $2, $3
        df.csv(test_file_on_stage).copy_into_table(
            table_name, transformations=trans_columns
        )
        Utils.check_answer(
            session.table(table_name),
            [Row("1", "one", "1.2"), Row("2", "two", "2.2")],
            sort=True,
        )
        # Copy data in order of $3, $2, $1 with FORCE = TRUE
        df.option("transformations", trans_columns[::-1]).option("force", True).csv(
            test_file_on_stage
        ).copy_into_table(
            table_name,
        )
        Utils.check_answer(
            session.table(table_name),
            [
                Row("1", "one", "1.2"),
                Row("1.2", "one", "1"),
                Row("2", "two", "2.2"),
                Row("2.2", "two", "2"),
            ],
            sort=True,
        )
        # Copy data in order of $2, $3, $1 with FORCE = TRUE and skip_header = 1
        df.option(
            "transformations", [trans_columns[1], trans_columns[2], trans_columns[0]]
        ).option("force", True).option("skip_header", 1).csv(
            test_file_on_stage
        ).copy_into_table(
            table_name,
        )
        Utils.check_answer(
            session.table(table_name),
            [
                Row("1", "one", "1.2"),
                Row("1.2", "one", "1"),
                Row("2", "two", "2.2"),
                Row("2.2", "two", "2"),
                Row("two", "2.2", "2"),
            ],
            sort=True,
        )
    finally:
        Utils.drop_table(session, table_name)


def test_copy_into_table_non_csv_using_options(session, tmp_stage_name1):
    file_name = test_file_json
    test_file_on_stage = f"@{tmp_stage_name1}/{file_name}"
    assert_data = [
        Row('{\n  "color": "Red",\n  "fruit": "Apple",\n  "size": "Large"\n}')
    ]
    table_name = Utils.random_name_for_temp_object(TempObjectType.TABLE)
    Utils.create_table(session, table_name, "c1 Variant")
    try:
        reader = session.read.option("transformations", [col("$1").as_("A")]).json(
            test_file_on_stage
        )
        #  copy file in table
        reader.copy_into_table(table_name)
        Utils.check_answer(session.table(table_name), assert_data)
        # Copy again. Loaded file is skipped.
        reader = session.read.option("transformations", [col("$1").as_("A")]).json(
            test_file_on_stage
        )
        reader.copy_into_table(table_name, transformations=[col("$1").as_("A")])
        Utils.check_answer(session.table(table_name), assert_data)

        # Copy again with force
        reader = (
            session.read.option("transformations", [col("$1").as_("A")])
            .option("force", True)
            .json(test_file_on_stage)
        )
        reader.copy_into_table(
            table_name, transformations=[col("$1").as_("A")], force=True
        )
        Utils.check_answer(session.table(table_name), assert_data * 2)
    finally:
        Utils.drop_table(session, table_name)


@pytest.mark.skipif(
    IS_IN_STORED_PROC,
    reason="use schema is not allowed in stored proc (owner mode)",
)
def test_copy_into_table_names(session, db_parameters, tmp_stage_name1):
    database = session.get_current_database().replace('"', "")
    current_schema = session.get_current_schema().replace('"', "")
    schema = f"schema_{Utils.random_alphanumeric_str(10)}"
    double_quoted_schema = f'"{schema}.{schema}"'
    test_file_on_stage = f"@{tmp_stage_name1}/{test_file_csv}"

    def create_and_append_check_answer(table_name_input):
        parsed_table_name_array = (
            parse_table_name(table_name_input)
            if isinstance(table_name_input, str)
            else table_name_input
        )
        full_table_name_str = (
            ".".join(table_name_input)
            if not isinstance(table_name_input, str)
            else table_name_input
        )
        try:
            assert session._table_exists(parsed_table_name_array) is False
            Utils.create_table(
                session, full_table_name_str, "a Int, b String, c Double"
            )
            assert session._table_exists(parsed_table_name_array) is True
            assert session.table(full_table_name_str).count() == 0

            df = session.read.schema(user_schema).csv(test_file_on_stage)
            df.copy_into_table(table_name_input)
            Utils.check_answer(
                session.table(table_name_input),
                [Row(1, "one", 1.2), Row(2, "two", 2.2)],
            )
        finally:
            session._run_query(f"drop table if exists {full_table_name_str}")

    try:
        Utils.create_schema(session, schema)
        Utils.create_schema(session, double_quoted_schema)
        session._run_query(f"use schema {current_schema}")
        # basic scenario
        table_name = f"{Utils.random_table_name()}"
        create_and_append_check_answer(table_name)

        # schema.table
        create_and_append_check_answer(f"{schema}.{Utils.random_table_name()}")

        # database.schema.table
        create_and_append_check_answer(
            f"{database}.{schema}.{Utils.random_table_name()}"
        )

        # database..table
        create_and_append_check_answer(f"{database}..{Utils.random_table_name()}")

        # table name containing dot (.)
        table_name = f'"{Utils.random_table_name()}.{Utils.random_table_name()}"'
        create_and_append_check_answer(table_name)

        # table name containing quotes
        table_name = f'"""{Utils.random_table_name()}"""'
        create_and_append_check_answer(table_name)

        # table name containing quotes and dot
        table_name = f'"""{Utils.random_table_name()}...{Utils.random_table_name()}"""'
        create_and_append_check_answer(table_name)

        # quoted schema and quoted table

        # "schema"."table"
        table_name = f'"{Utils.random_table_name()}.{Utils.random_table_name()}"'
        full_table_name = f"{double_quoted_schema}.{table_name}"
        create_and_append_check_answer(full_table_name)

        # db."schema"."table"
        table_name = f'"{Utils.random_table_name()}.{Utils.random_table_name()}"'
        full_table_name = f"{database}.{double_quoted_schema}.{table_name}"
        create_and_append_check_answer(full_table_name)

        # db.."table"
        table_name = f'"{Utils.random_table_name()}.{Utils.random_table_name()}"'
        full_table_name = f"{database}..{table_name}"
        create_and_append_check_answer(full_table_name)

        # schema + table name containing dots and quotes
        table_name = f'"""{Utils.random_table_name()}...{Utils.random_table_name()}"""'
        full_table_name = f"{schema}.{table_name}"
        create_and_append_check_answer(full_table_name)

        # test list of input table name
        # table
        create_and_append_check_answer([f"{Utils.random_table_name()}"])

        # schema table
        create_and_append_check_answer([schema, f"{Utils.random_table_name()}"])

        # database schema table
        create_and_append_check_answer(
            [database, schema, f"{Utils.random_table_name()}"]
        )

        # database schema table
        create_and_append_check_answer([database, "", f"{Utils.random_table_name()}"])

        # quoted table
        create_and_append_check_answer(
            [f'"{Utils.random_table_name()}.{Utils.random_table_name()}"']
        )

        # quoted schema and quoted table
        create_and_append_check_answer(
            [
                f"{double_quoted_schema}",
                f'"{Utils.random_table_name()}.{Utils.random_table_name()}"',
            ]
        )

        # db, quoted schema and quoted table
        create_and_append_check_answer(
            [
                database,
                f"{double_quoted_schema}",
                f'"{Utils.random_table_name()}.{Utils.random_table_name()}"',
            ]
        )

        # db, missing schema, quoted table
        create_and_append_check_answer(
            [database, "", f'"{Utils.random_table_name()}.{Utils.random_table_name()}"']
        )

        # db, missing schema, quoted table with escaping quotes
        create_and_append_check_answer(
            [
                database,
                "",
                f'"""{Utils.random_table_name()}.{Utils.random_table_name()}"""',
            ]
        )
    finally:
        # drop schema
        Utils.drop_schema(session, schema)
        Utils.drop_schema(session, double_quoted_schema)<|MERGE_RESOLUTION|>--- conflicted
+++ resolved
@@ -25,19 +25,15 @@
     StructField,
     StructType,
 )
-<<<<<<< HEAD
 from tests.utils import (
     IS_IN_STORED_PROC,
     TestFiles,
     Utils,
+    iceberg_supported,
     add_to_time,
-    iceberg_supported,
     local_to_utc_offset_in_hours,
     running_on_public_ci,
 )
-=======
-from tests.utils import IS_IN_STORED_PROC, TestFiles, Utils, iceberg_supported
->>>>>>> 8b801cc2
 
 test_file_csv = "testCSV.csv"
 test_file2_csv = "test2CSV.csv"

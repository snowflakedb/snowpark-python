--- conflicted
+++ resolved
@@ -87,25 +87,15 @@
         .with_column("naive_time", lit(naive_time))
         .with_column("aware_time", lit(aware_time))
     )
-<<<<<<< HEAD
 
     expected_schema = StructType(
         [
             StructField("ID", LongType(), nullable=False),
-            StructField("NAIVE_DATETIME", TimestampType(), nullable=False),
-            StructField("AWARE_DATETIME", TimestampType(), nullable=False),
+            StructField("NAIVE_DATETIME", TimestampType(tz=ntz), nullable=False),
+            StructField("AWARE_DATETIME", TimestampType(tz=tz), nullable=False),
             StructField("NAIVE_TIME", TimeType(), nullable=False),
             StructField("AWARE_TIME", TimeType(), nullable=False),
         ]
-=======
-    field_str = str(df.schema.fields)
-    assert (
-        field_str == "[StructField('ID', LongType(), nullable=False), "
-        "StructField('NAIVE_DATETIME', TimestampType(tz=ntz), nullable=False), "
-        "StructField('AWARE_DATETIME', TimestampType(tz=tz), nullable=False), "
-        "StructField('NAIVE_TIME', TimeType(), nullable=False), "
-        "StructField('AWARE_TIME', TimeType(), nullable=False)]"
->>>>>>> ce49decd
     )
     Utils.is_schema_same(df.schema, expected_schema)
 

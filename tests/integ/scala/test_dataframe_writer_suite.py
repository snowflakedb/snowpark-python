--- conflicted
+++ resolved
@@ -7,17 +7,13 @@
 import pytest
 
 from snowflake.snowpark import Row
-<<<<<<< HEAD
 from snowflake.snowpark._internal.analyzer.analyzer_utils import quote_name
 from snowflake.snowpark.exceptions import (
     SnowparkDataframeWriterException,
     SnowparkSQLException,
 )
 from snowflake.snowpark.functions import col, lit, object_construct
-=======
 from snowflake.snowpark._internal.utils import parse_table_name
-from snowflake.snowpark.exceptions import SnowparkSQLException
->>>>>>> 5fcc3f52
 from snowflake.snowpark.types import (
     DoubleType,
     IntegerType,

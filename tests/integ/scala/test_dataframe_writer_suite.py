#
# Copyright (c) 2012-2024 Snowflake Computing Inc. All rights reserved.
#

import copy

import pytest

from snowflake.snowpark import Row
from snowflake.snowpark._internal.utils import TempObjectType, parse_table_name
from snowflake.snowpark.exceptions import SnowparkSQLException
from snowflake.snowpark.functions import col
from snowflake.snowpark.types import (
    DoubleType,
    IntegerType,
    StringType,
    StructField,
    StructType,
)
from tests.utils import TestFiles, Utils


def test_write_with_target_column_name_order(session):
    table_name = Utils.random_table_name()
    session.create_dataframe(
        [],
        schema=StructType(
            [
                StructField("a", IntegerType()),
                StructField("b", IntegerType()),
            ]
        ),
    ).write.save_as_table(table_name, table_type="temporary")
    try:
        df1 = session.create_dataframe([[1, 2]], schema=["b", "a"])

        # By default, it is by index
        df1.write.save_as_table(table_name, mode="append", table_type="temp")
        Utils.check_answer(session.table(table_name), [Row(1, 2)])

        # Explicitly use "index"
        session._conn.run_query(f"truncate table {table_name}", log_on_exception=True)
        df1.write.save_as_table(
            table_name, mode="append", column_order="index", table_type="temp"
        )
        Utils.check_answer(session.table(table_name), [Row(1, 2)])

        # use order by "name"
        session._conn.run_query(f"truncate table {table_name}", log_on_exception=True)
        df1.write.save_as_table(
            table_name, mode="append", column_order="name", table_type="temp"
        )
        Utils.check_answer(session.table(table_name), [Row(2, 1)])

        # If target table doesn't exists, "order by name" is not actually used.
        Utils.drop_table(session, table_name)
        df1.write.saveAsTable(table_name, mode="append", column_order="name")
        Utils.check_answer(session.table(table_name), [Row(1, 2)])
    finally:
        session.table(table_name).drop_table()

    # column name and table name with special characters
    special_table_name = '"test table name"'
    Utils.create_table(
        session, special_table_name, '"a a" int, "b b" int', is_temporary=True
    )
    try:
        df2 = session.create_dataframe([(1, 2)]).to_df("b b", "a a")
        df2.write.save_as_table(
            special_table_name, mode="append", column_order="name", table_type="temp"
        )
        Utils.check_answer(session.table(special_table_name), [Row(2, 1)])
    finally:
        Utils.drop_table(session, special_table_name)


def test_write_with_target_table_autoincrement(
    session,
):  # Scala doesn't support this yet.
    table_name = Utils.random_table_name()
    Utils.create_table(
        session, table_name, "a int, b int, c int autoincrement", is_temporary=True
    )
    try:
        df1 = session.create_dataframe([[1, 2]], schema=["b", "a"])
        df1.write.save_as_table(
            table_name, mode="append", column_order="name", table_type="temp"
        )
        Utils.check_answer(session.table(table_name), [Row(2, 1, 1)])
    finally:
        Utils.drop_table(session, table_name)


def test_negative_write_with_target_column_name_order(session):
    table_name = Utils.random_table_name()
    session.create_dataframe(
        [],
        schema=StructType(
            [StructField("a", IntegerType()), StructField("b", IntegerType())]
        ),
    ).write.save_as_table(table_name, table_type="temporary")
    try:
        df1 = session.create_dataframe([[1, 2]], schema=["a", "c"])
        # The "columnOrder = name" needs the DataFrame has the same column name set
        with pytest.raises(SnowparkSQLException, match="invalid identifier 'C'"):
            df1.write.save_as_table(
                table_name, mode="append", column_order="name", table_type="temp"
            )

        for column_order in ("any_value", "", None):
            with pytest.raises(
                ValueError, match="'column_order' must be either 'name' or 'index'"
            ):
                df1.write.save_as_table(
                    table_name,
                    mode="append",
                    column_order=column_order,
                    table_type="temp",
                )
    finally:
        session.table(table_name).drop_table()


def test_write_with_target_column_name_order_all_kinds_of_dataframes(
    session, resources_path
):
    table_name = Utils.random_table_name()
    session.create_dataframe(
        [],
        schema=StructType(
            [StructField("a", IntegerType()), StructField("b", IntegerType())]
        ),
    ).write.save_as_table(table_name, table_type="temporary")
    try:
        df1 = session.create_dataframe([[1, 2]], schema=["b", "a"])
        # DataFrame.cache_result()
        df_cached = df1.cache_result()
        df_cached.write.save_as_table(
            table_name, mode="append", column_order="name", table_type="temp"
        )
        Utils.check_answer(session.table(table_name), [Row(2, 1)])

        # copy DataFrame
        session._conn.run_query(f"truncate table {table_name}", log_on_exception=True)
        df_cloned = copy.copy(df1)
        df_cloned.write.save_as_table(
            table_name, mode="append", column_order="name", table_type="temp"
        )
        Utils.check_answer(session.table(table_name), [Row(2, 1)])

        # large local relation
        session._conn.run_query(f"truncate table {table_name}", log_on_exception=True)
        large_df = session.create_dataframe([[1, 2]] * 1024, schema=["b", "a"])
        large_df.write.save_as_table(
            table_name, mode="append", column_order="name", table_type="temp"
        )
        rows = session.table(table_name).collect()
        assert len(rows) == 1024
        for row in rows:
            assert row["B"] == 1 and row["A"] == 2
    finally:
        session.table(table_name).drop_table()

    # show tables
    # Create a DataFrame from SQL `show tables` and then filter on it not supported yet. Enable the following test after it's supported.
    # try:
    #     show_table_fields = session.sql("show tables").schema.fields
    #     columns = ", ".join(f"{analyzer_utils.quote_name(f.name)} {type_utils.convert_sp_to_sf_type(f.datatype)}" for f in show_table_fields)
    #     # exchange column orders: "name"(1) <-> "kind"(4)
    #     schema_string = columns \
    #         .replace("\"kind\"", "test_place_holder") \
    #         .replace("\"name\"", "\"kind\"") \
    #         .replace("test_place_holder", "\"name\"")
    #     Utils.create_table(session, table_name, schema_string, is_temporary=True)
    #     session.sql("show tables").write.save_as_table(table_name, mode="append", column_order="name", table_type="temp")
    #     # In "show tables" result, "name" is 2nd column.
    #     # In the target table, "name" is the 4th column.
    #     assert(session.table(table_name).collect()[0][4].contains(table_name))
    # finally:
    #     Utils.drop_table(session, table_name)

    # Read file, table columns are in reverse order
    source_stage_name = Utils.random_stage_name()
    target_stage_name = Utils.random_stage_name()
    Utils.create_stage(session, source_stage_name)
    Utils.create_stage(session, target_stage_name)
    Utils.create_table(
        session, table_name, "c double, b string, a int", is_temporary=True
    )
    try:
        test_files = TestFiles(resources_path)
        test_file_on_stage = f"@{source_stage_name}/testCSV.csv"
        Utils.upload_to_stage(
            session, source_stage_name, test_files.test_file_csv, compress=False
        )
        user_schema = StructType(
            [
                StructField("a", IntegerType()),
                StructField("b", StringType()),
                StructField("c", DoubleType()),
            ]
        )
        df_readfile = session.read.schema(user_schema).csv(test_file_on_stage)
        Utils.check_answer(df_readfile, [Row(1, "one", 1.2), Row(2, "two", 2.2)])
        df_readfile.write.save_as_table(
            table_name, mode="append", column_order="name", table_type="temp"
        )
        Utils.check_answer(
            session.table(table_name), [Row(1.2, "one", 1), Row(2.2, "two", 2)]
        )
        # read with copy options
        df_readcopy = (
            session.read.schema(user_schema)
            .option("PURGE", False)
            .csv(test_file_on_stage)
        )
        session._conn.run_query(f"truncate table {table_name}", log_on_exception=True)
        df_readcopy.write.save_as_table(
            table_name, mode="append", column_order="name", table_type="temp"
        )
        Utils.check_answer(
            session.table(table_name), [Row(1.2, "one", 1), Row(2.2, "two", 2)]
        )
    finally:
        Utils.drop_table(session, table_name)
        Utils.drop_stage(session, source_stage_name)
        Utils.drop_stage(session, target_stage_name)


def test_write_table_names(session, db_parameters):
    database = session.get_current_database().replace('"', "")
    schema = f"schema_{Utils.random_alphanumeric_str(10)}"
    double_quoted_schema = f'"{schema}.{schema}"'

    def create_and_append_check_answer(table_name_input):
        parsed_table_name_array = (
            parse_table_name(table_name_input)
            if isinstance(table_name_input, str)
            else table_name_input
        )
        full_table_name_str = (
            ".".join(table_name_input)
            if not isinstance(table_name_input, str)
            else table_name_input
        )
        try:
            assert session._table_exists(parsed_table_name_array) is False
            Utils.create_table(session, full_table_name_str, "a int, b int")
            assert session._table_exists(parsed_table_name_array) is True
            assert session.table(full_table_name_str).count() == 0

            df = session.create_dataframe([[1, 2]], schema=["a", "b"])
            df.write.save_as_table(table_name_input, mode="append", table_type="temp")
            Utils.check_answer(session.table(table_name_input), [Row(1, 2)])
        finally:
            session._run_query(f"drop table if exists {full_table_name_str}")

    try:
        Utils.create_schema(session, schema)
        Utils.create_schema(session, double_quoted_schema)
        # basic scenario
        table_name = f"{Utils.random_table_name()}"
        create_and_append_check_answer(table_name)

        # schema.table
        create_and_append_check_answer(f"{schema}.{Utils.random_table_name()}")

        # database.schema.table
        create_and_append_check_answer(
            f"{database}.{schema}.{Utils.random_table_name()}"
        )

        # database..table
        create_and_append_check_answer(f"{database}..{Utils.random_table_name()}")

        # table name containing dot (.)
        table_name = f'"{Utils.random_table_name()}.{Utils.random_table_name()}"'
        create_and_append_check_answer(table_name)

        # table name containing quotes
        table_name = f'"""{Utils.random_table_name()}"""'
        create_and_append_check_answer(table_name)

        # table name containing quotes and dot
        table_name = f'"""{Utils.random_table_name()}...{Utils.random_table_name()}"""'
        create_and_append_check_answer(table_name)

        # quoted schema and quoted table

        # "schema"."table"
        table_name = f'"{Utils.random_table_name()}.{Utils.random_table_name()}"'
        full_table_name = f"{double_quoted_schema}.{table_name}"
        create_and_append_check_answer(full_table_name)

        # db."schema"."table"
        table_name = f'"{Utils.random_table_name()}.{Utils.random_table_name()}"'
        full_table_name = f"{database}.{double_quoted_schema}.{table_name}"
        create_and_append_check_answer(full_table_name)

        # db.."table"
        table_name = f'"{Utils.random_table_name()}.{Utils.random_table_name()}"'
        full_table_name = f"{database}..{table_name}"
        create_and_append_check_answer(full_table_name)

        # schema + table name containing dots and quotes
        table_name = f'"""{Utils.random_table_name()}...{Utils.random_table_name()}"""'
        full_table_name = f"{schema}.{table_name}"
        create_and_append_check_answer(full_table_name)

        # test list of input table name
        # table
        create_and_append_check_answer([f"{Utils.random_table_name()}"])

        # schema table
        create_and_append_check_answer([schema, f"{Utils.random_table_name()}"])

        # database schema table
        create_and_append_check_answer(
            [database, schema, f"{Utils.random_table_name()}"]
        )

        # database schema table
        create_and_append_check_answer([database, "", f"{Utils.random_table_name()}"])

        # quoted table
        create_and_append_check_answer(
            [f'"{Utils.random_table_name()}.{Utils.random_table_name()}"']
        )

        # quoted schema and quoted table
        create_and_append_check_answer(
            [
                f"{double_quoted_schema}",
                f'"{Utils.random_table_name()}.{Utils.random_table_name()}"',
            ]
        )

        # db, quoted schema and quoted table
        create_and_append_check_answer(
            [
                database,
                f"{double_quoted_schema}",
                f'"{Utils.random_table_name()}.{Utils.random_table_name()}"',
            ]
        )

        # db, missing schema, quoted table
        create_and_append_check_answer(
            [database, "", f'"{Utils.random_table_name()}.{Utils.random_table_name()}"']
        )

        # db, missing schema, quoted table with escaping quotes
        create_and_append_check_answer(
            [
                database,
                "",
                f'"""{Utils.random_table_name()}.{Utils.random_table_name()}"""',
            ]
        )
    finally:
        # drop schema
        Utils.drop_schema(session, schema)
        Utils.drop_schema(session, double_quoted_schema)


def test_writer_csv(session, tmpdir_factory):

    """Tests for df.write.csv()."""
<<<<<<< HEAD
    df = session.create_dataframe([[1, 2], [3, 4], [5, 6], [3, 7]], schema=["a", "b"])
    ROWS_COUNT = 4
=======
    df = session.create_dataframe([[1, 2], [3, 4], [5, 6]], schema=["a", "b"])
    ROW_NUMBER = 3
>>>>>>> 2b6528d2
    schema = StructType(
        [StructField("a", IntegerType()), StructField("b", IntegerType())]
    )

    temp_stage = Utils.random_name_for_temp_object(TempObjectType.STAGE)
    Utils.create_stage(session, temp_stage, is_temporary=True)

    try:
        # test default case
        path1 = f"{temp_stage}/test_csv_example1"
        result1 = df.write.csv(path1)
        assert result1[0].rows_unloaded == ROWS_COUNT
        data1 = session.read.schema(schema).csv(f"@{path1}_0_0_0.csv.gz")
        Utils.assert_rows_count(data1, ROWS_COUNT)

        # test overwrite case
        result2 = df.write.csv(path1, overwrite=True)
        assert result2[0].rows_unloaded == ROWS_COUNT
        data2 = session.read.schema(schema).csv(f"@{path1}_0_0_0.csv.gz")
        Utils.assert_rows_count(data2, ROWS_COUNT)

        # partition by testing cases
        path3 = f"{temp_stage}/test_csv_example3/"
        result3 = df.write.csv(path3, partition_by=col("a"))
        assert result3[0].rows_unloaded == ROWS_COUNT
        data3 = session.read.schema(schema).csv(f"@{path3}")
        Utils.assert_rows_count(data3, ROWS_COUNT)

        path4 = f"{temp_stage}/test_csv_example4/"
        result4 = df.write.csv(path4, partition_by="a")
        assert result4[0].rows_unloaded == ROWS_COUNT
        data4 = session.read.schema(schema).csv(f"@{path4}")
        Utils.assert_rows_count(data4, ROWS_COUNT)

        # test single case
        path5 = f"{temp_stage}/test_csv_example5/my_file.csv"
        result5 = df.write.csv(path5, single=True)
        assert result5[0].rows_unloaded == ROWS_COUNT
        data5 = session.read.schema(schema).csv(f"@{path5}")
        Utils.assert_rows_count(data5, ROWS_COUNT)

        # test compression case
        path6 = f"{temp_stage}/test_csv_example6/my_file.csv.gz"
        result6 = df.write.csv(
            path6, format_type_options=dict(compression="gzip"), single=True
        )

        assert result6[0].rows_unloaded == ROWS_COUNT
        data6 = session.read.schema(schema).csv(f"@{path6}")
        Utils.assert_rows_count(data6, ROWS_COUNT)
    finally:
        Utils.drop_stage(session, temp_stage)

<<<<<<< HEAD
=======
        downloadedFile = session.file.get(f"@{path6}", str(directory))
>>>>>>> 2b6528d2

def test_writer_json(session, tmpdir_factory):

    """Tests for df.write.json()."""
    df = session.sql(
        """
        select parse_json('[{a: 1, b: 2}, {a: 3, b: 0}]') raw_data
            union all select parse_json('[{a: -1, b: 4}, {a: 17, b: -6}]')
    """
    )

    ROWS_COUNT = 2

    temp_stage = Utils.random_name_for_temp_object(TempObjectType.STAGE)
    Utils.create_stage(session, temp_stage, is_temporary=True)

    try:
        # test default case
        path1 = f"{temp_stage}/test_json_example1"
        result1 = df.write.json(path1)
        assert result1[0].rows_unloaded == ROWS_COUNT
        data1 = session.read.json(f"@{path1}_0_0_0.json")
        Utils.assert_rows_count(data1, ROWS_COUNT)

        # test overwrite case
        result2 = df.write.json(path1, overwrite=True)
        assert result2[0].rows_unloaded == ROWS_COUNT
        data2 = session.read.json(f"@{path1}_0_0_0.json")
        Utils.assert_rows_count(data2, ROWS_COUNT)

        # test single case
        path3 = f"{temp_stage}/test_json_example3/my_file.json"
        result3 = df.write.json(path3, single=True)
        assert result3[0].rows_unloaded == ROWS_COUNT
        data3 = session.read.json(f"@{path3}")
        Utils.assert_rows_count(data3, ROWS_COUNT)

        # test compression case
        path4 = f"{temp_stage}/test_json_example3/my_file.json.gz"
        result4 = df.write.json(
            path4, format_type_options=dict(compression="gzip"), single=True
        )

        assert result4[0].rows_unloaded == ROWS_COUNT
        data4 = session.read.json(f"@{path4}")
        Utils.assert_rows_count(data4, ROWS_COUNT)
    finally:
        Utils.drop_stage(session, temp_stage)


def test_writer_parquet(session, tmpdir_factory):
    """Tests for df.write.parquet()."""
    df = session.create_dataframe([[1, 2], [3, 4], [5, 6]], schema=["a", "b"])
    ROWS_COUNT = 3

    temp_stage = Utils.random_name_for_temp_object(TempObjectType.STAGE)
    Utils.create_stage(session, temp_stage, is_temporary=True)

    try:
        # test default case
        path1 = f"{temp_stage}/test_parquet_example1/"
        result1 = df.write.parquet(path1)
        assert result1[0].rows_unloaded == ROWS_COUNT
        data1 = session.read.parquet(f"@{path1}data_0_0_0.snappy.parquet")
        Utils.assert_rows_count(data1, ROWS_COUNT)

        # test overwrite case
        result2 = df.write.parquet(path1, overwrite=True)
        assert result2[0].rows_unloaded == ROWS_COUNT
        data2 = session.read.parquet(f"@{path1}data_0_0_0.snappy.parquet")
        Utils.assert_rows_count(data2, ROWS_COUNT)

        # test single case
        path3 = f"{temp_stage}/test_parquet_example3/my_file.parquet"
        result3 = df.write.parquet(path3, single=True)
        assert result3[0].rows_unloaded == ROWS_COUNT
        data3 = session.read.parquet(f"@{path3}")
        Utils.assert_rows_count(data3, ROWS_COUNT)

        # test compression case
        path4 = f"{temp_stage}/test_parquet_example4/"
        result4 = df.write.parquet(
            path4, format_type_options=dict(compression="snappy")
        )
        assert result4[0].rows_unloaded == ROWS_COUNT
        data4 = session.read.parquet(f"@{path4}data_0_0_0.snappy.parquet")
        Utils.assert_rows_count(data4, ROWS_COUNT)
    finally:
        Utils.drop_stage(session, temp_stage)<|MERGE_RESOLUTION|>--- conflicted
+++ resolved
@@ -366,13 +366,8 @@
 def test_writer_csv(session, tmpdir_factory):
 
     """Tests for df.write.csv()."""
-<<<<<<< HEAD
     df = session.create_dataframe([[1, 2], [3, 4], [5, 6], [3, 7]], schema=["a", "b"])
     ROWS_COUNT = 4
-=======
-    df = session.create_dataframe([[1, 2], [3, 4], [5, 6]], schema=["a", "b"])
-    ROW_NUMBER = 3
->>>>>>> 2b6528d2
     schema = StructType(
         [StructField("a", IntegerType()), StructField("b", IntegerType())]
     )
@@ -426,10 +421,6 @@
     finally:
         Utils.drop_stage(session, temp_stage)
 
-<<<<<<< HEAD
-=======
-        downloadedFile = session.file.get(f"@{path6}", str(directory))
->>>>>>> 2b6528d2
 
 def test_writer_json(session, tmpdir_factory):
 

#
# Copyright (c) 2012-2024 Snowflake Computing Inc. All rights reserved.
#

import copy

import pytest

import snowflake.connector.errors
from snowflake.snowpark import Row
from snowflake.snowpark._internal.utils import TempObjectType, parse_table_name
from snowflake.snowpark.exceptions import SnowparkSQLException
from snowflake.snowpark.functions import col, parse_json
from snowflake.snowpark.mock.exceptions import SnowparkLocalTestingException
from snowflake.snowpark.types import (
    DoubleType,
    IntegerType,
    LongType,
    StringType,
    StructField,
    StructType,
)
from tests.utils import TestFiles, Utils


def test_write_with_target_column_name_order(session, local_testing_mode):
    table_name = Utils.random_table_name()
    empty_df = session.create_dataframe(
        [],
        schema=StructType(
            [
                StructField("a", IntegerType()),
                StructField("b", IntegerType()),
            ]
        ),
    )
    empty_df.write.save_as_table(table_name, table_type="temporary")
    try:
        df1 = session.create_dataframe([[1, 2]], schema=["b", "a"])

        # By default, it is by index
        df1.write.save_as_table(table_name, mode="append", table_type="temp")
        Utils.check_answer(session.table(table_name), [Row(**{"A": 1, "B": 2})])

        # Explicitly use "index"
        empty_df.write.save_as_table(
            table_name, mode="truncate", table_type="temporary"
        )
        df1.write.save_as_table(
            table_name, mode="append", column_order="index", table_type="temp"
        )
        Utils.check_answer(session.table(table_name), [Row(**{"A": 1, "B": 2})])

        # use order by "name"
        empty_df.write.save_as_table(
            table_name, mode="truncate", table_type="temporary"
        )
        df1.write.save_as_table(
            table_name, mode="append", column_order="name", table_type="temp"
        )
        Utils.check_answer(session.table(table_name), [Row(**{"A": 2, "B": 1})])

        # If target table doesn't exist, "order by name" is not actually used.
        Utils.drop_table(session, table_name)
        df1.write.save_as_table(table_name, mode="append", column_order="name")
        # NOTE: Order is different in the below check
        # because the table returns columns in the order of the order of the schema `df1`
        Utils.check_answer(session.table(table_name), [Row(**{"B": 1, "A": 2})])
    finally:
        session.table(table_name).drop_table()

    if not local_testing_mode:
        # column name and table name with special characters
        special_table_name = '"test table name"'
        Utils.create_table(
            session, special_table_name, '"a a" int, "b b" int', is_temporary=True
        )
        try:
            df2 = session.create_dataframe([(1, 2)]).to_df("b b", "a a")
            df2.write.save_as_table(
                special_table_name,
                mode="append",
                column_order="name",
                table_type="temp",
            )
            Utils.check_answer(session.table(special_table_name), [Row(2, 1)])
        finally:
            Utils.drop_table(session, special_table_name)
<<<<<<< HEAD
=======


def test_write_truncate_with_less_columns(session):
    # test truncate mode saving dataframe with fewer columns than the target table but column name in the same order
    schema1 = StructType(
        [
            StructField("A", LongType(), False),
            StructField("B", LongType(), True),
        ]
    )
    schema2 = StructType([StructField("A", LongType(), False)])
    df1 = session.create_dataframe([(1, 2), (3, 4)], schema=schema1)
    df2 = session.create_dataframe([1, 2], schema=schema2)
    table_name1 = Utils.random_table_name()

    try:
        df1.write.save_as_table(table_name1, mode="truncate")
        Utils.check_answer(session.table(table_name1), [Row(1, 2), Row(3, 4)])
        df2.write.save_as_table(table_name1, mode="truncate")
        Utils.check_answer(session.table(table_name1), [Row(1, None), Row(2, None)])
    finally:
        Utils.drop_table(session, table_name1)

    # test truncate mode saving dataframe with fewer columns than the target table but column name not in order
    schema3 = StructType(
        [
            StructField("A", LongType(), True),
            StructField("B", LongType(), True),
        ]
    )
    schema4 = StructType([StructField("B", LongType(), False)])
    df3 = session.create_dataframe([(1, 2), (3, 4)], schema=schema3)
    df4 = session.create_dataframe([1, 2], schema=schema4)
    table_name2 = Utils.random_table_name()

    try:
        df3.write.save_as_table(table_name2, mode="truncate")
        Utils.check_answer(session.table(table_name2), [Row(1, 2), Row(3, 4)])
        df4.write.save_as_table(table_name2, mode="truncate")
        Utils.check_answer(session.table(table_name2), [Row(None, 1), Row(None, 2)])
    finally:
        Utils.drop_table(session, table_name2)
>>>>>>> 37c8a92c


@pytest.mark.xfail(
    "config.getoption('local_testing_mode', default=False)",
    reason="SQL query feature AUTOINCREMENT not supported",
    run=False,
)
def test_write_with_target_table_autoincrement(
    session,
):  # Scala doesn't support this yet.
    table_name = Utils.random_table_name()
    Utils.create_table(
        session, table_name, "a int, b int, c int autoincrement", is_temporary=True
    )
    try:
        df1 = session.create_dataframe([[1, 2]], schema=["b", "a"])
        df1.write.save_as_table(
            table_name, mode="append", column_order="name", table_type="temp"
        )
        Utils.check_answer(session.table(table_name), [Row(2, 1, 1)])
    finally:
        Utils.drop_table(session, table_name)


def test_negative_write_with_target_column_name_order(session):
    table_name = Utils.random_table_name()
    session.create_dataframe(
        [],
        schema=StructType(
            [StructField("a", IntegerType()), StructField("b", IntegerType())]
        ),
    ).write.save_as_table(table_name, table_type="temporary")
    try:
        df1 = session.create_dataframe([[1, 2]], schema=["a", "c"])
        # The "columnOrder = name" needs the DataFrame has the same column name set
        with pytest.raises(SnowparkSQLException, match="invalid identifier 'C'"):
            df1.write.save_as_table(
                table_name, mode="append", column_order="name", table_type="temp"
            )

        for column_order in ("any_value", "", None):
            with pytest.raises(
                ValueError, match="'column_order' must be either 'name' or 'index'"
            ):
                df1.write.save_as_table(
                    table_name,
                    mode="append",
                    column_order=column_order,
                    table_type="temp",
                )
    finally:
        session.table(table_name).drop_table()


def test_write_with_target_column_name_order_all_kinds_of_dataframes_without_truncates(
    session,
):
    table_name = Utils.random_table_name()

    session.create_dataframe(
        [],
        schema=StructType(
            [StructField("a", IntegerType()), StructField("b", IntegerType())]
        ),
    ).write.save_as_table(table_name, table_type="temporary")

    try:
        large_df = session.create_dataframe([[1, 2]] * 1024, schema=["b", "a"])
        large_df.write.save_as_table(
            table_name, mode="append", column_order="name", table_type="temp"
        )
        rows = session.table(table_name).collect()
        assert len(rows) == 1024
        for row in rows:
            assert row["B"] == 1 and row["A"] == 2
    finally:
        session.table(table_name).drop_table()


def test_write_with_target_column_name_order_with_nullable_column(
    session, local_testing_mode
):
    table_name, non_nullable_table_name = (
        Utils.random_table_name(),
        Utils.random_table_name(),
    )

    session.create_dataframe(
        [],
        schema=StructType(
            [
                StructField("a", IntegerType()),
                StructField("b", IntegerType()),
                StructField("c", StringType(), nullable=True),
                StructField("d", StringType(), nullable=True),
            ]
        ),
    ).write.save_as_table(table_name, table_type="temporary")

    session.create_dataframe(
        [],
        schema=StructType(
            [
                StructField("a", IntegerType()),
                StructField("b", StringType(), nullable=False),
            ]
        ),
    ).write.save_as_table(non_nullable_table_name, table_type="temporary")
    try:
        df1 = session.create_dataframe([[1, 2], [3, 4]], schema=["b", "a"])

        df1.write.save_as_table(
            table_name, mode="append", table_type="temp", column_order="name"
        )
        Utils.check_answer(
            session.table(table_name),
            [
                Row(
                    **{
                        "A": 2,
                        "B": 1,
                        "C": None,
                        "D": None,
                    }
                ),
                Row(
                    **{
                        "A": 4,
                        "B": 3,
                        "C": None,
                        "D": None,
                    }
                ),
            ],
        )

        df2 = session.create_dataframe([[1], [2]], schema=["a"])
        with pytest.raises(
            SnowparkLocalTestingException
            if local_testing_mode
            else snowflake.connector.errors.IntegrityError
        ):
            df2.write.save_as_table(
                non_nullable_table_name,
                mode="append",
                table_type="temp",
                column_order="name",
            )
    finally:
        session.table(table_name).drop_table()
        session.table(non_nullable_table_name).drop_table()


@pytest.mark.skipif(
    "config.getoption('local_testing_mode', default=False)",
    reason="FEAT: Inserting data into table by matching columns is not supported",
)
def test_write_with_target_column_name_order_all_kinds_of_dataframes(
    session, resources_path
):
    table_name = Utils.random_table_name()
    session.create_dataframe(
        [],
        schema=StructType(
            [StructField("a", IntegerType()), StructField("b", IntegerType())]
        ),
    ).write.save_as_table(table_name, table_type="temporary")
    try:
        df1 = session.create_dataframe([[1, 2]], schema=["b", "a"])
        # DataFrame.cache_result()
        df_cached = df1.cache_result()
        df_cached.write.save_as_table(
            table_name, mode="append", column_order="name", table_type="temp"
        )
        Utils.check_answer(session.table(table_name), [Row(2, 1)])

        # copy DataFrame
        session._conn.run_query(f"truncate table {table_name}", log_on_exception=True)
        df_cloned = copy.copy(df1)
        df_cloned.write.save_as_table(
            table_name, mode="append", column_order="name", table_type="temp"
        )
        Utils.check_answer(session.table(table_name), [Row(2, 1)])

        # large local relation
        session._conn.run_query(f"truncate table {table_name}", log_on_exception=True)
        large_df = session.create_dataframe([[1, 2]] * 1024, schema=["b", "a"])
        large_df.write.save_as_table(
            table_name, mode="append", column_order="name", table_type="temp"
        )
        rows = session.table(table_name).collect()
        assert len(rows) == 1024
        for row in rows:
            assert row["B"] == 1 and row["A"] == 2
    finally:
        session.table(table_name).drop_table()

    # show tables
    # Create a DataFrame from SQL `show tables` and then filter on it not supported yet. Enable the following test after it's supported.
    # try:
    #     show_table_fields = session.sql("show tables").schema.fields
    #     columns = ", ".join(f"{analyzer_utils.quote_name(f.name)} {type_utils.convert_sp_to_sf_type(f.datatype)}" for f in show_table_fields)
    #     # exchange column orders: "name"(1) <-> "kind"(4)
    #     schema_string = columns \
    #         .replace("\"kind\"", "test_place_holder") \
    #         .replace("\"name\"", "\"kind\"") \
    #         .replace("test_place_holder", "\"name\"")
    #     Utils.create_table(session, table_name, schema_string, is_temporary=True)
    #     session.sql("show tables").write.save_as_table(table_name, mode="append", column_order="name", table_type="temp")
    #     # In "show tables" result, "name" is 2nd column.
    #     # In the target table, "name" is the 4th column.
    #     assert(session.table(table_name).collect()[0][4].contains(table_name))
    # finally:
    #     Utils.drop_table(session, table_name)

    # Read file, table columns are in reverse order
    source_stage_name = Utils.random_stage_name()
    target_stage_name = Utils.random_stage_name()
    Utils.create_stage(session, source_stage_name)
    Utils.create_stage(session, target_stage_name)
    Utils.create_table(
        session, table_name, "c double, b string, a int", is_temporary=True
    )
    try:
        test_files = TestFiles(resources_path)
        test_file_on_stage = f"@{source_stage_name}/testCSV.csv"
        Utils.upload_to_stage(
            session, source_stage_name, test_files.test_file_csv, compress=False
        )
        user_schema = StructType(
            [
                StructField("a", IntegerType()),
                StructField("b", StringType()),
                StructField("c", DoubleType()),
            ]
        )
        df_readfile = session.read.schema(user_schema).csv(test_file_on_stage)
        Utils.check_answer(df_readfile, [Row(1, "one", 1.2), Row(2, "two", 2.2)])
        df_readfile.write.save_as_table(
            table_name, mode="append", column_order="name", table_type="temp"
        )
        Utils.check_answer(
            session.table(table_name), [Row(1.2, "one", 1), Row(2.2, "two", 2)]
        )
        # read with copy options
        df_readcopy = (
            session.read.schema(user_schema)
            .option("PURGE", False)
            .csv(test_file_on_stage)
        )
        session._conn.run_query(f"truncate table {table_name}", log_on_exception=True)
        df_readcopy.write.save_as_table(
            table_name, mode="append", column_order="name", table_type="temp"
        )
        Utils.check_answer(
            session.table(table_name), [Row(1.2, "one", 1), Row(2.2, "two", 2)]
        )
    finally:
        Utils.drop_table(session, table_name)
        Utils.drop_stage(session, source_stage_name)
        Utils.drop_stage(session, target_stage_name)


@pytest.mark.skipif(
    "config.getoption('local_testing_mode', default=False)",
    reason="FEAT: session._table_exists not supported",
)
def test_write_table_names(session, db_parameters):
    database = session.get_current_database().replace('"', "")
    schema = f"schema_{Utils.random_alphanumeric_str(10)}"
    double_quoted_schema = f'"{schema}.{schema}"'

    def create_and_append_check_answer(table_name_input):
        parsed_table_name_array = (
            parse_table_name(table_name_input)
            if isinstance(table_name_input, str)
            else table_name_input
        )
        full_table_name_str = (
            ".".join(table_name_input)
            if not isinstance(table_name_input, str)
            else table_name_input
        )
        try:
            assert session._table_exists(parsed_table_name_array) is False
            Utils.create_table(session, full_table_name_str, "a int, b int")
            assert session._table_exists(parsed_table_name_array) is True
            assert session.table(full_table_name_str).count() == 0

            df = session.create_dataframe([[1, 2]], schema=["a", "b"])
            df.write.save_as_table(table_name_input, mode="append", table_type="temp")
            Utils.check_answer(session.table(table_name_input), [Row(1, 2)])
        finally:
            session._run_query(f"drop table if exists {full_table_name_str}")

    try:
        Utils.create_schema(session, schema)
        Utils.create_schema(session, double_quoted_schema)
        # basic scenario
        table_name = f"{Utils.random_table_name()}"
        create_and_append_check_answer(table_name)

        # schema.table
        create_and_append_check_answer(f"{schema}.{Utils.random_table_name()}")

        # database.schema.table
        create_and_append_check_answer(
            f"{database}.{schema}.{Utils.random_table_name()}"
        )

        # database..table
        create_and_append_check_answer(f"{database}..{Utils.random_table_name()}")

        # table name containing dot (.)
        table_name = f'"{Utils.random_table_name()}.{Utils.random_table_name()}"'
        create_and_append_check_answer(table_name)

        # table name containing quotes
        table_name = f'"""{Utils.random_table_name()}"""'
        create_and_append_check_answer(table_name)

        # table name containing quotes and dot
        table_name = f'"""{Utils.random_table_name()}...{Utils.random_table_name()}"""'
        create_and_append_check_answer(table_name)

        # quoted schema and quoted table

        # "schema"."table"
        table_name = f'"{Utils.random_table_name()}.{Utils.random_table_name()}"'
        full_table_name = f"{double_quoted_schema}.{table_name}"
        create_and_append_check_answer(full_table_name)

        # db."schema"."table"
        table_name = f'"{Utils.random_table_name()}.{Utils.random_table_name()}"'
        full_table_name = f"{database}.{double_quoted_schema}.{table_name}"
        create_and_append_check_answer(full_table_name)

        # db.."table"
        table_name = f'"{Utils.random_table_name()}.{Utils.random_table_name()}"'
        full_table_name = f"{database}..{table_name}"
        create_and_append_check_answer(full_table_name)

        # schema + table name containing dots and quotes
        table_name = f'"""{Utils.random_table_name()}...{Utils.random_table_name()}"""'
        full_table_name = f"{schema}.{table_name}"
        create_and_append_check_answer(full_table_name)

        # test list of input table name
        # table
        create_and_append_check_answer([f"{Utils.random_table_name()}"])

        # schema table
        create_and_append_check_answer([schema, f"{Utils.random_table_name()}"])

        # database schema table
        create_and_append_check_answer(
            [database, schema, f"{Utils.random_table_name()}"]
        )

        # database schema table
        create_and_append_check_answer([database, "", f"{Utils.random_table_name()}"])

        # quoted table
        create_and_append_check_answer(
            [f'"{Utils.random_table_name()}.{Utils.random_table_name()}"']
        )

        # quoted schema and quoted table
        create_and_append_check_answer(
            [
                f"{double_quoted_schema}",
                f'"{Utils.random_table_name()}.{Utils.random_table_name()}"',
            ]
        )

        # db, quoted schema and quoted table
        create_and_append_check_answer(
            [
                database,
                f"{double_quoted_schema}",
                f'"{Utils.random_table_name()}.{Utils.random_table_name()}"',
            ]
        )

        # db, missing schema, quoted table
        create_and_append_check_answer(
            [database, "", f'"{Utils.random_table_name()}.{Utils.random_table_name()}"']
        )

        # db, missing schema, quoted table with escaping quotes
        create_and_append_check_answer(
            [
                database,
                "",
                f'"""{Utils.random_table_name()}.{Utils.random_table_name()}"""',
            ]
        )
    finally:
        # drop schema
        Utils.drop_schema(session, schema)
        Utils.drop_schema(session, double_quoted_schema)


@pytest.mark.skipif(
    "config.getoption('local_testing_mode', default=False)",
    reason="BUG: SNOW-1235716 should raise not implemented error not AttributeError: 'MockExecutionPlan' object has no attribute 'replace_repeated_subquery_with_cte'",
)
def test_writer_csv(session, tmpdir_factory):

    """Tests for df.write.csv()."""
    df = session.create_dataframe([[1, 2], [3, 4], [5, 6], [3, 7]], schema=["a", "b"])
    ROWS_COUNT = 4
    schema = StructType(
        [StructField("a", IntegerType()), StructField("b", IntegerType())]
    )

    temp_stage = Utils.random_name_for_temp_object(TempObjectType.STAGE)
    Utils.create_stage(session, temp_stage, is_temporary=True)

    try:
        # test default case
        path1 = f"{temp_stage}/test_csv_example1"
        result1 = df.write.csv(path1)
        assert result1[0].rows_unloaded == ROWS_COUNT
        data1 = session.read.schema(schema).csv(f"@{path1}_0_0_0.csv.gz")
        Utils.assert_rows_count(data1, ROWS_COUNT)

        # test overwrite case
        result2 = df.write.csv(path1, overwrite=True)
        assert result2[0].rows_unloaded == ROWS_COUNT
        data2 = session.read.schema(schema).csv(f"@{path1}_0_0_0.csv.gz")
        Utils.assert_rows_count(data2, ROWS_COUNT)

        # partition by testing cases
        path3 = f"{temp_stage}/test_csv_example3/"
        result3 = df.write.csv(path3, partition_by=col("a"))
        assert result3[0].rows_unloaded == ROWS_COUNT
        data3 = session.read.schema(schema).csv(f"@{path3}")
        Utils.assert_rows_count(data3, ROWS_COUNT)

        path4 = f"{temp_stage}/test_csv_example4/"
        result4 = df.write.csv(path4, partition_by="a")
        assert result4[0].rows_unloaded == ROWS_COUNT
        data4 = session.read.schema(schema).csv(f"@{path4}")
        Utils.assert_rows_count(data4, ROWS_COUNT)

        # test single case
        path5 = f"{temp_stage}/test_csv_example5/my_file.csv"
        result5 = df.write.csv(path5, single=True)
        assert result5[0].rows_unloaded == ROWS_COUNT
        data5 = session.read.schema(schema).csv(f"@{path5}")
        Utils.assert_rows_count(data5, ROWS_COUNT)

        # test compression case
        path6 = f"{temp_stage}/test_csv_example6/my_file.csv.gz"
        result6 = df.write.csv(
            path6, format_type_options=dict(compression="gzip"), single=True
        )

        assert result6[0].rows_unloaded == ROWS_COUNT
        data6 = session.read.schema(schema).csv(f"@{path6}")
        Utils.assert_rows_count(data6, ROWS_COUNT)
    finally:
        Utils.drop_stage(session, temp_stage)


@pytest.mark.skipif(
    "config.getoption('local_testing_mode', default=False)",
    reason="BUG: SNOW-1235716 should raise not implemented error not AttributeError: 'MockExecutionPlan' object has no attribute 'replace_repeated_subquery_with_cte', FEAT: parquet support",
)
def test_writer_json(session, tmpdir_factory):

    """Tests for df.write.json()."""
    df1 = session.create_dataframe(
        ["[{a: 1, b: 2}, {a: 3, b: 0}]"], schema=["raw_data"]
    )
    df2 = session.create_dataframe(
        ["[{a: -1, b: 4}, {a: 17, b: -6}]"], schema=["raw_data"]
    )
    df = df1.select(parse_json(col("raw_data"))).union_all(
        df2.select(parse_json("raw_data"))
    )

    ROWS_COUNT = 2

    temp_stage = Utils.random_name_for_temp_object(TempObjectType.STAGE)
    Utils.create_stage(session, temp_stage, is_temporary=True)

    try:
        # test default case
        path1 = f"{temp_stage}/test_json_example1"
        result1 = df.write.json(path1)
        assert result1[0].rows_unloaded == ROWS_COUNT
        data1 = session.read.json(f"@{path1}_0_0_0.json")
        Utils.assert_rows_count(data1, ROWS_COUNT)

        # test overwrite case
        result2 = df.write.json(path1, overwrite=True)
        assert result2[0].rows_unloaded == ROWS_COUNT
        data2 = session.read.json(f"@{path1}_0_0_0.json")
        Utils.assert_rows_count(data2, ROWS_COUNT)

        # test single case
        path3 = f"{temp_stage}/test_json_example3/my_file.json"
        result3 = df.write.json(path3, single=True)
        assert result3[0].rows_unloaded == ROWS_COUNT
        data3 = session.read.json(f"@{path3}")
        Utils.assert_rows_count(data3, ROWS_COUNT)

        # test compression case
        path4 = f"{temp_stage}/test_json_example3/my_file.json.gz"
        result4 = df.write.json(
            path4, format_type_options=dict(compression="gzip"), single=True
        )

        assert result4[0].rows_unloaded == ROWS_COUNT
        data4 = session.read.json(f"@{path4}")
        Utils.assert_rows_count(data4, ROWS_COUNT)
    finally:
        Utils.drop_stage(session, temp_stage)


@pytest.mark.skipif(
    "config.getoption('local_testing_mode', default=False)",
    reason="BUG: SNOW-1235716 should raise not implemented error not AttributeError: 'MockExecutionPlan' object has no attribute 'replace_repeated_subquery_with_cte', FEAT: parquet support",
)
def test_writer_parquet(session, tmpdir_factory, local_testing_mode):
    """Tests for df.write.parquet()."""
    df = session.create_dataframe([[1, 2], [3, 4], [5, 6]], schema=["a", "b"])
    ROWS_COUNT = 3

    temp_stage = Utils.random_name_for_temp_object(TempObjectType.STAGE)
    Utils.create_stage(session, temp_stage, is_temporary=True)

    try:
        # test default case
        path1 = f"{temp_stage}/test_parquet_example1/"
        result1 = df.write.parquet(path1)
        assert result1[0].rows_unloaded == ROWS_COUNT
        data1 = session.read.parquet(f"@{path1}data_0_0_0.snappy.parquet")
        Utils.assert_rows_count(data1, ROWS_COUNT)

        # test overwrite case
        result2 = df.write.parquet(path1, overwrite=True)
        assert result2[0].rows_unloaded == ROWS_COUNT
        data2 = session.read.parquet(f"@{path1}data_0_0_0.snappy.parquet")
        Utils.assert_rows_count(data2, ROWS_COUNT)

        # test single case
        path3 = f"{temp_stage}/test_parquet_example3/my_file.parquet"
        result3 = df.write.parquet(path3, single=True)
        assert result3[0].rows_unloaded == ROWS_COUNT
        data3 = session.read.parquet(f"@{path3}")
        Utils.assert_rows_count(data3, ROWS_COUNT)

        # test compression case
        path4 = f"{temp_stage}/test_parquet_example4/"
        result4 = df.write.parquet(
            path4, format_type_options=dict(compression="snappy")
        )
        assert result4[0].rows_unloaded == ROWS_COUNT
        data4 = session.read.parquet(f"@{path4}data_0_0_0.snappy.parquet")
        Utils.assert_rows_count(data4, ROWS_COUNT)
    finally:
        Utils.drop_stage(session, temp_stage)<|MERGE_RESOLUTION|>--- conflicted
+++ resolved
@@ -86,8 +86,6 @@
             Utils.check_answer(session.table(special_table_name), [Row(2, 1)])
         finally:
             Utils.drop_table(session, special_table_name)
-<<<<<<< HEAD
-=======
 
 
 def test_write_truncate_with_less_columns(session):
@@ -130,7 +128,6 @@
         Utils.check_answer(session.table(table_name2), [Row(None, 1), Row(None, 2)])
     finally:
         Utils.drop_table(session, table_name2)
->>>>>>> 37c8a92c
 
 
 @pytest.mark.xfail(

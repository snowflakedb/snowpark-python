--- conflicted
+++ resolved
@@ -644,15 +644,8 @@
     assert "is not a valid group by expression" in str(ex_info)
 
 
-<<<<<<< HEAD
-def test_spark21580_ints_in_agg_exprs_are_taken_as_groupby_ordinal(
-    session, db_parameters
-):
+def test_spark21580_ints_in_agg_exprs_are_taken_as_groupby_ordinal(session):
     assert TestData.test_data2(session).group_by(lit(3), lit(4)).agg(
-=======
-def test_spark21580_ints_in_agg_exprs_are_taken_as_groupby_ordinal(session):
-    assert TestData.test_data2(session).groupBy(lit(3), lit(4)).agg(
->>>>>>> ec7606ee
         [lit(6), lit(7), sum(col("b"))]
     ).collect() == [Row(3, 4, 6, 7, 9)]
 
@@ -725,12 +718,8 @@
 
 
 def test_count_if(session):
-<<<<<<< HEAD
+    temp_view_name = Utils.random_name_for_temp_object(TempObjectType.VIEW)
     session.create_dataframe(
-=======
-    temp_view_name = Utils.random_name_for_temp_object(TempObjectType.VIEW)
-    session.createDataFrame(
->>>>>>> ec7606ee
         [
             ["a", None],
             ["a", 1],
@@ -741,11 +730,7 @@
             ["b", 5],
             ["b", 6],
         ]
-<<<<<<< HEAD
-    ).to_df("x", "y").create_or_replace_temp_view("tempView")
-=======
-    ).toDF("x", "y").createOrReplaceTempView(temp_view_name)
->>>>>>> ec7606ee
+    ).toDF("x", "y").create_or_replace_temp_view(temp_view_name)
 
     res = session.sql(
         f"SELECT COUNT_IF(NULL), COUNT_IF(y % 2 = 0), COUNT_IF(y % 2 <> 0), COUNT_IF(y IS NULL) FROM {temp_view_name}"

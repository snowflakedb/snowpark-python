--- conflicted
+++ resolved
@@ -234,37 +234,6 @@
 
 
 @pytest.mark.parametrize("mode", ["select", "copy"])
-<<<<<<< HEAD
-def test_read_format_csv(session, mode):
-    reader = get_reader(session, mode)
-    test_file_on_stage = f"@{tmp_stage_name1}/{test_file_csv}"
-    df1 = reader.format("csv").schema(user_schema).load(test_file_on_stage)
-    res = df1.collect()
-    res.sort(key=lambda x: x[0])
-
-    assert len(res) == 2
-    assert len(res[0]) == 3
-    assert res == [Row(1, "one", 1.2), Row(2, "two", 2.2)]
-
-    with pytest.raises(
-        SnowparkDataframeReaderException, match="You must call DataFrameReader.schema()"
-    ):
-        session.read.format("csv").load(test_file_on_stage)
-
-    # if users give an incorrect schema with type error
-    # the system will throw SnowflakeSQLException during execution
-    incorrect_schema = StructType(
-        [
-            StructField("a", IntegerType()),
-            StructField("b", IntegerType()),
-            StructField("c", IntegerType()),
-        ]
-    )
-    df2 = reader.schema(incorrect_schema).format("csv").load(test_file_on_stage)
-    with pytest.raises(SnowparkSQLException) as ex_info:
-        df2.collect()
-    assert "Numeric value 'one' is not recognized" in ex_info.value.message
-=======
 @pytest.mark.parametrize("parse_header", [True, False])
 def test_read_csv_with_infer_schema(session, mode, parse_header):
     reader = get_reader(session, mode)
@@ -297,7 +266,38 @@
         with caplog.at_level(logging.WARN):
             reader.option("INFER_SCHEMA", True).csv(test_file_on_stage)
             assert "Could not infer csv schema due to exception:" in caplog.text
->>>>>>> fd01538a
+
+
+@pytest.mark.parametrize("mode", ["select", "copy"])
+def test_read_format_csv(session, mode):
+    reader = get_reader(session, mode)
+    test_file_on_stage = f"@{tmp_stage_name1}/{test_file_csv}"
+    df1 = reader.format("csv").schema(user_schema).load(test_file_on_stage)
+    res = df1.collect()
+    res.sort(key=lambda x: x[0])
+
+    assert len(res) == 2
+    assert len(res[0]) == 3
+    assert res == [Row(1, "one", 1.2), Row(2, "two", 2.2)]
+
+    with pytest.raises(
+        SnowparkDataframeReaderException, match="You must call DataFrameReader.schema()"
+    ):
+        session.read.format("csv").load(test_file_on_stage)
+
+    # if users give an incorrect schema with type error
+    # the system will throw SnowflakeSQLException during execution
+    incorrect_schema = StructType(
+        [
+            StructField("a", IntegerType()),
+            StructField("b", IntegerType()),
+            StructField("c", IntegerType()),
+        ]
+    )
+    df2 = reader.schema(incorrect_schema).format("csv").load(test_file_on_stage)
+    with pytest.raises(SnowparkSQLException) as ex_info:
+        df2.collect()
+    assert "Numeric value 'one' is not recognized" in ex_info.value.message
 
 
 @pytest.mark.parametrize("mode", ["select", "copy"])

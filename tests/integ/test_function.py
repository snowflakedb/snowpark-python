#!/usr/bin/env python3
#
# Copyright (c) 2012-2023 Snowflake Computing Inc. All rights reserved.
#

import datetime
import decimal
import json
import re

import pytest

from snowflake.snowpark import Row
from snowflake.snowpark.exceptions import SnowparkSQLException
from snowflake.snowpark.functions import (
    abs,
    array_agg,
    array_append,
    array_cat,
    array_compact,
    array_construct,
    array_construct_compact,
    array_contains,
    array_distinct,
    array_generate_range,
    array_insert,
    array_intersection,
    array_max,
    array_min,
    array_position,
    array_prepend,
    array_size,
    array_slice,
    array_sort,
    array_to_string,
    array_unique_agg,
    arrays_overlap,
    as_array,
    as_binary,
    as_char,
    as_date,
    as_decimal,
    as_double,
    as_integer,
    as_number,
    as_object,
    as_real,
    as_time,
    as_timestamp_ltz,
    as_timestamp_ntz,
    as_timestamp_tz,
    as_varchar,
    asc,
    asc_nulls_first,
    asc_nulls_last,
    bitshiftright,
    bround,
    builtin,
    call_builtin,
    cast,
    ceil,
    char,
    check_json,
    check_xml,
    coalesce,
    col,
    concat,
    concat_ws,
    contains,
    count_distinct,
    current_date,
    current_time,
    current_timestamp,
    date_add,
    date_sub,
    dateadd,
    datediff,
    daydiff,
    desc,
    desc_nulls_first,
    desc_nulls_last,
    exp,
    floor,
    format_number,
    get,
    greatest,
    is_array,
    is_binary,
    is_char,
    is_date,
    is_decimal,
    is_double,
    is_integer,
    is_null_value,
    is_object,
    is_real,
    is_time,
    is_timestamp_ltz,
    is_timestamp_ntz,
    is_timestamp_tz,
    is_varchar,
    json_extract_path_text,
    least,
    lit,
    log,
    months_between,
    negate,
    not_,
    object_agg,
    object_construct,
    object_construct_keep_null,
    object_delete,
    object_insert,
    object_pick,
    parse_json,
    parse_xml,
    pow,
    random,
    regexp_extract,
    regexp_replace,
    reverse,
    sequence,
    split,
    sqrt,
    startswith,
    strip_null_value,
    strtok_to_array,
    struct,
    substring,
    substring_index,
    to_array,
    to_binary,
    to_char,
    to_date,
    to_json,
    to_object,
    to_variant,
    to_xml,
    translate,
    trim,
    try_cast,
    uniform,
    upper,
)
from snowflake.snowpark.types import (
    ArrayType,
    DateType,
    FloatType,
    MapType,
    StringType,
    VariantType,
)
from tests.utils import TestData, Utils


def test_order(session):
    null_data1 = TestData.null_data1(session)
    assert null_data1.sort(asc(null_data1["A"])).collect() == [
        Row(None),
        Row(None),
        Row(1),
        Row(2),
        Row(3),
    ]
    assert null_data1.sort(asc_nulls_first(null_data1["A"])).collect() == [
        Row(None),
        Row(None),
        Row(1),
        Row(2),
        Row(3),
    ]
    assert null_data1.sort(asc_nulls_last(null_data1["A"])).collect() == [
        Row(1),
        Row(2),
        Row(3),
        Row(None),
        Row(None),
    ]
    assert null_data1.sort(desc(null_data1["A"])).collect() == [
        Row(3),
        Row(2),
        Row(1),
        Row(None),
        Row(None),
    ]
    assert null_data1.sort(desc_nulls_last(null_data1["A"])).collect() == [
        Row(3),
        Row(2),
        Row(1),
        Row(None),
        Row(None),
    ]
    assert null_data1.sort(desc_nulls_first(null_data1["A"])).collect() == [
        Row(None),
        Row(None),
        Row(3),
        Row(2),
        Row(1),
    ]


def test_current_date_and_time(session):
    df1 = session.sql("select current_date(), current_time(), current_timestamp()")
    df2 = session.create_dataframe([1]).select(
        current_date(), current_time(), current_timestamp()
    )
    assert len(df1.union(df2).collect()) == 1


@pytest.mark.parametrize("col_a", ["a", col("a")])
def test_regexp_replace(session, col_a):
    df = session.create_dataframe(
        [["It was the best of times, it was the worst of times"]], schema=["a"]
    )
    res = df.select(regexp_replace(col_a, lit("( ){1,}"), lit(""))).collect()
    assert res[0][0] == "Itwasthebestoftimes,itwastheworstoftimes"

    df2 = session.create_dataframe(
        [["It was the best of times, it was the worst of times"]], schema=["a"]
    )
    res = df2.select(regexp_replace(col_a, "times", "days", 1, 2, "i")).collect()
    assert res[0][0] == "It was the best of times, it was the worst of days"

    df3 = session.create_dataframe([["firstname middlename lastname"]], schema=["a"])
    res = df3.select(
        regexp_replace(col_a, lit("(.*) (.*) (.*)"), lit("\\3, \\1 \\2"))
    ).collect()
    assert res[0][0] == "lastname, firstname middlename"


def test_regexp_extract(session):
    df = session.createDataFrame([["id_20_30", 10], ["id_40_50", 30]], ["id", "age"])
    res = df.select(regexp_extract("id", r"(\d+)", 1).alias("RES")).collect()
    assert res[0]["RES"] == "20" and res[1]["RES"] == "40"
    res = df.select(regexp_extract("id", r"(\d+)_(\d+)", 2).alias("RES")).collect()
    assert res[0]["RES"] == "30" and res[1]["RES"] == "50"


@pytest.mark.parametrize(
    "col_a, col_b, col_c", [("a", "b", "c"), (col("a"), col("b"), col("c"))]
)
def test_concat(session, col_a, col_b, col_c):
    df = session.create_dataframe([["1", "2", "3"]], schema=["a", "b", "c"])
    res = df.select(concat(col_a, col_b, col_c)).collect()
    assert res[0][0] == "123"


@pytest.mark.parametrize(
    "col_a, col_b, col_c", [("a", "b", "c"), (col("a"), col("b"), col("c"))]
)
def test_concat_ws(session, col_a, col_b, col_c):
    df = session.create_dataframe([["1", "2", "3"]], schema=["a", "b", "c"])
    res = df.select(concat_ws(lit(","), col("a"), col("b"), col("c"))).collect()
    assert res[0][0] == "1,2,3"


@pytest.mark.parametrize("col_a", ["a", col("a")])
def test_to_char(session, col_a):
    df = session.create_dataframe([[1]], schema=["a"])
    res = df.select(to_char(col_a)).collect()
    assert res[0][0] == "1"


def test_date_to_char(session):
    df = session.create_dataframe([[datetime.date(2021, 12, 21)]], schema=["a"])
    res = df.select(to_char(col("a"), "mm-dd-yyyy")).collect()
    assert res[0][0] == "12-21-2021"


def test_format_number(session):
    # Create a dataframe with a column of numbers
    data = [
        (1, decimal.Decimal(3.14159)),
        (2, decimal.Decimal(2.71828)),
        (3, decimal.Decimal(1.41421)),
    ]
    df = session.createDataFrame(data, ["id", "value"])
    # Use the format_number function to format the numbers to two decimal places
    df = df.select("id", format_number("value", 2).alias("value_formatted"))
    res = df.collect()
    assert res[0].VALUE_FORMATTED == "3.14"
    assert res[1].VALUE_FORMATTED == "2.72"
    assert res[2].VALUE_FORMATTED == "1.41"


@pytest.mark.parametrize("col_a, col_b", [("a", "b"), (col("a"), col("b"))])
def test_months_between(session, col_a, col_b):
    df = session.create_dataframe(
        [[datetime.date(2021, 12, 20), datetime.date(2021, 11, 20)]], schema=["a", "b"]
    )
    res = df.select(months_between(col_a, col_b)).collect()
    assert res[0][0] == 1.0


@pytest.mark.parametrize("col_a", ["a", col("a")])
def test_cast(session, col_a):
    df = session.create_dataframe([["2018-01-01"]], schema=["a"])
    cast_res = df.select(cast(col_a, "date")).collect()
    try_cast_res = df.select(try_cast(col_a, "date")).collect()
    assert cast_res[0][0] == try_cast_res[0][0] == datetime.date(2018, 1, 1)


@pytest.mark.parametrize("number_word", ["decimal", "number", "numeric"])
def test_cast_decimal(session, number_word):
    df = session.create_dataframe([[5.2354]], schema=["a"])
    Utils.check_answer(
        df.select(cast(df["a"], f" {number_word} ( 3, 2 ) ")), [Row(5.24)]
    )


def test_cast_map_type(session):
    df = session.create_dataframe([['{"key": "1"}']], schema=["a"])
    result = df.select(cast(parse_json(df["a"]), "object")).collect()
    assert json.loads(result[0][0]) == {"key": "1"}


def test_cast_array_type(session):
    df = session.create_dataframe([["[1,2,3]"]], schema=["a"])
    result = df.select(cast(parse_json(df["a"]), "array")).collect()
    assert json.loads(result[0][0]) == [1, 2, 3]


def test_startswith(session):
    Utils.check_answer(
        TestData.string4(session).select(col("a").startswith(lit("a"))),
        [Row(True), Row(False), Row(False)],
        sort=False,
    )


def test_struct(session):
    df = session.createDataFrame([("Bob", 80), ("Alice", None)], ["name", "age"])
    # case sensitive
    res = df.select(struct("age", "name").alias("struct")).collect(case_sensitive=True)
    #     [Row(STRUCT='{\n  "age": 80,\n  "name": "Bob"\n}'), Row(STRUCT='{\n  "age": null,\n  "name": "Alice"\n}')]
    assert len(res) == 2
    assert re.sub(r"\s", "", res[0].STRUCT) == '{"age":80,"name":"Bob"}'
    assert re.sub(r"\s", "", res[1].STRUCT) == '{"age":null,"name":"Alice"}'
    with pytest.raises(AttributeError) as field_error:
        # when case sensitive attribute will be .NAME
        print(res[0].sTruct)
    assert "Row object has no attribute sTruct" in str(field_error)
    # case insensitive
    res = df.select(struct("age", "name").alias("struct")).collect(case_sensitive=False)
    res = df.select(struct([df.AGE, df.nAme]).alias("struct")).collect(
        case_sensitive=False
    )
    print(res[0].sTruct)
    #    [Row(STRUCT='{\n  "AGE": 80,\n  "NAME": "Bob"\n}'), Row(STRUCT='{\n  "AGE": null,\n  "NAME": "Alice"\n}')]
    assert len(res) == 2
    assert re.sub(r"\s", "", res[0].STRUCT) == '{"AGE":80,"NAME":"Bob"}'
    assert re.sub(r"\s", "", res[1].STRUCT) == '{"AGE":null,"NAME":"Alice"}'
    #   [Row(STRUCT='{\n  "A": 80,\n  "B": "Bob"\n}'), Row(STRUCT='{\n  "A": null,\n  "B": "Alice"\n}')]
    res = df.select(
        struct(df.age.alias("A"), df.name.alias("B")).alias("struct")
    ).collect()
    assert len(res) == 2
    assert re.sub(r"\s", "", res[0].STRUCT) == '{"A":80,"B":"Bob"}'
    assert re.sub(r"\s", "", res[1].STRUCT) == '{"A":null,"B":"Alice"}'


def test_strtok_to_array(session):
    # Create a dataframe
    data = [("a.b.c")]
    df = session.createDataFrame(data, ["value"])
    res = json.loads(df.select(strtok_to_array("VALUE", lit("."))).collect()[0][0])
    assert res[0] == "a" and res[1] == "b" and res[2] == "c"


@pytest.mark.parametrize(
    "col_a, col_b, col_c", [("a", "b", "c"), (col("a"), col("b"), col("c"))]
)
def test_greatest(session, col_a, col_b, col_c):
    df = session.create_dataframe([[1, 2, 3]], schema=["a", "b", "c"])
    res = df.select(greatest(col_a, col_b, col_c)).collect()
    assert res[0][0] == 3


@pytest.mark.parametrize(
    "col_a, col_b, col_c", [("a", "b", "c"), (col("a"), col("b"), col("c"))]
)
def test_least(session, col_a, col_b, col_c):
    df = session.create_dataframe([[1, 2, 3]], schema=["a", "b", "c"])
    res = df.select(least(col_a, col_b, col_c)).collect()
    assert res[0][0] == 1


@pytest.mark.parametrize("col_a, col_b", [("a", "b"), (col("a"), col("b"))])
def test_hash(session, col_a, col_b):
    df = session.create_dataframe([[10, "10"]], schema=["a", "b"])
    from snowflake.snowpark.functions import hash as snow_hash

    res = df.select(snow_hash(col_a), snow_hash(col_b)).collect()
    assert res[0][0] == 1599627706822963068
    assert res[0][1] == 3622494980440108984


def test_basic_numerical_operations_negative(session):
    # sqrt
    df = session.sql("select 4").to_df("a")
    with pytest.raises(TypeError) as ex_info:
        df.select(sqrt([1])).collect()
    assert "'SQRT' expected Column or str, got: <class 'list'>" in str(ex_info)

    with pytest.raises(SnowparkSQLException) as ex_info:
        df.select(sqrt(lit(-1))).collect()
    assert "Invalid floating point operation: sqrt(-1)" in str(ex_info)

    # abs
    with pytest.raises(TypeError) as ex_info:
        df.select(abs([None])).collect()
    assert "'ABS' expected Column or str, got: <class 'list'>" in str(ex_info)

    # exp
    with pytest.raises(TypeError) as ex_info:
        df.select(exp([None])).collect()
    assert "'EXP' expected Column or str, got: <class 'list'>" in str(ex_info)

    # log
    with pytest.raises(TypeError) as ex_info:
        df.select(log([None], "a")).collect()
    assert "'LOG' expected Column or str, got: <class 'list'>" in str(ex_info)

    with pytest.raises(TypeError) as ex_info:
        df.select(log("a", [123])).collect()
    assert "'LOG' expected Column or str, got: <class 'list'>" in str(ex_info)

    # pow
    with pytest.raises(TypeError) as ex_info:
        df.select(pow([None], "a")).collect()
    assert "'POW' expected Column or str, got: <class 'list'>" in str(ex_info)

    with pytest.raises(TypeError) as ex_info:
        df.select(pow("a", [123])).collect()
    assert "'POW' expected Column or str, got: <class 'list'>" in str(ex_info)

    # floor
    with pytest.raises(TypeError) as ex_info:
        df.select(floor([None])).collect()
    assert "'FLOOR' expected Column or str, got: <class 'list'>" in str(ex_info)

    # ceil
    with pytest.raises(TypeError) as ex_info:
        df.select(ceil([None])).collect()
    assert "'CEIL' expected Column or str, got: <class 'list'>" in str(ex_info)


def test_basic_string_operations(session):
    # Substring
    df = session.sql("select 'a not that long string'").to_df("a")
    with pytest.raises(SnowparkSQLException) as ex_info:
        df.select(substring("a", "b", 1)).collect()
    assert "Numeric value 'b' is not recognized" in str(ex_info)

    # substring - negative length yields empty string
    res = df.select(substring("a", 6, -1)).collect()
    assert len(res) == 1
    assert len(res[0]) == 1
    assert res[0][0] == ""

    with pytest.raises(SnowparkSQLException) as ex_info:
        df.select(substring("a", 1, "c")).collect()
    assert "Numeric value 'c' is not recognized" in str(ex_info)

    # split
    res = df.select(split("a", lit("not"))).collect()
    assert res == [Row("""[\n  "a ",\n  " that long string"\n]""")]

    with pytest.raises(TypeError) as ex_info:
        df.select(split([1, 2, 3], "b")).collect()
    assert "'SPLIT' expected Column or str, got: <class 'list'>" in str(ex_info)

    with pytest.raises(TypeError) as ex_info:
        df.select(split("a", [1, 2, 3])).collect()
    assert "'SPLIT' expected Column or str, got: <class 'list'>" in str(ex_info)

    # upper
    with pytest.raises(TypeError) as ex_info:
        df.select(upper([1])).collect()
    assert "'UPPER' expected Column or str, got: <class 'list'>" in str(ex_info)

    # contains
    with pytest.raises(TypeError) as ex_info:
        df.select(contains("a", [1])).collect()
    assert "'CONTAINS' expected Column or str, got: <class 'list'>" in str(ex_info)

    with pytest.raises(TypeError) as ex_info:
        df.select(contains([1], "b")).collect()
    assert "'CONTAINS' expected Column or str, got: <class 'list'>" in str(ex_info)

    # startswith
    with pytest.raises(TypeError) as ex_info:
        df.select(startswith("a", [1])).collect()
    assert "'STARTSWITH' expected Column or str, got: <class 'list'>" in str(ex_info)

    with pytest.raises(TypeError) as ex_info:
        df.select(startswith([1], "b")).collect()
    assert "'STARTSWITH' expected Column or str, got: <class 'list'>" in str(ex_info)

    # char
    with pytest.raises(TypeError) as ex_info:
        df.select(char([1])).collect()
    assert "'CHAR' expected Column or str, got: <class 'list'>" in str(ex_info)

    # translate
    with pytest.raises(TypeError) as ex_info:
        df.select(translate("a", "b", [1])).collect()
    assert "'TRANSLATE' expected Column or str, got: <class 'list'>" in str(ex_info)

    with pytest.raises(TypeError) as ex_info:
        df.select(translate("a", [1], "c")).collect()
    assert "'TRANSLATE' expected Column or str, got: <class 'list'>" in str(ex_info)

    with pytest.raises(TypeError) as ex_info:
        df.select(translate([1], "a", "c")).collect()
    assert "'TRANSLATE' expected Column or str, got: <class 'list'>" in str(ex_info)

    # trim
    with pytest.raises(TypeError) as ex_info:
        df.select(trim("a", [1])).collect()
    assert "'TRIM' expected Column or str, got: <class 'list'>" in str(ex_info)

    with pytest.raises(TypeError) as ex_info:
        df.select(trim([1], "b")).collect()
    assert "'TRIM' expected Column or str, got: <class 'list'>" in str(ex_info)

    # reverse
    with pytest.raises(TypeError) as ex_info:
        df.select(reverse([1])).collect()
    assert "'REVERSE' expected Column or str, got: <class 'list'>" in str(ex_info)


def test_substring_index(session):
    """test calling substring_index with delimiter as string"""
    df = session.create_dataframe([[0, "a.b.c.d"], [1, ""], [2, None]], ["id", "s"])
    # substring_index when count is positive
    respos = df.select(substring_index("s", ".", 2), "id").order_by("id").collect()
    assert respos[0][0] == "a.b"
    assert respos[1][0] == ""
    assert respos[2][0] is None
    # substring_index when count is negative
    resneg = df.select(substring_index("s", ".", -3), "id").order_by("id").collect()
    assert resneg[0][0] == "b.c.d"
    assert respos[1][0] == ""
    assert respos[2][0] is None
    # substring_index when count is 0, result should be empty string
    reszero = df.select(substring_index("s", ".", 0), "id").order_by("id").collect()
    assert reszero[0][0] == ""
    assert respos[1][0] == ""
    assert respos[2][0] is None


def test_substring_index_col(session):
    """test calling substring_index with delimiter as column"""
    df = session.create_dataframe([["a,b,c,d", ","]], ["s", "delimiter"])
    res = df.select(substring_index(col("s"), df["delimiter"], 2)).collect()
    assert res[0][0] == "a,b"
    res = df.select(substring_index(col("s"), col("delimiter"), 3)).collect()
    assert res[0][0] == "a,b,c"
    reslit = df.select(substring_index("s", lit(","), -3)).collect()
    assert reslit[0][0] == "b,c,d"


def test_bitshiftright(session):
    # Create a dataframe
    data = [(65504), (1), (4)]
    df = session.createDataFrame(data, ["value"])
    res = df.select(bitshiftright("VALUE", 1)).collect()
    assert res[0][0] == 32752 and res[1][0] == 0 and res[2][0] == 2


def test_bround(session):
    # Create a dataframe
    data = [(decimal.Decimal(1.235)), decimal.Decimal(3.5)]
    df = session.createDataFrame(data, ["VALUE"])
    res = df.select(bround("VALUE", 1)).collect()
    assert str(res[0][0]) == "1.2" and str(res[1][0]) == "3.5"
    res = df.select(bround("VALUE", 0)).collect()
    assert str(res[0][0]) == "1" and str(res[1][0]) == "4"


def test_count_distinct(session):
    df = session.create_dataframe(
        [["a", 1, 1], ["b", 2, 2], ["c", 1, None], ["d", 5, None]]
    ).to_df(["id", "value", "other"])

    res = df.select(
        count_distinct(df["id"]),
        count_distinct(df["value"]),
        count_distinct(df["other"]),
    ).collect()
    assert res == [Row(4, 3, 2)]

    res = df.select(count_distinct(df["id"], df["value"])).collect()
    assert res == [Row(4)]

    # Pass invalid type - list of numbers
    with pytest.raises(TypeError) as ex_info:
        df.select(count_distinct(123, 456))
    assert "'COUNT_DISTINCT' expected Column or str, got: <class 'int'>" in str(ex_info)

    assert df.select(count_distinct(df["*"])).collect() == [Row(2)]


def test_builtin_avg_from_range(session):
    """Tests the builtin functionality, using avg()."""
    avg = builtin("avg")

    df = session.range(1, 10, 2).select(avg(col("id")))
    res = df.collect()
    expected = [Row(5.000)]
    assert res == expected

    df = session.range(1, 10, 2).filter(col("id") > 2).select(avg(col("id")))
    res = df.collect()
    expected = [Row(6.000)]
    assert res == expected

    # Add extra select on existing column
    df = (
        session.range(1, 10, 2)
        .select("id")
        .filter(col("id") > 2)
        .select(avg(col("id")))
    )
    res = df.collect()
    expected = [Row(6.000)]
    assert res == expected

    # Add extra selects on existing column
    df = (
        session.range(1, 10, 2)
        .select("id")
        .select("id")
        .select("id")
        .select("id")
        .filter(col("id") > 2)
        .select(avg(col("id")))
    )
    res = df.collect()
    expected = [Row(6.000)]
    assert res == expected


def test_call_builtin_avg_from_range(session):
    """Tests the builtin functionality, using avg()."""
    df = session.range(1, 10, 2).select(call_builtin("avg", col("id")))
    res = df.collect()
    expected = [Row(5.000)]
    assert res == expected

    df = (
        session.range(1, 10, 2)
        .filter(col("id") > 2)
        .select(call_builtin("avg", col("id")))
    )
    res = df.collect()
    expected = [Row(6.000)]
    assert res == expected

    # Add extra select on existing column
    df = (
        session.range(1, 10, 2)
        .select("id")
        .filter(col("id") > 2)
        .select(call_builtin("avg", col("id")))
    )
    res = df.collect()
    expected = [Row(6.000)]
    assert res == expected

    # Add extra selects on existing column
    df = (
        session.range(1, 10, 2)
        .select("id")
        .select("id")
        .select("id")
        .select("id")
        .filter(col("id") > 2)
        .select(call_builtin("avg", col("id")))
    )
    res = df.collect()
    expected = [Row(6.000)]
    assert res == expected


def test_is_negative(session):
    td = TestData.string1(session)

    # Test negative input types for __to_col_if_str
    with pytest.raises(TypeError) as ex_info:
        td.select(is_array(["a"])).collect()
    assert "'IS_ARRAY' expected Column or str, got: <class 'list'>" in str(ex_info)

    with pytest.raises(TypeError) as ex_info:
        td.select(is_binary(["a"])).collect()
    assert "'IS_BINARY' expected Column or str, got: <class 'list'>" in str(ex_info)

    with pytest.raises(TypeError) as ex_info:
        td.select(is_char(["a"])).collect()
    assert "'IS_CHAR' expected Column or str, got: <class 'list'>" in str(ex_info)

    with pytest.raises(TypeError) as ex_info:
        td.select(is_varchar(["a"])).collect()
    assert "'IS_CHAR' expected Column or str, got: <class 'list'>" in str(ex_info)

    with pytest.raises(TypeError) as ex_info:
        td.select(is_date(["a"])).collect()
    assert "'IS_DATE' expected Column or str, got: <class 'list'>" in str(ex_info)

    with pytest.raises(TypeError) as ex_info:
        td.select(is_decimal(["a"])).collect()
    assert "'IS_DECIMAL' expected Column or str, got: <class 'list'>" in str(ex_info)

    with pytest.raises(TypeError) as ex_info:
        td.select(is_double(["a"])).collect()
    assert "'IS_DOUBLE' expected Column or str, got: <class 'list'>" in str(ex_info)

    with pytest.raises(TypeError) as ex_info:
        td.select(is_real(["a"])).collect()
    assert "'IS_REAL' expected Column or str, got: <class 'list'>" in str(ex_info)

    with pytest.raises(TypeError) as ex_info:
        td.select(is_integer(["a"])).collect()
    assert "'IS_INTEGER' expected Column or str, got: <class 'list'>" in str(ex_info)

    with pytest.raises(TypeError) as ex_info:
        td.select(is_null_value(["a"])).collect()
    assert "'IS_NULL_VALUE' expected Column or str, got: <class 'list'>" in str(ex_info)

    with pytest.raises(TypeError) as ex_info:
        td.select(is_object(["a"])).collect()
    assert "'IS_OBJECT' expected Column or str, got: <class 'list'>" in str(ex_info)

    with pytest.raises(TypeError) as ex_info:
        td.select(is_time(["a"])).collect()
    assert "'IS_TIME' expected Column or str, got: <class 'list'>" in str(ex_info)

    with pytest.raises(TypeError) as ex_info:
        td.select(is_timestamp_ltz(["a"])).collect()
    assert "'IS_TIMESTAMP_LTZ' expected Column or str, got: <class 'list'>" in str(
        ex_info
    )

    with pytest.raises(TypeError) as ex_info:
        td.select(is_timestamp_ntz(["a"])).collect()
    assert "'IS_TIMESTAMP_NTZ' expected Column or str, got: <class 'list'>" in str(
        ex_info
    )

    with pytest.raises(TypeError) as ex_info:
        td.select(is_timestamp_tz(["a"])).collect()
    assert "'IS_TIMESTAMP_TZ' expected Column or str, got: <class 'list'>" in str(
        ex_info
    )

    # Test that we can only use these with variants
    with pytest.raises(SnowparkSQLException) as ex_info:
        td.select(is_array("a")).collect()
    assert "Invalid argument types for function 'IS_ARRAY'" in str(ex_info)

    with pytest.raises(SnowparkSQLException) as ex_info:
        td.select(is_binary("a")).collect()
    assert "Invalid argument types for function 'IS_BINARY'" in str(ex_info)

    with pytest.raises(SnowparkSQLException) as ex_info:
        td.select(is_char("a")).collect()
    assert "Invalid argument types for function 'IS_CHAR'" in str(ex_info)

    with pytest.raises(SnowparkSQLException) as ex_info:
        td.select(is_varchar("a")).collect()
    assert "Invalid argument types for function 'IS_CHAR'" in str(ex_info)

    with pytest.raises(SnowparkSQLException) as ex_info:
        td.select(is_date("a")).collect()
    assert "Invalid argument types for function 'IS_DATE'" in str(ex_info)

    with pytest.raises(SnowparkSQLException) as ex_info:
        td.select(is_decimal("a")).collect()
    assert "Invalid argument types for function 'IS_DECIMAL'" in str(ex_info)

    with pytest.raises(SnowparkSQLException) as ex_info:
        td.select(is_double("a")).collect()
    assert "Invalid argument types for function 'IS_DOUBLE'" in str(ex_info)

    with pytest.raises(SnowparkSQLException) as ex_info:
        td.select(is_real("a")).collect()
    assert "Invalid argument types for function 'IS_REAL'" in str(ex_info)

    with pytest.raises(SnowparkSQLException) as ex_info:
        td.select(is_integer("a")).collect()
    assert "Invalid argument types for function 'IS_INTEGER'" in str(ex_info)

    with pytest.raises(SnowparkSQLException) as ex_info:
        td.select(is_null_value("a")).collect()
    assert "Invalid argument types for function 'IS_NULL_VALUE'" in str(ex_info)

    with pytest.raises(SnowparkSQLException) as ex_info:
        td.select(is_object("a")).collect()
    assert "Invalid argument types for function 'IS_OBJECT'" in str(ex_info)

    with pytest.raises(SnowparkSQLException) as ex_info:
        td.select(is_time("a")).collect()
    assert "Invalid argument types for function 'IS_TIME'" in str(ex_info)

    with pytest.raises(SnowparkSQLException) as ex_info:
        td.select(is_timestamp_ltz("a")).collect()
    assert "Invalid argument types for function 'IS_TIMESTAMP_LTZ'" in str(ex_info)

    with pytest.raises(SnowparkSQLException) as ex_info:
        td.select(is_timestamp_ntz("a")).collect()
    assert "Invalid argument types for function 'IS_TIMESTAMP_NTZ'" in str(ex_info)

    with pytest.raises(SnowparkSQLException) as ex_info:
        td.select(is_timestamp_tz("a")).collect()
    assert "Invalid argument types for function 'IS_TIMESTAMP_TZ'" in str(ex_info)


def test_parse_json(session):
    assert TestData.null_json1(session).select(parse_json(col("v"))).collect() == [
        Row('{\n  "a": null\n}'),
        Row('{\n  "a": "foo"\n}'),
        Row(None),
    ]

    # same as above, but pass str instead of Column
    assert TestData.null_json1(session).select(parse_json("v")).collect() == [
        Row('{\n  "a": null\n}'),
        Row('{\n  "a": "foo"\n}'),
        Row(None),
    ]


def test_as_negative(session):
    td = TestData.string1(session)

    # Test negative input types for __to_col_if_str
    with pytest.raises(TypeError) as ex_info:
        td.select(as_array(["a"])).collect()
    assert "'AS_ARRAY' expected Column or str, got: <class 'list'>" in str(ex_info)

    with pytest.raises(TypeError) as ex_info:
        td.select(as_binary(["a"])).collect()
    assert "'AS_BINARY' expected Column or str, got: <class 'list'>" in str(ex_info)

    with pytest.raises(TypeError) as ex_info:
        td.select(as_char(["a"])).collect()
    assert "'AS_CHAR' expected Column or str, got: <class 'list'>" in str(ex_info)

    with pytest.raises(TypeError) as ex_info:
        td.select(as_varchar(["a"])).collect()
    assert "'AS_VARCHAR' expected Column or str, got: <class 'list'>" in str(ex_info)

    with pytest.raises(TypeError) as ex_info:
        td.select(as_date(["a"])).collect()
    assert "'AS_DATE' expected Column or str, got: <class 'list'>" in str(ex_info)

    with pytest.raises(TypeError) as ex_info:
        td.select(as_decimal(["a"])).collect()
    assert "'AS_DECIMAL' expected Column or str, got: <class 'list'>" in str(ex_info)

    with pytest.raises(TypeError) as ex_info:
        td.select(as_number(["a"])).collect()
    assert "'AS_NUMBER' expected Column or str, got: <class 'list'>" in str(ex_info)

    with pytest.raises(TypeError) as ex_info:
        td.select(as_double(["a"])).collect()
    assert "'AS_DOUBLE' expected Column or str, got: <class 'list'>" in str(ex_info)

    with pytest.raises(TypeError) as ex_info:
        td.select(as_real(["a"])).collect()
    assert "'AS_REAL' expected Column or str, got: <class 'list'>" in str(ex_info)

    with pytest.raises(TypeError) as ex_info:
        td.select(as_integer(["a"])).collect()
    assert "'AS_INTEGER' expected Column or str, got: <class 'list'>" in str(ex_info)

    with pytest.raises(TypeError) as ex_info:
        td.select(as_object(["a"])).collect()
    assert "'AS_OBJECT' expected Column or str, got: <class 'list'>" in str(ex_info)

    with pytest.raises(TypeError) as ex_info:
        td.select(as_time(["a"])).collect()
    assert "'AS_TIME' expected Column or str, got: <class 'list'>" in str(ex_info)

    with pytest.raises(TypeError) as ex_info:
        td.select(as_timestamp_ltz(["a"])).collect()
    assert "'AS_TIMESTAMP_LTZ' expected Column or str, got: <class 'list'>" in str(
        ex_info
    )

    with pytest.raises(TypeError) as ex_info:
        td.select(as_timestamp_ntz(["a"])).collect()
    assert "'AS_TIMESTAMP_NTZ' expected Column or str, got: <class 'list'>" in str(
        ex_info
    )

    with pytest.raises(TypeError) as ex_info:
        td.select(as_timestamp_tz(["a"])).collect()
    assert "'AS_TIMESTAMP_TZ' expected Column or str, got: <class 'list'>" in str(
        ex_info
    )

    # Test that we can only use these with variants
    with pytest.raises(SnowparkSQLException) as ex_info:
        td.select(as_array("a")).collect()
    assert "Invalid argument types for function 'AS_ARRAY'" in str(ex_info)

    with pytest.raises(SnowparkSQLException) as ex_info:
        td.select(as_binary("a")).collect()
    assert "Invalid argument types for function 'AS_BINARY'" in str(ex_info)

    with pytest.raises(SnowparkSQLException) as ex_info:
        td.select(as_char("a")).collect()
    assert "Invalid argument types for function 'AS_CHAR'" in str(ex_info)

    with pytest.raises(SnowparkSQLException) as ex_info:
        td.select(as_varchar("a")).collect()
    assert "Invalid argument types for function 'AS_VARCHAR'" in str(ex_info)

    with pytest.raises(SnowparkSQLException) as ex_info:
        td.select(as_date("a")).collect()
    assert "Invalid argument types for function 'AS_DATE'" in str(ex_info)

    with pytest.raises(SnowparkSQLException) as ex_info:
        td.select(as_decimal("a")).collect()
    assert (
        "invalid type [VARCHAR(5)] for parameter 'AS_DECIMAL(variantValue...)'"
        in str(ex_info)
    )

    with pytest.raises(ValueError) as ex_info:
        td.select(as_decimal("a", None, 3)).collect()
    assert "Cannot define scale without precision" in str(ex_info)

    with pytest.raises(SnowparkSQLException) as ex_info:
        TestData.variant1(session).select(as_decimal(col("decimal1"), -1)).collect()
    assert "invalid value [-1] for parameter 'AS_DECIMAL(?, precision...)'" in str(
        ex_info
    )

    with pytest.raises(SnowparkSQLException) as ex_info:
        TestData.variant1(session).select(as_decimal(col("decimal1"), 6, -1)).collect()
    assert "invalid value [-1] for parameter 'AS_DECIMAL(?, ?, scale)'" in str(ex_info)

    with pytest.raises(SnowparkSQLException) as ex_info:
        td.select(as_number("a")).collect()
    assert (
        "invalid type [VARCHAR(5)] for parameter 'AS_NUMBER(variantValue...)'"
        in str(ex_info)
    )

    with pytest.raises(ValueError) as ex_info:
        td.select(as_number("a", None, 3)).collect()
    assert "Cannot define scale without precision" in str(ex_info)

    with pytest.raises(SnowparkSQLException) as ex_info:
        TestData.variant1(session).select(as_number(col("decimal1"), -1)).collect()
    assert "invalid value [-1] for parameter 'AS_NUMBER(?, precision...)'" in str(
        ex_info
    )

    with pytest.raises(SnowparkSQLException) as ex_info:
        TestData.variant1(session).select(as_number(col("decimal1"), 6, -1)).collect()
    assert "invalid value [-1] for parameter 'AS_NUMBER(?, ?, scale)'" in str(ex_info)

    with pytest.raises(SnowparkSQLException) as ex_info:
        td.select(as_double("a")).collect()
    assert "Invalid argument types for function 'AS_DOUBLE'" in str(ex_info)

    with pytest.raises(SnowparkSQLException) as ex_info:
        td.select(as_real("a")).collect()
    assert "Invalid argument types for function 'AS_REAL'" in str(ex_info)

    with pytest.raises(SnowparkSQLException) as ex_info:
        td.select(as_integer("a")).collect()
    assert (
        "invalid type [VARCHAR(5)] for parameter 'AS_INTEGER(variantValue...)'"
        in str(ex_info)
    )

    with pytest.raises(SnowparkSQLException) as ex_info:
        td.select(as_object("a")).collect()
    assert "Invalid argument types for function 'AS_OBJECT'" in str(ex_info)

    with pytest.raises(SnowparkSQLException) as ex_info:
        td.select(as_time("a")).collect()
    assert "Invalid argument types for function 'AS_TIME'" in str(ex_info)

    with pytest.raises(SnowparkSQLException) as ex_info:
        td.select(as_timestamp_ltz("a")).collect()
    assert (
        "invalid type [VARCHAR(5)] for parameter 'AS_TIMESTAMP_LTZ(variantValue...)'"
        in str(ex_info)
    )

    with pytest.raises(SnowparkSQLException) as ex_info:
        td.select(as_timestamp_ntz("a")).collect()
    assert (
        "invalid type [VARCHAR(5)] for parameter 'AS_TIMESTAMP_NTZ(variantValue...)'"
        in str(ex_info)
    )

    with pytest.raises(SnowparkSQLException) as ex_info:
        td.select(as_timestamp_tz("a")).collect()
    assert (
        "invalid type [VARCHAR(5)] for parameter 'AS_TIMESTAMP_TZ(variantValue...)'"
        in str(ex_info)
    )


def test_to_date_to_array_to_variant_to_object(session):
    df = (
        session.create_dataframe([["2013-05-17", 1, 3.14, '{"a":1}']])
        .to_df("date", "array", "var", "obj")
        .with_column("json", parse_json("obj"))
    )

    df1 = df.select(
        to_date("date"), to_array("array"), to_variant("var"), to_object("json")
    )
    df2 = df.select(
        to_date(col("date")),
        to_array(col("array")),
        to_variant(col("var")),
        to_object(col("json")),
    )

    res1, res2 = df1.collect(), df2.collect()
    assert res1 == res2
    assert df1.schema.fields[0].datatype == DateType()
    assert df1.schema.fields[1].datatype == ArrayType(StringType())
    assert df1.schema.fields[2].datatype == VariantType()
    assert df1.schema.fields[3].datatype == MapType(StringType(), StringType())


def test_to_binary(session):
    res = (
        TestData.test_data1(session)
        .to_df("a", "b", "c")
        .select(to_binary(col("c"), "utf-8"))
        .collect()
    )
    assert res == [Row(bytearray(b"a")), Row(bytearray(b"b"))]

    res = (
        TestData.test_data1(session)
        .to_df("a", "b", "c")
        .select(to_binary("c", "utf-8"))
        .collect()
    )
    assert res == [Row(bytearray(b"a")), Row(bytearray(b"b"))]

    # For NULL input, the output is NULL
    res = TestData.all_nulls(session).to_df("a").select(to_binary(col("a"))).collect()
    assert res == [Row(None), Row(None), Row(None), Row(None)]


@pytest.mark.xfail(reason="SNOW-844750 Waiting for BCR to complete", strict=False)
<<<<<<< HEAD
def test_array_min_max_functions(session):
    # array_min
    df = session.sql("select array_construct(20, 0, null, 10) as A")
    res = df.select(array_min(df.a).as_("min_a")).collect(
        statement_params={"ENABLE_ARRAY_MIN_MAX_FUNCTIONS": True}
    )
    assert res == [Row(MIN_A="0")]

    df = session.sql("select array_construct() as A")
    res = df.select(array_min(df.a).as_("min_a")).collect(
        statement_params={"ENABLE_ARRAY_MIN_MAX_FUNCTIONS": True}
    )
    assert res == [Row(MIN_A=None)]

    df = session.sql("select array_construct(null, null, null) as A")
    res = df.select(array_min(df.a).as_("min_a")).collect(
        statement_params={"ENABLE_ARRAY_MIN_MAX_FUNCTIONS": True}
    )
    assert res == [Row(MIN_A=None)]

    df = session.create_dataframe([[[None, None, None]]], schema=["A"])
    res = df.select(array_min(df.a).as_("min_a")).collect(
        statement_params={"ENABLE_ARRAY_MIN_MAX_FUNCTIONS": True}
    )
    assert res == [Row(MIN_A="null")]

    # array_max
    df = session.sql("select array_construct(20, 0, null, 10) as A")
    res = df.select(array_max(df.a).as_("max_a")).collect(
        statement_params={"ENABLE_ARRAY_MIN_MAX_FUNCTIONS": True}
    )
    assert res == [Row(MAX_A="20")]

    df = session.sql("select array_construct() as A")
    res = df.select(array_max(df.a).as_("max_a")).collect(
        statement_params={"ENABLE_ARRAY_MIN_MAX_FUNCTIONS": True}
    )
    assert res == [Row(MAX_A=None)]

    df = session.sql("select array_construct(null, null, null) as A")
    res = df.select(array_max(df.a).as_("max_a")).collect(
        statement_params={"ENABLE_ARRAY_MIN_MAX_FUNCTIONS": True}
    )
    assert res == [Row(MAX_A=None)]

    df = session.create_dataframe([[[None, None, None]]], schema=["A"])
    res = df.select(array_max(df.a).as_("max_a")).collect(
        statement_params={"ENABLE_ARRAY_MIN_MAX_FUNCTIONS": True}
    )
    assert res == [Row(MAX_A="null")]
=======
def test_array_sort(session):
    # Behavior with SQL nulls:
    df = session.sql("select array_construct(20, 0, null, 10) as A")

    res = df.select(array_sort(df.a).as_("sorted_a")).collect(
        statement_params={"ENABLE_ARRAY_SORT_FUNCTION": True}
    )
    Utils.check_answer(res, [Row(SORTED_A="[\n  0,\n  10,\n  20,\n  undefined\n]")])

    res = df.select(array_sort(df.a, False).as_("sorted_a")).collect(
        statement_params={"ENABLE_ARRAY_SORT_FUNCTION": True}
    )
    Utils.check_answer(res, [Row(SORTED_A="[\n  20,\n  10,\n  0,\n  undefined\n]")])

    res = df.select(array_sort(df.a, False, True).as_("sorted_a")).collect(
        statement_params={"ENABLE_ARRAY_SORT_FUNCTION": True}
    )
    Utils.check_answer(res, [Row(SORTED_A="[\n  undefined,\n  20,\n  10,\n  0\n]")])

    # Behavior with JSON nulls:
    df = session.create_dataframe([[[20, 0, None, 10]]], schema=["a"])
    res = df.select(array_sort(df.a, False, False).as_("sorted_a")).collect(
        statement_params={"ENABLE_ARRAY_SORT_FUNCTION": True}
    )
    Utils.check_answer(res, [Row(SORTED_A="[\n  null,\n  20,\n  10,\n  0\n]")])
    res = df.select(array_sort(df.a, False, True).as_("sorted_a")).collect(
        statement_params={"ENABLE_ARRAY_SORT_FUNCTION": True}
    )
    Utils.check_answer(res, [Row(SORTED_A="[\n  null,\n  20,\n  10,\n  0\n]")])
>>>>>>> 8f565c71


def test_coalesce(session):
    # Taken from FunctionSuite.scala
    Utils.check_answer(
        TestData.null_data2(session).select(coalesce("A", "B", "C")),
        [Row(1), Row(2), Row(3), Row(None), Row(1), Row(1), Row(1)],
        sort=False,
    )

    # single input column
    with pytest.raises(SnowparkSQLException) as ex_info:
        TestData.null_data2(session).select(coalesce(col("A"))).collect()
    assert "not enough arguments for function [COALESCE" in str(ex_info)

    with pytest.raises(TypeError) as ex_info:
        TestData.null_data2(session).select(coalesce(["A", "B", "C"]))
    assert "'COALESCE' expected Column or str, got: <class 'list'>" in str(ex_info)


def test_uniform(session):
    df = session.sql("select 1").to_df("a")

    # both intervals are ints
    int_uniform = df.select(uniform(1, 100, random()).alias("X")).collect()[0]
    assert isinstance(int_uniform.as_dict()["X"], int)

    # both intervals are decimals
    float_uniform0 = df.select(uniform(1.0, 100.0, random()).alias("X")).collect()[0]
    assert isinstance(float_uniform0.as_dict()["X"], float)

    # min interval is decimal
    float_uniform1 = df.select(uniform(1.0, 100, random()).alias("X")).collect()[0]
    assert isinstance(float_uniform1.as_dict()["X"], float)

    # max interval is decimal
    float_uniform2 = df.select(uniform(1, 100.0, random()).alias("X")).collect()[0]
    assert isinstance(float_uniform2.as_dict()["X"], float)

    # float intervals are same explicit float interval queries
    explicit = df.select(
        uniform(
            lit(-1.0).cast(FloatType()), lit(1.0).cast(FloatType()), col("a")
        ).alias("X")
    ).collect()[0]
    non_explicit = df.select(uniform(-1.0, 1.0, col("a")).alias("X")).collect()[0]
    assert explicit == non_explicit

    # mix of decimal and int give same result as decimal and decimal
    decimal_int = df.select(uniform(-10.0, 10, col("a")).alias("X")).collect()[0]
    decimal_decimal = df.select(uniform(-10.0, 10.0, col("a")).alias("X")).collect()[0]
    assert decimal_int == decimal_decimal


def test_uniform_negative(session):
    df = session.sql("select 1").to_df("a")
    with pytest.raises(SnowparkSQLException) as ex_info:
        df.select(uniform(lit("z"), 11, random())).collect()
    assert "Numeric value 'z' is not recognized" in str(ex_info)


def test_negate_and_not_negative(session):
    with pytest.raises(TypeError) as ex_info:
        TestData.null_data2(session).select(negate(["A", "B", "C"]))
    assert "'NEGATE' expected Column or str, got: <class 'list'>" in str(ex_info)

    with pytest.raises(TypeError) as ex_info:
        TestData.null_data2(session).select(not_(["A", "B", "C"]))
    assert "'NOT_' expected Column or str, got: <class 'list'>" in str(ex_info)


def test_random_negative(session):
    df = session.sql("select 1")
    with pytest.raises(SnowparkSQLException) as ex_info:
        df.select(random("abc")).collect()
    assert "Numeric value 'abc' is not recognized" in str(ex_info)


def test_check_functions_negative(session):
    df = session.sql("select 1").to_df("a")

    # check_json
    with pytest.raises(TypeError) as ex_info:
        df.select(check_json([1])).collect()
    assert "'CHECK_JSON' expected Column or str, got: <class 'list'>" in str(ex_info)

    # check_xml
    with pytest.raises(TypeError) as ex_info:
        df.select(check_xml([1])).collect()
    assert "'CHECK_XML' expected Column or str, got: <class 'list'>" in str(ex_info)


def test_parse_functions_negative(session):
    df = session.sql("select 1").to_df("a")

    # parse_json
    with pytest.raises(TypeError) as ex_info:
        df.select(parse_json([1])).collect()
    assert "'PARSE_JSON' expected Column or str, got: <class 'list'>" in str(ex_info)

    # parse_xml
    with pytest.raises(TypeError) as ex_info:
        df.select(parse_xml([1])).collect()
    assert "'PARSE_XML' expected Column or str, got: <class 'list'>" in str(ex_info)


def test_json_functions_negative(session):
    df = session.sql("select 1").to_df("a")

    # json_extract_path_text
    with pytest.raises(TypeError) as ex_info:
        df.select(json_extract_path_text([1], "a")).collect()
    assert (
        "'JSON_EXTRACT_PATH_TEXT' expected Column or str, got: <class 'list'>"
        in str(ex_info)
    )

    # strip_null_value
    with pytest.raises(TypeError) as ex_info:
        df.select(strip_null_value([1])).collect()
    assert "'STRIP_NULL_VALUE' expected Column or str, got: <class 'list'>" in str(
        ex_info
    )


def test_to_filetype_negative(session):
    df = session.sql("select 1").to_df("a")
    # to_json
    with pytest.raises(TypeError) as ex_info:
        df.select(to_json([1])).collect()
    assert "'TO_JSON' expected Column or str, got: <class 'list'>" in str(ex_info)

    # to_xml
    with pytest.raises(TypeError) as ex_info:
        df.select(to_xml([1])).collect()
    assert "'TO_XML' expected Column or str, got: <class 'list'>" in str(ex_info)


def test_array_distinct(session):
    df = session.sql("select 1 A")
    df = df.withColumn(
        "array", array_construct(lit(1), lit(1), lit(1), lit(2), lit(3), lit(2), lit(2))
    )
    res = df.withColumn("array_d", array_distinct("ARRAY")).collect()
    assert len(res) == 1
    array = eval(res[0][2])
    assert len(array) == 3
    assert array[0] == 1 and array[1] == 2 and array[2] == 3


def test_array_negative(session):
    df = session.sql("select 1").to_df("a")

    with pytest.raises(TypeError) as ex_info:
        df.select(array_agg([1])).collect()
    assert "'ARRAY_AGG' expected Column or str, got: <class 'list'>" in str(ex_info)

    with pytest.raises(TypeError) as ex_info:
        df.select(array_append([1], "column")).collect()
    assert "'ARRAY_APPEND' expected Column or str, got: <class 'list'>" in str(ex_info)

    with pytest.raises(TypeError) as ex_info:
        df.select(array_cat([1], "column")).collect()
    assert "'ARRAY_CAT' expected Column or str, got: <class 'list'>" in str(ex_info)

    with pytest.raises(TypeError) as ex_info:
        df.select(array_compact([1])).collect()
    assert "'ARRAY_COMPACT' expected Column or str, got: <class 'list'>" in str(ex_info)

    with pytest.raises(TypeError) as ex_info:
        df.select(array_construct([1])).collect()
    assert "'ARRAY_CONSTRUCT' expected Column or str, got: <class 'list'>" in str(
        ex_info
    )

    with pytest.raises(TypeError) as ex_info:
        df.select(array_construct_compact([1])).collect()
    assert (
        "'ARRAY_CONSTRUCT_COMPACT' expected Column or str, got: <class 'list'>"
        in str(ex_info)
    )

    with pytest.raises(TypeError) as ex_info:
        df.select(array_contains([1], "column")).collect()
    assert "'ARRAY_CONTAINS' expected Column or str, got: <class 'list'>" in str(
        ex_info
    )

    with pytest.raises(TypeError) as ex_info:
        df.select(array_insert([1], lit(3), "column")).collect()
    assert "'ARRAY_INSERT' expected Column or str, got: <class 'list'>" in str(ex_info)

    with pytest.raises(TypeError) as ex_info:
        df.select(array_generate_range([1], "column")).collect()
    assert "'ARRAY_GENERATE_RANGE' expected Column or str, got: <class 'list'>" in str(
        ex_info
    )

    with pytest.raises(TypeError) as ex_info:
        df.select(array_position([1], "column")).collect()
    assert "'ARRAY_POSITION' expected Column or str, got: <class 'list'>" in str(
        ex_info
    )

    with pytest.raises(TypeError) as ex_info:
        df.select(array_prepend([1], "column")).collect()
    assert "'ARRAY_PREPEND' expected Column or str, got: <class 'list'>" in str(ex_info)

    with pytest.raises(TypeError) as ex_info:
        df.select(array_size([1])).collect()
    assert "'ARRAY_SIZE' expected Column or str, got: <class 'list'>" in str(ex_info)

    with pytest.raises(TypeError) as ex_info:
        df.select(array_slice([1], "col1", "col2")).collect()
    assert "'ARRAY_SLICE' expected Column or str, got: <class 'list'>" in str(ex_info)

    with pytest.raises(TypeError) as ex_info:
        df.select(array_to_string([1], "column")).collect()
    assert "'ARRAY_TO_STRING' expected Column or str, got: <class 'list'>" in str(
        ex_info
    )

    with pytest.raises(TypeError) as ex_info:
        df.select(arrays_overlap([1], "column")).collect()
    assert "'ARRAYS_OVERLAP' expected Column or str, got: <class 'list'>" in str(
        ex_info
    )

    with pytest.raises(TypeError) as ex_info:
        df.select(array_intersection([1], "column")).collect()
    assert "'ARRAY_INTERSECTION' expected Column or str, got: <class 'list'>" in str(
        ex_info
    )

    with pytest.raises(TypeError) as ex_info:
        df.select(array_unique_agg([1])).collect()
    assert "'ARRAY_UNIQUE_AGG' expected Column or str, got: <class 'list'>" in str(
        ex_info
    )


def test_object_negative(session):
    df = session.sql("select 1").to_df("a")

    with pytest.raises(TypeError) as ex_info:
        df.select(object_agg([1], "column")).collect()
    assert "'OBJECT_AGG' expected Column or str, got: <class 'list'>" in str(ex_info)

    with pytest.raises(TypeError) as ex_info:
        df.select(object_construct([1])).collect()
    assert "'OBJECT_CONSTRUCT' expected Column or str, got: <class 'list'>" in str(
        ex_info
    )

    with pytest.raises(TypeError) as ex_info:
        df.select(object_construct_keep_null([1], "column")).collect()
    assert (
        "'OBJECT_CONSTRUCT_KEEP_NULL' expected Column or str, got: <class 'list'>"
        in str(ex_info)
    )

    with pytest.raises(TypeError) as ex_info:
        df.select(object_delete([1], "column", "col1", "col2")).collect()
    assert "'OBJECT_DELETE' expected Column or str, got: <class 'list'>" in str(ex_info)

    with pytest.raises(TypeError) as ex_info:
        df.select(object_insert([1], "key", "key1")).collect()
    assert "'OBJECT_INSERT' expected Column or str, got: <class 'list'>" in str(ex_info)

    with pytest.raises(TypeError) as ex_info:
        df.select(object_pick([1], "key", "key1")).collect()
    assert "'OBJECT_PICK' expected Column or str, got: <class 'list'>" in str(ex_info)


def test_date_operations_negative(session):
    df = session.sql("select 1").to_df("a")

    with pytest.raises(TypeError) as ex_info:
        df.select(datediff("year", [1], "col")).collect()
    assert "'DATEDIFF' expected Column or str, got: <class 'list'>" in str(ex_info)

    with pytest.raises(TypeError) as ex_info:
        df.select(dateadd("year", [1], "col")).collect()
    assert "'DATEADD' expected Column or str, got: <class 'list'>" in str(ex_info)


def test_date_add_date_sub(session):
    df = session.createDataFrame(
        [("2019-01-23"), ("2019-06-24"), ("2019-09-20")], ["date"]
    )
    df = df.withColumn("date", to_date("date"))
    res = df.withColumn("date", date_add("date", 4)).collect()
    assert res[0].DATE == datetime.date(2019, 1, 27)
    assert res[1].DATE == datetime.date(2019, 6, 28)
    assert res[2].DATE == datetime.date(2019, 9, 24)
    res = df.withColumn("date", date_sub("date", 4)).collect()
    assert res[0].DATE == datetime.date(2019, 1, 19)
    assert res[1].DATE == datetime.date(2019, 6, 20)
    assert res[2].DATE == datetime.date(2019, 9, 16)


def test_daydiff(session):
    df = session.createDataFrame([("2015-04-08", "2015-05-10")], ["d1", "d2"])
    res = df.select(daydiff(to_date(df.d2), to_date(df.d1)).alias("diff")).collect()
    assert res[0].DIFF == 32


def test_get_negative(session):
    df = session.sql("select 1").to_df("a")

    with pytest.raises(TypeError) as ex_info:
        df.select(get([1], 1)).collect()
    assert "'GET' expected Column, int or str, got: <class 'list'>" in str(ex_info)


def test_array_generate_range(session):
    df = session.createDataFrame([(-2, 2)], ["C1", "C2"])
    Utils.check_answer(
        df.select(array_generate_range("C1", "C2").alias("r")),
        [Row(R="[\n  -2,\n  -1,\n  0,\n  1\n]")],
        sort=False,
    )

    df = session.createDataFrame([(4, -4, -2)], ["C1", "C2", "C3"])
    Utils.check_answer(
        df.select(array_generate_range("C1", "C2", "C3").alias("r")),
        [Row(R="[\n  4,\n  2,\n  0,\n  -2\n]")],
        sort=False,
    )

    df = session.createDataFrame([(2, -2)], ["C1", "C2"])
    Utils.check_answer(
        df.select(array_generate_range("C1", "C2").alias("r")),
        [Row(R="[]")],
        sort=False,
    )

    df = session.createDataFrame([(-2.0, 3.3)], ["C1", "C2"])
    Utils.check_answer(
        df.select(array_generate_range("C1", "C2").alias("r")),
        [Row(R="[\n  -2,\n  -1,\n  0,\n  1,\n  2\n]")],
        sort=False,
    )


def test_sequence_negative(session):
    df = session.sql("select 1").to_df("a")

    with pytest.raises(TypeError) as ex_info:
        df.select(sequence([1], 1)).collect()
    assert "'SEQUENCE' expected Column or str, got: <class 'list'>" in str(ex_info)


def test_sequence(session):
    df = session.createDataFrame([(-2, 2)], ["C1", "C2"])
    Utils.check_answer(
        df.select(sequence("C1", "C2").alias("r")),
        [Row(R="[\n  -2,\n  -1,\n  0,\n  1,\n  2\n]")],
        sort=False,
    )

    df = session.createDataFrame([(4, -4, -2)], ["C1", "C2", "C3"])
    Utils.check_answer(
        df.select(sequence("C1", "C2", "C3").alias("r")),
        [Row(R="[\n  4,\n  2,\n  0,\n  -2,\n  -4\n]")],
        sort=False,
    )

    df = session.createDataFrame([(0, 5, 4)], ["C1", "C2", "C3"])
    Utils.check_answer(
        df.select(sequence("C1", "C2", "C3").alias("r")),
        [Row(R="[\n  0,\n  4\n]")],
        sort=False,
    )

    df = session.createDataFrame([(-5, 0, 4)], ["C1", "C2", "C3"])
    Utils.check_answer(
        df.select(sequence("C1", "C2", "C3").alias("r")),
        [Row(R="[\n  -5,\n  -1\n]")],
        sort=False,
    )

    df = session.createDataFrame([(2, -2)], ["C1", "C2"])
    Utils.check_answer(
        df.select(sequence("C1", "C2").alias("r")),
        [Row(R="[\n  2,\n  1,\n  0,\n  -1,\n  -2\n]")],
        sort=False,
    )

    df = session.createDataFrame([(-2.0, 3.3)], ["C1", "C2"])
    Utils.check_answer(
        df.select(sequence("C1", "C2").alias("r")),
        [Row(R="[\n  -2,\n  -1,\n  0,\n  1,\n  2,\n  3\n]")],
        sort=False,
    )

    df = session.createDataFrame([(-2, -2)], ["C1", "C2"])
    Utils.check_answer(
        df.select(sequence("C1", "C2").alias("r")),
        [Row(R="[\n  -2\n]")],
        sort=False,
    )


def test_array_unique_agg(session):
    def _result_str2lst(result):
        col_str = result[0][0]
        col_lst = [int(i) for i in re.sub(r"[\[|\]|,]", " ", col_str).strip().split()]
        col_lst.sort()
        return col_lst

    df1 = session.create_dataframe([[1], [2], [5], [2], [1]], schema=["a"])
    result_str = df1.select(array_unique_agg("a").alias("result")).collect()
    result_list = _result_str2lst(result_str)
    expected_result = [1, 2, 5]
    assert (
        result_list == expected_result
    ), f"Unexpected result: {result_list}, expected: {expected_result}"

    result_col = df1.select(array_unique_agg(col("a")).alias("result")).collect()
    result_list = _result_str2lst(result_col)
    assert (
        result_list == expected_result
    ), f"Unexpected result: {result_list}, expected: {expected_result}"

    df2 = session.create_dataframe([[1], [2], [None], [2], [None]], schema=["a"])
    result_str = df2.select(array_unique_agg("a").alias("result")).collect()
    result_list = _result_str2lst(result_str)
    expected_result = [1, 2]
    assert (
        result_list == expected_result
    ), f"Unexpected result: {result_list}, expected: {expected_result}"<|MERGE_RESOLUTION|>--- conflicted
+++ resolved
@@ -1057,7 +1057,6 @@
 
 
 @pytest.mark.xfail(reason="SNOW-844750 Waiting for BCR to complete", strict=False)
-<<<<<<< HEAD
 def test_array_min_max_functions(session):
     # array_min
     df = session.sql("select array_construct(20, 0, null, 10) as A")
@@ -1108,7 +1107,9 @@
         statement_params={"ENABLE_ARRAY_MIN_MAX_FUNCTIONS": True}
     )
     assert res == [Row(MAX_A="null")]
-=======
+
+
+@pytest.mark.xfail(reason="SNOW-844750 Waiting for BCR to complete", strict=False)
 def test_array_sort(session):
     # Behavior with SQL nulls:
     df = session.sql("select array_construct(20, 0, null, 10) as A")
@@ -1138,7 +1139,6 @@
         statement_params={"ENABLE_ARRAY_SORT_FUNCTION": True}
     )
     Utils.check_answer(res, [Row(SORTED_A="[\n  null,\n  20,\n  10,\n  0\n]")])
->>>>>>> 8f565c71
 
 
 def test_coalesce(session):

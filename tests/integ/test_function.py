#!/usr/bin/env python3
#
# Copyright (c) 2012-2024 Snowflake Computing Inc. All rights reserved.
#

import datetime
import decimal
import json
import math
import re
from itertools import chain

import pytest

from snowflake.snowpark import Row
from snowflake.snowpark.exceptions import SnowparkSQLException
from snowflake.snowpark.functions import (
    abs,
    array_agg,
    array_append,
    array_cat,
    array_compact,
    array_construct,
    array_construct_compact,
    array_contains,
    array_distinct,
    array_flatten,
    array_generate_range,
    array_insert,
    array_intersection,
    array_max,
    array_min,
    array_position,
    array_prepend,
    array_size,
    array_slice,
    array_sort,
    array_to_string,
    array_unique_agg,
    arrays_overlap,
    arrays_zip,
    as_array,
    as_binary,
    as_char,
    as_date,
    as_decimal,
    as_double,
    as_integer,
    as_number,
    as_object,
    as_real,
    as_time,
    as_timestamp_ltz,
    as_timestamp_ntz,
    as_timestamp_tz,
    as_varchar,
    asc,
    asc_nulls_first,
    asc_nulls_last,
    bitshiftright,
    bround,
    builtin,
    call_builtin,
    cast,
    ceil,
    char,
    check_json,
    check_xml,
    coalesce,
    col,
    concat,
    concat_ws,
    contains,
    count_distinct,
    create_map,
    current_date,
    current_time,
    current_timestamp,
    date_add,
    date_sub,
    dateadd,
    datediff,
    daydiff,
    desc,
    desc_nulls_first,
    desc_nulls_last,
    exp,
    floor,
    format_number,
    get,
    greatest,
    is_array,
    is_binary,
    is_char,
    is_date,
    is_decimal,
    is_double,
    is_integer,
    is_null_value,
    is_object,
    is_real,
    is_time,
    is_timestamp_ltz,
    is_timestamp_ntz,
    is_timestamp_tz,
    is_varchar,
    json_extract_path_text,
    least,
    lit,
    ln,
    log,
    months_between,
    negate,
    not_,
    object_agg,
    object_construct,
    object_construct_keep_null,
    object_delete,
    object_insert,
    object_pick,
    parse_json,
    parse_xml,
    pow,
    random,
    regexp_extract,
    regexp_replace,
    reverse,
    sequence,
    snowflake_cortex_summarize,
    split,
    sqrt,
    startswith,
    strip_null_value,
    strtok_to_array,
    struct,
    substring,
    substring_index,
    sum as sum_,
    to_array,
    to_binary,
    to_boolean,
    to_char,
    to_date,
    to_decimal,
    to_double,
    to_json,
    to_object,
    to_varchar,
    to_variant,
    to_xml,
    translate,
    trim,
    try_cast,
    uniform,
    upper,
    vector_cosine_distance,
    vector_inner_product,
    vector_l2_distance,
)
from snowflake.snowpark.types import (
    ArrayType,
    BooleanType,
    DateType,
    DecimalType,
    DoubleType,
    FloatType,
    IntegerType,
    MapType,
    StringType,
    StructField,
    StructType,
    TimestampTimeZone,
    TimestampType,
    VariantType,
)
from tests.utils import TestData, Utils


def test_order(session):
    null_data1 = TestData.null_data1(session)
    assert null_data1.sort(asc(null_data1["A"])).collect() == [
        Row(None),
        Row(None),
        Row(1),
        Row(2),
        Row(3),
    ]
    assert null_data1.sort(asc_nulls_first(null_data1["A"])).collect() == [
        Row(None),
        Row(None),
        Row(1),
        Row(2),
        Row(3),
    ]
    assert null_data1.sort(asc_nulls_last(null_data1["A"])).collect() == [
        Row(1),
        Row(2),
        Row(3),
        Row(None),
        Row(None),
    ]
    assert null_data1.sort(desc(null_data1["A"])).collect() == [
        Row(3),
        Row(2),
        Row(1),
        Row(None),
        Row(None),
    ]
    assert null_data1.sort(desc_nulls_last(null_data1["A"])).collect() == [
        Row(3),
        Row(2),
        Row(1),
        Row(None),
        Row(None),
    ]
    assert null_data1.sort(desc_nulls_first(null_data1["A"])).collect() == [
        Row(None),
        Row(None),
        Row(3),
        Row(2),
        Row(1),
    ]


def test_current_date_and_time(session):
    max_delta = 1
    df = (
        session.create_dataframe([1, 2])
        .to_df(["a"])
        .select("a", current_date(), current_time(), current_timestamp())
    )
    rows = df.collect()

    assert len(rows) == 2, "df should contain 2 rows"
    for row in rows:
        assert isinstance(
            row[1], datetime.date
        ), f"current_date ({row[1]}) should be datetime.date type"
        assert isinstance(
            row[2], datetime.time
        ), f"current_time ({row[2]}) should be datetime.time type"
        assert isinstance(
            row[3], datetime.datetime
        ), f"current_timestamp ({row[3]}) should be datetime.datetime type"
        _, date, time, timestamp = row
        time1 = datetime.datetime.combine(date, time).timestamp()
        time2 = timestamp.timestamp()

        assert time1 == pytest.approx(
            time2, max_delta
        ), f"Times should be within {max_delta} seconds of each other."


@pytest.mark.skipif(
    "config.getoption('local_testing_mode', default=False)",
    reason="FEAT: regexp_replace function not supported",
)
@pytest.mark.parametrize("col_a", ["a", col("a")])
def test_regexp_replace(session, col_a):
    df = session.create_dataframe(
        [["It was the best of times, it was the worst of times"]], schema=["a"]
    )
    res = df.select(regexp_replace(col_a, lit("( ){1,}"), lit(""))).collect()
    assert res[0][0] == "Itwasthebestoftimes,itwastheworstoftimes"

    df2 = session.create_dataframe(
        [["It was the best of times, it was the worst of times"]], schema=["a"]
    )
    res = df2.select(regexp_replace(col_a, "times", "days", 1, 2, "i")).collect()
    assert res[0][0] == "It was the best of times, it was the worst of days"

    df3 = session.create_dataframe([["firstname middlename lastname"]], schema=["a"])
    res = df3.select(
        regexp_replace(col_a, lit("(.*) (.*) (.*)"), lit("\\3, \\1 \\2"))
    ).collect()
    assert res[0][0] == "lastname, firstname middlename"


@pytest.mark.skipif(
    "config.getoption('local_testing_mode', default=False)",
    reason="FEAT: regexp_extract function not supported",
)
def test_regexp_extract(session):
    df = session.createDataFrame([["id_20_30", 10], ["id_40_50", 30]], ["id", "age"])
    res = df.select(regexp_extract("id", r"(\d+)", 1).alias("RES")).collect()
    assert res[0]["RES"] == "20" and res[1]["RES"] == "40"
    res = df.select(regexp_extract("id", r"(\d+)_(\d+)", 2).alias("RES")).collect()
    assert res[0]["RES"] == "30" and res[1]["RES"] == "50"


@pytest.mark.parametrize(
    "col_a, col_b, col_c", [("a", "b", "c"), (col("a"), col("b"), col("c"))]
)
def test_concat(session, col_a, col_b, col_c):
    df = session.create_dataframe([["1", "2", "3"]], schema=["a", "b", "c"])
    res = df.select(concat(col_a, col_b, col_c)).collect()
    assert res[0][0] == "123"


@pytest.mark.parametrize(
    "col_a, col_b, col_c", [("a", "b", "c"), (col("a"), col("b"), col("c"))]
)
def test_concat_ws(session, col_a, col_b, col_c):
    df = session.create_dataframe([["1", "2", "3"]], schema=["a", "b", "c"])
    res = df.select(concat_ws(lit(","), col_a, col_b, col_c)).collect()
    assert res[0][0] == "1,2,3"


def test_concat_edge_cases(session):
    df = session.create_dataframe(
        [[None, 1, 2, 3], [4, None, 6, 7], [8, 9, None, 11], [12, 13, 14, None]]
    ).to_df(["a", "b", "c", "d"])

    single = df.select(concat("a")).collect()
    single_ws = df.select(concat_ws(lit(","), "a")).collect()
    assert single == single_ws == [Row(None), Row("4"), Row("8"), Row("12")]

    nulls = df.select(concat("a", "b", "c")).collect()
    nulls_ws = df.select(concat_ws(lit(","), "a", "b", "c")).collect()
    assert nulls == [Row(None), Row(None), Row(None), Row("121314")]
    assert nulls_ws == [Row(None), Row(None), Row(None), Row("12,13,14")]


@pytest.mark.parametrize(
    "col_a",
    ["a", col("a")],
)
@pytest.mark.parametrize(
    "data, fmt, expected",
    [
        (1, None, "1"),  # IntegerType
        (12345.6789, None, "12345.6789"),  # FloatType
        (
            decimal.Decimal("12345.6789"),
            None,
            "12345.678900000000000000",
        ),  # DecimalType
        ("abc", None, "abc"),  # StringType
        (True, None, "true"),  # BooleanType
        (None, None, None),  # NullType
        (b"123", None, "313233"),  # BinaryType + default hex encoding
        (b"123", "hex", "313233"),  # BinaryType + hex encoding
        (b"123", "base64", "MTIz"),  # BinaryType + base64 encoding
        (b"123", "utf-8", "123"),  # BinaryType + utf-8 encoding
    ],
)
@pytest.mark.parametrize("convert_func", [to_char, to_varchar])
def test_primitive_to_char(session, col_a, data, fmt, expected, convert_func):
    df = session.create_dataframe([[data]], schema=["a"])
    res = df.select(convert_func(col_a, fmt)).collect()
    assert res[0][0] == expected


@pytest.mark.parametrize("convert_func", [to_char, to_varchar])
def test_date_or_time_to_char(session, convert_func):
    # DateType
    df = session.create_dataframe(
        [datetime.date(2021, 12, 21), datetime.date(1969, 12, 31)], schema=["a"]
    )
    assert df.select(convert_func(col("a"), "mm-dd-yyyy")).collect() == [
        Row("12-21-2021"),
        Row("12-31-1969"),
    ]
    assert df.select(convert_func(col("a"))).collect() == [
        Row("2021-12-21"),
        Row("1969-12-31"),
    ]

    # TimeType
    df = session.create_dataframe(
        [datetime.time(9, 12, 56), datetime.time(22, 33, 44)], schema=["a"]
    )
    assert df.select(convert_func(col("a"), "mi:hh24:ss")).collect() == [
        Row("12:09:56"),
        Row("33:22:44"),
    ]
    assert df.select(convert_func(col("a"), "mi:hh12:ss AM")).collect() == [
        Row("12:09:56 AM"),
        Row("33:10:44 PM"),
    ]
    assert df.select(convert_func(col("a"))).collect() == [
        Row("09:12:56"),
        Row("22:33:44"),
    ]

    # TimestampType
    df = session.create_dataframe(
        [
            datetime.datetime(2021, 12, 21, 9, 12, 56),
            datetime.datetime(1969, 1, 1, 1, 1, 1),
        ],
        schema=StructType([StructField("a", TimestampType(TimestampTimeZone.NTZ))]),
    )
    assert df.select(convert_func(col("a"), "mm-dd-yyyy mi:ss:hh24")).collect() == [
        Row("12-21-2021 12:56:09"),
        Row("01-01-1969 01:01:01"),
    ]
    # we explicitly set format here because in some test env the default output format is changed
    # leading to different result
    assert df.select(convert_func(col("a"), "yyyy-mm-dd hh24:mi:ss.FF3")).collect() == [
        Row("2021-12-21 09:12:56.000"),
        Row("1969-01-01 01:01:01.000"),
    ]


@pytest.mark.parametrize("convert_func", [to_char, to_varchar])
def test_semi_structure_to_char(session, convert_func):
    assert session.create_dataframe([1]).select(
        convert_func(to_array(lit("Example"))),  # ArrayType
        convert_func(to_variant(lit("Example"))),  # VariantType
        convert_func(to_variant(lit(123))),  # VariantType
        convert_func(to_variant(lit("123"))),  # VariantType
        convert_func(to_object(parse_json(lit('{"Tree": "Pine"}')))),  # MapType
    ).collect() == [Row('["Example"]', "Example", "123", "123", '{"Tree":"Pine"}')]


@pytest.mark.skipif(
    "config.getoption('local_testing_mode', default=False)",
    reason="FEAT: round function not supported",
)
def test_format_number(session):
    # Create a dataframe with a column of numbers
    data = [
        (1, decimal.Decimal(3.14159)),
        (2, decimal.Decimal(2.71828)),
        (3, decimal.Decimal(1.41421)),
    ]
    df = session.createDataFrame(data, ["id", "value"])
    # Use the format_number function to format the numbers to two decimal places
    df = df.select("id", format_number("value", 2).alias("value_formatted"))
    res = df.collect()
    assert res[0].VALUE_FORMATTED == "3.14"
    assert res[1].VALUE_FORMATTED == "2.72"
    assert res[2].VALUE_FORMATTED == "1.41"


@pytest.mark.skipif(
    "config.getoption('local_testing_mode', default=False)",
    reason="FEAT: months_between function not supported",
)
@pytest.mark.parametrize("col_a, col_b", [("a", "b"), (col("a"), col("b"))])
def test_months_between(session, col_a, col_b):
    df = session.create_dataframe(
        [[datetime.date(2021, 12, 20), datetime.date(2021, 11, 20)]], schema=["a", "b"]
    )
    res = df.select(months_between(col_a, col_b)).collect()
    assert res[0][0] == 1.0


@pytest.mark.parametrize("col_a", ["a", col("a")])
def test_cast(session, col_a):
    df = session.create_dataframe([["2018-01-01"]], schema=["a"])
    cast_res = df.select(cast(col_a, "date")).collect()
    try_cast_res = df.select(try_cast(col_a, "date")).collect()
    assert cast_res[0][0] == try_cast_res[0][0] == datetime.date(2018, 1, 1)


@pytest.mark.parametrize("number_word", ["decimal", "number", "numeric"])
def test_cast_decimal(session, number_word):
    df = session.create_dataframe([[5.2354]], schema=["a"])
    Utils.check_answer(
        df.select(cast(df["a"], f" {number_word} ( 3, 2 ) ")), [Row(5.24)]
    )


def test_cast_map_type(session):
    df = session.create_dataframe([['{"key": "1"}']], schema=["a"])
    result = df.select(cast(parse_json(df["a"]), "object")).collect()
    assert json.loads(result[0][0]) == {"key": "1"}


def test_cast_array_type(session):
    df = session.create_dataframe([["[1,2,3]"]], schema=["a"])
    result = df.select(cast(parse_json(df["a"]), "array")).collect()
    assert json.loads(result[0][0]) == [1, 2, 3]


def test_cast_variant_type(session):
    df = session.create_dataframe([[True, 1]], schema=["a", "b"])
    Utils.check_answer(
        df.select(cast(df["a"], "variant"), cast(df["b"], "variant")),
        [Row("true", "1")],
    )


def test_to_boolean(session):
    df = session.create_dataframe(
        [[True, 1, "yes", True], [False, 0, "no", False]],
        schema=StructType(
            [
                StructField("b", BooleanType()),
                StructField("n", IntegerType()),
                StructField("s", StringType()),
                StructField("v", VariantType()),
            ]
        ),
    )
    Utils.check_answer(
        df.select(*[to_boolean(col) for col in df.columns]),
        [Row(True, True, True, True), Row(False, False, False, False)],
        sort=False,
    )

    # Invalid coercion type
    with pytest.raises(SnowparkSQLException):
        df = session.create_dataframe(
            [
                [datetime.datetime.now()],
            ],
            schema=StructType(
                [
                    StructField("t", TimestampType()),
                ]
            ),
        )
        df.select(to_boolean("t")).collect()


def test_startswith(session):
    Utils.check_answer(
        TestData.string4(session).select(col("a").startswith(lit("a"))),
        [Row(True), Row(False), Row(False)],
        sort=False,
    )


def test_struct(session):
    df = session.createDataFrame([("Bob", 80), ("Alice", None)], ["name", "age"])
    # case sensitive
    res = df.select(struct("age", "name").alias("struct")).collect(case_sensitive=True)
    #     [Row(STRUCT='{\n  "age": 80,\n  "name": "Bob"\n}'), Row(STRUCT='{\n  "age": null,\n  "name": "Alice"\n}')]
    assert len(res) == 2
    assert re.sub(r"\s", "", res[0].STRUCT) == '{"age":80,"name":"Bob"}'
    assert re.sub(r"\s", "", res[1].STRUCT) == '{"age":null,"name":"Alice"}'
    with pytest.raises(AttributeError) as field_error:
        # when case sensitive attribute will be .NAME
        print(res[0].sTruct)
    assert "Row object has no attribute sTruct" in str(field_error)
    # case insensitive
    res = df.select(struct("age", "name").alias("struct")).collect(case_sensitive=False)
    res = df.select(struct([df.AGE, df.nAme]).alias("struct")).collect(
        case_sensitive=False
    )
    print(res[0].sTruct)
    #    [Row(STRUCT='{\n  "AGE": 80,\n  "NAME": "Bob"\n}'), Row(STRUCT='{\n  "AGE": null,\n  "NAME": "Alice"\n}')]
    assert len(res) == 2
    assert re.sub(r"\s", "", res[0].STRUCT) == '{"AGE":80,"NAME":"Bob"}'
    assert re.sub(r"\s", "", res[1].STRUCT) == '{"AGE":null,"NAME":"Alice"}'
    #   [Row(STRUCT='{\n  "A": 80,\n  "B": "Bob"\n}'), Row(STRUCT='{\n  "A": null,\n  "B": "Alice"\n}')]
    res = df.select(
        struct(df.age.alias("A"), df.name.alias("B")).alias("struct")
    ).collect()
    assert len(res) == 2
    assert re.sub(r"\s", "", res[0].STRUCT) == '{"A":80,"B":"Bob"}'
    assert re.sub(r"\s", "", res[1].STRUCT) == '{"A":null,"B":"Alice"}'


@pytest.mark.skipif(
    "config.getoption('local_testing_mode', default=False)",
    reason="FEAT: strtok_to_array function not supported",
)
def test_strtok_to_array(session):
    # Create a dataframe
    data = [("a.b.c")]
    df = session.createDataFrame(data, ["value"])
    res = json.loads(df.select(strtok_to_array("VALUE", lit("."))).collect()[0][0])
    assert res[0] == "a" and res[1] == "b" and res[2] == "c"


@pytest.mark.parametrize("use_col", [True, False])
@pytest.mark.parametrize(
    "values,expected",
    [
        ([1, 2, 3], 3),
        ([1, None, 3], None),
        ([None, 2.0, 3], None),
        (["1.0", 2, 3], 3.0),
        ([3.1, 2, 1], 3.1),
        ([None, None, None], None),
        (["abc", "cde", "bcd"], "cde"),
    ],
)
def test_greatest(session, use_col, values, expected):
    df = session.create_dataframe([values], schema=["a", "b", "c"])
    cols = [col(c) if use_col else c for c in df.columns]
    res = df.select(greatest(*cols)).collect()
    assert res[0][0] == expected


@pytest.mark.parametrize("use_col", [True, False])
@pytest.mark.parametrize(
    "values,expected",
    [
        ([1, 2, 3], 1),
        ([1, None, 3], None),
        ([None, 2.0, 3], None),
        (["1.0", 2, 3], 1.0),
        ([3.1, 2, 1], 1.0),
        ([None, None, None], None),
        (["abc", "cde", "bcd"], "abc"),
    ],
)
def test_least(session, use_col, values, expected):
    df = session.create_dataframe([values], schema=["a", "b", "c"])
    cols = [col(c) if use_col else c for c in df.columns]
    res = df.select(least(*cols)).collect()
    assert res[0][0] == expected


@pytest.mark.skipif(
    "config.getoption('local_testing_mode', default=False)",
    reason="FEAT: hash function not supported",
)
@pytest.mark.parametrize("col_a, col_b", [("a", "b"), (col("a"), col("b"))])
def test_hash(session, col_a, col_b):
    df = session.create_dataframe([[10, "10"]], schema=["a", "b"])
    from snowflake.snowpark.functions import hash as snow_hash

    res = df.select(snow_hash(col_a), snow_hash(col_b)).collect()
    assert res[0][0] == 1599627706822963068
    assert res[0][1] == 3622494980440108984


def test_basic_numerical_operations_negative(session, local_testing_mode):
    # sqrt
    df = session.create_dataframe([4], schema=["a"])
    with pytest.raises(TypeError) as ex_info:
        df.select(sqrt([1])).collect()
    assert "'SQRT' expected Column or str, got: <class 'list'>" in str(ex_info)

    with pytest.raises(SnowparkSQLException) as ex_info:
        df.select(sqrt(lit(-1))).collect()
    if not local_testing_mode:
        assert "Invalid floating point operation: sqrt(-1)" in str(ex_info)

    # abs
    with pytest.raises(TypeError) as ex_info:
        df.select(abs([None])).collect()
    assert "'ABS' expected Column or str, got: <class 'list'>" in str(ex_info)

    # exp
    with pytest.raises(TypeError) as ex_info:
        df.select(exp([None])).collect()
    assert "'EXP' expected Column or str, got: <class 'list'>" in str(ex_info)

    # log
    with pytest.raises(TypeError) as ex_info:
        df.select(log([None], "a")).collect()
    assert "'LOG' expected Column or str, got: <class 'list'>" in str(ex_info)

    with pytest.raises(TypeError) as ex_info:
        df.select(log("a", [123])).collect()
    assert "'LOG' expected Column or str, got: <class 'list'>" in str(ex_info)

    # pow
    with pytest.raises(TypeError) as ex_info:
        df.select(pow([None], "a")).collect()
    assert "'POW' expected Column or str, got: <class 'list'>" in str(ex_info)

    with pytest.raises(TypeError) as ex_info:
        df.select(pow("a", [123])).collect()
    assert "'POW' expected Column or str, got: <class 'list'>" in str(ex_info)

    # floor
    with pytest.raises(TypeError) as ex_info:
        df.select(floor([None])).collect()
    assert "'FLOOR' expected Column or str, got: <class 'list'>" in str(ex_info)

    # ceil
    with pytest.raises(TypeError) as ex_info:
        df.select(ceil([None])).collect()
    assert "'CEIL' expected Column or str, got: <class 'list'>" in str(ex_info)


def test_basic_string_operations(session, local_testing_mode):
    # Substring
    df = session.create_dataframe(["a not that long string"], schema=["a"])
    with pytest.raises(SnowparkSQLException) as ex_info:
        df.select(substring("a", "b", 1)).collect()
    assert local_testing_mode or "Numeric value 'b' is not recognized" in str(ex_info)

    # substring - negative length yields empty string
    res = df.select(substring("a", 6, -1)).collect()
    assert len(res) == 1
    assert len(res[0]) == 1
    assert res[0][0] == ""

    with pytest.raises(SnowparkSQLException) as ex_info:
        df.select(substring("a", 1, "c")).collect()
    assert local_testing_mode or "Numeric value 'c' is not recognized" in str(ex_info)

    # Split is not yet supported by local testing mode
    if not local_testing_mode:
        # split
        res = df.select(split("a", lit("not"))).collect()
        assert res == [Row("""[\n  "a ",\n  " that long string"\n]""")]

        with pytest.raises(TypeError) as ex_info:
            df.select(split([1, 2, 3], "b")).collect()
        assert "'SPLIT' expected Column or str, got: <class 'list'>" in str(ex_info)

        with pytest.raises(TypeError) as ex_info:
            df.select(split("a", [1, 2, 3])).collect()
        assert "'SPLIT' expected Column or str, got: <class 'list'>" in str(ex_info)

    # upper
    with pytest.raises(TypeError) as ex_info:
        df.select(upper([1])).collect()
    assert "'UPPER' expected Column or str, got: <class 'list'>" in str(ex_info)

    # contains
    with pytest.raises(TypeError) as ex_info:
        df.select(contains("a", [1])).collect()
    assert "'CONTAINS' expected Column or str, got: <class 'list'>" in str(ex_info)

    with pytest.raises(TypeError) as ex_info:
        df.select(contains([1], "b")).collect()
    assert "'CONTAINS' expected Column or str, got: <class 'list'>" in str(ex_info)

    # startswith
    with pytest.raises(TypeError) as ex_info:
        df.select(startswith("a", [1])).collect()
    assert "'STARTSWITH' expected Column or str, got: <class 'list'>" in str(ex_info)

    with pytest.raises(TypeError) as ex_info:
        df.select(startswith([1], "b")).collect()
    assert "'STARTSWITH' expected Column or str, got: <class 'list'>" in str(ex_info)

    # char
    with pytest.raises(TypeError) as ex_info:
        df.select(char([1])).collect()
    assert "'CHAR' expected Column or str, got: <class 'list'>" in str(ex_info)

    # translate
    with pytest.raises(TypeError) as ex_info:
        df.select(translate("a", "b", [1])).collect()
    assert "'TRANSLATE' expected Column or str, got: <class 'list'>" in str(ex_info)

    with pytest.raises(TypeError) as ex_info:
        df.select(translate("a", [1], "c")).collect()
    assert "'TRANSLATE' expected Column or str, got: <class 'list'>" in str(ex_info)

    with pytest.raises(TypeError) as ex_info:
        df.select(translate([1], "a", "c")).collect()
    assert "'TRANSLATE' expected Column or str, got: <class 'list'>" in str(ex_info)

    # trim
    with pytest.raises(TypeError) as ex_info:
        df.select(trim("a", [1])).collect()
    assert "'TRIM' expected Column or str, got: <class 'list'>" in str(ex_info)

    with pytest.raises(TypeError) as ex_info:
        df.select(trim([1], "b")).collect()
    assert "'TRIM' expected Column or str, got: <class 'list'>" in str(ex_info)

    # reverse
    with pytest.raises(TypeError) as ex_info:
        df.select(reverse([1])).collect()
    assert "'REVERSE' expected Column or str, got: <class 'list'>" in str(ex_info)


@pytest.mark.skipif(
    "config.getoption('local_testing_mode', default=False)",
    reason="FEAT: array_to_string function not supported",
)
def test_substring_index(session):
    """test calling substring_index with delimiter as string"""
    df = session.create_dataframe([[0, "a.b.c.d"], [1, ""], [2, None]], ["id", "s"])
    # substring_index when count is positive
    respos = df.select(substring_index("s", ".", 2), "id").order_by("id").collect()
    assert respos[0][0] == "a.b"
    assert respos[1][0] == ""
    assert respos[2][0] is None
    # substring_index when count is negative
    resneg = df.select(substring_index("s", ".", -3), "id").order_by("id").collect()
    assert resneg[0][0] == "b.c.d"
    assert respos[1][0] == ""
    assert respos[2][0] is None
    # substring_index when count is 0, result should be empty string
    reszero = df.select(substring_index("s", ".", 0), "id").order_by("id").collect()
    assert reszero[0][0] == ""
    assert respos[1][0] == ""
    assert respos[2][0] is None


@pytest.mark.skipif(
    "config.getoption('local_testing_mode', default=False)",
    reason="FEAT: array_to_string function not supported",
)
def test_substring_index_col(session):
    """test calling substring_index with delimiter as column"""
    df = session.create_dataframe([["a,b,c,d", ","]], ["s", "delimiter"])
    res = df.select(substring_index(col("s"), df["delimiter"], 2)).collect()
    assert res[0][0] == "a,b"
    res = df.select(substring_index(col("s"), col("delimiter"), 3)).collect()
    assert res[0][0] == "a,b,c"
    reslit = df.select(substring_index("s", lit(","), -3)).collect()
    assert reslit[0][0] == "b,c,d"


@pytest.mark.skipif(
    "config.getoption('local_testing_mode', default=False)",
    reason="FEAT: bitshitright function not supported",
)
def test_bitshiftright(session):
    # Create a dataframe
    data = [(65504), (1), (4)]
    df = session.createDataFrame(data, ["value"])
    res = df.select(bitshiftright("VALUE", 1)).collect()
    assert res[0][0] == 32752 and res[1][0] == 0 and res[2][0] == 2


@pytest.mark.skipif(
    "config.getoption('local_testing_mode', default=False)",
    reason="FEAT: round function not supported",
)
def test_bround(session):
    # Create a dataframe
    data = [(decimal.Decimal(1.235)), decimal.Decimal(3.5)]
    df = session.createDataFrame(data, ["VALUE"])
    res = df.select(bround("VALUE", 1)).collect()
    assert str(res[0][0]) == "1.2" and str(res[1][0]) == "3.5"
    res = df.select(bround("VALUE", 0)).collect()
    assert str(res[0][0]) == "1" and str(res[1][0]) == "4"


def test_count_distinct(session):
    df = session.create_dataframe(
        [["a", 1, 1], ["b", 2, 2], ["c", 1, None], ["d", 5, None]]
    ).to_df(["id", "value", "other"])

    res = df.select(
        count_distinct(df["id"]),
        count_distinct(df["value"]),
        count_distinct(df["other"]),
    ).collect()
    assert res == [Row(4, 3, 2)]

    res = df.select(count_distinct(df["id"], df["value"])).collect()
    assert res == [Row(4)]

    # Pass invalid type - list of numbers
    with pytest.raises(TypeError) as ex_info:
        df.select(count_distinct(123, 456))
    assert "'COUNT_DISTINCT' expected Column or str, got: <class 'int'>" in str(ex_info)

    assert df.select(count_distinct(df["*"])).collect() == [Row(2)]


def test_builtin_avg_from_range(session):
    """Tests the builtin functionality, using avg()."""
    avg = builtin("avg")

    df = session.range(1, 10, 2).select(avg(col("id")))
    res = df.collect()
    expected = [Row(5.000)]
    assert res == expected

    df = session.range(1, 10, 2).filter(col("id") > 2).select(avg(col("id")))
    res = df.collect()
    expected = [Row(6.000)]
    assert res == expected

    # Add extra select on existing column
    df = (
        session.range(1, 10, 2)
        .select("id")
        .filter(col("id") > 2)
        .select(avg(col("id")))
    )
    res = df.collect()
    expected = [Row(6.000)]
    assert res == expected

    # Add extra selects on existing column
    df = (
        session.range(1, 10, 2)
        .select("id")
        .select("id")
        .select("id")
        .select("id")
        .filter(col("id") > 2)
        .select(avg(col("id")))
    )
    res = df.collect()
    expected = [Row(6.000)]
    assert res == expected


def test_call_builtin_avg_from_range(session):
    """Tests the builtin functionality, using avg()."""
    df = session.range(1, 10, 2).select(call_builtin("avg", col("id")))
    res = df.collect()
    expected = [Row(5.000)]
    assert res == expected

    df = (
        session.range(1, 10, 2)
        .filter(col("id") > 2)
        .select(call_builtin("avg", col("id")))
    )
    res = df.collect()
    expected = [Row(6.000)]
    assert res == expected

    # Add extra select on existing column
    df = (
        session.range(1, 10, 2)
        .select("id")
        .filter(col("id") > 2)
        .select(call_builtin("avg", col("id")))
    )
    res = df.collect()
    expected = [Row(6.000)]
    assert res == expected

    # Add extra selects on existing column
    df = (
        session.range(1, 10, 2)
        .select("id")
        .select("id")
        .select("id")
        .select("id")
        .filter(col("id") > 2)
        .select(call_builtin("avg", col("id")))
    )
    res = df.collect()
    expected = [Row(6.000)]
    assert res == expected


@pytest.mark.skipif(
    "config.getoption('local_testing_mode', default=False)",
    reason="FEAT: is_array function not supported",
)
def test_is_negative(session):
    td = TestData.string1(session)

    # Test negative input types for __to_col_if_str
    with pytest.raises(TypeError) as ex_info:
        td.select(is_array(["a"])).collect()
    assert "'IS_ARRAY' expected Column or str, got: <class 'list'>" in str(ex_info)

    with pytest.raises(TypeError) as ex_info:
        td.select(is_binary(["a"])).collect()
    assert "'IS_BINARY' expected Column or str, got: <class 'list'>" in str(ex_info)

    with pytest.raises(TypeError) as ex_info:
        td.select(is_char(["a"])).collect()
    assert "'IS_CHAR' expected Column or str, got: <class 'list'>" in str(ex_info)

    with pytest.raises(TypeError) as ex_info:
        td.select(is_varchar(["a"])).collect()
    assert "'IS_CHAR' expected Column or str, got: <class 'list'>" in str(ex_info)

    with pytest.raises(TypeError) as ex_info:
        td.select(is_date(["a"])).collect()
    assert "'IS_DATE' expected Column or str, got: <class 'list'>" in str(ex_info)

    with pytest.raises(TypeError) as ex_info:
        td.select(is_decimal(["a"])).collect()
    assert "'IS_DECIMAL' expected Column or str, got: <class 'list'>" in str(ex_info)

    with pytest.raises(TypeError) as ex_info:
        td.select(is_double(["a"])).collect()
    assert "'IS_DOUBLE' expected Column or str, got: <class 'list'>" in str(ex_info)

    with pytest.raises(TypeError) as ex_info:
        td.select(is_real(["a"])).collect()
    assert "'IS_REAL' expected Column or str, got: <class 'list'>" in str(ex_info)

    with pytest.raises(TypeError) as ex_info:
        td.select(is_integer(["a"])).collect()
    assert "'IS_INTEGER' expected Column or str, got: <class 'list'>" in str(ex_info)

    with pytest.raises(TypeError) as ex_info:
        td.select(is_null_value(["a"])).collect()
    assert "'IS_NULL_VALUE' expected Column or str, got: <class 'list'>" in str(ex_info)

    with pytest.raises(TypeError) as ex_info:
        td.select(is_object(["a"])).collect()
    assert "'IS_OBJECT' expected Column or str, got: <class 'list'>" in str(ex_info)

    with pytest.raises(TypeError) as ex_info:
        td.select(is_time(["a"])).collect()
    assert "'IS_TIME' expected Column or str, got: <class 'list'>" in str(ex_info)

    with pytest.raises(TypeError) as ex_info:
        td.select(is_timestamp_ltz(["a"])).collect()
    assert "'IS_TIMESTAMP_LTZ' expected Column or str, got: <class 'list'>" in str(
        ex_info
    )

    with pytest.raises(TypeError) as ex_info:
        td.select(is_timestamp_ntz(["a"])).collect()
    assert "'IS_TIMESTAMP_NTZ' expected Column or str, got: <class 'list'>" in str(
        ex_info
    )

    with pytest.raises(TypeError) as ex_info:
        td.select(is_timestamp_tz(["a"])).collect()
    assert "'IS_TIMESTAMP_TZ' expected Column or str, got: <class 'list'>" in str(
        ex_info
    )

    # Test that we can only use these with variants
    with pytest.raises(SnowparkSQLException) as ex_info:
        td.select(is_array("a")).collect()
    assert "Invalid argument types for function 'IS_ARRAY'" in str(ex_info)

    with pytest.raises(SnowparkSQLException) as ex_info:
        td.select(is_binary("a")).collect()
    assert "Invalid argument types for function 'IS_BINARY'" in str(ex_info)

    with pytest.raises(SnowparkSQLException) as ex_info:
        td.select(is_char("a")).collect()
    assert "Invalid argument types for function 'IS_CHAR'" in str(ex_info)

    with pytest.raises(SnowparkSQLException) as ex_info:
        td.select(is_varchar("a")).collect()
    assert "Invalid argument types for function 'IS_CHAR'" in str(ex_info)

    with pytest.raises(SnowparkSQLException) as ex_info:
        td.select(is_date("a")).collect()
    assert "Invalid argument types for function 'IS_DATE'" in str(ex_info)

    with pytest.raises(SnowparkSQLException) as ex_info:
        td.select(is_decimal("a")).collect()
    assert "Invalid argument types for function 'IS_DECIMAL'" in str(ex_info)

    with pytest.raises(SnowparkSQLException) as ex_info:
        td.select(is_double("a")).collect()
    assert "Invalid argument types for function 'IS_DOUBLE'" in str(ex_info)

    with pytest.raises(SnowparkSQLException) as ex_info:
        td.select(is_real("a")).collect()
    assert "Invalid argument types for function 'IS_REAL'" in str(ex_info)

    with pytest.raises(SnowparkSQLException) as ex_info:
        td.select(is_integer("a")).collect()
    assert "Invalid argument types for function 'IS_INTEGER'" in str(ex_info)

    with pytest.raises(SnowparkSQLException) as ex_info:
        td.select(is_null_value("a")).collect()
    assert "Invalid argument types for function 'IS_NULL_VALUE'" in str(ex_info)

    with pytest.raises(SnowparkSQLException) as ex_info:
        td.select(is_object("a")).collect()
    assert "Invalid argument types for function 'IS_OBJECT'" in str(ex_info)

    with pytest.raises(SnowparkSQLException) as ex_info:
        td.select(is_time("a")).collect()
    assert "Invalid argument types for function 'IS_TIME'" in str(ex_info)

    with pytest.raises(SnowparkSQLException) as ex_info:
        td.select(is_timestamp_ltz("a")).collect()
    assert "Invalid argument types for function 'IS_TIMESTAMP_LTZ'" in str(ex_info)

    with pytest.raises(SnowparkSQLException) as ex_info:
        td.select(is_timestamp_ntz("a")).collect()
    assert "Invalid argument types for function 'IS_TIMESTAMP_NTZ'" in str(ex_info)

    with pytest.raises(SnowparkSQLException) as ex_info:
        td.select(is_timestamp_tz("a")).collect()
    assert "Invalid argument types for function 'IS_TIMESTAMP_TZ'" in str(ex_info)


def test_parse_json(session):
    assert TestData.null_json1(session).select(parse_json(col("v"))).collect() == [
        Row('{\n  "a": null\n}'),
        Row('{\n  "a": "foo"\n}'),
        Row(None),
    ]

    # same as above, but pass str instead of Column
    assert TestData.null_json1(session).select(parse_json("v")).collect() == [
        Row('{\n  "a": null\n}'),
        Row('{\n  "a": "foo"\n}'),
        Row(None),
    ]


@pytest.mark.skipif(
    "config.getoption('local_testing_mode', default=False)",
    reason="FEAT: as_array function not supported",
)
def test_as_negative(session):
    td = TestData.string1(session)

    # Test negative input types for __to_col_if_str
    with pytest.raises(TypeError) as ex_info:
        td.select(as_array(["a"])).collect()
    assert "'AS_ARRAY' expected Column or str, got: <class 'list'>" in str(ex_info)

    with pytest.raises(TypeError) as ex_info:
        td.select(as_binary(["a"])).collect()
    assert "'AS_BINARY' expected Column or str, got: <class 'list'>" in str(ex_info)

    with pytest.raises(TypeError) as ex_info:
        td.select(as_char(["a"])).collect()
    assert "'AS_CHAR' expected Column or str, got: <class 'list'>" in str(ex_info)

    with pytest.raises(TypeError) as ex_info:
        td.select(as_varchar(["a"])).collect()
    assert "'AS_VARCHAR' expected Column or str, got: <class 'list'>" in str(ex_info)

    with pytest.raises(TypeError) as ex_info:
        td.select(as_date(["a"])).collect()
    assert "'AS_DATE' expected Column or str, got: <class 'list'>" in str(ex_info)

    with pytest.raises(TypeError) as ex_info:
        td.select(as_decimal(["a"])).collect()
    assert "'AS_DECIMAL' expected Column or str, got: <class 'list'>" in str(ex_info)

    with pytest.raises(TypeError) as ex_info:
        # as_number is an alias to as_decimal.
        td.select(as_number(["a"])).collect()
    assert "'AS_DECIMAL' expected Column or str, got: <class 'list'>" in str(ex_info)

    with pytest.raises(TypeError) as ex_info:
        td.select(as_double(["a"])).collect()
    assert "'AS_DOUBLE' expected Column or str, got: <class 'list'>" in str(ex_info)

    with pytest.raises(TypeError) as ex_info:
        td.select(as_real(["a"])).collect()
    assert "'AS_REAL' expected Column or str, got: <class 'list'>" in str(ex_info)

    with pytest.raises(TypeError) as ex_info:
        td.select(as_integer(["a"])).collect()
    assert "'AS_INTEGER' expected Column or str, got: <class 'list'>" in str(ex_info)

    with pytest.raises(TypeError) as ex_info:
        td.select(as_object(["a"])).collect()
    assert "'AS_OBJECT' expected Column or str, got: <class 'list'>" in str(ex_info)

    with pytest.raises(TypeError) as ex_info:
        td.select(as_time(["a"])).collect()
    assert "'AS_TIME' expected Column or str, got: <class 'list'>" in str(ex_info)

    with pytest.raises(TypeError) as ex_info:
        td.select(as_timestamp_ltz(["a"])).collect()
    assert "'AS_TIMESTAMP_LTZ' expected Column or str, got: <class 'list'>" in str(
        ex_info
    )

    with pytest.raises(TypeError) as ex_info:
        td.select(as_timestamp_ntz(["a"])).collect()
    assert "'AS_TIMESTAMP_NTZ' expected Column or str, got: <class 'list'>" in str(
        ex_info
    )

    with pytest.raises(TypeError) as ex_info:
        td.select(as_timestamp_tz(["a"])).collect()
    assert "'AS_TIMESTAMP_TZ' expected Column or str, got: <class 'list'>" in str(
        ex_info
    )

    # Test that we can only use these with variants
    with pytest.raises(SnowparkSQLException) as ex_info:
        td.select(as_array("a")).collect()
    assert "Invalid argument types for function 'AS_ARRAY'" in str(ex_info)

    with pytest.raises(SnowparkSQLException) as ex_info:
        td.select(as_binary("a")).collect()
    assert "Invalid argument types for function 'AS_BINARY'" in str(ex_info)

    with pytest.raises(SnowparkSQLException) as ex_info:
        td.select(as_char("a")).collect()
    assert "Invalid argument types for function 'AS_CHAR'" in str(ex_info)

    with pytest.raises(SnowparkSQLException) as ex_info:
        td.select(as_varchar("a")).collect()
    assert "Invalid argument types for function 'AS_VARCHAR'" in str(ex_info)

    with pytest.raises(SnowparkSQLException) as ex_info:
        td.select(as_date("a")).collect()
    assert "Invalid argument types for function 'AS_DATE'" in str(ex_info)

    with pytest.raises(SnowparkSQLException) as ex_info:
        td.select(as_decimal("a")).collect()
    assert (
        "invalid type [VARCHAR(5)] for parameter 'AS_DECIMAL(variantValue...)'"
        in str(ex_info)
    )

    with pytest.raises(ValueError) as ex_info:
        td.select(as_decimal("a", None, 3)).collect()
    assert "Cannot define scale without precision" in str(ex_info)

    with pytest.raises(SnowparkSQLException) as ex_info:
        TestData.variant1(session).select(as_decimal(col("decimal1"), -1)).collect()
    assert "invalid value [-1] for parameter 'AS_DECIMAL(?, precision...)'" in str(
        ex_info
    )

    with pytest.raises(SnowparkSQLException) as ex_info:
        TestData.variant1(session).select(as_decimal(col("decimal1"), 6, -1)).collect()
    assert "invalid value [-1] for parameter 'AS_DECIMAL(?, ?, scale)'" in str(ex_info)

    with pytest.raises(SnowparkSQLException) as ex_info:
        td.select(as_number("a")).collect()
    assert (
        "invalid type [VARCHAR(5)] for parameter 'AS_DECIMAL(variantValue...)'"
        in str(ex_info)
    )

    with pytest.raises(ValueError) as ex_info:
        td.select(as_number("a", None, 3)).collect()
    assert "Cannot define scale without precision" in str(ex_info)

    with pytest.raises(SnowparkSQLException) as ex_info:
        TestData.variant1(session).select(as_number(col("decimal1"), -1)).collect()
    assert "invalid value [-1] for parameter 'AS_DECIMAL(?, precision...)'" in str(
        ex_info
    )

    with pytest.raises(SnowparkSQLException) as ex_info:
        TestData.variant1(session).select(as_number(col("decimal1"), 6, -1)).collect()
    assert "invalid value [-1] for parameter 'AS_DECIMAL(?, ?, scale)'" in str(ex_info)

    with pytest.raises(SnowparkSQLException) as ex_info:
        td.select(as_double("a")).collect()
    assert "Invalid argument types for function 'AS_DOUBLE'" in str(ex_info)

    with pytest.raises(SnowparkSQLException) as ex_info:
        td.select(as_real("a")).collect()
    assert "Invalid argument types for function 'AS_REAL'" in str(ex_info)

    with pytest.raises(SnowparkSQLException) as ex_info:
        td.select(as_integer("a")).collect()
    assert (
        "invalid type [VARCHAR(5)] for parameter 'AS_INTEGER(variantValue...)'"
        in str(ex_info)
    )

    with pytest.raises(SnowparkSQLException) as ex_info:
        td.select(as_object("a")).collect()
    assert "Invalid argument types for function 'AS_OBJECT'" in str(ex_info)

    with pytest.raises(SnowparkSQLException) as ex_info:
        td.select(as_time("a")).collect()
    assert "Invalid argument types for function 'AS_TIME'" in str(ex_info)

    with pytest.raises(SnowparkSQLException) as ex_info:
        td.select(as_timestamp_ltz("a")).collect()
    assert (
        "invalid type [VARCHAR(5)] for parameter 'AS_TIMESTAMP_LTZ(variantValue...)'"
        in str(ex_info)
    )

    with pytest.raises(SnowparkSQLException) as ex_info:
        td.select(as_timestamp_ntz("a")).collect()
    assert (
        "invalid type [VARCHAR(5)] for parameter 'AS_TIMESTAMP_NTZ(variantValue...)'"
        in str(ex_info)
    )

    with pytest.raises(SnowparkSQLException) as ex_info:
        td.select(as_timestamp_tz("a")).collect()
    assert (
        "invalid type [VARCHAR(5)] for parameter 'AS_TIMESTAMP_TZ(variantValue...)'"
        in str(ex_info)
    )


def test_to_date_to_array_to_variant_to_object(session, local_testing_mode):
    df = (
        session.create_dataframe(
            [["2013-05-17", 1, 3.14, '{"a":1}'], [None, None, None, None]]
        )
        .to_df("date", "array", "var", "obj")
        .with_column("json", parse_json("obj"))
    )

    df1 = df.select(
        to_date("date"), to_array("array"), to_variant("var"), to_object("json")
    )

    expected_pi_repr = "3.14" if local_testing_mode else "3.140000000000000e+00"

    expected = [
        Row(
            datetime.date(2013, 5, 17), "[\n  1\n]", expected_pi_repr, '{\n  "a": 1\n}'
        ),
        Row(None, None, None, None),
    ]

    res1 = df1.collect()
    Utils.assert_rows(res1, expected)

    assert df1.schema.fields[0].datatype == DateType()
    assert df1.schema.fields[1].datatype == ArrayType(StringType())
    assert df1.schema.fields[2].datatype == VariantType()
    assert df1.schema.fields[3].datatype == MapType(StringType(), StringType())


def test_to_binary(session):
    res = (
        TestData.test_data1(session)
        .to_df("a", "b", "c")
        .select(to_binary(col("c"), "utf-8"))
        .collect()
    )
    assert res == [Row(bytearray(b"a")), Row(bytearray(b"b"))]

    res = (
        TestData.test_data1(session)
        .to_df("a", "b", "c")
        .select(to_binary("c", "utf-8"))
        .collect()
    )
    assert res == [Row(bytearray(b"a")), Row(bytearray(b"b"))]

    # For NULL input, the output is NULL
    res = TestData.all_nulls(session).to_df("a").select(to_binary(col("a"))).collect()
    assert res == [Row(None), Row(None), Row(None), Row(None)]


@pytest.mark.skipif(
    "config.getoption('local_testing_mode', default=False)",
    reason="FEAT: array_construct function not supported",
)
def test_array_min_max_functions(session):
    # array_min
    df = session.create_dataframe([1]).select(
        array_construct(lit(20), lit(0), lit(None), lit(10)).alias("a")
    )
    res = df.select(array_min(df["a"]).as_("min_a")).collect()
    assert res == [Row(MIN_A="0")]

    df = session.create_dataframe([1]).select(array_construct().alias("A"))
    res = df.select(array_min(df.a).as_("min_a")).collect()
    assert res == [Row(MIN_A=None)]

    df = session.create_dataframe([1]).select(
        array_construct(lit(None), lit(None), lit(None)).alias("a")
    )
    res = df.select(array_min(df.a).as_("min_a")).collect()
    assert res == [Row(MIN_A=None)]

    df = session.create_dataframe([[[None, None, None]]], schema=["a"])
    res = df.select(array_min(df.a).as_("min_a")).collect()
    assert res == [Row(MIN_A="null")]

    # array_max
    df = session.create_dataframe([1]).select(
        array_construct(lit(20), lit(0), lit(None), lit(10)).alias("a")
    )
    res = df.select(array_max(df.a).as_("max_a")).collect()
    assert res == [Row(MAX_A="20")]

    df = session.create_dataframe([1]).select(array_construct().alias("A"))
    res = df.select(array_max(df.a).as_("max_a")).collect()
    assert res == [Row(MAX_A=None)]

    df = session.create_dataframe([1]).select(
        array_construct(lit(None), lit(None), lit(None)).alias("A")
    )
    res = df.select(array_max(df.a).as_("max_a")).collect()
    assert res == [Row(MAX_A=None)]

    df = session.create_dataframe([[[None, None, None]]], schema=["A"])
    res = df.select(array_max(df.a).as_("max_a")).collect()
    assert res == [Row(MAX_A="null")]


@pytest.mark.skipif(
    "config.getoption('local_testing_mode', default=False)",
    reason="FEAT: array_flatten function not supported",
)
def test_array_flatten(session):
    df = session.create_dataframe(
        [
            [[[1, 2, 3], [None], [4, 5]]],
        ],
        schema=["a"],
    )
    df = df.select(array_flatten(df.a).as_("flatten_a"))
    Utils.check_answer(
        df,
        [Row(FLATTEN_A="[\n  1,\n  2,\n  3,\n  null,\n  4,\n  5\n]")],
    )

    df = session.create_dataframe(
        [
            [[[[1, 2], [3]]]],
        ],
        schema=["a"],
    )
    df = df.select(array_flatten(df.a).as_("flatten_a"))
    Utils.check_answer(
        df,
        [Row(FLATTEN_A="[\n  [\n    1,\n    2\n  ],\n  [\n    3\n  ]\n]")],
    )

    df = session.sql("select [[1, 2], null, [3]] as A")
    df = df.select(array_flatten(df.a).as_("flatten_a"))
    Utils.check_answer(
        df,
        [Row(FLATTEN_A=None)],
    )


@pytest.mark.skipif(
    "config.getoption('local_testing_mode', default=False)",
    reason="FEAT: arrays_zip function not supported",
)
@pytest.mark.parametrize(
    "data, expected",
    [
        (
            [([1, 2], ["a", "b"])],
            [
                Row(
                    ZIPPED='[\n  {\n    "$1": 1,\n    "$2": "a"\n  },\n  {\n    "$1": 2,\n    "$2": "b"\n  }\n]'
                )
            ],
        ),
        (
            [([1, 2], ["a", "b", "c"])],
            [
                Row(
                    ZIPPED='[\n  {\n    "$1": 1,\n    "$2": "a"\n  },\n  {\n    "$1": 2,\n    "$2": "b"\n  },\n  {\n    "$1": null,\n    "$2": "c"\n  }\n]'
                )
            ],
        ),
        (
            [([1, 2], ["a", "b"], [10.1, 10.2])],
            [
                Row(
                    ZIPPED='[\n  {\n    "$1": 1,\n    "$2": "a",\n    "$3": 10.1\n  },\n  {\n    "$1": 2,\n    "$2": "b",\n    "$3": 10.2\n  }\n]'
                )
            ],
        ),
    ],
)
def test_arrays_zip(session, data, expected):
    df = session.create_dataframe(data)
    df = df.select(arrays_zip(*df.columns).as_("zipped"))

    Utils.check_answer(
        df, expected, statement_params={"enable_arrays_zip_function": "TRUE"}
    )


@pytest.mark.skipif(
    "config.getoption('local_testing_mode', default=False)",
    reason="FEAT: array_construct function not supported",
)
def test_array_sort(session):
    # Behavior with SQL nulls:
    df = session.create_dataframe([1]).select(
        array_construct(lit(20), lit(0), lit(None), lit(10)).alias("a")
    )

    res = df.select(array_sort(df.a).as_("sorted_a")).collect()
    Utils.check_answer(res, [Row(SORTED_A="[\n  0,\n  10,\n  20,\n  undefined\n]")])

    res = df.select(array_sort(df.a, False).as_("sorted_a")).collect()
    Utils.check_answer(res, [Row(SORTED_A="[\n  20,\n  10,\n  0,\n  undefined\n]")])

    res = df.select(array_sort(df.a, False, True).as_("sorted_a")).collect()
    Utils.check_answer(res, [Row(SORTED_A="[\n  undefined,\n  20,\n  10,\n  0\n]")])

    # Behavior with JSON nulls:
    df = session.create_dataframe([[[20, 0, None, 10]]], schema=["a"])
    res = df.select(array_sort(df.a, False, False).as_("sorted_a")).collect()
    Utils.check_answer(res, [Row(SORTED_A="[\n  null,\n  20,\n  10,\n  0\n]")])
    res = df.select(array_sort(df.a, False, True).as_("sorted_a")).collect()
    Utils.check_answer(res, [Row(SORTED_A="[\n  null,\n  20,\n  10,\n  0\n]")])


@pytest.mark.xfail(reason="SNOW-974852 vectors are not yet rolled out", strict=False)
def test_vector_distances(session):
    df = session.sql("select [1,2,3]::vector(int,3) as a, [2,3,4]::vector(int,3) as b")

    res = df.select(vector_cosine_distance(df.a, df.b).as_("distance")).collect()
    Utils.check_answer(
        res, [Row(DISTANCE=20 / ((1 + 4 + 9) ** 0.5 * (4 + 9 + 16) ** 0.5))]
    )

    res = df.select(vector_l2_distance(df.a, df.b).as_("distance")).collect()
    Utils.check_answer(res, [Row(DISTANCE=(1 + 1 + 1) ** 0.5)])

    res = df.select(vector_inner_product(df.a, df.b).as_("distance")).collect()
    Utils.check_answer(res, [Row(DISTANCE=20)])

    df = session.sql(
        "select [1.1,2.2]::vector(float,2) as a, [2.2,3.3]::vector(float,2) as b"
    )
    res = df.select(vector_cosine_distance(df.a, df.b).as_("distance")).collect()
    inner_product = 1.1 * 2.2 + 2.2 * 3.3
    Utils.check_answer(
        res,
        [
            Row(
                DISTANCE=inner_product
                / ((1.1**2 + 2.2**2) ** 0.5 * (2.2**2 + 3.3**2) ** 0.5)
            )
        ],
        float_equality_threshold=0.0005,
    )

    res = df.select(vector_l2_distance(df.a, df.b).as_("distance")).collect()
    Utils.check_answer(
        res,
        [Row(DISTANCE=(1.1**2 + 1.1**2) ** 0.5)],
        float_equality_threshold=0.0005,
    )

    res = df.select(vector_inner_product(df.a, df.b).as_("distance")).collect()
    Utils.check_answer(
        res, [Row(DISTANCE=inner_product)], float_equality_threshold=0.0005
    )


def test_coalesce(session):
    # Taken from FunctionSuite.scala
    Utils.check_answer(
        TestData.null_data2(session).select(coalesce("A", "B", "C")),
        [Row(1), Row(2), Row(3), Row(None), Row(1), Row(1), Row(1)],
        sort=False,
    )

    # single input column
    with pytest.raises(SnowparkSQLException) as ex_info:
        TestData.null_data2(session).select(coalesce(col("A"))).collect()
    assert "not enough arguments for function [COALESCE" in str(ex_info)

    with pytest.raises(TypeError) as ex_info:
        TestData.null_data2(session).select(coalesce(["A", "B", "C"]))
    assert "'COALESCE' expected Column or str, got: <class 'list'>" in str(ex_info)


@pytest.mark.skipif(
    "config.getoption('local_testing_mode', default=False)",
    reason="FEAT: uniform function not supported",
)
def test_uniform(session):
    df = session.create_dataframe([1], schema=["a"])

    # both intervals are ints
    int_uniform = df.select(uniform(1, 100, random()).alias("X")).collect()[0]
    assert isinstance(int_uniform.as_dict()["X"], int)

    # both intervals are decimals
    float_uniform0 = df.select(uniform(1.0, 100.0, random()).alias("X")).collect()[0]
    assert isinstance(float_uniform0.as_dict()["X"], float)

    # min interval is decimal
    float_uniform1 = df.select(uniform(1.0, 100, random()).alias("X")).collect()[0]
    assert isinstance(float_uniform1.as_dict()["X"], float)

    # max interval is decimal
    float_uniform2 = df.select(uniform(1, 100.0, random()).alias("X")).collect()[0]
    assert isinstance(float_uniform2.as_dict()["X"], float)

    # float intervals are same explicit float interval queries
    explicit = df.select(
        uniform(
            lit(-1.0).cast(FloatType()), lit(1.0).cast(FloatType()), col("a")
        ).alias("X")
    ).collect()[0]
    non_explicit = df.select(uniform(-1.0, 1.0, col("a")).alias("X")).collect()[0]
    assert explicit == non_explicit

    # mix of decimal and int give same result as decimal and decimal
    decimal_int = df.select(uniform(-10.0, 10, col("a")).alias("X")).collect()[0]
    decimal_decimal = df.select(uniform(-10.0, 10.0, col("a")).alias("X")).collect()[0]
    assert decimal_int == decimal_decimal


@pytest.mark.skipif(
    "config.getoption('local_testing_mode', default=False)",
    reason="FEAT: uniform function not supported",
)
def test_uniform_negative(session):
    df = session.create_dataframe([1], schema=["a"])
    with pytest.raises(SnowparkSQLException) as ex_info:
        df.select(uniform(lit("z"), 11, random())).collect()
    assert "Numeric value 'z' is not recognized" in str(ex_info)


def test_negate_and_not_negative(session):
    with pytest.raises(TypeError) as ex_info:
        TestData.null_data2(session).select(negate(["A", "B", "C"]))
    assert "'NEGATE' expected Column or str, got: <class 'list'>" in str(ex_info)

    with pytest.raises(TypeError) as ex_info:
        TestData.null_data2(session).select(not_(["A", "B", "C"]))
    assert "'NOT_' expected Column or str, got: <class 'list'>" in str(ex_info)


def test_random_negative(session, local_testing_mode):
    df = session.create_dataframe([1], schema=["a"])

    with pytest.raises(SnowparkSQLException) as ex_info:
        df.select(random("abc")).collect()
    err_str = (
        "Error executing mocked function 'random'"
        if local_testing_mode
        else "Numeric value 'abc' is not recognized"
    )
    assert err_str in str(ex_info)


def test_check_functions_negative(session):
    df = session.create_dataframe([1], schema=["a"])

    # check_json
    with pytest.raises(TypeError) as ex_info:
        df.select(check_json([1])).collect()
    assert "'CHECK_JSON' expected Column or str, got: <class 'list'>" in str(ex_info)

    # check_xml
    with pytest.raises(TypeError) as ex_info:
        df.select(check_xml([1])).collect()
    assert "'CHECK_XML' expected Column or str, got: <class 'list'>" in str(ex_info)


def test_parse_functions_negative(session):
    df = session.create_dataframe([1], schema=["a"])

    # parse_json
    with pytest.raises(TypeError) as ex_info:
        df.select(parse_json([1])).collect()
    assert "'PARSE_JSON' expected Column or str, got: <class 'list'>" in str(ex_info)

    # parse_xml
    with pytest.raises(TypeError) as ex_info:
        df.select(parse_xml([1])).collect()
    assert "'PARSE_XML' expected Column or str, got: <class 'list'>" in str(ex_info)


def test_json_functions_negative(session):
    df = session.create_dataframe([1], schema=["a"])

    # json_extract_path_text
    with pytest.raises(TypeError) as ex_info:
        df.select(json_extract_path_text([1], "a")).collect()
    assert (
        "'JSON_EXTRACT_PATH_TEXT' expected Column or str, got: <class 'list'>"
        in str(ex_info)
    )

    # strip_null_value
    with pytest.raises(TypeError) as ex_info:
        df.select(strip_null_value([1])).collect()
    assert "'STRIP_NULL_VALUE' expected Column or str, got: <class 'list'>" in str(
        ex_info
    )


def test_to_filetype_negative(session):
    df = session.create_dataframe([1], schema=["a"])
    # to_json
    with pytest.raises(TypeError) as ex_info:
        df.select(to_json([1])).collect()
    assert "'TO_JSON' expected Column or str, got: <class 'list'>" in str(ex_info)

    # to_xml
    with pytest.raises(TypeError) as ex_info:
        df.select(to_xml([1])).collect()
    assert "'TO_XML' expected Column or str, got: <class 'list'>" in str(ex_info)


@pytest.mark.skipif(
    "config.getoption('local_testing_mode', default=False)",
    reason="FEAT: array_construct function not supported",
)
def test_array_distinct(session):
    df = session.create_dataframe([1], schema=["a"])
    df = df.withColumn(
        "array", array_construct(lit(1), lit(1), lit(1), lit(2), lit(3), lit(2), lit(2))
    )
    res = df.withColumn("array_d", array_distinct("ARRAY")).collect()
    assert len(res) == 1
    array = eval(res[0][2])
    assert len(array) == 3
    assert array[0] == 1 and array[1] == 2 and array[2] == 3


def test_array_negative(session):
    df = session.create_dataframe([1], schema=["a"])

    with pytest.raises(TypeError) as ex_info:
        df.select(array_agg([1])).collect()
    assert "'ARRAY_AGG' expected Column or str, got: <class 'list'>" in str(ex_info)

    with pytest.raises(TypeError) as ex_info:
        df.select(array_append([1], "column")).collect()
    assert "'ARRAY_APPEND' expected Column or str, got: <class 'list'>" in str(ex_info)

    with pytest.raises(TypeError) as ex_info:
        df.select(array_cat([1], "column")).collect()
    assert "'ARRAY_CAT' expected Column or str, got: <class 'list'>" in str(ex_info)

    with pytest.raises(TypeError) as ex_info:
        df.select(array_compact([1])).collect()
    assert "'ARRAY_COMPACT' expected Column or str, got: <class 'list'>" in str(ex_info)

    with pytest.raises(TypeError) as ex_info:
        df.select(array_construct([1])).collect()
    assert "'ARRAY_CONSTRUCT' expected Column or str, got: <class 'list'>" in str(
        ex_info
    )

    with pytest.raises(TypeError) as ex_info:
        df.select(array_construct_compact([1])).collect()
    assert (
        "'ARRAY_CONSTRUCT_COMPACT' expected Column or str, got: <class 'list'>"
        in str(ex_info)
    )

    with pytest.raises(TypeError) as ex_info:
        df.select(array_contains([1], "column")).collect()
    assert "'ARRAY_CONTAINS' expected Column or str, got: <class 'list'>" in str(
        ex_info
    )

    with pytest.raises(TypeError) as ex_info:
        df.select(array_insert([1], lit(3), "column")).collect()
    assert "'ARRAY_INSERT' expected Column or str, got: <class 'list'>" in str(ex_info)

    with pytest.raises(TypeError) as ex_info:
        df.select(array_generate_range([1], "column")).collect()
    assert "'ARRAY_GENERATE_RANGE' expected Column or str, got: <class 'list'>" in str(
        ex_info
    )

    with pytest.raises(TypeError) as ex_info:
        df.select(array_position([1], "column")).collect()
    assert "'ARRAY_POSITION' expected Column or str, got: <class 'list'>" in str(
        ex_info
    )

    with pytest.raises(TypeError) as ex_info:
        df.select(array_prepend([1], "column")).collect()
    assert "'ARRAY_PREPEND' expected Column or str, got: <class 'list'>" in str(ex_info)

    with pytest.raises(TypeError) as ex_info:
        df.select(array_size([1])).collect()
    assert "'ARRAY_SIZE' expected Column or str, got: <class 'list'>" in str(ex_info)

    with pytest.raises(TypeError) as ex_info:
        df.select(array_slice([1], "col1", "col2")).collect()
    assert "'ARRAY_SLICE' expected Column or str, got: <class 'list'>" in str(ex_info)

    with pytest.raises(TypeError) as ex_info:
        df.select(array_to_string([1], "column")).collect()
    assert "'ARRAY_TO_STRING' expected Column or str, got: <class 'list'>" in str(
        ex_info
    )

    with pytest.raises(TypeError) as ex_info:
        df.select(arrays_overlap([1], "column")).collect()
    assert "'ARRAYS_OVERLAP' expected Column or str, got: <class 'list'>" in str(
        ex_info
    )

    with pytest.raises(TypeError) as ex_info:
        df.select(array_intersection([1], "column")).collect()
    assert "'ARRAY_INTERSECTION' expected Column or str, got: <class 'list'>" in str(
        ex_info
    )

    with pytest.raises(TypeError) as ex_info:
        df.select(array_unique_agg([1])).collect()
    assert "'ARRAY_UNIQUE_AGG' expected Column or str, got: <class 'list'>" in str(
        ex_info
    )


def test_object_negative(session):
    df = session.create_dataframe([1], schema=["a"])

    with pytest.raises(TypeError) as ex_info:
        df.select(object_agg([1], "column")).collect()
    assert "'OBJECT_AGG' expected Column or str, got: <class 'list'>" in str(ex_info)

    with pytest.raises(TypeError) as ex_info:
        df.select(object_construct([1])).collect()
    assert "'OBJECT_CONSTRUCT' expected Column or str, got: <class 'list'>" in str(
        ex_info
    )

    with pytest.raises(TypeError) as ex_info:
        df.select(object_construct_keep_null([1], "column")).collect()
    assert (
        "'OBJECT_CONSTRUCT_KEEP_NULL' expected Column or str, got: <class 'list'>"
        in str(ex_info)
    )

    with pytest.raises(TypeError) as ex_info:
        df.select(object_delete([1], "column", "col1", "col2")).collect()
    assert "'OBJECT_DELETE' expected Column or str, got: <class 'list'>" in str(ex_info)

    with pytest.raises(TypeError) as ex_info:
        df.select(object_insert([1], "key", "key1")).collect()
    assert "'OBJECT_INSERT' expected Column or str, got: <class 'list'>" in str(ex_info)

    with pytest.raises(TypeError) as ex_info:
        df.select(object_pick([1], "key", "key1")).collect()
    assert "'OBJECT_PICK' expected Column or str, got: <class 'list'>" in str(ex_info)


def test_date_operations_negative(session):
    df = session.create_dataframe([1], schema=["a"])

    with pytest.raises(TypeError) as ex_info:
        df.select(datediff("year", [1], "col")).collect()
    assert "'DATEDIFF' expected Column or str, got: <class 'list'>" in str(ex_info)

    with pytest.raises(TypeError) as ex_info:
        df.select(dateadd("year", [1], "col")).collect()
    assert "'DATEADD' expected Column or str, got: <class 'list'>" in str(ex_info)


def test_date_add_date_sub(session):
    df = session.createDataFrame(
        [
            ("2019-01-23"),
            ("2019-06-24"),
            ("2019-09-20"),
            (None),
        ],
        ["date"],
    )
    df = df.withColumn("date", to_date("date"))
    assert df.withColumn("date", date_add("date", 4)).collect() == [
        Row(datetime.date(2019, 1, 27)),
        Row(datetime.date(2019, 6, 28)),
        Row(datetime.date(2019, 9, 24)),
        Row(None),
    ]
    assert df.withColumn("date", date_sub("date", 4)).collect() == [
        Row(datetime.date(2019, 1, 19)),
        Row(datetime.date(2019, 6, 20)),
        Row(datetime.date(2019, 9, 16)),
        Row(None),
    ]


@pytest.mark.skipif(
    "config.getoption('local_testing_mode', default=False)",
    reason="FEAT: datediff function not supported",
)
def test_daydiff(session):
    df = session.createDataFrame([("2015-04-08", "2015-05-10")], ["d1", "d2"])
    res = df.select(daydiff(to_date(df.d2), to_date(df.d1)).alias("diff")).collect()
    assert res[0].DIFF == 32


def test_get_negative(session):
    df = session.create_dataframe([1], schema=["a"])

    with pytest.raises(TypeError) as ex_info:
        df.select(get([1], 1)).collect()
    assert "'GET' expected Column, int or str, got: <class 'list'>" in str(ex_info)


@pytest.mark.skipif(
    "config.getoption('local_testing_mode', default=False)",
    reason="FEAT: array_generate_range function not supported",
)
def test_array_generate_range(session):
    df = session.createDataFrame([(-2, 2)], ["C1", "C2"])
    Utils.check_answer(
        df.select(array_generate_range("C1", "C2").alias("r")),
        [Row(R="[\n  -2,\n  -1,\n  0,\n  1\n]")],
        sort=False,
    )

    df = session.createDataFrame([(4, -4, -2)], ["C1", "C2", "C3"])
    Utils.check_answer(
        df.select(array_generate_range("C1", "C2", "C3").alias("r")),
        [Row(R="[\n  4,\n  2,\n  0,\n  -2\n]")],
        sort=False,
    )

    df = session.createDataFrame([(2, -2)], ["C1", "C2"])
    Utils.check_answer(
        df.select(array_generate_range("C1", "C2").alias("r")),
        [Row(R="[]")],
        sort=False,
    )

    df = session.createDataFrame([(-2.0, 3.3)], ["C1", "C2"])
    Utils.check_answer(
        df.select(array_generate_range("C1", "C2").alias("r")),
        [Row(R="[\n  -2,\n  -1,\n  0,\n  1,\n  2\n]")],
        sort=False,
    )


def test_sequence_negative(session):
    df = session.create_dataframe([1], schema=["a"])

    with pytest.raises(TypeError) as ex_info:
        df.select(sequence([1], 1)).collect()
    assert "'SEQUENCE' expected Column or str, got: <class 'list'>" in str(ex_info)


@pytest.mark.skipif(
    "config.getoption('local_testing_mode', default=False)",
    reason="FEAT: array_generate_range function not supported",
)
def test_sequence(session):
    df = session.createDataFrame([(-2, 2)], ["C1", "C2"])
    Utils.check_answer(
        df.select(sequence("C1", "C2").alias("r")),
        [Row(R="[\n  -2,\n  -1,\n  0,\n  1,\n  2\n]")],
        sort=False,
    )

    df = session.createDataFrame([(4, -4, -2)], ["C1", "C2", "C3"])
    Utils.check_answer(
        df.select(sequence("C1", "C2", "C3").alias("r")),
        [Row(R="[\n  4,\n  2,\n  0,\n  -2,\n  -4\n]")],
        sort=False,
    )

    df = session.createDataFrame([(0, 5, 4)], ["C1", "C2", "C3"])
    Utils.check_answer(
        df.select(sequence("C1", "C2", "C3").alias("r")),
        [Row(R="[\n  0,\n  4\n]")],
        sort=False,
    )

    df = session.createDataFrame([(-5, 0, 4)], ["C1", "C2", "C3"])
    Utils.check_answer(
        df.select(sequence("C1", "C2", "C3").alias("r")),
        [Row(R="[\n  -5,\n  -1\n]")],
        sort=False,
    )

    df = session.createDataFrame([(2, -2)], ["C1", "C2"])
    Utils.check_answer(
        df.select(sequence("C1", "C2").alias("r")),
        [Row(R="[\n  2,\n  1,\n  0,\n  -1,\n  -2\n]")],
        sort=False,
    )

    df = session.createDataFrame([(-2.0, 3.3)], ["C1", "C2"])
    Utils.check_answer(
        df.select(sequence("C1", "C2").alias("r")),
        [Row(R="[\n  -2,\n  -1,\n  0,\n  1,\n  2,\n  3\n]")],
        sort=False,
    )

    df = session.createDataFrame([(-2, -2)], ["C1", "C2"])
    Utils.check_answer(
        df.select(sequence("C1", "C2").alias("r")),
        [Row(R="[\n  -2\n]")],
        sort=False,
    )


@pytest.mark.skipif(
    "config.getoption('local_testing_mode', default=False)",
    reason="FEAT: array_unqite_agg function not supported",
)
def test_array_unique_agg(session):
    def _result_str2lst(result):
        col_str = result[0][0]
        col_lst = [int(i) for i in re.sub(r"[\[|\]|,]", " ", col_str).strip().split()]
        col_lst.sort()
        return col_lst

    df1 = session.create_dataframe([[1], [2], [5], [2], [1]], schema=["a"])
    result_str = df1.select(array_unique_agg("a").alias("result")).collect()
    result_list = _result_str2lst(result_str)
    expected_result = [1, 2, 5]
    assert (
        result_list == expected_result
    ), f"Unexpected result: {result_list}, expected: {expected_result}"

    result_col = df1.select(array_unique_agg(col("a")).alias("result")).collect()
    result_list = _result_str2lst(result_col)
    assert (
        result_list == expected_result
    ), f"Unexpected result: {result_list}, expected: {expected_result}"

    df2 = session.create_dataframe([[1], [2], [None], [2], [None]], schema=["a"])
    result_str = df2.select(array_unique_agg("a").alias("result")).collect()
    result_list = _result_str2lst(result_str)
    expected_result = [1, 2]
    assert (
        result_list == expected_result
    ), f"Unexpected result: {result_list}, expected: {expected_result}"


def test_create_map(session):
    df = session.create_dataframe(
        [("Sales", 6500, "USA"), ("Legal", 3000, None)],
        ("department", "salary", "location"),
    )

    # Case 1: create_map with column names
    Utils.check_answer(
        df.select(create_map("department", "salary").alias("map")),
        [Row(MAP='{\n  "Sales": 6500\n}'), Row(MAP='{\n  "Legal": 3000\n}')],
        sort=False,
    )

    # Case 2: create_map with column objects
    Utils.check_answer(
        df.select(create_map(df.department, df.salary).alias("map")),
        [Row(MAP='{\n  "Sales": 6500\n}'), Row(MAP='{\n  "Legal": 3000\n}')],
        sort=False,
    )

    # Case 3: create_map with a list of column names
    Utils.check_answer(
        df.select(create_map(["department", "salary"]).alias("map")),
        [Row(MAP='{\n  "Sales": 6500\n}'), Row(MAP='{\n  "Legal": 3000\n}')],
        sort=False,
    )

    # Case 4: create_map with a list of column objects
    Utils.check_answer(
        df.select(create_map([df.department, df.salary]).alias("map")),
        [Row(MAP='{\n  "Sales": 6500\n}'), Row(MAP='{\n  "Legal": 3000\n}')],
        sort=False,
    )

    # Case 5: create_map with constant values
    Utils.check_answer(
        df.select(
            create_map(
                lit("department"), col("department"), lit("salary"), col("salary")
            ).alias("map")
        ),
        [
            Row(MAP='{\n  "department": "Sales",\n  "salary": 6500\n}'),
            Row(MAP='{\n  "department": "Legal",\n  "salary": 3000\n}'),
        ],
        sort=False,
    )

    # Case 6: create_map with a nested map
    Utils.check_answer(
        df.select(
            create_map(
                col("department"), create_map(lit("salary"), col("salary"))
            ).alias("map")
        ),
        [
            Row(MAP='{\n  "Sales": {\n    "salary": 6500\n  }\n}'),
            Row(MAP='{\n  "Legal": {\n    "salary": 3000\n  }\n}'),
        ],
        sort=False,
    )

    # Case 7: create_map with None values
    Utils.check_answer(
        df.select(create_map("department", "location").alias("map")),
        [Row(MAP='{\n  "Sales": "USA"\n}'), Row(MAP='{\n  "Legal": null\n}')],
        sort=False,
    )

    # Case 8: create_map dynamic creation
    Utils.check_answer(
        df.select(
            create_map(
                list(chain(*((lit(name), col(name)) for name in df.columns)))
            ).alias("map")
        ),
        [
            Row(
                MAP='{\n  "DEPARTMENT": "Sales",\n  "LOCATION": "USA",\n  "SALARY": 6500\n}'
            ),
            Row(
                MAP='{\n  "DEPARTMENT": "Legal",\n  "LOCATION": null,\n  "SALARY": 3000\n}'
            ),
        ],
        sort=False,
    )

    # Case 9: create_map without columns
    Utils.check_answer(
        df.select(create_map().alias("map")),
        [Row(MAP="{}"), Row(MAP="{}")],
        sort=False,
    )


def test_create_map_negative(session):
    df = session.create_dataframe(
        [("Sales", 6500, "USA"), ("Legal", 3000, None)],
        ("department", "salary", "location"),
    )

    # Case 1: create_map with odd number of columns
    with pytest.raises(ValueError) as ex_info:
        df.select(create_map("department").alias("map"))
    assert (
        "The 'create_map' function requires an even number of parameters but the actual number is 1"
        in str(ex_info)
    )

    # Case 2: create_map with odd number of columns (list)
    with pytest.raises(ValueError) as ex_info:
        df.select(create_map([df.department, df.salary, df.location]).alias("map"))
    assert (
        "The 'create_map' function requires an even number of parameters but the actual number is 3"
        in str(ex_info)
    )


def test_to_double(session, local_testing_mode):

    # Test supported input type
    df = session.create_dataframe(
        [[decimal.Decimal("12.34"), "12", "12.34", "-inf", "3.45e-4", None]],
        schema=StructType(
            [
                StructField("decimal_col", DecimalType(26, 12)),
                StructField("str_col1", StringType()),
                StructField("str_col2", StringType()),
                StructField("str_col3", StringType()),
                StructField("str_col4", StringType()),
                StructField("str_col5", StringType()),
            ]
        ),
    )

    Utils.check_answer(
        df.select([to_double(c) for c in df.columns]),
        [Row(12.34, 12.0, 12.34, -float("inf"), 3.45e-4, None)],
    )

    # Test unsupported input type
    df = session.create_dataframe(
        [[False], [True]], schema=StructType([StructField("bool_col", BooleanType())])
    )

    with pytest.raises(SnowparkSQLException):
        df.select([to_double(c) for c in df.columns]).collect()

    # Test variant conversion
    df = session.create_dataframe(
        [[decimal.Decimal("56.78"), 90.12, "6.78e-10", True, False, None]],
        StructType(
            [
                StructField("variant_col1", VariantType()),
                StructField("variant_col2", VariantType()),
                StructField("variant_col3", VariantType()),
                StructField("variant_col4", VariantType()),
                StructField("variant_col5", VariantType()),
                StructField("variant_col6", VariantType()),
            ]
        ),
    )
    Utils.check_answer(
        df.select([to_double(c) for c in df.columns]).collect(),
        [Row(56.78, 90.12, 6.78e-10, 1.0, 0.0, None)],
    )

    # Test specifying fmt, TODO: not supported in Local Testing
    if not local_testing_mode:
        # Local testing only covers partial implementation of to_double
        df = session.create_dataframe([["1.2", "2.34-", "9.99MI"]]).to_df(
            ["a", "b", "fmt"]
        )

        Utils.check_answer(
            df.select(
                to_double("a"), to_double("b", "9.99MI"), to_double("b", col("fmt"))
            ),
            [Row(1.2, -2.34, -2.34)],
            sort=False,
        )


def test_to_decimal(session, local_testing_mode):
    # Supported input type
    df = session.create_dataframe(
        [[decimal.Decimal("12.34"), 12.345678, "3.14E-6", True, None]],
        schema=StructType(
            [
                StructField("decimal_col", DecimalType(26, 12)),
                StructField("float_col", DoubleType()),
                StructField("str_col", StringType()),
                StructField("bool_col1", BooleanType()),
                StructField("bool_col2", BooleanType()),
            ]
        ),
    )
    # Test when scale is 0
    Utils.check_answer(
        df.select([to_decimal(c, 38, 0) for c in df.columns]),
        [
            Row(
                decimal.Decimal("12"),
                decimal.Decimal("12"),
                decimal.Decimal("0"),
                decimal.Decimal("1"),
                None,
            )
        ],
    )

    # Test when scale is 2
    Utils.check_answer(
        df.select([to_decimal(c, 38, 2) for c in df.columns]),
        [
            Row(
                decimal.Decimal("12.34"),
                decimal.Decimal("12.35"),
                decimal.Decimal("0"),
                decimal.Decimal("1"),
                None,
            )
        ],
    )

    # Test when scale is 6
    Utils.check_answer(
        df.select([to_decimal(c, 38, 6) for c in df.columns]),
        [
            Row(
                decimal.Decimal("12.34"),
                decimal.Decimal("12.345678"),
                decimal.Decimal("0.000003"),
                decimal.Decimal("1"),
                None,
            )
        ],
    )

    # Unsupported input
    df = session.create_dataframe(
        [[-math.inf, datetime.date.today()]],
        schema=StructType(
            [StructField("float_col", FloatType()), StructField("date_col", DateType())]
        ),
    )

    # Test when input type is not supported
    with pytest.raises(SnowparkSQLException):
        df.select([to_decimal(df.date_col, 38, 0)]).collect()

    # Test when input value is not supported
    with pytest.raises(SnowparkSQLException):
        df.select([to_decimal(df.float_col, 38, 0)]).collect()


def test_negative_function_call(session):
    df = session.create_dataframe(["a", "b"], schema=["a"])

    with pytest.raises(SnowparkSQLException) as ex_info:
        df.select(sum_(col("a"))).collect()
        assert "is not recognized" in str(ex_info)


def test_ln(session):
    from math import e

    df = session.create_dataframe([[e]], schema=["ln_value"])
    res = df.select(ln(col("ln_value")).alias("result")).collect()
<<<<<<< HEAD
    assert res[0][0] == 1.0
=======
    assert res[0][0] == 1.0


@pytest.mark.skipif(
    "config.getoption('local_testing_mode', default=False)",
    reason="FEAT: snowflake_cortex functions not supported",
)
@pytest.mark.skip("SNOW-1758914 snowflake.cortex.summarize error on GCP")
def test_snowflake_cortex_summarize(session):
    content = """In Snowpark, the main way in which you query and process data is through a DataFrame. This topic explains how to work with DataFrames.

To retrieve and manipulate data, you use the DataFrame class. A DataFrame represents a relational dataset that is evaluated lazily: it only executes when a specific action is triggered. In a sense, a DataFrame is like a query that needs to be evaluated in order to retrieve data.

To retrieve data into a DataFrame:

Construct a DataFrame, specifying the source of the data for the dataset.

For example, you can create a DataFrame to hold data from a table, an external CSV file, from local data, or the execution of a SQL statement.

Specify how the dataset in the DataFrame should be transformed.

For example, you can specify which columns should be selected, how the rows should be filtered, how the results should be sorted and grouped, etc.

Execute the statement to retrieve the data into the DataFrame.

In order to retrieve the data into the DataFrame, you must invoke a method that performs an action (for example, the collect() method).

The next sections explain these steps in more detail.
"""
    df = session.create_dataframe([[content]], schema=["content"])
    summary_from_col = df.select(snowflake_cortex_summarize(col("content"))).collect()[
        0
    ][0]
    summary_from_str = df.select(snowflake_cortex_summarize(content)).collect()[0][0]
    # this length check is to get around the fact that this function may not be deterministic
    assert 0 < len(summary_from_col) < len(content)
    assert 0 < len(summary_from_str) < len(content)
>>>>>>> 8b801cc2
<|MERGE_RESOLUTION|>--- conflicted
+++ resolved
@@ -2259,9 +2259,6 @@
 
     df = session.create_dataframe([[e]], schema=["ln_value"])
     res = df.select(ln(col("ln_value")).alias("result")).collect()
-<<<<<<< HEAD
-    assert res[0][0] == 1.0
-=======
     assert res[0][0] == 1.0
 
 
@@ -2298,5 +2295,4 @@
     summary_from_str = df.select(snowflake_cortex_summarize(content)).collect()[0][0]
     # this length check is to get around the fact that this function may not be deterministic
     assert 0 < len(summary_from_col) < len(content)
-    assert 0 < len(summary_from_str) < len(content)
->>>>>>> 8b801cc2
+    assert 0 < len(summary_from_str) < len(content)
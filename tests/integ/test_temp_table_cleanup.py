--- conflicted
+++ resolved
@@ -37,35 +37,19 @@
 def wait_for_drop_table_sql_done(session: Session, caplog, expect_drop: bool) -> None:
     # Loop through captured logs and search for the pattern
     pattern = r"Dropping .* with query id ([0-9a-f\-]+)"
-<<<<<<< HEAD
-=======
     matches = []
->>>>>>> 8b801cc2
     for record in caplog.records:
         match = re.search(pattern, record.message)
         if match:
             query_id = match.group(1)
-<<<<<<< HEAD
-            break
-    else:
-=======
             matches.append(query_id)
 
     if len(matches) == 0:
->>>>>>> 8b801cc2
         if expect_drop:
             pytest.fail("No drop table sql found in logs")
         else:
             caplog.clear()
             return
-<<<<<<< HEAD
-
-    caplog.clear()
-    async_job = session.create_async_job(query_id)
-    # Wait for the async job to finish
-    _ = async_job.result()
-
-=======
 
     caplog.clear()
     for query_id in matches:
@@ -73,7 +57,6 @@
         # Wait for the async job to finish
         _ = async_job.result()
 
->>>>>>> 8b801cc2
 
 def test_basic(session, caplog):
     session._temp_table_auto_cleaner.ref_count_map.clear()

--- conflicted
+++ resolved
@@ -219,13 +219,9 @@
     sql_simplifier_enabled,
     local_testing_mode,
     cte_optimization_enabled,
-<<<<<<< HEAD
-=======
-    multithreading_mode_enabled,
     ast_enabled,
     validate_ast,
     unparser_jar,
->>>>>>> 962bc111
 ):
     rule1 = f"rule1{Utils.random_alphanumeric_str(10)}"
     rule2 = f"rule2{Utils.random_alphanumeric_str(10)}"

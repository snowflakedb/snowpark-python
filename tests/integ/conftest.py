--- conflicted
+++ resolved
@@ -210,12 +210,6 @@
     session = (
         Session.builder.configs(db_parameters)
         .config("local_testing", local_testing_mode)
-<<<<<<< HEAD
-        .config(
-            "PYTHON_SNOWPARK_ENABLE_THREAD_SAFE_SESSION", multithreading_mode_enabled
-        )
-=======
->>>>>>> 7c6ab40b
         .create()
     )
     session.sql_simplifier_enabled = sql_simplifier_enabled

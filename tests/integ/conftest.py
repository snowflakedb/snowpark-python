--- conflicted
+++ resolved
@@ -7,11 +7,7 @@
 import linecache
 import logging
 import os
-<<<<<<< HEAD
-=======
 import traceback
-import uuid
->>>>>>> 01cdf377
 from typing import Dict
 
 import pytest
@@ -24,17 +20,10 @@
 from snowflake.snowpark.mock._connection import MockServerConnection
 from snowflake.snowpark.query_history import QueryListener, QueryRecord
 from tests.parameters import CONNECTION_PARAMETERS
-<<<<<<< HEAD
 from tests.utils import TEST_SCHEMA, Utils, running_on_jenkins, running_on_public_ci
-=======
-from tests.utils import Utils
 
 RUNNING_ON_GH = os.getenv("GITHUB_ACTIONS") == "true"
 RUNNING_ON_JENKINS = "JENKINS_HOME" in os.environ
-TEST_SCHEMA = f"GH_JOB_{(str(uuid.uuid4()).replace('-', '_'))}"
-if RUNNING_ON_JENKINS:
-    TEST_SCHEMA = f"JENKINS_JOB_{(str(uuid.uuid4()).replace('-', '_'))}"
-
 
 test_dir = os.path.dirname(__file__)
 test_data_dir = os.path.join(test_dir, "cassettes")
@@ -68,17 +57,6 @@
     record_mode="all",
 )
 vcr.use_cassette = vcr.default_vcr.use_cassette
-
-
-def running_on_public_ci() -> bool:
-    """Whether or not tests are currently running on one of our public CIs."""
-    return RUNNING_ON_GH
-
-
-def running_on_jenkins() -> bool:
-    """Whether or not tests are currently running on a Jenkins node."""
-    return RUNNING_ON_JENKINS
->>>>>>> 01cdf377
 
 
 def print_help() -> None:

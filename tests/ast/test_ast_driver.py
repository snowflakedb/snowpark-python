--- conflicted
+++ resolved
@@ -13,12 +13,6 @@
 
 DATA_DIR = TEST_DIR / "data"
 
-<<<<<<< HEAD
-UNPARSER_SCRIPT = TEST_DIR / "run-unparser.sh"
-
-
-=======
->>>>>>> fa38b9c4
 @dataclass
 class TestCase:
     filename: str
@@ -67,16 +61,6 @@
 
 def render(ast_base64: str) -> str:
     """Uses the unparser to render the AST."""
-<<<<<<< HEAD
-    assert (
-        pytest.unparser_jar
-    ), "A valid Unparser JAR path must be supplied either via --unparser-jar=<path> or the environment variable SNOWPARK_UNPARSER_JAR"
-    res = subprocess.run(
-        [UNPARSER_SCRIPT, pytest.unparser_jar, ast_base64, "--lang", "python"],
-        capture_output=True,
-        text=True,
-    )
-=======
     assert pytest.unparser_jar, "A valid Unparser JAR path must be supplied either via --unparser-jar=<path> or the environment variable SNOWPARK_UNPARSER_JAR"
     res = subprocess.run([
         "java",
@@ -85,7 +69,6 @@
         "com.snowflake.snowpark.experimental.unparser.UnparserCli",
         ast_base64,
     ], capture_output=True, text=True)
->>>>>>> fa38b9c4
     return res.stdout
 
 

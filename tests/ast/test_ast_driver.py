--- conflicted
+++ resolved
@@ -337,17 +337,10 @@
     else:
         # Under windows the CPython implementation uses localtime_s (https://learn.microsoft.com/en-us/cpp/c-runtime-library/reference/localtime-s-localtime32-s-localtime64-s?view=msvc-170)
         # cf. https://github.com/python/cpython/blob/3.8/Python/pytime.c#L1052. However, there's a well-known bug that
-<<<<<<< HEAD
-        # the timezone settings get only initialized at process startup (), so they can not be modified from within
-        # the process. Even calling the underlying msvcrt runtime dll won't propagate the changes to localtime_s.
-        # As a fix to run testing, the process needs to be started up with the correct environment variable.
-        # Hence, check here that environment variable is present.
-=======
         # the timezone settings get only initialized at process startup, so they can not be modified from within
         # the process. Even calling the underlying msvcrt runtime dll will not propagate the changes to localtime_s.
         # As a fix to run testing, the process needs to be started up with the correct environment variable.
         # Hence, check here that the environment variable TZ is present.
->>>>>>> 09bc49fd
         env_tz = os.environ.get("TZ") or ""
         assert env_tz == tz_code, (
             f"Testing with timezone={tz_name} ({tz_code}) but"
@@ -355,11 +348,7 @@
             f" and restart process."
         )
 
-<<<<<<< HEAD
-        # Possible modification code (not working)
-=======
         # Possible modification code (not working):
->>>>>>> 09bc49fd
         # Use direct msvcrt.dll override (only for this process, does not work for child processes).
         # cf. https://learn.microsoft.com/en-us/cpp/c-runtime-library/reference/tzset?view=msvc-170
         logging.debug(

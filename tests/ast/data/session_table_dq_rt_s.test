--- conflicted
+++ resolved
@@ -58,34 +58,7 @@
       dataframe_select__columns {
         cols {
           args {
-<<<<<<< HEAD
-            apply_expr {
-              fn {
-                builtin_fn {
-                  name {
-                    name {
-                      name_flat {
-                        name: "col"
-                      }
-                    }
-                  }
-                }
-              }
-              pos_args {
-                string_val {
-                  src {
-                    end_column: 29
-                    end_line: 26
-                    file: 2
-                    start_column: 13
-                    start_line: 26
-                  }
-                  v: "num"
-                }
-              }
-=======
             string_val {
->>>>>>> 816ef433
               src {
                 end_column: 29
                 end_line: 26

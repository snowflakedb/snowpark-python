--- conflicted
+++ resolved
@@ -720,10 +720,8 @@
         handler {
           name: "_ApplyInPandas"
           object_name {
-            name {
-              sp_name_flat {
-                name: "\"MOCK_DATABASE\".\"MOCK_SCHEMA\".SNOWPARK_TEMP_TABLE_FUNCTION_xxx"
-              }
+            sp_table_name_flat {
+              name: "\"MOCK_DATABASE\".\"MOCK_SCHEMA\".SNOWPARK_TEMP_TABLE_FUNCTION_xxx"
             }
           }
         }
@@ -929,11 +927,7 @@
           string_val {
             src {
               file: "SRC_POSITION_TEST_MODE"
-<<<<<<< HEAD
-              start_line: 43
-=======
               start_line: 46
->>>>>>> 650984e2
             }
             v: "temp_c"
           }
@@ -948,11 +942,7 @@
         }
         src {
           file: "SRC_POSITION_TEST_MODE"
-<<<<<<< HEAD
-          start_line: 43
-=======
           start_line: 46
->>>>>>> 650984e2
         }
       }
     }
@@ -975,11 +965,7 @@
         }
         src {
           file: "SRC_POSITION_TEST_MODE"
-<<<<<<< HEAD
-          start_line: 43
-=======
           start_line: 46
->>>>>>> 650984e2
         }
       }
     }

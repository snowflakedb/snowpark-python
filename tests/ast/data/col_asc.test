## TEST CASE

from snowflake.snowpark.functions import col

df0 = session.table(tables.table1)

df = df0.select(col("A").asc())

df = df0.select(col("A").asc_nulls_first())

df = df0.select(col("A").asc_nulls_last())

## EXPECTED UNPARSER OUTPUT

df0 = session.table("table1")

df = df0.select(col("A").asc())

df = df0.select(col("A").asc_nulls_first())

df = df0.select(col("A").asc_nulls_last())

## EXPECTED ENCODED AST

<<<<<<< HEAD
CkAKPgovggwsEgoKCAoGdGFibGUxGhoaFlNSQ19QT1NJVElPTl9URVNUX01PREUoGyICCAESBQoDZGYwGAEiAggBCrABCq0BCp4BggmaAQpxugRuClCSAU0KCxoJCgcKBQoDY29sGiL6DB8KGhoWU1JDX1BPU0lUSU9OX1RFU1RfTU9ERSgdEgFBIhoaFlNSQ19QT1NJVElPTl9URVNUX01PREUoHRoaGhZTUkNfUE9TSVRJT05fVEVTVF9NT0RFKB0SB4ICBAoCCAEaGhoWU1JDX1BPU0lUSU9OX1RFU1RfTU9ERSgdIAESBAoCZGYYAiICCAIKtAEKsQEKogGCCZ4BCnW6BHIKUJIBTQoLGgkKBwoFCgNjb2waIvoMHwoaGhZTUkNfUE9TSVRJT05fVEVTVF9NT0RFKB8SAUEiGhoWU1JDX1BPU0lUSU9OX1RFU1RfTU9ERSgfEgIIARoaGhZTUkNfUE9TSVRJT05fVEVTVF9NT0RFKB8SB4ICBAoCCAEaGhoWU1JDX1BPU0lUSU9OX1RFU1RfTU9ERSgfIAESBAoCZGYYAyICCAMKsgEKrwEKoAGCCZwBCnO6BHAKUJIBTQoLGgkKBwoFCgNjb2waIvoMHwoaGhZTUkNfUE9TSVRJT05fVEVTVF9NT0RFKCESAUEiGhoWU1JDX1BPU0lUSU9OX1RFU1RfTU9ERSghEgAaGhoWU1JDX1BPU0lUSU9OX1RFU1RfTU9ERSghEgeCAgQKAggBGhoaFlNSQ19QT1NJVElPTl9URVNUX01PREUoISABEgQKAmRmGAQiAggEEAEaERIPCg0KBWZpbmFsEAMYCSAUIgQQARgX
=======
body {
  assign {
    expr {
      sp_table {
        name {
          sp_table_name_flat {
            name: "table1"
          }
        }
        src {
          file: "SRC_POSITION_TEST_MODE"
          start_line: 27
        }
        variant {
          sp_session_table: true
        }
      }
    }
    symbol {
      value: "df"
    }
    uid: 1
    var_id {
      bitfield1: 1
    }
  }
}
body {
  assign {
    expr {
      sp_dataframe_select__columns {
        cols {
          sp_column_asc {
            col {
              apply_expr {
                fn {
                  builtin_fn {
                    name {
                      fn_name_flat {
                        name: "col"
                      }
                    }
                  }
                }
                pos_args {
                  string_val {
                    src {
                      file: "SRC_POSITION_TEST_MODE"
                      start_line: 29
                    }
                    v: "A"
                  }
                }
                src {
                  file: "SRC_POSITION_TEST_MODE"
                  start_line: 29
                }
              }
            }
            src {
              file: "SRC_POSITION_TEST_MODE"
              start_line: 29
            }
          }
        }
        df {
          sp_dataframe_ref {
            id {
              bitfield1: 1
            }
          }
        }
        src {
          file: "SRC_POSITION_TEST_MODE"
          start_line: 29
        }
        variadic: true
      }
    }
    symbol {
      value: "df"
    }
    uid: 2
    var_id {
      bitfield1: 2
    }
  }
}
body {
  assign {
    expr {
      sp_dataframe_select__columns {
        cols {
          sp_column_asc {
            col {
              apply_expr {
                fn {
                  builtin_fn {
                    name {
                      fn_name_flat {
                        name: "col"
                      }
                    }
                  }
                }
                pos_args {
                  string_val {
                    src {
                      file: "SRC_POSITION_TEST_MODE"
                      start_line: 31
                    }
                    v: "A"
                  }
                }
                src {
                  file: "SRC_POSITION_TEST_MODE"
                  start_line: 31
                }
              }
            }
            nulls_first {
              value: true
            }
            src {
              file: "SRC_POSITION_TEST_MODE"
              start_line: 31
            }
          }
        }
        df {
          sp_dataframe_ref {
            id {
              bitfield1: 2
            }
          }
        }
        src {
          file: "SRC_POSITION_TEST_MODE"
          start_line: 31
        }
        variadic: true
      }
    }
    symbol {
      value: "df"
    }
    uid: 3
    var_id {
      bitfield1: 3
    }
  }
}
body {
  assign {
    expr {
      sp_dataframe_select__columns {
        cols {
          sp_column_asc {
            col {
              apply_expr {
                fn {
                  builtin_fn {
                    name {
                      fn_name_flat {
                        name: "col"
                      }
                    }
                  }
                }
                pos_args {
                  string_val {
                    src {
                      file: "SRC_POSITION_TEST_MODE"
                      start_line: 33
                    }
                    v: "A"
                  }
                }
                src {
                  file: "SRC_POSITION_TEST_MODE"
                  start_line: 33
                }
              }
            }
            nulls_first {
            }
            src {
              file: "SRC_POSITION_TEST_MODE"
              start_line: 33
            }
          }
        }
        df {
          sp_dataframe_ref {
            id {
              bitfield1: 3
            }
          }
        }
        src {
          file: "SRC_POSITION_TEST_MODE"
          start_line: 33
        }
        variadic: true
      }
    }
    symbol {
      value: "df"
    }
    uid: 4
    var_id {
      bitfield1: 4
    }
  }
}
client_ast_version: 1
client_language {
  python_language {
    version {
      label: "final"
      major: 3
      minor: 9
      patch: 1
    }
  }
}
client_version {
  major: 1
  minor: 23
}
>>>>>>> 899c79cb
<|MERGE_RESOLUTION|>--- conflicted
+++ resolved
@@ -22,9 +22,6 @@
 
 ## EXPECTED ENCODED AST
 
-<<<<<<< HEAD
-CkAKPgovggwsEgoKCAoGdGFibGUxGhoaFlNSQ19QT1NJVElPTl9URVNUX01PREUoGyICCAESBQoDZGYwGAEiAggBCrABCq0BCp4BggmaAQpxugRuClCSAU0KCxoJCgcKBQoDY29sGiL6DB8KGhoWU1JDX1BPU0lUSU9OX1RFU1RfTU9ERSgdEgFBIhoaFlNSQ19QT1NJVElPTl9URVNUX01PREUoHRoaGhZTUkNfUE9TSVRJT05fVEVTVF9NT0RFKB0SB4ICBAoCCAEaGhoWU1JDX1BPU0lUSU9OX1RFU1RfTU9ERSgdIAESBAoCZGYYAiICCAIKtAEKsQEKogGCCZ4BCnW6BHIKUJIBTQoLGgkKBwoFCgNjb2waIvoMHwoaGhZTUkNfUE9TSVRJT05fVEVTVF9NT0RFKB8SAUEiGhoWU1JDX1BPU0lUSU9OX1RFU1RfTU9ERSgfEgIIARoaGhZTUkNfUE9TSVRJT05fVEVTVF9NT0RFKB8SB4ICBAoCCAEaGhoWU1JDX1BPU0lUSU9OX1RFU1RfTU9ERSgfIAESBAoCZGYYAyICCAMKsgEKrwEKoAGCCZwBCnO6BHAKUJIBTQoLGgkKBwoFCgNjb2waIvoMHwoaGhZTUkNfUE9TSVRJT05fVEVTVF9NT0RFKCESAUEiGhoWU1JDX1BPU0lUSU9OX1RFU1RfTU9ERSghEgAaGhoWU1JDX1BPU0lUSU9OX1RFU1RfTU9ERSghEgeCAgQKAggBGhoaFlNSQ19QT1NJVElPTl9URVNUX01PREUoISABEgQKAmRmGAQiAggEEAEaERIPCg0KBWZpbmFsEAMYCSAUIgQQARgX
-=======
 body {
   assign {
     expr {
@@ -44,7 +41,7 @@
       }
     }
     symbol {
-      value: "df"
+      value: "df0"
     }
     uid: 1
     var_id {
@@ -157,7 +154,7 @@
         df {
           sp_dataframe_ref {
             id {
-              bitfield1: 2
+              bitfield1: 1
             }
           }
         }
@@ -220,7 +217,7 @@
         df {
           sp_dataframe_ref {
             id {
-              bitfield1: 3
+              bitfield1: 1
             }
           }
         }
@@ -254,5 +251,4 @@
 client_version {
   major: 1
   minor: 23
-}
->>>>>>> 899c79cb
+}
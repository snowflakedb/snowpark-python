--- conflicted
+++ resolved
@@ -274,34 +274,7 @@
                         }
                       }
                       pos_args {
-<<<<<<< HEAD
-                        apply_expr {
-                          fn {
-                            builtin_fn {
-                              name {
-                                name {
-                                  name_flat {
-                                    name: "col"
-                                  }
-                                }
-                              }
-                            }
-                          }
-                          pos_args {
-                            string_val {
-                              src {
-                                end_column: 36
-                                end_line: 37
-                                file: 2
-                                start_column: 24
-                                start_line: 37
-                              }
-                              v: "value"
-                            }
-                          }
-=======
                         string_val {
->>>>>>> 816ef433
                           src {
                             end_column: 36
                             end_line: 37
@@ -359,34 +332,7 @@
                       wnd {
                         window_spec_order_by {
                           cols {
-<<<<<<< HEAD
-                            apply_expr {
-                              fn {
-                                builtin_fn {
-                                  name {
-                                    name {
-                                      name_flat {
-                                        name: "col"
-                                      }
-                                    }
-                                  }
-                                }
-                              }
-                              pos_args {
-                                string_val {
-                                  src {
-                                    end_column: 62
-                                    end_line: 33
-                                    file: 2
-                                    start_column: 18
-                                    start_line: 33
-                                  }
-                                  v: "key"
-                                }
-                              }
-=======
                             string_val {
->>>>>>> 816ef433
                               src {
                                 end_column: 62
                                 end_line: 33
@@ -407,34 +353,7 @@
                           wnd {
                             window_spec_partition_by {
                               cols {
-<<<<<<< HEAD
-                                apply_expr {
-                                  fn {
-                                    builtin_fn {
-                                      name {
-                                        name {
-                                          name_flat {
-                                            name: "col"
-                                          }
-                                        }
-                                      }
-                                    }
-                                  }
-                                  pos_args {
-                                    string_val {
-                                      src {
-                                        end_column: 46
-                                        end_line: 33
-                                        file: 2
-                                        start_column: 18
-                                        start_line: 33
-                                      }
-                                      v: "value"
-                                    }
-                                  }
-=======
                                 string_val {
->>>>>>> 816ef433
                                   src {
                                     end_column: 46
                                     end_line: 33
@@ -502,34 +421,7 @@
                         }
                       }
                       pos_args {
-<<<<<<< HEAD
-                        apply_expr {
-                          fn {
-                            builtin_fn {
-                              name {
-                                name {
-                                  name_flat {
-                                    name: "col"
-                                  }
-                                }
-                              }
-                            }
-                          }
-                          pos_args {
-                            string_val {
-                              src {
-                                end_column: 79
-                                end_line: 37
-                                file: 2
-                                start_column: 67
-                                start_line: 37
-                              }
-                              v: "value"
-                            }
-                          }
-=======
                         string_val {
->>>>>>> 816ef433
                           src {
                             end_column: 79
                             end_line: 37
@@ -706,34 +598,7 @@
                     }
                   }
                   pos_args {
-<<<<<<< HEAD
-                    apply_expr {
-                      fn {
-                        builtin_fn {
-                          name {
-                            name {
-                              name_flat {
-                                name: "col"
-                              }
-                            }
-                          }
-                        }
-                      }
-                      pos_args {
-                        string_val {
-                          src {
-                            end_column: 39
-                            end_line: 39
-                            file: 2
-                            start_column: 24
-                            start_line: 39
-                          }
-                          v: "value"
-                        }
-                      }
-=======
                     string_val {
->>>>>>> 816ef433
                       src {
                         end_column: 39
                         end_line: 39
@@ -763,34 +628,7 @@
               window_spec {
                 window_spec_order_by {
                   cols {
-<<<<<<< HEAD
-                    apply_expr {
-                      fn {
-                        builtin_fn {
-                          name {
-                            name {
-                              name_flat {
-                                name: "col"
-                              }
-                            }
-                          }
-                        }
-                      }
-                      pos_args {
-                        string_val {
-                          src {
-                            end_column: 66
-                            end_line: 39
-                            file: 2
-                            start_column: 45
-                            start_line: 39
-                          }
-                          v: "key"
-                        }
-                      }
-=======
                     string_val {
->>>>>>> 816ef433
                       src {
                         end_column: 66
                         end_line: 39
@@ -871,34 +709,7 @@
                     }
                   }
                   pos_args {
-<<<<<<< HEAD
-                    apply_expr {
-                      fn {
-                        builtin_fn {
-                          name {
-                            name {
-                              name_flat {
-                                name: "col"
-                              }
-                            }
-                          }
-                        }
-                      }
-                      pos_args {
-                        string_val {
-                          src {
-                            end_column: 39
-                            end_line: 41
-                            file: 2
-                            start_column: 24
-                            start_line: 41
-                          }
-                          v: "value"
-                        }
-                      }
-=======
                     string_val {
->>>>>>> 816ef433
                       src {
                         end_column: 39
                         end_line: 41
@@ -928,34 +739,7 @@
               window_spec {
                 window_spec_order_by {
                   cols {
-<<<<<<< HEAD
-                    apply_expr {
-                      fn {
-                        builtin_fn {
-                          name {
-                            name {
-                              name_flat {
-                                name: "col"
-                              }
-                            }
-                          }
-                        }
-                      }
-                      pos_args {
-                        string_val {
-                          src {
-                            end_column: 76
-                            end_line: 41
-                            file: 2
-                            start_column: 45
-                            start_line: 41
-                          }
-                          v: "key"
-                        }
-                      }
-=======
                     string_val {
->>>>>>> 816ef433
                       src {
                         end_column: 76
                         end_line: 41
@@ -967,34 +751,7 @@
                     }
                   }
                   cols {
-<<<<<<< HEAD
-                    apply_expr {
-                      fn {
-                        builtin_fn {
-                          name {
-                            name {
-                              name_flat {
-                                name: "col"
-                              }
-                            }
-                          }
-                        }
-                      }
-                      pos_args {
-                        string_val {
-                          src {
-                            end_column: 76
-                            end_line: 41
-                            file: 2
-                            start_column: 45
-                            start_line: 41
-                          }
-                          v: "value"
-                        }
-                      }
-=======
                     string_val {
->>>>>>> 816ef433
                       src {
                         end_column: 76
                         end_line: 41
@@ -1075,34 +832,7 @@
                     }
                   }
                   pos_args {
-<<<<<<< HEAD
-                    apply_expr {
-                      fn {
-                        builtin_fn {
-                          name {
-                            name {
-                              name_flat {
-                                name: "col"
-                              }
-                            }
-                          }
-                        }
-                      }
-                      pos_args {
-                        string_val {
-                          src {
-                            end_column: 36
-                            end_line: 43
-                            file: 2
-                            start_column: 24
-                            start_line: 43
-                          }
-                          v: "value"
-                        }
-                      }
-=======
                     string_val {
->>>>>>> 816ef433
                       src {
                         end_column: 36
                         end_line: 43
@@ -1132,34 +862,7 @@
               window_spec {
                 window_spec_partition_by {
                   cols {
-<<<<<<< HEAD
-                    apply_expr {
-                      fn {
-                        builtin_fn {
-                          name {
-                            name {
-                              name_flat {
-                                name: "col"
-                              }
-                            }
-                          }
-                        }
-                      }
-                      pos_args {
-                        string_val {
-                          src {
-                            end_column: 67
-                            end_line: 43
-                            file: 2
-                            start_column: 42
-                            start_line: 43
-                          }
-                          v: "key"
-                        }
-                      }
-=======
                     string_val {
->>>>>>> 816ef433
                       src {
                         end_column: 67
                         end_line: 43
@@ -1240,34 +943,7 @@
                     }
                   }
                   pos_args {
-<<<<<<< HEAD
-                    apply_expr {
-                      fn {
-                        builtin_fn {
-                          name {
-                            name {
-                              name_flat {
-                                name: "col"
-                              }
-                            }
-                          }
-                        }
-                      }
-                      pos_args {
-                        string_val {
-                          src {
-                            end_column: 36
-                            end_line: 45
-                            file: 2
-                            start_column: 24
-                            start_line: 45
-                          }
-                          v: "value"
-                        }
-                      }
-=======
                     string_val {
->>>>>>> 816ef433
                       src {
                         end_column: 36
                         end_line: 45
@@ -1297,34 +973,7 @@
               window_spec {
                 window_spec_partition_by {
                   cols {
-<<<<<<< HEAD
-                    apply_expr {
-                      fn {
-                        builtin_fn {
-                          name {
-                            name {
-                              name_flat {
-                                name: "col"
-                              }
-                            }
-                          }
-                        }
-                      }
-                      pos_args {
-                        string_val {
-                          src {
-                            end_column: 68
-                            end_line: 45
-                            file: 2
-                            start_column: 42
-                            start_line: 45
-                          }
-                          v: "key"
-                        }
-                      }
-=======
                     string_val {
->>>>>>> 816ef433
                       src {
                         end_column: 68
                         end_line: 45
@@ -1405,34 +1054,7 @@
                     }
                   }
                   pos_args {
-<<<<<<< HEAD
-                    apply_expr {
-                      fn {
-                        builtin_fn {
-                          name {
-                            name {
-                              name_flat {
-                                name: "col"
-                              }
-                            }
-                          }
-                        }
-                      }
-                      pos_args {
-                        string_val {
-                          src {
-                            end_column: 36
-                            end_line: 47
-                            file: 2
-                            start_column: 24
-                            start_line: 47
-                          }
-                          v: "value"
-                        }
-                      }
-=======
                     string_val {
->>>>>>> 816ef433
                       src {
                         end_column: 36
                         end_line: 47
@@ -1562,34 +1184,7 @@
                     }
                   }
                   pos_args {
-<<<<<<< HEAD
-                    apply_expr {
-                      fn {
-                        builtin_fn {
-                          name {
-                            name {
-                              name_flat {
-                                name: "col"
-                              }
-                            }
-                          }
-                        }
-                      }
-                      pos_args {
-                        string_val {
-                          src {
-                            end_column: 36
-                            end_line: 49
-                            file: 2
-                            start_column: 24
-                            start_line: 49
-                          }
-                          v: "value"
-                        }
-                      }
-=======
                     string_val {
->>>>>>> 816ef433
                       src {
                         end_column: 36
                         end_line: 49
@@ -1720,34 +1315,7 @@
                     }
                   }
                   pos_args {
-<<<<<<< HEAD
-                    apply_expr {
-                      fn {
-                        builtin_fn {
-                          name {
-                            name {
-                              name_flat {
-                                name: "col"
-                              }
-                            }
-                          }
-                        }
-                      }
-                      pos_args {
-                        string_val {
-                          src {
-                            end_column: 37
-                            end_line: 51
-                            file: 2
-                            start_column: 25
-                            start_line: 51
-                          }
-                          v: "value"
-                        }
-                      }
-=======
                     string_val {
->>>>>>> 816ef433
                       src {
                         end_column: 37
                         end_line: 51
@@ -1877,34 +1445,7 @@
                     }
                   }
                   pos_args {
-<<<<<<< HEAD
-                    apply_expr {
-                      fn {
-                        builtin_fn {
-                          name {
-                            name {
-                              name_flat {
-                                name: "col"
-                              }
-                            }
-                          }
-                        }
-                      }
-                      pos_args {
-                        string_val {
-                          src {
-                            end_column: 37
-                            end_line: 53
-                            file: 2
-                            start_column: 25
-                            start_line: 53
-                          }
-                          v: "value"
-                        }
-                      }
-=======
                     string_val {
->>>>>>> 816ef433
                       src {
                         end_column: 37
                         end_line: 53
@@ -2035,34 +1576,7 @@
                     }
                   }
                   pos_args {
-<<<<<<< HEAD
-                    apply_expr {
-                      fn {
-                        builtin_fn {
-                          name {
-                            name {
-                              name_flat {
-                                name: "col"
-                              }
-                            }
-                          }
-                        }
-                      }
-                      pos_args {
-                        string_val {
-                          src {
-                            end_column: 37
-                            end_line: 55
-                            file: 2
-                            start_column: 25
-                            start_line: 55
-                          }
-                          v: "value"
-                        }
-                      }
-=======
                     string_val {
->>>>>>> 816ef433
                       src {
                         end_column: 37
                         end_line: 55
@@ -2167,34 +1681,7 @@
                     }
                   }
                   pos_args {
-<<<<<<< HEAD
-                    apply_expr {
-                      fn {
-                        builtin_fn {
-                          name {
-                            name {
-                              name_flat {
-                                name: "col"
-                              }
-                            }
-                          }
-                        }
-                      }
-                      pos_args {
-                        string_val {
-                          src {
-                            end_column: 37
-                            end_line: 57
-                            file: 2
-                            start_column: 25
-                            start_line: 57
-                          }
-                          v: "value"
-                        }
-                      }
-=======
                     string_val {
->>>>>>> 816ef433
                       src {
                         end_column: 37
                         end_line: 57
@@ -2299,34 +1786,7 @@
                     }
                   }
                   pos_args {
-<<<<<<< HEAD
-                    apply_expr {
-                      fn {
-                        builtin_fn {
-                          name {
-                            name {
-                              name_flat {
-                                name: "col"
-                              }
-                            }
-                          }
-                        }
-                      }
-                      pos_args {
-                        string_val {
-                          src {
-                            end_column: 37
-                            end_line: 59
-                            file: 2
-                            start_column: 25
-                            start_line: 59
-                          }
-                          v: "value"
-                        }
-                      }
-=======
                     string_val {
->>>>>>> 816ef433
                       src {
                         end_column: 37
                         end_line: 59
@@ -2431,34 +1891,7 @@
                     }
                   }
                   pos_args {
-<<<<<<< HEAD
-                    apply_expr {
-                      fn {
-                        builtin_fn {
-                          name {
-                            name {
-                              name_flat {
-                                name: "col"
-                              }
-                            }
-                          }
-                        }
-                      }
-                      pos_args {
-                        string_val {
-                          src {
-                            end_column: 37
-                            end_line: 61
-                            file: 2
-                            start_column: 25
-                            start_line: 61
-                          }
-                          v: "value"
-                        }
-                      }
-=======
                     string_val {
->>>>>>> 816ef433
                       src {
                         end_column: 37
                         end_line: 61
@@ -2563,34 +1996,7 @@
                     }
                   }
                   pos_args {
-<<<<<<< HEAD
-                    apply_expr {
-                      fn {
-                        builtin_fn {
-                          name {
-                            name {
-                              name_flat {
-                                name: "col"
-                              }
-                            }
-                          }
-                        }
-                      }
-                      pos_args {
-                        string_val {
-                          src {
-                            end_column: 37
-                            end_line: 63
-                            file: 2
-                            start_column: 25
-                            start_line: 63
-                          }
-                          v: "value"
-                        }
-                      }
-=======
                     string_val {
->>>>>>> 816ef433
                       src {
                         end_column: 37
                         end_line: 63
@@ -2669,34 +2075,7 @@
                         }
                       }
                       pos_args {
-<<<<<<< HEAD
-                        apply_expr {
-                          fn {
-                            builtin_fn {
-                              name {
-                                name {
-                                  name_flat {
-                                    name: "col"
-                                  }
-                                }
-                              }
-                            }
-                          }
-                          pos_args {
-                            string_val {
-                              src {
-                                end_column: 37
-                                end_line: 65
-                                file: 2
-                                start_column: 25
-                                start_line: 65
-                              }
-                              v: "value"
-                            }
-                          }
-=======
                         string_val {
->>>>>>> 816ef433
                           src {
                             end_column: 37
                             end_line: 65

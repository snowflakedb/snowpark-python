--- conflicted
+++ resolved
@@ -65,16 +65,13 @@
 
 ## EXPECTED ENCODED AST
 
-<<<<<<< HEAD
-Cj0KOwosggwpEgcKBQoDZGYxGhoaFlNSQ19QT1NJVElPTl9URVNUX01PREUoGSICCAESBQoDZGYwGAEiAggBCoQCCoECCvIBggnuAQrEAfoBwAEKUJIBTQoLGgkKBwoFCgNjb2waIvoMHwoaGhZTUkNfUE9TSVRJT05fVEVTVF9NT0RFKBsSAUEiGhoWU1JDX1BPU0lUSU9OX1RFU1RfTU9ERSgbElCSAU0KCxoJCgcKBQoDY29sGiL6DB8KGhoWU1JDX1BPU0lUSU9OX1RFU1RfTU9ERSgbEgFCIhoaFlNSQ19QT1NJVElPTl9URVNUX01PREUoGxoaGhZTUkNfUE9TSVRJT05fVEVTVF9NT0RFKBsSB4ICBAoCCAEaGhoWU1JDX1BPU0lUSU9OX1RFU1RfTU9ERSgbIAESBAoCZGYYAiICCAIKhAIKgQIK8gGCCe4BCsQB+gLAAQpQkgFNCgsaCQoHCgUKA2NvbBoi+gwfChoaFlNSQ19QT1NJVElPTl9URVNUX01PREUoHRIBQSIaGhZTUkNfUE9TSVRJT05fVEVTVF9NT0RFKB0SUJIBTQoLGgkKBwoFCgNjb2waIvoMHwoaGhZTUkNfUE9TSVRJT05fVEVTVF9NT0RFKB0SAUIiGhoWU1JDX1BPU0lUSU9OX1RFU1RfTU9ERSgdGhoaFlNSQ19QT1NJVElPTl9URVNUX01PREUoHRIHggIECgIIARoaGhZTUkNfUE9TSVRJT05fVEVTVF9NT0RFKB0gARIECgJkZhgDIgIIAwqEAgqBAgryAYIJ7gEKxAGaAsABClCSAU0KCxoJCgcKBQoDY29sGiL6DB8KGhoWU1JDX1BPU0lUSU9OX1RFU1RfTU9ERSgfEgFBIhoaFlNSQ19QT1NJVElPTl9URVNUX01PREUoHxJQkgFNCgsaCQoHCgUKA2NvbBoi+gwfChoaFlNSQ19QT1NJVElPTl9URVNUX01PREUoHxIBQiIaGhZTUkNfUE9TSVRJT05fVEVTVF9NT0RFKB8aGhoWU1JDX1BPU0lUSU9OX1RFU1RfTU9ERSgfEgeCAgQKAggBGhoaFlNSQ19QT1NJVElPTl9URVNUX01PREUoHyABEgQKAmRmGAQiAggECoQCCoECCvIBggnuAQrEAdoCwAEKUJIBTQoLGgkKBwoFCgNjb2waIvoMHwoaGhZTUkNfUE9TSVRJT05fVEVTVF9NT0RFKCESAUEiGhoWU1JDX1BPU0lUSU9OX1RFU1RfTU9ERSghElCSAU0KCxoJCgcKBQoDY29sGiL6DB8KGhoWU1JDX1BPU0lUSU9OX1RFU1RfTU9ERSghEgFCIhoaFlNSQ19QT1NJVElPTl9URVNUX01PREUoIRoaGhZTUkNfUE9TSVRJT05fVEVTVF9NT0RFKCESB4ICBAoCCAEaGhoWU1JDX1BPU0lUSU9OX1RFU1RfTU9ERSghIAESBAoCZGYYBSICCAUKhAIKgQIK8gGCCe4BCsQBkgLAAQpQkgFNCgsaCQoHCgUKA2NvbBoi+gwfChoaFlNSQ19QT1NJVElPTl9URVNUX01PREUoIxIBQSIaGhZTUkNfUE9TSVRJT05fVEVTVF9NT0RFKCMSUJIBTQoLGgkKBwoFCgNjb2waIvoMHwoaGhZTUkNfUE9TSVRJT05fVEVTVF9NT0RFKCMSAUIiGhoWU1JDX1BPU0lUSU9OX1RFU1RfTU9ERSgjGhoaFlNSQ19QT1NJVElPTl9URVNUX01PREUoIxIHggIECgIIARoaGhZTUkNfUE9TSVRJT05fVEVTVF9NT0RFKCMgARIECgJkZhgGIgIIBgqEAgqBAgryAYIJ7gEKxAHKAsABClCSAU0KCxoJCgcKBQoDY29sGiL6DB8KGhoWU1JDX1BPU0lUSU9OX1RFU1RfTU9ERSglEgFBIhoaFlNSQ19QT1NJVElPTl9URVNUX01PREUoJRJQkgFNCgsaCQoHCgUKA2NvbBoi+gwfChoaFlNSQ19QT1NJVElPTl9URVNUX01PREUoJRIBQiIaGhZTUkNfUE9TSVRJT05fVEVTVF9NT0RFKCUaGhoWU1JDX1BPU0lUSU9OX1RFU1RfTU9ERSglEgeCAgQKAggBGhoaFlNSQ19QT1NJVElPTl9URVNUX01PREUoJSABEgQKAmRmGAciAggHCoQCCoECCvIBggnuAQrEAYIBwAEKUJIBTQoLGgkKBwoFCgNjb2waIvoMHwoaGhZTUkNfUE9TSVRJT05fVEVTVF9NT0RFKCcSAUEiGhoWU1JDX1BPU0lUSU9OX1RFU1RfTU9ERSgnElCSAU0KCxoJCgcKBQoDY29sGiL6DB8KGhoWU1JDX1BPU0lUSU9OX1RFU1RfTU9ERSgnEgFCIhoaFlNSQ19QT1NJVElPTl9URVNUX01PREUoJxoaGhZTUkNfUE9TSVRJT05fVEVTVF9NT0RFKCcSB4ICBAoCCAEaGhoWU1JDX1BPU0lUSU9OX1RFU1RfTU9ERSgnIAESBAoCZGYYCCICCAgKhAIKgQIK8gGCCe4BCsQBgg3AAQpQkgFNCgsaCQoHCgUKA2NvbBoi+gwfChoaFlNSQ19QT1NJVElPTl9URVNUX01PREUoKRIBQSIaGhZTUkNfUE9TSVRJT05fVEVTVF9NT0RFKCkSUJIBTQoLGgkKBwoFCgNjb2waIvoMHwoaGhZTUkNfUE9TSVRJT05fVEVTVF9NT0RFKCkSAUIiGhoWU1JDX1BPU0lUSU9OX1RFU1RfTU9ERSgpGhoaFlNSQ19QT1NJVElPTl9URVNUX01PREUoKRIHggIECgIIARoaGhZTUkNfUE9TSVRJT05fVEVTVF9NT0RFKCkgARIECgJkZhgJIgIICQqEAgqBAgryAYIJ7gEKxAHqAsABClCSAU0KCxoJCgcKBQoDY29sGiL6DB8KGhoWU1JDX1BPU0lUSU9OX1RFU1RfTU9ERSgrEgFBIhoaFlNSQ19QT1NJVElPTl9URVNUX01PREUoKxJQkgFNCgsaCQoHCgUKA2NvbBoi+gwfChoaFlNSQ19QT1NJVElPTl9URVNUX01PREUoKxIBQiIaGhZTUkNfUE9TSVRJT05fVEVTVF9NT0RFKCsaGhoWU1JDX1BPU0lUSU9OX1RFU1RfTU9ERSgrEgeCAgQKAggBGhoaFlNSQ19QT1NJVElPTl9URVNUX01PREUoKyABEgQKAmRmGAoiAggKCoQCCoECCvIBggnuAQrEAfIBwAEKUJIBTQoLGgkKBwoFCgNjb2waIvoMHwoaGhZTUkNfUE9TSVRJT05fVEVTVF9NT0RFKC0SAUEiGhoWU1JDX1BPU0lUSU9OX1RFU1RfTU9ERSgtElCSAU0KCxoJCgcKBQoDY29sGiL6DB8KGhoWU1JDX1BPU0lUSU9OX1RFU1RfTU9ERSgtEgFCIhoaFlNSQ19QT1NJVElPTl9URVNUX01PREUoLRoaGhZTUkNfUE9TSVRJT05fVEVTVF9NT0RFKC0SB4ICBAoCCAEaGhoWU1JDX1BPU0lUSU9OX1RFU1RfTU9ERSgtIAESBAoCZGYYCyICCAsKhAIKgQIK8gGCCe4BCsQB4gLAAQpQkgFNCgsaCQoHCgUKA2NvbBoi+gwfChoaFlNSQ19QT1NJVElPTl9URVNUX01PREUoLxIBQSIaGhZTUkNfUE9TSVRJT05fVEVTVF9NT0RFKC8SUJIBTQoLGgkKBwoFCgNjb2waIvoMHwoaGhZTUkNfUE9TSVRJT05fVEVTVF9NT0RFKC8SAUIiGhoWU1JDX1BPU0lUSU9OX1RFU1RfTU9ERSgvGhoaFlNSQ19QT1NJVElPTl9URVNUX01PREUoLxIHggIECgIIARoaGhZTUkNfUE9TSVRJT05fVEVTVF9NT0RFKC8gARIECgJkZhgMIgIIDAqEAgqBAgryAYIJ7gEKxAHiA8ABClCSAU0KCxoJCgcKBQoDY29sGiL6DB8KGhoWU1JDX1BPU0lUSU9OX1RFU1RfTU9ERSgxEgFBIhoaFlNSQ19QT1NJVElPTl9URVNUX01PREUoMRJQkgFNCgsaCQoHCgUKA2NvbBoi+gwfChoaFlNSQ19QT1NJVElPTl9URVNUX01PREUoMRIBQiIaGhZTUkNfUE9TSVRJT05fVEVTVF9NT0RFKDEaGhoWU1JDX1BPU0lUSU9OX1RFU1RfTU9ERSgxEgeCAgQKAggBGhoaFlNSQ19QT1NJVElPTl9URVNUX01PREUoMSABEgQKAmRmGA0iAggNCoQCCoECCvIBggnuAQrEAYoBwAEKUJIBTQoLGgkKBwoFCgNjb2waIvoMHwoaGhZTUkNfUE9TSVRJT05fVEVTVF9NT0RFKDMSAUEiGhoWU1JDX1BPU0lUSU9OX1RFU1RfTU9ERSgzElCSAU0KCxoJCgcKBQoDY29sGiL6DB8KGhoWU1JDX1BPU0lUSU9OX1RFU1RfTU9ERSgzEgFCIhoaFlNSQ19QT1NJVElPTl9URVNUX01PREUoMxoaGhZTUkNfUE9TSVRJT05fVEVTVF9NT0RFKDMSB4ICBAoCCAEaGhoWU1JDX1BPU0lUSU9OX1RFU1RfTU9ERSgzIAESBAoCZGYYDiICCA4KhAIKgQIK8gGCCe4BCsQBogPAAQpQkgFNCgsaCQoHCgUKA2NvbBoi+gwfChoaFlNSQ19QT1NJVElPTl9URVNUX01PREUoNRIBQSIaGhZTUkNfUE9TSVRJT05fVEVTVF9NT0RFKDUSUJIBTQoLGgkKBwoFCgNjb2waIvoMHwoaGhZTUkNfUE9TSVRJT05fVEVTVF9NT0RFKDUSAUIiGhoWU1JDX1BPU0lUSU9OX1RFU1RfTU9ERSg1GhoaFlNSQ19QT1NJVElPTl9URVNUX01PREUoNRIHggIECgIIARoaGhZTUkNfUE9TSVRJT05fVEVTVF9NT0RFKDUgARIECgJkZhgPIgIIDxABGhESDwoNCgVmaW5hbBADGAkgFCIEEAEYFw==
-=======
 body {
   assign {
     expr {
       sp_table {
         name {
           sp_table_name_flat {
-            name: "table1"
+            name: "df1"
           }
         }
         src {
@@ -87,7 +84,7 @@
       }
     }
     symbol {
-      value: "df"
+      value: "df0"
     }
     uid: 1
     var_id {
@@ -249,7 +246,7 @@
         df {
           sp_dataframe_ref {
             id {
-              bitfield1: 2
+              bitfield1: 1
             }
           }
         }
@@ -336,7 +333,7 @@
         df {
           sp_dataframe_ref {
             id {
-              bitfield1: 3
+              bitfield1: 1
             }
           }
         }
@@ -423,7 +420,7 @@
         df {
           sp_dataframe_ref {
             id {
-              bitfield1: 4
+              bitfield1: 1
             }
           }
         }
@@ -510,7 +507,7 @@
         df {
           sp_dataframe_ref {
             id {
-              bitfield1: 5
+              bitfield1: 1
             }
           }
         }
@@ -597,7 +594,7 @@
         df {
           sp_dataframe_ref {
             id {
-              bitfield1: 6
+              bitfield1: 1
             }
           }
         }
@@ -684,7 +681,7 @@
         df {
           sp_dataframe_ref {
             id {
-              bitfield1: 7
+              bitfield1: 1
             }
           }
         }
@@ -771,7 +768,7 @@
         df {
           sp_dataframe_ref {
             id {
-              bitfield1: 8
+              bitfield1: 1
             }
           }
         }
@@ -858,7 +855,7 @@
         df {
           sp_dataframe_ref {
             id {
-              bitfield1: 9
+              bitfield1: 1
             }
           }
         }
@@ -945,7 +942,7 @@
         df {
           sp_dataframe_ref {
             id {
-              bitfield1: 10
+              bitfield1: 1
             }
           }
         }
@@ -1032,7 +1029,7 @@
         df {
           sp_dataframe_ref {
             id {
-              bitfield1: 11
+              bitfield1: 1
             }
           }
         }
@@ -1119,7 +1116,7 @@
         df {
           sp_dataframe_ref {
             id {
-              bitfield1: 12
+              bitfield1: 1
             }
           }
         }
@@ -1206,7 +1203,7 @@
         df {
           sp_dataframe_ref {
             id {
-              bitfield1: 13
+              bitfield1: 1
             }
           }
         }
@@ -1293,7 +1290,7 @@
         df {
           sp_dataframe_ref {
             id {
-              bitfield1: 14
+              bitfield1: 1
             }
           }
         }
@@ -1327,5 +1324,4 @@
 client_version {
   major: 1
   minor: 23
-}
->>>>>>> 899c79cb
+}
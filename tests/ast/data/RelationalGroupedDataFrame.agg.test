## TEST CASE

df1 = session.table(tables.table1)

rgdf2 = df1.group_by("str")

df3 = rgdf2.agg()

df4 = rgdf2.agg(sum("num"))

df5 = rgdf2.agg([max("num")])

df6 = rgdf2.agg(sum("num"), max("num"))

df7 = rgdf2.agg([sum("num"), max("num")])

df8 = rgdf2.agg("num", "max")

df9 = rgdf2.agg(col("num"), "max")

df10 = rgdf2.agg([("num", "max"), [col("num"), "sum"]])

df11 = rgdf2.agg(sum("num"), ("num", "max"), max("num"), [col("num"), "sum"])

df12 = rgdf2.agg({})

df13 = rgdf2.agg({"num": "max"})

df14 = rgdf2.agg({"num": "max", "str": "sum"})

## EXPECTED UNPARSER OUTPUT

df1 = session.table("table1")

rgdf2 = df1.group_by("str")

df3 = rgdf2.agg()

df4 = rgdf2.agg(sum("num"))

df5 = rgdf2.agg([max("num")])

df6 = rgdf2.agg(sum("num"), max("num"))

df7 = rgdf2.agg([sum("num"), max("num")])

df8 = rgdf2.agg(["num", "max"])

df9 = rgdf2.agg([col("num"), "max"])

df10 = rgdf2.agg([("num", "max"), [col("num"), "sum"]])

df11 = rgdf2.agg(sum("num"), ("num", "max"), max("num"), [col("num"), "sum"])

df12 = rgdf2.agg({})

df13 = rgdf2.agg({"num": "max"})

df14 = rgdf2.agg({"num": "max", "str": "sum"})

## EXPECTED ENCODED AST

interned_value_table {
  string_values {
    key: -1
  }
  string_values {
    key: 2
    value: "SRC_POSITION_TEST_MODE"
  }
}
body {
  assign {
    expr {
      table {
        name {
          name {
            name_flat {
              name: "table1"
            }
          }
        }
        src {
          end_column: 42
          end_line: 25
          file: 2
          start_column: 14
          start_line: 25
        }
        variant {
          session_table: true
        }
      }
    }
    symbol {
      value: "df1"
    }
    uid: 1
    var_id {
      bitfield1: 1
    }
  }
}
body {
  assign {
    expr {
      dataframe_group_by {
        cols {
          args {
            string_val {
              src {
                end_column: 35
                end_line: 27
                file: 2
                start_column: 16
                start_line: 27
              }
              v: "str"
            }
          }
          variadic: true
        }
        df {
          dataframe_ref {
            id {
              bitfield1: 1
            }
          }
        }
        src {
          end_column: 35
          end_line: 27
          file: 2
          start_column: 16
          start_line: 27
        }
      }
    }
    symbol {
      value: "rgdf2"
    }
    uid: 2
    var_id {
      bitfield1: 2
    }
  }
}
body {
  assign {
    expr {
      relational_grouped_dataframe_agg {
        exprs {
          variadic: true
        }
        grouped_df {
          relational_grouped_dataframe_ref {
            id {
              bitfield1: 2
            }
          }
        }
        src {
          end_column: 25
          end_line: 29
          file: 2
          start_column: 14
          start_line: 29
        }
      }
    }
    symbol {
      value: "df3"
    }
    uid: 3
    var_id {
      bitfield1: 3
    }
  }
}
body {
  assign {
    expr {
      relational_grouped_dataframe_agg {
        exprs {
          args {
            apply_expr {
              fn {
                builtin_fn {
                  name {
                    name {
                      name_flat {
                        name: "sum"
                      }
                    }
                  }
                }
              }
              pos_args {
<<<<<<< HEAD
                apply_expr {
                  fn {
                    builtin_fn {
                      name {
                        name {
                          name_flat {
                            name: "col"
                          }
                        }
                      }
                    }
                  }
                  pos_args {
                    string_val {
                      src {
                        end_column: 34
                        end_line: 31
                        file: 2
                        start_column: 24
                        start_line: 31
                      }
                      v: "num"
                    }
                  }
=======
                string_val {
>>>>>>> 816ef433
                  src {
                    end_column: 34
                    end_line: 31
                    file: 2
                    start_column: 24
                    start_line: 31
                  }
                  v: "num"
                }
              }
              src {
                end_column: 34
                end_line: 31
                file: 2
                start_column: 24
                start_line: 31
              }
            }
          }
          variadic: true
        }
        grouped_df {
          relational_grouped_dataframe_ref {
            id {
              bitfield1: 2
            }
          }
        }
        src {
          end_column: 35
          end_line: 31
          file: 2
          start_column: 14
          start_line: 31
        }
      }
    }
    symbol {
      value: "df4"
    }
    uid: 4
    var_id {
      bitfield1: 4
    }
  }
}
body {
  assign {
    expr {
      relational_grouped_dataframe_agg {
        exprs {
          args {
            apply_expr {
              fn {
                builtin_fn {
                  name {
                    name {
                      name_flat {
                        name: "max"
                      }
                    }
                  }
                }
              }
              pos_args {
<<<<<<< HEAD
                apply_expr {
                  fn {
                    builtin_fn {
                      name {
                        name {
                          name_flat {
                            name: "col"
                          }
                        }
                      }
                    }
                  }
                  pos_args {
                    string_val {
                      src {
                        end_column: 35
                        end_line: 33
                        file: 2
                        start_column: 25
                        start_line: 33
                      }
                      v: "num"
                    }
                  }
=======
                string_val {
>>>>>>> 816ef433
                  src {
                    end_column: 35
                    end_line: 33
                    file: 2
                    start_column: 25
                    start_line: 33
                  }
                  v: "num"
                }
              }
              src {
                end_column: 35
                end_line: 33
                file: 2
                start_column: 25
                start_line: 33
              }
            }
          }
        }
        grouped_df {
          relational_grouped_dataframe_ref {
            id {
              bitfield1: 2
            }
          }
        }
        src {
          end_column: 37
          end_line: 33
          file: 2
          start_column: 14
          start_line: 33
        }
      }
    }
    symbol {
      value: "df5"
    }
    uid: 5
    var_id {
      bitfield1: 5
    }
  }
}
body {
  assign {
    expr {
      relational_grouped_dataframe_agg {
        exprs {
          args {
            apply_expr {
              fn {
                builtin_fn {
                  name {
                    name {
                      name_flat {
                        name: "sum"
                      }
                    }
                  }
                }
              }
              pos_args {
<<<<<<< HEAD
                apply_expr {
                  fn {
                    builtin_fn {
                      name {
                        name {
                          name_flat {
                            name: "col"
                          }
                        }
                      }
                    }
                  }
                  pos_args {
                    string_val {
                      src {
                        end_column: 34
                        end_line: 35
                        file: 2
                        start_column: 24
                        start_line: 35
                      }
                      v: "num"
                    }
                  }
=======
                string_val {
>>>>>>> 816ef433
                  src {
                    end_column: 34
                    end_line: 35
                    file: 2
                    start_column: 24
                    start_line: 35
                  }
                  v: "num"
                }
              }
              src {
                end_column: 34
                end_line: 35
                file: 2
                start_column: 24
                start_line: 35
              }
            }
          }
          args {
            apply_expr {
              fn {
                builtin_fn {
                  name {
                    name {
                      name_flat {
                        name: "max"
                      }
                    }
                  }
                }
              }
              pos_args {
<<<<<<< HEAD
                apply_expr {
                  fn {
                    builtin_fn {
                      name {
                        name {
                          name_flat {
                            name: "col"
                          }
                        }
                      }
                    }
                  }
                  pos_args {
                    string_val {
                      src {
                        end_column: 46
                        end_line: 35
                        file: 2
                        start_column: 36
                        start_line: 35
                      }
                      v: "num"
                    }
                  }
=======
                string_val {
>>>>>>> 816ef433
                  src {
                    end_column: 46
                    end_line: 35
                    file: 2
                    start_column: 36
                    start_line: 35
                  }
                  v: "num"
                }
              }
              src {
                end_column: 46
                end_line: 35
                file: 2
                start_column: 36
                start_line: 35
              }
            }
          }
          variadic: true
        }
        grouped_df {
          relational_grouped_dataframe_ref {
            id {
              bitfield1: 2
            }
          }
        }
        src {
          end_column: 47
          end_line: 35
          file: 2
          start_column: 14
          start_line: 35
        }
      }
    }
    symbol {
      value: "df6"
    }
    uid: 6
    var_id {
      bitfield1: 6
    }
  }
}
body {
  assign {
    expr {
      relational_grouped_dataframe_agg {
        exprs {
          args {
            apply_expr {
              fn {
                builtin_fn {
                  name {
                    name {
                      name_flat {
                        name: "sum"
                      }
                    }
                  }
                }
              }
              pos_args {
<<<<<<< HEAD
                apply_expr {
                  fn {
                    builtin_fn {
                      name {
                        name {
                          name_flat {
                            name: "col"
                          }
                        }
                      }
                    }
                  }
                  pos_args {
                    string_val {
                      src {
                        end_column: 35
                        end_line: 37
                        file: 2
                        start_column: 25
                        start_line: 37
                      }
                      v: "num"
                    }
                  }
=======
                string_val {
>>>>>>> 816ef433
                  src {
                    end_column: 35
                    end_line: 37
                    file: 2
                    start_column: 25
                    start_line: 37
                  }
                  v: "num"
                }
              }
              src {
                end_column: 35
                end_line: 37
                file: 2
                start_column: 25
                start_line: 37
              }
            }
          }
          args {
            apply_expr {
              fn {
                builtin_fn {
                  name {
                    name {
                      name_flat {
                        name: "max"
                      }
                    }
                  }
                }
              }
              pos_args {
<<<<<<< HEAD
                apply_expr {
                  fn {
                    builtin_fn {
                      name {
                        name {
                          name_flat {
                            name: "col"
                          }
                        }
                      }
                    }
                  }
                  pos_args {
                    string_val {
                      src {
                        end_column: 47
                        end_line: 37
                        file: 2
                        start_column: 37
                        start_line: 37
                      }
                      v: "num"
                    }
                  }
=======
                string_val {
>>>>>>> 816ef433
                  src {
                    end_column: 47
                    end_line: 37
                    file: 2
                    start_column: 37
                    start_line: 37
                  }
                  v: "num"
                }
              }
              src {
                end_column: 47
                end_line: 37
                file: 2
                start_column: 37
                start_line: 37
              }
            }
          }
        }
        grouped_df {
          relational_grouped_dataframe_ref {
            id {
              bitfield1: 2
            }
          }
        }
        src {
          end_column: 49
          end_line: 37
          file: 2
          start_column: 14
          start_line: 37
        }
      }
    }
    symbol {
      value: "df7"
    }
    uid: 7
    var_id {
      bitfield1: 7
    }
  }
}
body {
  assign {
    expr {
      relational_grouped_dataframe_agg {
        exprs {
          args {
            list_val {
              src {
                end_column: 37
                end_line: 39
                file: 2
                start_column: 14
                start_line: 39
              }
              vs {
                string_val {
                  src {
                    end_column: 37
                    end_line: 39
                    file: 2
                    start_column: 14
                    start_line: 39
                  }
                  v: "num"
                }
              }
              vs {
                string_val {
                  src {
                    end_column: 37
                    end_line: 39
                    file: 2
                    start_column: 14
                    start_line: 39
                  }
                  v: "max"
                }
              }
            }
          }
          variadic: true
        }
        grouped_df {
          relational_grouped_dataframe_ref {
            id {
              bitfield1: 2
            }
          }
        }
        src {
          end_column: 37
          end_line: 39
          file: 2
          start_column: 14
          start_line: 39
        }
      }
    }
    symbol {
      value: "df8"
    }
    uid: 8
    var_id {
      bitfield1: 8
    }
  }
}
body {
  assign {
    expr {
      relational_grouped_dataframe_agg {
        exprs {
          args {
            list_val {
              src {
                end_column: 42
                end_line: 41
                file: 2
                start_column: 14
                start_line: 41
              }
              vs {
                apply_expr {
                  fn {
                    builtin_fn {
                      name {
                        name {
                          name_flat {
                            name: "col"
                          }
                        }
                      }
                    }
                  }
                  pos_args {
                    string_val {
                      src {
                        end_column: 34
                        end_line: 41
                        file: 2
                        start_column: 24
                        start_line: 41
                      }
                      v: "num"
                    }
                  }
                  src {
                    end_column: 34
                    end_line: 41
                    file: 2
                    start_column: 24
                    start_line: 41
                  }
                }
              }
              vs {
                string_val {
                  src {
                    end_column: 42
                    end_line: 41
                    file: 2
                    start_column: 14
                    start_line: 41
                  }
                  v: "max"
                }
              }
            }
          }
          variadic: true
        }
        grouped_df {
          relational_grouped_dataframe_ref {
            id {
              bitfield1: 2
            }
          }
        }
        src {
          end_column: 42
          end_line: 41
          file: 2
          start_column: 14
          start_line: 41
        }
      }
    }
    symbol {
      value: "df9"
    }
    uid: 9
    var_id {
      bitfield1: 9
    }
  }
}
body {
  assign {
    expr {
      relational_grouped_dataframe_agg {
        exprs {
          args {
            tuple_val {
              src {
                end_column: 63
                end_line: 43
                file: 2
                start_column: 15
                start_line: 43
              }
              vs {
                string_val {
                  src {
                    end_column: 63
                    end_line: 43
                    file: 2
                    start_column: 15
                    start_line: 43
                  }
                  v: "num"
                }
              }
              vs {
                string_val {
                  src {
                    end_column: 63
                    end_line: 43
                    file: 2
                    start_column: 15
                    start_line: 43
                  }
                  v: "max"
                }
              }
            }
          }
          args {
            list_val {
              src {
                end_column: 63
                end_line: 43
                file: 2
                start_column: 15
                start_line: 43
              }
              vs {
                apply_expr {
                  fn {
                    builtin_fn {
                      name {
                        name {
                          name_flat {
                            name: "col"
                          }
                        }
                      }
                    }
                  }
                  pos_args {
                    string_val {
                      src {
                        end_column: 53
                        end_line: 43
                        file: 2
                        start_column: 43
                        start_line: 43
                      }
                      v: "num"
                    }
                  }
                  src {
                    end_column: 53
                    end_line: 43
                    file: 2
                    start_column: 43
                    start_line: 43
                  }
                }
              }
              vs {
                string_val {
                  src {
                    end_column: 63
                    end_line: 43
                    file: 2
                    start_column: 15
                    start_line: 43
                  }
                  v: "sum"
                }
              }
            }
          }
        }
        grouped_df {
          relational_grouped_dataframe_ref {
            id {
              bitfield1: 2
            }
          }
        }
        src {
          end_column: 63
          end_line: 43
          file: 2
          start_column: 15
          start_line: 43
        }
      }
    }
    symbol {
      value: "df10"
    }
    uid: 10
    var_id {
      bitfield1: 10
    }
  }
}
body {
  assign {
    expr {
      relational_grouped_dataframe_agg {
        exprs {
          args {
            apply_expr {
              fn {
                builtin_fn {
                  name {
                    name {
                      name_flat {
                        name: "sum"
                      }
                    }
                  }
                }
              }
              pos_args {
<<<<<<< HEAD
                apply_expr {
                  fn {
                    builtin_fn {
                      name {
                        name {
                          name_flat {
                            name: "col"
                          }
                        }
                      }
                    }
                  }
                  pos_args {
                    string_val {
                      src {
                        end_column: 35
                        end_line: 45
                        file: 2
                        start_column: 25
                        start_line: 45
                      }
                      v: "num"
                    }
                  }
=======
                string_val {
>>>>>>> 816ef433
                  src {
                    end_column: 35
                    end_line: 45
                    file: 2
                    start_column: 25
                    start_line: 45
                  }
                  v: "num"
                }
              }
              src {
                end_column: 35
                end_line: 45
                file: 2
                start_column: 25
                start_line: 45
              }
            }
          }
          args {
            tuple_val {
              src {
                end_column: 85
                end_line: 45
                file: 2
                start_column: 15
                start_line: 45
              }
              vs {
                string_val {
                  src {
                    end_column: 85
                    end_line: 45
                    file: 2
                    start_column: 15
                    start_line: 45
                  }
                  v: "num"
                }
              }
              vs {
                string_val {
                  src {
                    end_column: 85
                    end_line: 45
                    file: 2
                    start_column: 15
                    start_line: 45
                  }
                  v: "max"
                }
              }
            }
          }
          args {
            apply_expr {
              fn {
                builtin_fn {
                  name {
                    name {
                      name_flat {
                        name: "max"
                      }
                    }
                  }
                }
              }
              pos_args {
<<<<<<< HEAD
                apply_expr {
                  fn {
                    builtin_fn {
                      name {
                        name {
                          name_flat {
                            name: "col"
                          }
                        }
                      }
                    }
                  }
                  pos_args {
                    string_val {
                      src {
                        end_column: 63
                        end_line: 45
                        file: 2
                        start_column: 53
                        start_line: 45
                      }
                      v: "num"
                    }
                  }
=======
                string_val {
>>>>>>> 816ef433
                  src {
                    end_column: 63
                    end_line: 45
                    file: 2
                    start_column: 53
                    start_line: 45
                  }
                  v: "num"
                }
              }
              src {
                end_column: 63
                end_line: 45
                file: 2
                start_column: 53
                start_line: 45
              }
            }
          }
          args {
            list_val {
              src {
                end_column: 85
                end_line: 45
                file: 2
                start_column: 15
                start_line: 45
              }
              vs {
                apply_expr {
                  fn {
                    builtin_fn {
                      name {
                        name {
                          name_flat {
                            name: "col"
                          }
                        }
                      }
                    }
                  }
                  pos_args {
                    string_val {
                      src {
                        end_column: 76
                        end_line: 45
                        file: 2
                        start_column: 66
                        start_line: 45
                      }
                      v: "num"
                    }
                  }
                  src {
                    end_column: 76
                    end_line: 45
                    file: 2
                    start_column: 66
                    start_line: 45
                  }
                }
              }
              vs {
                string_val {
                  src {
                    end_column: 85
                    end_line: 45
                    file: 2
                    start_column: 15
                    start_line: 45
                  }
                  v: "sum"
                }
              }
            }
          }
          variadic: true
        }
        grouped_df {
          relational_grouped_dataframe_ref {
            id {
              bitfield1: 2
            }
          }
        }
        src {
          end_column: 85
          end_line: 45
          file: 2
          start_column: 15
          start_line: 45
        }
      }
    }
    symbol {
      value: "df11"
    }
    uid: 11
    var_id {
      bitfield1: 11
    }
  }
}
body {
  assign {
    expr {
      relational_grouped_dataframe_agg {
        exprs {
          args {
            seq_map_val {
              src {
                end_column: 28
                end_line: 47
                file: 2
                start_column: 15
                start_line: 47
              }
            }
          }
          variadic: true
        }
        grouped_df {
          relational_grouped_dataframe_ref {
            id {
              bitfield1: 2
            }
          }
        }
        src {
          end_column: 28
          end_line: 47
          file: 2
          start_column: 15
          start_line: 47
        }
      }
    }
    symbol {
      value: "df12"
    }
    uid: 12
    var_id {
      bitfield1: 12
    }
  }
}
body {
  assign {
    expr {
      relational_grouped_dataframe_agg {
        exprs {
          args {
            seq_map_val {
              kvs {
                vs {
                  string_val {
                    src {
                      end_column: 40
                      end_line: 49
                      file: 2
                      start_column: 15
                      start_line: 49
                    }
                    v: "num"
                  }
                }
                vs {
                  string_val {
                    src {
                      end_column: 40
                      end_line: 49
                      file: 2
                      start_column: 15
                      start_line: 49
                    }
                    v: "max"
                  }
                }
              }
              src {
                end_column: 40
                end_line: 49
                file: 2
                start_column: 15
                start_line: 49
              }
            }
          }
          variadic: true
        }
        grouped_df {
          relational_grouped_dataframe_ref {
            id {
              bitfield1: 2
            }
          }
        }
        src {
          end_column: 40
          end_line: 49
          file: 2
          start_column: 15
          start_line: 49
        }
      }
    }
    symbol {
      value: "df13"
    }
    uid: 13
    var_id {
      bitfield1: 13
    }
  }
}
body {
  assign {
    expr {
      relational_grouped_dataframe_agg {
        exprs {
          args {
            seq_map_val {
              kvs {
                vs {
                  string_val {
                    src {
                      end_column: 54
                      end_line: 51
                      file: 2
                      start_column: 15
                      start_line: 51
                    }
                    v: "num"
                  }
                }
                vs {
                  string_val {
                    src {
                      end_column: 54
                      end_line: 51
                      file: 2
                      start_column: 15
                      start_line: 51
                    }
                    v: "max"
                  }
                }
              }
              kvs {
                vs {
                  string_val {
                    src {
                      end_column: 54
                      end_line: 51
                      file: 2
                      start_column: 15
                      start_line: 51
                    }
                    v: "str"
                  }
                }
                vs {
                  string_val {
                    src {
                      end_column: 54
                      end_line: 51
                      file: 2
                      start_column: 15
                      start_line: 51
                    }
                    v: "sum"
                  }
                }
              }
              src {
                end_column: 54
                end_line: 51
                file: 2
                start_column: 15
                start_line: 51
              }
            }
          }
          variadic: true
        }
        grouped_df {
          relational_grouped_dataframe_ref {
            id {
              bitfield1: 2
            }
          }
        }
        src {
          end_column: 54
          end_line: 51
          file: 2
          start_column: 15
          start_line: 51
        }
      }
    }
    symbol {
      value: "df14"
    }
    uid: 14
    var_id {
      bitfield1: 14
    }
  }
}
client_ast_version: 1
client_language {
  python_language {
    version {
      label: "final"
      major: 3
      minor: 9
      patch: 1
    }
  }
}
client_version {
  major: 1
  minor: 27
}<|MERGE_RESOLUTION|>--- conflicted
+++ resolved
@@ -196,34 +196,7 @@
                 }
               }
               pos_args {
-<<<<<<< HEAD
-                apply_expr {
-                  fn {
-                    builtin_fn {
-                      name {
-                        name {
-                          name_flat {
-                            name: "col"
-                          }
-                        }
-                      }
-                    }
-                  }
-                  pos_args {
-                    string_val {
-                      src {
-                        end_column: 34
-                        end_line: 31
-                        file: 2
-                        start_column: 24
-                        start_line: 31
-                      }
-                      v: "num"
-                    }
-                  }
-=======
-                string_val {
->>>>>>> 816ef433
+                string_val {
                   src {
                     end_column: 34
                     end_line: 31
@@ -289,34 +262,7 @@
                 }
               }
               pos_args {
-<<<<<<< HEAD
-                apply_expr {
-                  fn {
-                    builtin_fn {
-                      name {
-                        name {
-                          name_flat {
-                            name: "col"
-                          }
-                        }
-                      }
-                    }
-                  }
-                  pos_args {
-                    string_val {
-                      src {
-                        end_column: 35
-                        end_line: 33
-                        file: 2
-                        start_column: 25
-                        start_line: 33
-                      }
-                      v: "num"
-                    }
-                  }
-=======
-                string_val {
->>>>>>> 816ef433
+                string_val {
                   src {
                     end_column: 35
                     end_line: 33
@@ -381,34 +327,7 @@
                 }
               }
               pos_args {
-<<<<<<< HEAD
-                apply_expr {
-                  fn {
-                    builtin_fn {
-                      name {
-                        name {
-                          name_flat {
-                            name: "col"
-                          }
-                        }
-                      }
-                    }
-                  }
-                  pos_args {
-                    string_val {
-                      src {
-                        end_column: 34
-                        end_line: 35
-                        file: 2
-                        start_column: 24
-                        start_line: 35
-                      }
-                      v: "num"
-                    }
-                  }
-=======
-                string_val {
->>>>>>> 816ef433
+                string_val {
                   src {
                     end_column: 34
                     end_line: 35
@@ -442,34 +361,7 @@
                 }
               }
               pos_args {
-<<<<<<< HEAD
-                apply_expr {
-                  fn {
-                    builtin_fn {
-                      name {
-                        name {
-                          name_flat {
-                            name: "col"
-                          }
-                        }
-                      }
-                    }
-                  }
-                  pos_args {
-                    string_val {
-                      src {
-                        end_column: 46
-                        end_line: 35
-                        file: 2
-                        start_column: 36
-                        start_line: 35
-                      }
-                      v: "num"
-                    }
-                  }
-=======
-                string_val {
->>>>>>> 816ef433
+                string_val {
                   src {
                     end_column: 46
                     end_line: 35
@@ -535,34 +427,7 @@
                 }
               }
               pos_args {
-<<<<<<< HEAD
-                apply_expr {
-                  fn {
-                    builtin_fn {
-                      name {
-                        name {
-                          name_flat {
-                            name: "col"
-                          }
-                        }
-                      }
-                    }
-                  }
-                  pos_args {
-                    string_val {
-                      src {
-                        end_column: 35
-                        end_line: 37
-                        file: 2
-                        start_column: 25
-                        start_line: 37
-                      }
-                      v: "num"
-                    }
-                  }
-=======
-                string_val {
->>>>>>> 816ef433
+                string_val {
                   src {
                     end_column: 35
                     end_line: 37
@@ -596,34 +461,7 @@
                 }
               }
               pos_args {
-<<<<<<< HEAD
-                apply_expr {
-                  fn {
-                    builtin_fn {
-                      name {
-                        name {
-                          name_flat {
-                            name: "col"
-                          }
-                        }
-                      }
-                    }
-                  }
-                  pos_args {
-                    string_val {
-                      src {
-                        end_column: 47
-                        end_line: 37
-                        file: 2
-                        start_column: 37
-                        start_line: 37
-                      }
-                      v: "num"
-                    }
-                  }
-=======
-                string_val {
->>>>>>> 816ef433
+                string_val {
                   src {
                     end_column: 47
                     end_line: 37
@@ -967,34 +805,7 @@
                 }
               }
               pos_args {
-<<<<<<< HEAD
-                apply_expr {
-                  fn {
-                    builtin_fn {
-                      name {
-                        name {
-                          name_flat {
-                            name: "col"
-                          }
-                        }
-                      }
-                    }
-                  }
-                  pos_args {
-                    string_val {
-                      src {
-                        end_column: 35
-                        end_line: 45
-                        file: 2
-                        start_column: 25
-                        start_line: 45
-                      }
-                      v: "num"
-                    }
-                  }
-=======
-                string_val {
->>>>>>> 816ef433
+                string_val {
                   src {
                     end_column: 35
                     end_line: 45
@@ -1063,34 +874,7 @@
                 }
               }
               pos_args {
-<<<<<<< HEAD
-                apply_expr {
-                  fn {
-                    builtin_fn {
-                      name {
-                        name {
-                          name_flat {
-                            name: "col"
-                          }
-                        }
-                      }
-                    }
-                  }
-                  pos_args {
-                    string_val {
-                      src {
-                        end_column: 63
-                        end_line: 45
-                        file: 2
-                        start_column: 53
-                        start_line: 45
-                      }
-                      v: "num"
-                    }
-                  }
-=======
-                string_val {
->>>>>>> 816ef433
+                string_val {
                   src {
                     end_column: 63
                     end_line: 45

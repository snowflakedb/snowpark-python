--- conflicted
+++ resolved
@@ -22,11 +22,7 @@
 
 df3 = df.select(col("A").name("test"))
 
-<<<<<<< HEAD
-df = df.select(col("A") + 1.name("test"))
-=======
-df4 = df.select((col("A") + 1).name("test"))
->>>>>>> f01f5cb8
+df4 = df.select(col("A") + 1.name("test"))
 
 ## EXPECTED ENCODED AST
 

## TEST CASE

df = session.table(tables.table1)

df = df.select(col("*")).limit(3)

df = df.select(col("*")).limit(n=1, offset=1)

## EXPECTED UNPARSER OUTPUT

df = session.table("table1")

df = df.select(col("*"))

df = df.limit(3, 0)

df = df.select(col("*"))

df = df.limit(1, 1)

## EXPECTED ENCODED AST

interned_value_table {
  string_values {
    key: -1
  }
  string_values {
    key: 2
    value: "SRC_POSITION_TEST_MODE"
  }
}
body {
  assign {
    expr {
      table {
        name {
          name {
            name_flat {
              name: "table1"
            }
          }
        }
        src {
          end_column: 41
          end_line: 25
          file: 2
          start_column: 13
          start_line: 25
        }
        variant {
          session_table: true
        }
      }
    }
    symbol {
      value: "df"
    }
    uid: 1
    var_id {
      bitfield1: 1
    }
  }
}
body {
  assign {
    expr {
      dataframe_select__columns {
        cols {
          args {
<<<<<<< HEAD
            sql_expr {
              sql: "*"
=======
            apply_expr {
              fn {
                builtin_fn {
                  name {
                    name {
                      sp_name_flat {
                        name: "col"
                      }
                    }
                  }
                }
              }
              pos_args {
                string_val {
                  src {
                    end_column: 31
                    end_line: 27
                    file: 2
                    start_column: 23
                    start_line: 27
                  }
                  v: "*"
                }
              }
>>>>>>> 816ef433
              src {
                end_column: 31
                end_line: 27
                file: 2
                start_column: 23
                start_line: 27
              }
            }
          }
          variadic: true
        }
        df {
          dataframe_ref {
            id {
              bitfield1: 1
            }
          }
        }
        src {
          end_column: 32
          end_line: 27
          file: 2
          start_column: 13
          start_line: 27
        }
      }
    }
    symbol {
      value: "df"
    }
    uid: 2
    var_id {
      bitfield1: 2
    }
  }
}
body {
  assign {
    expr {
      dataframe_limit {
        df {
          dataframe_ref {
            id {
              bitfield1: 2
            }
          }
        }
        n: 3
        src {
          end_column: 41
          end_line: 27
          file: 2
          start_column: 13
          start_line: 27
        }
      }
    }
    symbol {
      value: "df"
    }
    uid: 3
    var_id {
      bitfield1: 3
    }
  }
}
body {
  assign {
    expr {
      dataframe_select__columns {
        cols {
          args {
<<<<<<< HEAD
            sql_expr {
              sql: "*"
=======
            apply_expr {
              fn {
                builtin_fn {
                  name {
                    name {
                      sp_name_flat {
                        name: "col"
                      }
                    }
                  }
                }
              }
              pos_args {
                string_val {
                  src {
                    end_column: 31
                    end_line: 29
                    file: 2
                    start_column: 23
                    start_line: 29
                  }
                  v: "*"
                }
              }
>>>>>>> 816ef433
              src {
                end_column: 31
                end_line: 29
                file: 2
                start_column: 23
                start_line: 29
              }
            }
          }
          variadic: true
        }
        df {
          dataframe_ref {
            id {
              bitfield1: 3
            }
          }
        }
        src {
          end_column: 32
          end_line: 29
          file: 2
          start_column: 13
          start_line: 29
        }
      }
    }
    symbol {
      value: "df"
    }
    uid: 4
    var_id {
      bitfield1: 4
    }
  }
}
body {
  assign {
    expr {
      dataframe_limit {
        df {
          dataframe_ref {
            id {
              bitfield1: 4
            }
          }
        }
        n: 1
        offset: 1
        src {
          end_column: 53
          end_line: 29
          file: 2
          start_column: 13
          start_line: 29
        }
      }
    }
    symbol {
      value: "df"
    }
    uid: 5
    var_id {
      bitfield1: 5
    }
  }
}
client_ast_version: 1
client_language {
  python_language {
    version {
      label: "final"
      major: 3
      minor: 9
      patch: 1
    }
  }
}
client_version {
  major: 1
  minor: 27
}<|MERGE_RESOLUTION|>--- conflicted
+++ resolved
@@ -67,10 +67,6 @@
       dataframe_select__columns {
         cols {
           args {
-<<<<<<< HEAD
-            sql_expr {
-              sql: "*"
-=======
             apply_expr {
               fn {
                 builtin_fn {
@@ -95,7 +91,6 @@
                   v: "*"
                 }
               }
->>>>>>> 816ef433
               src {
                 end_column: 31
                 end_line: 27
@@ -168,10 +163,6 @@
       dataframe_select__columns {
         cols {
           args {
-<<<<<<< HEAD
-            sql_expr {
-              sql: "*"
-=======
             apply_expr {
               fn {
                 builtin_fn {
@@ -196,7 +187,6 @@
                   v: "*"
                 }
               }
->>>>>>> 816ef433
               src {
                 end_column: 31
                 end_line: 29

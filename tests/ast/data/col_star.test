--- conflicted
+++ resolved
@@ -60,10 +60,6 @@
       dataframe_select__columns {
         cols {
           args {
-<<<<<<< HEAD
-            sql_expr {
-              sql: "*"
-=======
             apply_expr {
               fn {
                 builtin_fn {
@@ -88,7 +84,6 @@
                   v: "*"
                 }
               }
->>>>>>> 816ef433
               src {
                 end_column: 31
                 end_line: 27

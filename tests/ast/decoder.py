#
# Copyright (c) 2012-2024 Snowflake Computing Inc. All rights reserved.
#

import logging
import re
from typing import Any, Optional, Iterable, List, Union, Dict, Tuple, Callable
from datetime import date, datetime, time, timedelta, timezone
from decimal import Decimal

import snowflake.snowpark._internal.proto.generated.ast_pb2 as proto

from google.protobuf.json_format import MessageToDict

from build.lib.snowflake.snowpark.relational_grouped_dataframe import GroupingSets
from snowflake.snowpark import Session, Column, DataFrameAnalyticsFunctions
import snowflake.snowpark.functions
from snowflake.snowpark.functions import udf, when, sproc
from snowflake.snowpark.types import (
    DataType,
    ArrayType,
    BinaryType,
    BooleanType,
    ByteType,
    ColumnIdentifier,
    DateType,
    DoubleType,
    FloatType,
    GeographyType,
    GeometryType,
    IntegerType,
    LongType,
    NullType,
    ShortType,
    StringType,
    StructField,
    StructType,
    TimeType,
    VariantType,
    VectorType,
    DecimalType,
    MapType,
    PandasDataFrameType,
    PandasSeriesType,
    TimestampTimeZone,
    TimestampType,
)

logger = logging.getLogger(__name__)


class Decoder:
    def __init__(self, session: Optional[Session]):
        # Map from var_id to (symbol_name, value). symbol_name is the identifier used in the program to store value.
        self.symbol_table: Dict[int, Tuple[str, object]] = dict()
        try:
            self.session = session if session is not None else Session.builder.create()
        except Exception as e:
            self.session = None
            logger.warning("Error creating a Snowpark session for the decoder: %s", e)

    def capture_local_variable_name(self, assign_expr: proto.Assign) -> str:
        """
        Capture the local variable name from an assign expression.

        Parameters
        ----------
        assign_expr : proto.Assign
            The assign expression to capture the local variable name from.

        Returns
        -------
        str
            The local variable name.
        """
        return assign_expr.symbol.value

    def get_dataframe_analytics_function_column_formatter(
        self, sp_dataframe_analytics_expr: proto.Expr
    ) -> Callable:
        """
        Create a dataframe analytics function column formatter.
        This is mainly to pass the df_analytics_functions.test.

        Parameters
        ----------
        sp_dataframe_analytics_expr : proto.Expr
            The dataframe analytics expression.

        Returns
        -------
        Callable
            The dataframe analytics function column formatter.
        """
        if "formattedColNames" in MessageToDict(sp_dataframe_analytics_expr):
            formatted_col_names = list(sp_dataframe_analytics_expr.formatted_col_names)
            w_lambda_pattern = re.compile(r"^(\w+)_W_(\w+)$")
            xy_lambda_pattern = re.compile(r"^(\w+)_X_(\w+)_Y_(\w+)$")
            if all(re.match(xy_lambda_pattern, col) for col in formatted_col_names):
                return (
                    lambda input, agg, window_size: f"{input}_X_{agg}_Y_{window_size}"
                )
            elif all(re.match(w_lambda_pattern, col) for col in formatted_col_names):
                return lambda input, agg: f"{input}_W_{agg}"
            else:
                return lambda input_col, agg, window: f"{agg}_{input_col}_{window}"
        else:
            return DataFrameAnalyticsFunctions._default_col_formatter

    def decode_col_exprs(self, expr: proto.Expr) -> List[Column]:
        """
        Decode a protobuf object to a list of column expressions.

        Parameters
        ----------
        expr : proto.Expr
            The protobuf object to decode.

        Returns
        -------
        List[Column]
            The decoded columns.
        """
        if len(expr) == 1:
            # Prevent nesting the list in a list if there is only one expression.
            # This usually happens when the expression is a list_val.
            col_list = self.decode_expr(expr[0])
            if not isinstance(col_list, list):
                col_list = [col_list]
        else:
            col_list = [self.decode_expr(arg) for arg in expr]
        return col_list

    def decode_dsl_map_expr(self, map_expr: Iterable) -> dict:
        """
        Given a map expression, return the result as a Python dictionary.
        Under the hood, protoc converts the key-value pairs into a list of Tuple_X_Y.

        Parameters
        ----------
        map_expr : Iterable[proto.Tuple_X_Y]
            The map expression to decode.

        Returns
        -------
        dict
            The decoded Python dictionary.
        """
        python_map = dict()
        for pair in map_expr:
            key = (
                self.decode_expr(pair._1)
                if isinstance(pair._1, proto.Expr)
                else pair._1
            )
            value = (
                self.decode_expr(pair._2)
                if isinstance(pair._2, proto.Expr)
                else pair._2
            )
            python_map[key] = value
        return python_map

    def convert_name_to_list(self, name: any) -> List:
        if isinstance(name, str):
            return [name]
        return [qualified_name for qualified_name in name]

    def decode_name_expr(self, table_name: proto.SpName) -> str:
        """
        Decode a table name expression to get the table name.

        Parameters
        ----------
        table_name : proto.SpTableName
            The table name to decode.

        Returns
        -------
        str
            The decoded table name.
        """
        if table_name.name.HasField("sp_name_flat"):
            return table_name.name.sp_name_flat.name
        elif table_name.name.HasField("sp_name_structured"):
            return table_name.name.sp_name_structured.name
        else:
            raise ValueError("Table name not found in proto.SpTableName")

    def decode_fn_ref_expr(self, fn_ref_expr: proto.FnRefExpr) -> str:
        """
        Decode a function reference expression to get the function name.

        Parameters
        ----------
        expr : proto.FnRefExpr
            The expression to decode.

        Returns
        -------
        str
            The decoded function name.
        """
        match fn_ref_expr.WhichOneof("variant"):
            # case "trait_fn_id_ref_expr":
            #     pass
            # case "trait_fn_name_ref_expr":
            #     pass
            case "builtin_fn":
                return self.decode_name_expr(fn_ref_expr.builtin_fn.name)
            # case "call_table_function_expr":
            #     pass
            # case "indirect_table_fn_id_ref":
            #     pass
            case "indirect_table_fn_name_ref":
                return self.decode_name_expr(
                    fn_ref_expr.indirect_table_fn_name_ref.name
                )
            case "sp_fn_ref":
                return self.symbol_table[fn_ref_expr.sp_fn_ref.id.bitfield1][0]
            case "stored_procedure":
                return self.decode_name_expr(fn_ref_expr.stored_procedure.name)
            # case "udaf":
            #     pass
            # case "udf":
            #     pass
            # case "udtf":
            #     pass
            case _:
                raise ValueError(
                    "Unknown function reference type: %s"
                    % fn_ref_expr.WhichOneof("variant")
                )

    def decode_dataframe_data_expr(self, df_data_expr: proto.SpDataframeData) -> List:
        """
        Decode a dataframe data expression to get the underlying data.

        Parameters
        ----------
        df_data_expr : proto.SpDataframeData
            The expr to decode.

        Returns
        -------
        List
            The decoded data.
        """
        match df_data_expr.WhichOneof("sealed_value"):
            case "sp_dataframe_data__list":
                # vs can be a list of Expr, a single Expr, or [].
                if hasattr(df_data_expr.sp_dataframe_data__list, "vs"):
                    if isinstance(df_data_expr.sp_dataframe_data__list.vs, Iterable):
                        return [
                            self.decode_expr(v)
                            for v in df_data_expr.sp_dataframe_data__list.vs
                        ]
                    else:
                        return [
                            self.decode_expr(df_data_expr.sp_dataframe_data__list.vs)
                        ]
                else:
                    return []
            # case "sp_dataframe_data__pandas":
            #     pass
            # case "sp_dataframe_data__tuple":
            #     pass
            case _:
                raise ValueError(
                    "Unknown dataframe data type: %s"
                    % df_data_expr.WhichOneof("variant")
                )

    def decode_dataframe_schema_expr(
        self, df_schema_expr: proto.SpDataframeSchema
    ) -> Union[List, None]:
        """
        Decode a dataframe schema expression to get the schema.

        Parameters
        ----------
        df_schema_expr : proto.SpDataframeSchema
            The expr to decode.

        Returns
        -------
        List
            The decoded schema.
        """
        match df_schema_expr.WhichOneof("sealed_value"):
            case "sp_dataframe_schema__list":
                # vs can be a list of Expr, a single Expr, or None.
                if hasattr(df_schema_expr.sp_dataframe_schema__list, "vs"):
                    if isinstance(
                        df_schema_expr.sp_dataframe_schema__list.vs, Iterable
                    ):
                        return [v for v in df_schema_expr.sp_dataframe_schema__list.vs]
                    else:
                        return [df_schema_expr.sp_dataframe_schema__list.vs]
                else:
                    return None
            # case "sp_dataframe_schema__struct":
            #     pass
            case _:
                raise ValueError(
                    "Unknown dataframe schema type: %s"
                    % df_schema_expr.WhichOneof("sealed_value")
                )

    def decode_data_type_expr(
        self, data_type_expr: proto.SpDataType
    ) -> Union[DataType, StructField, ColumnIdentifier]:
        """
        Decode a data type expression to get the data type.

        Parameters
        ----------
        data_type_expr : proto.SpDataType
            The expression to decode.

        Returns
        -------
        DataType, StructField, or ColumnIdentifier
            The decoded data type.
        """
        match data_type_expr.WhichOneof("variant"):
            case "sp_array_type":
                structured = data_type_expr.sp_array_type.structured
                element_type = self.decode_data_type_expr(
                    data_type_expr.sp_array_type.ty
                )
                return ArrayType(element_type, structured)
            case "sp_binary_type":
                return BinaryType()
            case "sp_boolean_type":
                return BooleanType()
            case "sp_byte_type":
                return ByteType()
            case "sp_column_identifier":
                name = data_type_expr.sp_column_identifier.name
                return ColumnIdentifier(name)
            case "sp_date_type":
                return DateType()
            case "sp_decimal_type":
                precision = data_type_expr.sp_decimal_type.precision
                scale = data_type_expr.sp_decimal_type.scale
                return DecimalType(precision, scale)
            case "sp_double_type":
                return DoubleType()
            case "sp_float_type":
                return FloatType()
            case "sp_geography_type":
                return GeographyType()
            case "sp_geometry_type":
                return GeometryType()
            case "sp_integer_type":
                return IntegerType()
            case "sp_long_type":
                return LongType()
            case "sp_map_type":
                key_type = self.decode_data_type_expr(data_type_expr.sp_map_type.key_ty)
                value_type = self.decode_data_type_expr(
                    data_type_expr.sp_map_type.value_ty
                )
                structured = data_type_expr.sp_map_type.structured
                return MapType(key_type, value_type, structured)
            case "sp_null_type":
                return NullType()
            case "sp_pandas_data_frame_type":
                # Both col_types and col_names can be a list of Expr or a single Expr.
                if isinstance(
                    data_type_expr.sp_pandas_data_frame_type.col_types, Iterable
                ):
                    col_types = [
                        col_name
                        for col_name in data_type_expr.sp_pandas_data_frame_type.col_types
                    ]
                else:
                    col_types = [data_type_expr.sp_pandas_data_frame_type.col_types]
                if isinstance(
                    data_type_expr.sp_pandas_data_frame_type.col_names, Iterable
                ):
                    col_names = [
                        col_name
                        for col_name in data_type_expr.sp_pandas_data_frame_type.col_names
                    ]
                else:
                    col_names = [data_type_expr.sp_pandas_data_frame_type.col_names]
                return PandasDataFrameType(col_types, col_names)
            case "sp_pandas_series_type":
                # element_type is an optional field.
                element_type = (
                    self.decode_data_type_expr(
                        data_type_expr.sp_pandas_series_type.el_ty
                    )
                    if data_type_expr.sp_pandas_series_type.HasField("el_ty")
                    else None
                )
                return PandasSeriesType(element_type)
            case "sp_short_type":
                return ShortType()
            case "sp_string_type":
                length = (
                    data_type_expr.sp_string_type.length
                    if data_type_expr.sp_string_type.HasField("length")
                    and isinstance(data_type_expr.sp_string_type.length, int)
                    else None
                )
                return StringType(length)
            case "sp_struct_field":
                column_identifier = self.decode_data_type_expr(
                    data_type_expr.sp_struct_field.column_identifier
                )
                data_type = self.decode_data_type_expr(
                    data_type_expr.sp_struct_field.data_type
                )
                nullable = data_type_expr.sp_struct_field.nullable
                return StructField(column_identifier, data_type, nullable)
            case "sp_struct_type":
                # The fields can be a list of Expr, a single Expr, or None.
                if hasattr(data_type_expr.sp_struct_type, "fields"):
                    if isinstance(data_type_expr.sp_struct_type.fields, Iterable):
                        fields = [
                            self.decode_data_type_expr(field)
                            for field in data_type_expr.sp_struct_type.fields
                        ]
                    else:
                        fields = [
                            self.decode_data_type_expr(
                                data_type_expr.sp_struct_type.fields
                            )
                        ]
                else:
                    fields = None
                structured = data_type_expr.sp_struct_type.structured
                return StructType(fields, structured)
            case "sp_time_type":
                return TimeType()
            case "sp_timestamp_type":
                match data_type_expr.sp_timestamp_type.time_zone.WhichOneof("variant"):
                    case "sp_timestamp_time_zone_default":
                        tz = TimestampTimeZone.DEFAULT
                    case "sp_timestamp_time_zone_ltz":
                        tz = TimestampTimeZone.LTZ
                    case "sp_timestamp_time_zone_ntz":
                        tz = TimestampTimeZone.NTZ
                    case "sp_timestamp_time_zone_tz":
                        tz = TimestampTimeZone.TZ
                    case _:
                        raise ValueError(
                            "Unknown timezone: %s"
                            % data_type_expr.sp_timestamp_type.time_zone.WhichOneof(
                                "variant"
                            )
                        )
                return TimestampType(tz)
            case "sp_variant_type":
                return VariantType()
            case "sp_vector_type":
                dimension = data_type_expr.sp_vector_type.dimension
                # element_type is encoded as a SpDataType but the input to VectorType is supposed to be a Python type.
                element_type = self.decode_data_type_expr(
                    data_type_expr.sp_vector_type.ty
                )
                if isinstance(element_type, IntegerType):
                    element_type = int
                elif isinstance(element_type, FloatType):
                    element_type = float
                else:
                    raise ValueError(
                        "VectorType does not support element type: %s" % element_type
                    )
                return VectorType(element_type, dimension)
            case _:
                raise ValueError(
                    "Unknown data type: %s" % data_type_expr.WhichOneof("variant")
                )

    def decode_join_type(self, join_type: proto.SpJoinType) -> str:
        """
        Decode a join type expression to get the join type.

        Parameters
        ----------
        join_type : proto.SpJoinType
            The expression to decode.

        Returns
        -------
        str
            The decoded join type.
        """
        match join_type.WhichOneof("variant"):
            case "sp_join_type__asof":
                return "asof"
            case "sp_join_type__cross":
                return "cross"
            case "sp_join_type__full_outer":
                return "full"
            case "sp_join_type__inner":
                return "inner"
            case "sp_join_type__left_anti":
                return "anti"
            case "sp_join_type__left_outer":
                return "left"
            case "sp_join_type__left_semi":
                return "semi"
            case "sp_join_type__right_outer":
                return "right"
            case _:
                raise ValueError(
                    "Unknown join type: %s" % join_type.WhichOneof("variant")
                )

    def decode_timezone_expr(self, tz_expr: proto.PythonTimeZone) -> Any:
        """
        Decode a Python timezone expression to get the timezone.

        Parameters
        ----------
        tz_expr : proto.PythonTimeZone
            The expression to decode.
        """
        tz_name = tz_expr.name.value
        offset_seconds = tz_expr.offset_seconds
        return timezone(offset=timedelta(seconds=offset_seconds), name=tz_name)

    def binop(self, ast, fn):
        return fn(self.decode_expr(ast.lhs), self.decode_expr(ast.rhs))

    def bitop(self, ast, fn):
        lhs = self.decode_expr(ast.lhs)
        rhs = self.decode_expr(ast.rhs)
        return getattr(lhs, fn)(rhs)

    def get_statement_params(self, d: Dict):
        statement_params = {}
        statement_params_list = d.get("statementParams", [])
        for statement_params_list_map in statement_params_list:
            statement_params[
                statement_params_list_map["1"]
            ] = statement_params_list_map["2"]
        return statement_params

    def decode_expr(self, expr: proto.Expr) -> Any:
        match expr.WhichOneof("variant"):
            # COLUMN BINARY OPERATIONS
            case "add":
                lhs = self.decode_expr(expr.add.lhs)
                rhs = self.decode_expr(expr.add.rhs)
                return lhs + rhs

            case "apply_expr":
                fn_name = self.decode_fn_ref_expr(expr.apply_expr.fn)
                if hasattr(snowflake.snowpark.functions, fn_name):
                    fn = getattr(snowflake.snowpark.functions, fn_name)
                elif expr.apply_expr.fn.sp_fn_ref.id.bitfield1 in self.symbol_table:
                    fn = self.symbol_table[expr.apply_expr.fn.sp_fn_ref.id.bitfield1][1]
                else:
                    fn = None

                # The named arguments are stored as a list of Tuple_String_Expr.
                named_args = self.decode_dsl_map_expr(expr.apply_expr.named_args)
                # The positional args can be a list of Expr, a single Expr, or [].
                if hasattr(expr.apply_expr, "pos_args"):
                    if isinstance(expr.apply_expr.pos_args, Iterable):
                        pos_args = [
                            self.decode_expr(pos_arg)
                            for pos_arg in expr.apply_expr.pos_args
                        ]
                    else:
                        pos_args = [self.decode_expr(expr.apply_expr.pos_args)]
                else:
                    pos_args = []

                if fn is None:
                    return self.session.call(fn_name, *pos_args, **named_args)

                result = fn(*pos_args, **named_args)
                if hasattr(expr, "var_id"):
                    self.symbol_table[expr.var_id.bitfield1] = (
                        self.capture_local_variable_name(expr),
                        result,
                    )
                return result

            # PYTHON VALUE LITERALS
            case "big_decimal_val":
                # For values like nan, snan, inf, etc. "special" is a combination of a sign and a character representing
                # the special value.
                if hasattr(expr.big_decimal_val, "special"):
                    match expr.big_decimal_val.special.value:
                        case "+F":
                            return Decimal("Infinity")
                        case "-F":
                            return Decimal("-Infinity")
                        case "+n":
                            return Decimal("nan")
                        case "-n":
                            return Decimal("-nan")
                        case "+N":
                            return Decimal("snan")
                        case "-N":
                            return Decimal("-snan")
                        case "":
                            # If special is empty, it means that the value is a normal big decimal.
                            pass
                        case _:
                            raise ValueError(
                                "Big decimal special value not recognized: %s"
                                % expr.big_decimal_val.special.value
                            )
                unscaled_value = int.from_bytes(
                    expr.big_decimal_val.unscaled_value, byteorder="big", signed=True
                )
                scale = expr.big_decimal_val.scale
                return Decimal(unscaled_value) / Decimal(10**-scale)

            case "binary_val":
                return expr.binary_val.v

            case "bool_val":
                return expr.bool_val.v

            case "float64_val":
                return expr.float64_val.v

            case "int64_val":
                return expr.int64_val.v

            case "list_val":
                # vs can be a list of Expr, a single Expr, or [].
                if hasattr(expr.list_val, "vs"):
                    if isinstance(expr.list_val.vs, Iterable):
                        return [self.decode_expr(v) for v in expr.list_val.vs]
                    else:
                        return [self.decode_expr(expr.list_val.vs)]
                else:
                    return []

            case "none_val":
                return None

            case "null_val":
                return None

            case "python_date_val":
                return date(
                    year=expr.python_date_val.year,
                    month=expr.python_date_val.month,
                    day=expr.python_date_val.day,
                )

            case "python_time_val":
                return time(
                    hour=expr.python_time_val.hour,
                    minute=expr.python_time_val.minute,
                    second=expr.python_time_val.second,
                    microsecond=expr.python_time_val.microsecond,
                    tzinfo=self.decode_timezone_expr(expr.python_time_val.tz),
                )

            case "python_timestamp_val":
                return datetime(
                    year=expr.python_timestamp_val.year,
                    month=expr.python_timestamp_val.month,
                    day=expr.python_timestamp_val.day,
                    hour=expr.python_timestamp_val.hour,
                    minute=expr.python_timestamp_val.minute,
                    second=expr.python_timestamp_val.second,
                    microsecond=expr.python_timestamp_val.microsecond,
                    tzinfo=self.decode_timezone_expr(expr.python_timestamp_val.tz),
                )

            case "seq_map_val":
                return {
                    self.decode_expr(kv.vs[0]): self.decode_expr(kv.vs[1])
                    for kv in expr.seq_map_val.kvs
                }

            case "tuple_val":
                # vs can be a list of Expr, a single Expr, or ().
                if hasattr(expr.tuple_val, "vs"):
                    if isinstance(expr.tuple_val.vs, Iterable):
                        return tuple(self.decode_expr(v) for v in expr.tuple_val.vs)
                    else:
                        return tuple(self.decode_expr(expr.tuple_val.vs))
                else:
                    return tuple()

            case "string_val":
                return expr.string_val.v

            # COLUMN FUNCTIONS
            case "sp_column_alias":
                col = self.decode_expr(expr.sp_column_alias.col)
                alias = expr.sp_column_alias.name
                # Column.as if True; Column.alias if False, Column.name if None.

                match expr.sp_column_alias.fn.WhichOneof("variant"):
                    case "sp_column_alias_fn_alias":
                        return col.alias(alias)

                    case "sp_column_alias_fn_as":
                        return col.as_(alias)

                    case _:
                        return col.name(alias)

            case "sp_column_apply__int":
                col = self.decode_expr(expr.sp_column_apply__int.col)
                field = expr.sp_column_apply__int.idx
                return col[field]

            case "sp_column_apply__string":
                col = self.decode_expr(expr.sp_column_apply__string.col)
                field = expr.sp_column_apply__string.field
                return col[field]

            case "sp_column_asc":
                col = self.decode_expr(expr.sp_column_asc.col)
                match expr.sp_column_asc.null_order.WhichOneof("variant"):
                    case "sp_null_order_default":
                        return col.asc()
                    case "sp_null_order_nulls_first":
                        return col.asc_nulls_first()
                    case "sp_null_order_nulls_last":
                        return col.asc_nulls_last()
                    case _:
                        raise ValueError(
                            "Unknown null order for sp_column_asc: %s"
                            % expr.sp_column_asc.null_order.WhichOneof("variant")
                        )

            case "sp_column_between":
                col = self.decode_expr(expr.sp_column_between.col)
                lower = self.decode_expr(expr.sp_column_between.lower_bound)
                upper = self.decode_expr(expr.sp_column_between.upper_bound)
                return col.between(lower, upper)

            case "sp_column_case_when":
                # The cases can be chained as when(...).when(...).otherwise(...) or
                # when(...).otherwise(...).when(...).otherwise(...).
                ret_val = None
                for case in expr.sp_column_case_when.cases:
                    # If the condition field is empty, it is a call to `otherwise`, else it is a call to `when`.
                    value = self.decode_expr(case.value)
                    if hasattr(case, "condition") and str(case.condition).strip() != "":
                        condition = self.decode_expr(case.condition)
                        ret_val = (
                            when(condition, value)
                            if ret_val is None
                            else ret_val.when(condition, value)
                        )
                    else:
                        ret_val = ret_val.otherwise(value)
                return ret_val

            case "sp_column_cast":
                col = self.decode_expr(expr.sp_column_cast.col)
                to_dtype = self.decode_data_type_expr(expr.sp_column_cast.to)
                return col.cast(to_dtype)

            case "sp_column_desc":
                col = self.decode_expr(expr.sp_column_desc.col)
                match expr.sp_column_desc.null_order.WhichOneof("variant"):
                    case "sp_null_order_default":
                        return col.desc()
                    case "sp_null_order_nulls_first":
                        return col.desc_nulls_first()
                    case "sp_null_order_nulls_last":
                        return col.desc_nulls_last()
                    case _:
                        raise ValueError(
                            "Unknown null order for sp_column_desc: %s"
                            % expr.sp_column_desc.null_order.WhichOneof("variant")
                        )

            case "sp_column_equal_nan":
                col = self.decode_expr(expr.sp_column_equal_nan.col)
                return col.equal_nan()

            case "sp_column_equal_null":
                lhs = self.decode_expr(expr.sp_column_equal_null.lhs)
                rhs = self.decode_expr(expr.sp_column_equal_null.rhs)
                return lhs.equal_null(rhs)

            case "sp_column_in__seq":
                col = self.decode_expr(expr.sp_column_in__seq.col)
                if isinstance(expr.sp_column_in__seq.values, Iterable):
                    # The values should be passed in as positional arguments and not as a list.
                    return col.in_(
                        self.decode_expr(v) for v in expr.sp_column_in__seq.values
                    )
                else:
                    # The list case should be taken care of in this branch.
                    return col.in_(self.decode_expr(expr.sp_column_in__seq.values))

            case "sp_column_is_not_null":
                col = self.decode_expr(expr.sp_column_is_not_null.col)
                return col.is_not_null()

            case "sp_column_is_null":
                col = self.decode_expr(expr.sp_column_is_null.col)
                return col.is_null()

            case "sp_column_sql_expr":
                return expr.sp_column_sql_expr.sql

            case "sp_column_string_like":
                col = self.decode_expr(expr.sp_column_string_like.col)
                pattern = self.decode_expr(expr.sp_column_string_like.pattern)
                return col.like(pattern)

            case "sp_column_string_regexp":
                col = self.decode_expr(expr.sp_column_string_regexp.col)
                pattern = self.decode_expr(expr.sp_column_string_regexp.pattern)
                parameters = self.decode_expr(expr.sp_column_string_regexp.parameters)
                return col.regexp(pattern, parameters)

            case "sp_column_string_starts_with":
                col = self.decode_expr(expr.sp_column_string_starts_with.col)
                prefix = self.decode_expr(expr.sp_column_string_starts_with.prefix)
                return col.starts_with(prefix)

            case "sp_column_string_substr":
                col = self.decode_expr(expr.sp_column_string_substr.col)
                length = self.decode_expr(expr.sp_column_string_substr.len)
                pos = self.decode_expr(expr.sp_column_string_substr.pos)
                return col.substr(pos, length)

            case "sp_column_string_ends_with":
                col = self.decode_expr(expr.sp_column_string_ends_with.col)
                suffix = self.decode_expr(expr.sp_column_string_ends_with.suffix)
                return col.ends_with(suffix)

            case "sp_column_string_collate":
                col = self.decode_expr(expr.sp_column_string_collate.col)
                collation_spec = self.decode_expr(
                    expr.sp_column_string_collate.collation_spec
                )
                return col.collate(collation_spec)

            case "sp_column_string_contains":
                col = self.decode_expr(expr.sp_column_string_contains.col)
                pattern = self.decode_expr(expr.sp_column_string_contains.pattern)
                return col.contains(pattern)

            case "sp_column_try_cast":
                col = self.decode_expr(expr.sp_column_try_cast.col)
                to_dtype = self.decode_data_type_expr(expr.sp_column_try_cast.to)
                return col.try_cast(to_dtype)

            # Binary operations on columns:
            case "eq":
                return self.binop(expr.eq, lambda lhs, rhs: lhs == rhs)

            case "neq":
                return self.binop(expr.neq, lambda lhs, rhs: lhs != rhs)

            case "gt":
                return self.binop(expr.gt, lambda lhs, rhs: lhs > rhs)

            case "lt":
                return self.binop(expr.lt, lambda lhs, rhs: lhs < rhs)

            case "geq":
                return self.binop(expr.geq, lambda lhs, rhs: lhs >= rhs)

            case "leq":
                return self.binop(expr.leq, lambda lhs, rhs: lhs <= rhs)

            case "sub":
                return self.binop(expr.sub, lambda lhs, rhs: lhs - rhs)

            case "mul":
                return self.binop(expr.mul, lambda lhs, rhs: lhs * rhs)

            case "div":
                return self.binop(expr.div, lambda lhs, rhs: lhs / rhs)

            case "mod":
                return self.binop(expr.mod, lambda lhs, rhs: lhs % rhs)

            case "pow":
                return self.binop(expr.pow, lambda lhs, rhs: lhs**rhs)

            case "and":
                # "and" is reserved keyword in python - so have to use getattr here.
                return self.binop(getattr(expr, "and"), lambda lhs, rhs: lhs & rhs)

            case "or":
                # "or" is reserved keyword in python - so have to use getattr here.
                return self.binop(getattr(expr, "or"), lambda lhs, rhs: lhs | rhs)

            # bit operations on columns
            case "bit_and":
                return self.bitop(expr.bit_and, "bitwiseAnd")

            case "bit_or":
                return self.bitop(expr.bit_or, "bitwiseOR")

            case "bit_xor":
                return self.bitop(expr.bit_xor, "bitwiseXOR")

            # Unary operations on columns:
            case "neg":
                col = self.decode_expr(expr.neg.operand)
                return -col

            case "not":
                # not is a reserved word in python.
                col_expr = getattr(expr, "not").operand
                col = self.decode_expr(col_expr)
                return ~col

            case "object_get_item":
                args = [self.decode_expr(arg) for arg in expr.object_get_item.args][0]
                return self.symbol_table[expr.object_get_item.obj.bitfield1][1][args]

            # DATAFRAME FUNCTIONS
            case "sp_create_dataframe":
                data = self.decode_dataframe_data_expr(expr.sp_create_dataframe.data)
                d = MessageToDict(expr.sp_create_dataframe)
                schema = (
                    self.decode_dataframe_schema_expr(expr.sp_create_dataframe.schema)
                    if "schema" in d
                    else None
                )
                df = self.session.create_dataframe(data=data, schema=schema)
                if hasattr(expr, "var_id"):
                    self.symbol_table[expr.var_id.bitfield1] = (
                        self.capture_local_variable_name(expr),
                        df,
                    )
                return df

            case "sp_dataframe_agg":
                df = self.decode_expr(expr.sp_dataframe_agg.df)
                exprs = [
                    self.decode_expr(arg) for arg in expr.sp_dataframe_agg.exprs.args
                ]
                if expr.sp_dataframe_agg.exprs.variadic:
                    return df.agg(*exprs)
                else:
                    return df.agg(exprs)

            case "sp_dataframe_alias":
                df = self.decode_expr(expr.sp_dataframe_alias.df)
                name = expr.sp_dataframe_alias.name
                return df.alias(name)

            case "sp_dataframe_analytics_compute_lag":
                df = self.decode_expr(expr.sp_dataframe_analytics_compute_lag.df)
                cols = [
                    self.decode_expr(col)
                    for col in expr.sp_dataframe_analytics_compute_lag.cols
                ]
                group_by = list(expr.sp_dataframe_analytics_compute_lag.group_by)
                lags = list(expr.sp_dataframe_analytics_compute_lag.lags)
                order_by = list(expr.sp_dataframe_analytics_compute_lag.order_by)
                col_formatter = self.get_dataframe_analytics_function_column_formatter(
                    expr.sp_dataframe_analytics_compute_lag
                )
                return df.analytics.compute_lag(
                    cols, lags, order_by, group_by, col_formatter
                )

            case "sp_dataframe_analytics_compute_lead":
                df = self.decode_expr(expr.sp_dataframe_analytics_compute_lead.df)
                cols = [
                    self.decode_expr(col)
                    for col in expr.sp_dataframe_analytics_compute_lead.cols
                ]
                group_by = list(expr.sp_dataframe_analytics_compute_lead.group_by)
                leads = list(expr.sp_dataframe_analytics_compute_lead.leads)
                order_by = list(expr.sp_dataframe_analytics_compute_lead.order_by)
                col_formatter = self.get_dataframe_analytics_function_column_formatter(
                    expr.sp_dataframe_analytics_compute_lead
                )
                return df.analytics.compute_lead(
                    cols, leads, order_by, group_by, col_formatter
                )

            case "sp_dataframe_analytics_cumulative_agg":
                df = self.decode_expr(expr.sp_dataframe_analytics_cumulative_agg.df)
                gen_aggs = self.decode_dsl_map_expr(
                    expr.sp_dataframe_analytics_cumulative_agg.aggs
                )
                # The aggs dict created has generator objects as the kv pairs. Convert them to strings/list of strings.
                aggs = {str(k): list(v) for k, v in gen_aggs.items()}
                group_by = list(expr.sp_dataframe_analytics_cumulative_agg.group_by)
                order_by = list(expr.sp_dataframe_analytics_cumulative_agg.order_by)
                is_forward = (
                    expr.sp_dataframe_analytics_cumulative_agg.is_forward
                    if hasattr(expr.sp_dataframe_analytics_cumulative_agg, "is_forward")
                    else False
                )
                col_formatter = self.get_dataframe_analytics_function_column_formatter(
                    expr.sp_dataframe_analytics_cumulative_agg
                )
                return df.analytics.cumulative_agg(
                    aggs, group_by, order_by, is_forward, col_formatter
                )

            case "sp_dataframe_analytics_moving_agg":
                df = self.decode_expr(expr.sp_dataframe_analytics_moving_agg.df)
                gen_aggs = self.decode_dsl_map_expr(
                    expr.sp_dataframe_analytics_moving_agg.aggs
                )
                # The aggs dict created has generator objects as the kv pairs. Convert them to strings/list of strings.
                aggs = {str(k): list(v) for k, v in gen_aggs.items()}
                group_by = list(expr.sp_dataframe_analytics_moving_agg.group_by)
                order_by = list(expr.sp_dataframe_analytics_moving_agg.order_by)
                window_sizes = list(expr.sp_dataframe_analytics_moving_agg.window_sizes)
                col_formatter = self.get_dataframe_analytics_function_column_formatter(
                    expr.sp_dataframe_analytics_moving_agg
                )
                return df.analytics.moving_agg(
                    aggs, window_sizes, order_by, group_by, col_formatter
                )

            case "sp_dataframe_analytics_time_series_agg":
                df = self.decode_expr(expr.sp_dataframe_analytics_time_series_agg.df)
                gen_aggs = self.decode_dsl_map_expr(
                    expr.sp_dataframe_analytics_time_series_agg.aggs
                )
                # The aggs dict created has generator objects as the kv pairs. Convert them to strings/list of strings.
                aggs = {str(k): list(v) for k, v in gen_aggs.items()}
                group_by = list(expr.sp_dataframe_analytics_time_series_agg.group_by)
                sliding_interval = (
                    expr.sp_dataframe_analytics_time_series_agg.sliding_interval
                )
                time_col = expr.sp_dataframe_analytics_time_series_agg.time_col
                windows = list(expr.sp_dataframe_analytics_time_series_agg.windows)
                col_formatter = self.get_dataframe_analytics_function_column_formatter(
                    expr.sp_dataframe_analytics_time_series_agg
                )
                return df.analytics.time_series_agg(
                    time_col, aggs, windows, group_by, sliding_interval, col_formatter
                )

            case "sp_dataframe_col":
                col_name = expr.sp_dataframe_col.col_name
                df = self.decode_expr(expr.sp_dataframe_col.df)
                return df[col_name]

            case "sp_dataframe_collect":
                df = self.symbol_table[expr.sp_dataframe_collect.id.bitfield1][1]
                d = MessageToDict(expr.sp_dataframe_collect)
                statement_params = self.get_statement_params(d)
                log_on_exception = d.get("logOnException", False)
                block = d.get("block", False)
                case_sensitive = d.get("caseSensitive", False)
                no_wait = d.get("noWait", False)
                if no_wait:
                    return df.collect_nowait(
                        statement_params=statement_params,
                        log_on_exception=log_on_exception,
                        case_sensitive=case_sensitive,
                    )
                else:
                    return df.collect(
                        statement_params=statement_params,
                        log_on_exception=log_on_exception,
                        block=block,
                        case_sensitive=case_sensitive,
                    )

            case "sp_dataframe_count":
                df = self.decode_expr(expr.sp_dataframe_first.df)
                d = MessageToDict(expr.sp_dataframe_count)
                statement_params = self.get_statement_params(d)
                block = d["block"]
                return df.count(
                    statement_params=statement_params,
                    block=block,
                )

            case "sp_dataframe_cube":
                df = self.decode_expr(expr.sp_dataframe_cube.df)
                d = MessageToDict(expr.sp_dataframe_cube.cols)
                if "args" not in d:
                    return df.cube()
                cols = self.decode_col_exprs(expr.sp_dataframe_cube.cols.args)
                if d.get("variadic", False):
                    return df.cube(*cols)
                else:
                    return df.cube(cols)

            case "sp_dataframe_describe":
                df = self.decode_expr(expr.sp_dataframe_describe.df)
                d = MessageToDict(expr.sp_dataframe_describe.cols)
                if "args" not in d:
                    return df.describe()
                cols = self.decode_col_exprs(expr.sp_dataframe_describe.cols.args)
                if d.get("variadic", False):
                    return df.describe(*cols)
                else:
                    return df.describe(cols)

            case "sp_dataframe_distinct":
                df = self.decode_expr(expr.sp_dataframe_distinct.df)
                return df.distinct()

            case "sp_dataframe_drop":
                df = self.decode_expr(expr.sp_dataframe_drop.df)
                cols = self.decode_col_exprs(expr.sp_dataframe_drop.cols.args)
                if MessageToDict(expr.sp_dataframe_drop.cols).get("variadic", False):
                    return df.drop(*cols)
                else:
                    return df.drop(cols)

            case "sp_dataframe_drop_duplicates":
                df = self.decode_expr(expr.sp_dataframe_drop_duplicates.df)
                cols = list(expr.sp_dataframe_drop_duplicates.cols)
                if expr.sp_dataframe_drop_duplicates.variadic:
                    return df.drop_duplicates(*cols)
                else:
                    return df.drop_duplicates(cols)

            case "sp_dataframe_except":
                df = self.decode_expr(expr.sp_dataframe_except.df)
                other = self.decode_expr(expr.sp_dataframe_except.other)
                return df.except_(other)

            case "sp_dataframe_filter":
                df = self.decode_expr(expr.sp_dataframe_filter.df)
                condition = self.decode_expr(expr.sp_dataframe_filter.condition)
                return df.filter(condition)

            case "sp_dataframe_first":
                df = self.decode_expr(expr.sp_dataframe_first.df)
                block = expr.sp_dataframe_first.block
                num = expr.sp_dataframe_first.num
                statement_params = self.get_statement_params(
                    MessageToDict(expr.sp_dataframe_first)
                )
                return df.first(n=num, statement_params=statement_params, block=block)

            case "sp_dataframe_group_by":
                df = self.decode_expr(expr.sp_dataframe_group_by.df)
                cols = self.decode_col_exprs(expr.sp_dataframe_group_by.cols.args)
                if MessageToDict(expr.sp_dataframe_group_by.cols).get(
                    "variadic", False
                ):
                    return df.group_by(*cols)
                else:
                    return df.group_by(cols)

            case "sp_dataframe_group_by_grouping_sets":
                df = self.decode_expr(expr.sp_dataframe_group_by_grouping_sets.df)
                grouping_sets = []
                for set in expr.sp_dataframe_group_by_grouping_sets.grouping_sets:
                    grouping_set = self.decode_col_exprs(set.sets.args)
                    if MessageToDict(set.sets).get("variadic", False):
                        grouping_sets.append(GroupingSets(*grouping_set))
                    else:
                        grouping_sets.append(GroupingSets(grouping_set))
                if MessageToDict(expr.sp_dataframe_group_by_grouping_sets).get(
                    "variadic", False
                ):
                    return df.group_by_grouping_sets(*grouping_sets)
                else:
                    return df.group_by_grouping_sets(grouping_sets)

            case "sp_dataframe_intersect":
                df = self.decode_expr(expr.sp_dataframe_intersect.df)
                other = self.decode_expr(expr.sp_dataframe_intersect.other)
                return df.intersect(other)

            case "sp_dataframe_join":
                d = MessageToDict(expr.sp_dataframe_join)
                join_expr = d.get("joinExpr", None)
                join_expr = (
                    self.decode_expr(expr.sp_dataframe_join.join_expr)
                    if join_expr
                    else None
                )
                join_type = d.get("joinType", None)
                join_type = (
                    self.decode_join_type(expr.sp_dataframe_join.join_type)
                    if join_type
                    else None
                )
                lhs = self.decode_expr(expr.sp_dataframe_join.lhs)
                rhs = self.decode_expr(expr.sp_dataframe_join.rhs)
                lsuffix = d.get("lsuffix", "")
                rsuffix = d.get("rsuffix", "")
                match_condition = d.get("matchCondition", None)
                match_condition = (
                    self.decode_expr(expr.sp_dataframe_join.match_condition)
                    if match_condition
                    else None
                )
                return lhs.join(
                    right=rhs,
                    on=join_expr,
                    how=join_type,
                    lsuffix=lsuffix,
                    rsuffix=rsuffix,
                    match_condition=match_condition,
                )

            case "sp_dataframe_limit":
                df = self.decode_expr(expr.sp_dataframe_limit.df)
                n = expr.sp_dataframe_limit.n
                offset = expr.sp_dataframe_limit.offset
                return df.limit(n, offset)

            case "sp_dataframe_natural_join":
                lhs = self.decode_expr(expr.sp_dataframe_natural_join.lhs)
                rhs = self.decode_expr(expr.sp_dataframe_natural_join.rhs)
                join_type = self.decode_join_type(
                    expr.sp_dataframe_natural_join.join_type
                )
                return lhs.natural_join(right=rhs, how=join_type)

            case "sp_dataframe_na_drop__python":
                df = self.decode_expr(expr.sp_dataframe_na_drop__python.df)
                how = expr.sp_dataframe_na_drop__python.how
                d = MessageToDict(expr.sp_dataframe_na_drop__python)
                thresh = d.get("thresh", None)
                thresh = int(thresh) if thresh is not None else thresh
                subset = d.get("subset", None)
                subset = (
                    list(expr.sp_dataframe_na_drop__python.subset.list)
                    if subset is not None
                    else subset
                )
                return df.na.drop(how, thresh, subset)

            case "sp_dataframe_na_fill":
                df = self.decode_expr(expr.sp_dataframe_na_fill.df)
                # Either value or value_map contains the `value` to fill.
                d = MessageToDict(expr.sp_dataframe_na_fill)
                if "value" in d:
                    value = self.decode_expr(expr.sp_dataframe_na_fill.value)
                else:
                    value = self.decode_dsl_map_expr(
                        expr.sp_dataframe_na_fill.value_map.list
                    )
                subset = d.get("subset", None)
                subset = (
                    list(expr.sp_dataframe_na_fill.subset.list)
                    if subset is not None
                    else subset
                )
                return df.na.fill(value, subset)

            case "sp_dataframe_na_replace":
                df = self.decode_expr(expr.sp_dataframe_na_replace.df)
                d = MessageToDict(expr.sp_dataframe_na_replace)
                # Either value or values contains the `value` to fill.
                if "value" in d:
                    value = self.decode_expr(expr.sp_dataframe_na_replace.value)
                else:
                    value = [
                        self.decode_expr(e)
                        for e in expr.sp_dataframe_na_replace.values.list
                    ]
                # The parameter `replace` can be populated by to_replace_value (single value), to_replace_list,
                # or replacement_map.
                if "toReplaceValue" in d:
                    to_replace = self.decode_expr(
                        expr.sp_dataframe_na_replace.to_replace_value
                    )
                elif "toReplaceList" in d:
                    to_replace = [
                        self.decode_expr(e)
                        for e in expr.sp_dataframe_na_replace.to_replace_list.list
                    ]
                else:
                    to_replace = self.decode_dsl_map_expr(
                        expr.sp_dataframe_na_replace.replacement_map.list
                    )
                subset = d.get("subset", None)
                subset = (
                    list(expr.sp_dataframe_na_replace.subset.list)
                    if subset is not None
                    else subset
                )
                return df.na.replace(to_replace, value, subset)

            case "sp_dataframe_pivot":
                df = self.decode_expr(expr.sp_dataframe_pivot.df)
                pivot_col = self.decode_expr(expr.sp_dataframe_pivot.pivot_col)
                default_on_null = self.decode_expr(
                    expr.sp_dataframe_pivot.default_on_null
                )
                match expr.sp_dataframe_pivot.values.WhichOneof("sealed_value"):
                    case "sp_pivot_value__dataframe":
                        values = self.decode_expr(
                            expr.sp_dataframe_pivot.values.sp_pivot_value__dataframe.v
                        )
                    case "sp_pivot_value__expr":
                        values = self.decode_expr(
                            expr.sp_dataframe_pivot.values.sp_pivot_value__expr.v
                        )
                    case _:
                        raise ValueError(
                            "Unknown pivot value: %s"
                            % expr.sp_dataframe_pivot.values.WhichOneof("sealed_value")
                        )
                return df.pivot(pivot_col, values, default_on_null)

            case "sp_dataframe_random_split":
                df = self.decode_expr(expr.sp_dataframe_random_split.df)
                weights = list(expr.sp_dataframe_random_split.weights)
                seed = expr.sp_dataframe_random_split.seed.value
                statement_params = self.get_statement_params(
                    MessageToDict(expr.sp_dataframe_random_split)
                )
                return df.random_split(weights, seed, statement_params=statement_params)

            case "sp_dataframe_ref":
                return self.symbol_table[expr.sp_dataframe_ref.id.bitfield1][1]

            case "sp_dataframe_rename":
                df = self.decode_expr(expr.sp_dataframe_rename.df)
                col_or_mapper = self.decode_expr(expr.sp_dataframe_rename.col_or_mapper)
                new_column = MessageToDict(expr.sp_dataframe_rename).get(
                    "newColumn", None
                )
                return df.rename(col_or_mapper, new_column)

            case "sp_dataframe_rollup":
                df = self.decode_expr(expr.sp_dataframe_rollup.df)
                cols = self.decode_col_exprs(expr.sp_dataframe_rollup.cols.args)
                if MessageToDict(expr.sp_dataframe_rollup.cols).get("variadic", False):
                    return df.rollup(*cols)
                else:
                    return df.rollup(cols)

            case "sp_dataframe_sample":
                df = self.decode_expr(expr.sp_dataframe_sample.df)
                probability_fraction = (
                    expr.sp_dataframe_sample.probability_fraction.value
                )
                num = expr.sp_dataframe_sample.num.value
                return df.sample(frac=probability_fraction, n=num)

            case "sp_dataframe_select__columns":
                df = self.decode_expr(expr.sp_dataframe_select__columns.df)
                # The columns can be a list of Expr or a single Expr.
                cols = self.decode_col_exprs(expr.sp_dataframe_select__columns.cols)
                if MessageToDict(expr.sp_dataframe_select__columns).get(
                    "variadic", False
                ):
                    val = df.select(*cols)
                else:
                    val = df.select(cols)
                if hasattr(expr, "var_id"):
                    self.symbol_table[expr.var_id.bitfield1] = (
                        self.capture_local_variable_name(expr),
                        val,
                    )
                return val

            case "sp_dataframe_select__exprs":
                df = self.decode_expr(expr.sp_dataframe_select__exprs.df)
                exprs = list(expr.sp_dataframe_select__exprs.exprs)
                if MessageToDict(expr.sp_dataframe_select__exprs).get(
                    "variadic", False
                ):
                    return df.select_expr(*exprs)
                else:
                    return df.select_expr(exprs)

            case "sp_dataframe_show":
                df = self.decode_expr(
                    self.symbol_table[expr.sp_dataframe_show.id.bitfield1][1]
                )
                return df.show()

            case "sp_dataframe_sort":
                df = self.decode_expr(expr.sp_dataframe_sort.df)
                cols = list(
                    self.decode_expr(col) for col in expr.sp_dataframe_sort.cols
                )
                ascending = self.decode_expr(expr.sp_dataframe_sort.ascending)

                if MessageToDict(expr.sp_dataframe_sort).get("colsVariadic", False):
                    return df.sort(*cols, ascending=ascending)
                else:
                    return df.sort(cols, ascending=ascending)

            case "sp_dataframe_stat_approx_quantile":
                d = MessageToDict(expr.sp_dataframe_stat_approx_quantile)
                if "df" in d:
                    df = self.decode_expr(expr.sp_dataframe_stat_approx_quantile.df)
                else:
                    df = self.symbol_table[
                        expr.sp_dataframe_stat_approx_quantile.id.bitfield1
                    ][1]
                cols = [
                    self.decode_expr(col)
                    for col in expr.sp_dataframe_stat_approx_quantile.cols
                ]
                percentile = list(expr.sp_dataframe_stat_approx_quantile.percentile)
                statement_params = self.get_statement_params(d)
                return df._stat.approx_quantile(
                    cols, percentile, statement_params=statement_params
                )

            case "sp_dataframe_stat_corr":
                df = self.symbol_table[expr.sp_dataframe_stat_corr.id.bitfield1][1]
                col1 = self.decode_expr(expr.sp_dataframe_stat_corr.col1)
                col2 = self.decode_expr(expr.sp_dataframe_stat_corr.col2)
                statement_params = self.get_statement_params(
                    MessageToDict(expr.sp_dataframe_stat_corr)
                )
                return df._stat.corr(col1, col2, statement_params=statement_params)

            case "sp_dataframe_stat_cov":
                df = self.symbol_table[expr.sp_dataframe_stat_cov.id.bitfield1][1]
                col1 = self.decode_expr(expr.sp_dataframe_stat_cov.col1)
                col2 = self.decode_expr(expr.sp_dataframe_stat_cov.col2)
                statement_params = self.get_statement_params(
                    MessageToDict(expr.sp_dataframe_stat_cov)
                )
                return df._stat.cov(col1, col2, statement_params=statement_params)

            case "sp_dataframe_stat_cross_tab":
                df = self.symbol_table[expr.sp_dataframe_stat_cross_tab.id.bitfield1][1]
                col1 = self.decode_expr(expr.sp_dataframe_stat_cross_tab.col1)
                col2 = self.decode_expr(expr.sp_dataframe_stat_cross_tab.col2)
                statement_params = self.get_statement_params(
                    MessageToDict(expr.sp_dataframe_stat_cross_tab)
                )
                return df._stat.crosstab(col1, col2, statement_params=statement_params)

            case "sp_dataframe_stat_sample_by":
                df = self.decode_expr(expr.sp_dataframe_stat_sample_by.df)
                col = self.decode_expr(expr.sp_dataframe_stat_sample_by.col)
                fractions = self.decode_dsl_map_expr(
                    expr.sp_dataframe_stat_sample_by.fractions
                )
                return df._stat.sample_by(col, fractions)

            case "sp_dataframe_to_df":
                df = self.decode_expr(expr.sp_dataframe_to_df.df)
                col_names = list(expr.sp_dataframe_to_df.col_names)
                if expr.sp_dataframe_to_df.variadic:
                    return df.to_df(*col_names)
                else:
                    return df.to_df(col_names)

<<<<<<< HEAD
            case "sp_dataframe_union":
                df = self.decode_expr(expr.sp_dataframe_union.df)
                other = self.decode_expr(expr.sp_dataframe_union.other)
                return df.union(other)

            case "sp_dataframe_union_all":
                df = self.decode_expr(expr.sp_dataframe_union_all.df)
                other = self.decode_expr(expr.sp_dataframe_union_all.other)
                return df.union_all(other)

            case "sp_dataframe_union_all_by_name":
                df = self.decode_expr(expr.sp_dataframe_union_all_by_name.df)
                other = self.decode_expr(expr.sp_dataframe_union_all_by_name.other)
                return df.union_all_by_name(other)

            case "sp_dataframe_union_by_name":
                df = self.decode_expr(expr.sp_dataframe_union_by_name.df)
                other = self.decode_expr(expr.sp_dataframe_union_by_name.other)
                return df.union_by_name(other)
=======
            case "sp_dataframe_to_local_iterator":
                df = self.symbol_table[
                    expr.sp_dataframe_to_local_iterator.id.bitfield1
                ][1]
                statement_params = self.get_statement_params(
                    MessageToDict(expr.sp_dataframe_to_local_iterator)
                )
                block = expr.sp_dataframe_to_local_iterator.block
                case_sensitive = expr.sp_dataframe_to_local_iterator.case_sensitive
                return df.to_local_iterator(
                    statement_params=statement_params,
                    block=block,
                    case_sensitive=case_sensitive,
                )

            case "sp_dataframe_to_pandas":
                df = self.symbol_table[expr.sp_dataframe_to_pandas.id.bitfield1][1]
                statement_params = self.get_statement_params(
                    MessageToDict(expr.sp_dataframe_to_pandas)
                )
                block = expr.sp_dataframe_to_pandas.block
                return df.to_pandas(statement_params=statement_params, block=block)

            case "sp_dataframe_to_pandas_batches":
                df = self.symbol_table[
                    expr.sp_dataframe_to_pandas_batches.id.bitfield1
                ][1]
                statement_params = self.get_statement_params(
                    MessageToDict(expr.sp_dataframe_to_pandas_batches)
                )
                block = expr.sp_dataframe_to_pandas_batches.block
                return df.to_pandas_batches(
                    statement_params=statement_params, block=block
                )
>>>>>>> 49b5e296

            case "sp_dataframe_unpivot":
                df = self.decode_expr(expr.sp_dataframe_unpivot.df)
                column_list = [
                    self.decode_expr(e) for e in expr.sp_dataframe_unpivot.column_list
                ]
                name_column = expr.sp_dataframe_unpivot.name_column
                value_column = expr.sp_dataframe_unpivot.value_column
                # TODO SNOW-1866100: add logic for `include_nulls`.
                return df.unpivot(value_column, name_column, column_list)

            case "sp_dataframe_with_column":
                df = self.decode_expr(expr.sp_dataframe_with_column.df)
                col_name = expr.sp_dataframe_with_column.col_name
                col = self.decode_expr(expr.sp_dataframe_with_column.col)
                return df.with_column(col_name, col)

            case "sp_dataframe_with_column_renamed":
                df = self.decode_expr(expr.sp_dataframe_with_column_renamed.df)
                existing = self.decode_expr(expr.sp_dataframe_with_column_renamed.col)
                new = expr.sp_dataframe_with_column_renamed.new_name
                return df.with_column_renamed(existing, new)

            case "sp_dataframe_with_columns":
                df = self.decode_expr(expr.sp_dataframe_with_columns.df)
                col_names = list(expr.sp_dataframe_with_columns.col_names)
                values = [
                    self.decode_expr(e) for e in expr.sp_dataframe_with_columns.values
                ]
                return df.with_columns(col_names, values)

            case "sp_relational_grouped_dataframe_agg":
                grouped_df = self.decode_expr(
                    expr.sp_relational_grouped_dataframe_agg.grouped_df
                )
                exprs = self.decode_col_exprs(
                    expr.sp_relational_grouped_dataframe_agg.exprs.args
                )
                if MessageToDict(expr.sp_relational_grouped_dataframe_agg.exprs).get(
                    "variadic", False
                ):
                    return grouped_df.agg(*exprs)
                else:
                    return grouped_df.agg(exprs)

            case "sp_relational_grouped_dataframe_apply_in_pandas":
                # TODO: SNOW-1830603 Flesh out this logic when implementing UDTFs. Need to create a dict to maintain
                #       all functions registered (here, `func`). Implement `decode_callable_expr`.
                # func = self.decode_callable_expr(expr.sp_relational_grouped_dataframe_apply_in_pandas.func)
                # grouped_df = self.decode_expr(expr.sp_relational_grouped_dataframe_apply_in_pandas.grouped_df)
                # kwargs = self.decode_dsl_map_expr(expr.sp_relational_grouped_dataframe_apply_in_pandas.kwargs)
                # output_schema = self.decode_expr(expr.sp_relational_grouped_dataframe_apply_in_pandas.output_schema)
                # return grouped_df.apply_in_pandas(func, output_schema, **kwargs)
                pass

            case "sp_relational_grouped_dataframe_builtin":
                grouped_df = self.decode_expr(
                    expr.sp_relational_grouped_dataframe_builtin.grouped_df
                )
                agg_name = expr.sp_relational_grouped_dataframe_builtin.agg_name
                if "cols" not in MessageToDict(
                    expr.sp_relational_grouped_dataframe_builtin
                ):
                    return getattr(grouped_df, agg_name)()
                cols = self.decode_col_exprs(
                    expr.sp_relational_grouped_dataframe_builtin.cols.args
                )
                if MessageToDict(expr.sp_relational_grouped_dataframe_builtin.cols).get(
                    "variadic", False
                ):
                    return getattr(grouped_df, agg_name)(*cols)
                else:
                    return getattr(grouped_df, agg_name)(cols)

            case "sp_relational_grouped_dataframe_ref":
                return self.symbol_table[
                    expr.sp_relational_grouped_dataframe_ref.id.bitfield1
                ][1]

            case "sp_session_table_function":
                fn = self.decode_expr(expr.sp_session_table_function.fn)
                return self.session.table_function(fn)

            case "sp_table":
                assert expr.sp_table.HasField("name")
                table_name = self.decode_name_expr(expr.sp_table.name)
                return self.session.table(table_name)

            case "sp_to_snowpark_pandas":
                df = self.decode_expr(expr.sp_to_snowpark_pandas.df)
                d = MessageToDict(expr.sp_to_snowpark_pandas)
                index_col, columns = None, None
                if "indexCol" in d:
                    index_col = [
                        col for col in expr.sp_to_snowpark_pandas.index_col.list
                    ]
                if "columns" in d:
                    columns = [col for col in expr.sp_to_snowpark_pandas.columns.list]
                # Returning the result of to_snowpark_pandas causes recursion issues when local_testing_mode is enabled.
                # When disabled, to_snowpark_pandas will raise an error since df will be an empty Dataframe
                # (passing non-None values of index_col or columns will make the snowpark_to_pandas_helper complain
                # about columns that do not exist).
                # Therefore, silently execute to_snowpark_pandas to record the AST and return None.
                df.to_snowpark_pandas(index_col, columns)
                return None

            case "udf":
                return_type = self.decode_data_type_expr(expr.udf.return_type)
                input_types = [
                    self.decode_data_type_expr(input_type)
                    for input_type in expr.udf.input_types.list
                ]
                return udf(
                    lambda *args: None, return_type=return_type, input_types=input_types
                )

            case "udtf":
                # TODO: SNOW-1830603 Implement UDTF decoding.
                pass

            case "sp_dataframe_cross_join":
                lhs = self.decode_expr(expr.sp_dataframe_cross_join.lhs)
                rhs = self.decode_expr(expr.sp_dataframe_cross_join.rhs)
                left_suffix = expr.sp_dataframe_cross_join.lsuffix.value
                right_suffix = expr.sp_dataframe_cross_join.rsuffix.value
                return lhs.cross_join(
                    right=rhs, lsuffix=left_suffix, rsuffix=right_suffix
                )

            case "sp_dataframe_flatten":
                df = self.decode_expr(expr.sp_dataframe_flatten.df)
                input = self.decode_expr(expr.sp_dataframe_flatten.input)
                mode = "BOTH"
                match expr.sp_dataframe_flatten.mode.WhichOneof("variant"):
                    case "sp_flatten_mode_both":
                        mode = "BOTH"
                    case "sp_flatten_mode_array":
                        mode = "ARRAY"
                    case "sp_flatten_mode_object":
                        mode = "OBJECT"

                path = expr.sp_dataframe_flatten.path.value

                outer = expr.sp_dataframe_flatten.outer
                recursive = expr.sp_dataframe_flatten.recursive
                if len(path) == 0:
                    return df.flatten(
                        input=input, mode=mode, outer=outer, recursive=recursive
                    )
                return df.flatten(
                    input=input, path=path, mode=mode, outer=outer, recursive=recursive
                )

            case "sp_dataframe_create_or_replace_view":
                df = self.decode_expr(expr.sp_dataframe_create_or_replace_view.df)
                name = self.decode_name_expr(
                    expr.sp_dataframe_create_or_replace_view.name
                )
                if not isinstance(name, str):
                    name = self.convert_name_to_list(name)
                statement_params = None
                if hasattr(
                    expr.sp_dataframe_create_or_replace_view, "statement_params"
                ):
                    d = MessageToDict(expr.sp_dataframe_create_or_replace_view)
                    statement_params = self.get_statement_params(d)

                comment = None
                if hasattr(expr.sp_dataframe_create_or_replace_view, "comment"):
                    comment = expr.sp_dataframe_create_or_replace_view.comment.value
                is_temp = expr.sp_dataframe_create_or_replace_view.is_temp
                if is_temp:
                    if len(comment) > 0:
                        return df.create_or_replace_temp_view(
                            name, comment=comment, statement_params=statement_params
                        )
                    else:
                        return df.create_or_replace_temp_view(
                            name, statement_params=statement_params
                        )
                else:
                    if len(comment) > 0:
                        return df.create_or_replace_view(
                            name, comment=comment, statement_params=statement_params
                        )
                    return df.create_or_replace_view(
                        name, statement_params=statement_params
                    )

            case "sp_dataframe_copy_into_table":
                df = self.decode_expr(expr.sp_dataframe_copy_into_table.df)
                name = self.decode_name_expr(
                    expr.sp_dataframe_copy_into_table.table_name
                )
                name = self.convert_name_to_list(name)
                files = [
                    file_name for file_name in expr.sp_dataframe_copy_into_table.files
                ]
                pattern = expr.sp_dataframe_copy_into_table.pattern.value
                validation_mode = (
                    expr.sp_dataframe_copy_into_table.validation_mode.value
                )
                target_columns = [
                    column_name
                    for column_name in expr.sp_dataframe_copy_into_table.target_columns
                ]
                transformations = [
                    self.decode_expr(transformation)
                    for transformation in expr.sp_dataframe_copy_into_table.transformations
                ]
                format_type_options = None
                if hasattr(expr.sp_dataframe_copy_into_table, "format_type_options"):
                    format_type_options = {
                        expr.sp_dataframe_copy_into_table.format_type_options[
                            i
                        ]._1: self.decode_expr(
                            expr.sp_dataframe_copy_into_table.format_type_options[i]._2
                        )
                        for i in range(
                            len(expr.sp_dataframe_copy_into_table.format_type_options)
                        )
                    }
                statement_params = None
                if hasattr(expr.sp_dataframe_copy_into_table, "statement_params"):
                    statement_params = {
                        expr.sp_dataframe_copy_into_table.statement_params[i]
                        ._1: expr.sp_dataframe_copy_into_table.statement_params[i]
                        ._2
                        for i in range(
                            len(expr.sp_dataframe_copy_into_table.statement_params)
                        )
                    }
                copy_options = None
                if hasattr(expr.sp_dataframe_copy_into_table, "copy_options"):
                    copy_options = {
                        expr.sp_dataframe_copy_into_table.copy_options[
                            i
                        ]._1: self.decode_expr(
                            expr.sp_dataframe_copy_into_table.copy_options[i]._2
                        )
                        for i in range(
                            len(expr.sp_dataframe_copy_into_table.copy_options)
                        )
                    }

                df.copy_into_table(
                    table_name=name,
                    files=files,
                    pattern=pattern,
                    validation_mode=validation_mode,
                    target_columns=target_columns,
                    transformations=transformations,
                    format_type_options=format_type_options,
                    statement_params=statement_params,
                    **copy_options,
                )

            case "sp_dataframe_cache_result":
                df = self.decode_expr(expr.sp_dataframe_cache_result.df)
                d = MessageToDict(expr.sp_dataframe_cache_result)
                statement_params = self.get_statement_params(d)
                return df.cache_result(statement_params=statement_params)

            case "sp_dataframe_create_or_replace_dynamic_table":
                df = self.decode_expr(
                    expr.sp_dataframe_create_or_replace_dynamic_table.df
                )
                name = self.decode_name_expr(
                    expr.sp_dataframe_create_or_replace_dynamic_table.name
                )
                if not isinstance(name, str):
                    name = self.convert_name_to_list(name)
                warehouse = expr.sp_dataframe_create_or_replace_dynamic_table.warehouse
                lag = expr.sp_dataframe_create_or_replace_dynamic_table.lag
                comment = (
                    expr.sp_dataframe_create_or_replace_dynamic_table.comment.value
                )
                mode = "overwrite"
                match expr.sp_dataframe_create_or_replace_dynamic_table.mode.WhichOneof(
                    "variant"
                ):
                    case "sp_save_mode_append":
                        mode = "append"

                    case "sp_save_mode_error_if_exists":
                        mode = "error_if_exists"

                    case "sp_save_mode_ignore":
                        mode = "ignore"

                    case "sp_save_mode_overwrite":
                        mode = "overwrite"

                    case "sp_save_mode_truncate":
                        mode = "truncate"

                refresh_mode = None
                if (
                    hasattr(
                        expr.sp_dataframe_create_or_replace_dynamic_table,
                        "refresh_mode",
                    )
                    and len(
                        expr.sp_dataframe_create_or_replace_dynamic_table.refresh_mode.value
                    )
                    > 0
                ):
                    refresh_mode = (
                        expr.sp_dataframe_create_or_replace_dynamic_table.refresh_mode.value
                    )
                initialize = None
                if (
                    hasattr(
                        expr.sp_dataframe_create_or_replace_dynamic_table, "initialize"
                    )
                    and len(
                        expr.sp_dataframe_create_or_replace_dynamic_table.initialize.value
                    )
                    > 0
                ):
                    initialize = (
                        expr.sp_dataframe_create_or_replace_dynamic_table.initialize.value
                    )
                clustering_keys = None
                if (
                    len(
                        expr.sp_dataframe_create_or_replace_dynamic_table.clustering_keys.list
                    )
                    > 0
                ):
                    clustering_keys = [
                        self.decode_expr(clustering_key)
                        for clustering_key in expr.sp_dataframe_create_or_replace_dynamic_table.clustering_keys.list
                    ]
                is_transient = (
                    expr.sp_dataframe_create_or_replace_dynamic_table.is_transient
                )
                data_retention_time = None
                if (
                    hasattr(
                        expr.sp_dataframe_create_or_replace_dynamic_table,
                        "data_retention_time",
                    )
                    and expr.sp_dataframe_create_or_replace_dynamic_table.data_retention_time.value
                    > 0
                ):
                    data_retention_time = (
                        expr.sp_dataframe_create_or_replace_dynamic_table.data_retention_time.value
                    )
                max_data_extension_time = None
                if (
                    hasattr(
                        expr.sp_dataframe_create_or_replace_dynamic_table,
                        "max_data_extension_time",
                    )
                    and expr.sp_dataframe_create_or_replace_dynamic_table.max_data_extension_time.value
                    > 0
                ):
                    max_data_extension_time = (
                        expr.sp_dataframe_create_or_replace_dynamic_table.max_data_extension_time.value
                    )
                d = MessageToDict(expr.sp_dataframe_create_or_replace_dynamic_table)
                statement_params = self.get_statement_params(d)
                iceberg_config = None
                if hasattr(
                    expr.sp_dataframe_create_or_replace_dynamic_table, "iceberg_config"
                ):
                    iceberg_config = (
                        expr.sp_dataframe_create_or_replace_dynamic_table.iceberg_config
                    )
                return df.create_or_replace_dynamic_table(
                    name=name,
                    warehouse=warehouse,
                    lag=lag,
                    comment=comment,
                    mode=mode,
                    refresh_mode=refresh_mode,
                    initialize=initialize,
                    clustering_keys=clustering_keys,
                    is_transient=is_transient,
                    data_retention_time=data_retention_time,
                    max_data_extension_time=max_data_extension_time,
                    statement_params=statement_params,
                    iceberg_config=iceberg_config,
                )

            case "sp_dataframe_write":
                df = self.decode_expr(expr.sp_dataframe_write.df)
                return df.write

            case "stored_procedure":
                input_types = [
                    self.decode_data_type_expr(input_type)
                    for input_type in expr.stored_procedure.input_types.list
                ]
                execute_as = expr.stored_procedure.execute_as
                comment = expr.stored_procedure.comment.value
                registered_object_name = self.decode_name_expr(
                    expr.stored_procedure.func.object_name
                )
                return_type = self.decode_data_type_expr(
                    expr.stored_procedure.return_type
                )
                ret_sproc = sproc(
                    lambda *args: None,
                    return_type=return_type,
                    input_types=input_types,
                    execute_as=execute_as,
                    comment=comment,
                    _registered_object_name=registered_object_name,
                )
                return ret_sproc

            case "sp_flatten":
                input = self.decode_expr(expr.sp_flatten.input)

                path = expr.sp_flatten.path.value

                outer = expr.sp_flatten.outer

                recursive = expr.sp_flatten.recursive

                mode = "BOTH"
                match expr.sp_flatten.mode.WhichOneof("variant"):
                    case "sp_flatten_mode_both":
                        mode = "BOTH"
                    case "sp_flatten_mode_array":
                        mode = "ARRAY"
                    case "sp_flatten_mode_object":
                        mode = "OBJECT"

                if len(path) == 0:

                    return self.session.flatten(
                        input=input, outer=outer, recursive=recursive, mode=mode
                    )

                return self.session.flatten(
                    input=input, path=path, outer=outer, recursive=recursive, mode=mode
                )

            case "sp_generator":
                columns = [self.decode_expr(col) for col in expr.sp_generator.columns]
                row_count = expr.sp_generator.row_count
                time_limit_seconds = expr.sp_generator.time_limit_seconds
                if expr.sp_generator.variadic:
                    return self.session.generator(
                        *columns, rowcount=row_count, timelimit=time_limit_seconds
                    )
                else:
                    return self.session.generator(
                        columns, rowcount=row_count, timelimit=time_limit_seconds
                    )

            case _:
                raise NotImplementedError(
                    "Expression type not implemented yet: %s"
                    % expr.WhichOneof("variant")
                )

    def decode_stmt(self, stmt: proto.Assign | proto.Eval):
        """
        Given an assign/eval statement, return the result as a Python object.

        Parameters
        ----------
        stmt : proto.Request.Body
            The assign or eval statement to decode.
        """
        match stmt.WhichOneof("variant"):
            case "assign":
                val = self.decode_expr(stmt.assign.expr)
                val_symbol = self.capture_local_variable_name(stmt.assign)
                self.symbol_table[stmt.assign.var_id.bitfield1] = (
                    self.capture_local_variable_name(stmt.assign),
                    val,
                )
                logger.info(
                    f"assign result '{val_symbol} = {val}' at var_id {stmt.assign.var_id.bitfield1}"
                )

            case "eval":
                if hasattr(stmt, "parameters"):
                    val_symbol, val = self.symbol_table[stmt.parameters[0]]
                    logger.info(f"eval result: {val_symbol} = {val}")
            case _:
                raise ValueError(
                    "Unknown statement type: %s" % stmt.WhichOneof("variant")
                )<|MERGE_RESOLUTION|>--- conflicted
+++ resolved
@@ -1,3 +1,7 @@
+#
+# Copyright (c) 2012-2025 Snowflake Computing Inc. All rights reserved.
+#
+
 #
 # Copyright (c) 2012-2024 Snowflake Computing Inc. All rights reserved.
 #
@@ -1446,27 +1450,6 @@
                 else:
                     return df.to_df(col_names)
 
-<<<<<<< HEAD
-            case "sp_dataframe_union":
-                df = self.decode_expr(expr.sp_dataframe_union.df)
-                other = self.decode_expr(expr.sp_dataframe_union.other)
-                return df.union(other)
-
-            case "sp_dataframe_union_all":
-                df = self.decode_expr(expr.sp_dataframe_union_all.df)
-                other = self.decode_expr(expr.sp_dataframe_union_all.other)
-                return df.union_all(other)
-
-            case "sp_dataframe_union_all_by_name":
-                df = self.decode_expr(expr.sp_dataframe_union_all_by_name.df)
-                other = self.decode_expr(expr.sp_dataframe_union_all_by_name.other)
-                return df.union_all_by_name(other)
-
-            case "sp_dataframe_union_by_name":
-                df = self.decode_expr(expr.sp_dataframe_union_by_name.df)
-                other = self.decode_expr(expr.sp_dataframe_union_by_name.other)
-                return df.union_by_name(other)
-=======
             case "sp_dataframe_to_local_iterator":
                 df = self.symbol_table[
                     expr.sp_dataframe_to_local_iterator.id.bitfield1
@@ -1501,7 +1484,26 @@
                 return df.to_pandas_batches(
                     statement_params=statement_params, block=block
                 )
->>>>>>> 49b5e296
+
+            case "sp_dataframe_union":
+                df = self.decode_expr(expr.sp_dataframe_union.df)
+                other = self.decode_expr(expr.sp_dataframe_union.other)
+                return df.union(other)
+
+            case "sp_dataframe_union_all":
+                df = self.decode_expr(expr.sp_dataframe_union_all.df)
+                other = self.decode_expr(expr.sp_dataframe_union_all.other)
+                return df.union_all(other)
+
+            case "sp_dataframe_union_all_by_name":
+                df = self.decode_expr(expr.sp_dataframe_union_all_by_name.df)
+                other = self.decode_expr(expr.sp_dataframe_union_all_by_name.other)
+                return df.union_all_by_name(other)
+
+            case "sp_dataframe_union_by_name":
+                df = self.decode_expr(expr.sp_dataframe_union_by_name.df)
+                other = self.decode_expr(expr.sp_dataframe_union_by_name.other)
+                return df.union_by_name(other)
 
             case "sp_dataframe_unpivot":
                 df = self.decode_expr(expr.sp_dataframe_unpivot.df)

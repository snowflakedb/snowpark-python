#
# Copyright (c) 2012-2025 Snowflake Computing Inc. All rights reserved.
#

import logging
import re
from typing import Any, Optional, Iterable, List, Union, Dict, Tuple, Callable
from datetime import date, datetime, time, timedelta, timezone
from decimal import Decimal

<<<<<<< HEAD
from pandas import DataFrame as PandasDataFrame
=======
from snowflake.snowpark.window import WindowSpec, Window, WindowRelativePosition
>>>>>>> 4a5e57f2

import snowflake.snowpark._internal.proto.generated.ast_pb2 as proto

from google.protobuf.json_format import MessageToDict

from snowflake.snowpark.relational_grouped_dataframe import GroupingSets
from snowflake.snowpark import Session, Column, DataFrameAnalyticsFunctions, Row
import snowflake.snowpark.functions
from snowflake.snowpark.functions import udf, when, sproc, call_table_function
from snowflake.snowpark.types import (
    DataType,
    ArrayType,
    BinaryType,
    BooleanType,
    ByteType,
    ColumnIdentifier,
    DateType,
    DoubleType,
    FloatType,
    GeographyType,
    GeometryType,
    IntegerType,
    LongType,
    NullType,
    ShortType,
    StringType,
    StructField,
    StructType,
    TimeType,
    VariantType,
    VectorType,
    DecimalType,
    MapType,
    PandasDataFrameType,
    PandasSeriesType,
    TimestampTimeZone,
    TimestampType,
)

logger = logging.getLogger(__name__)


class Decoder:
    def __init__(self, session: Optional[Session]):
        # Map from var_id to (symbol_name, value). symbol_name is the identifier used in the program to store value.
        self.symbol_table: Dict[int, Tuple[str, object]] = dict()
        try:
            self.session = session if session is not None else Session.builder.create()
        except Exception as e:
            self.session = None
            logger.warning("Error creating a Snowpark session for the decoder: %s", e)

    def capture_local_variable_name(self, assign_expr: proto.Assign) -> str:
        """
        Capture the local variable name from an assign expression.

        Parameters
        ----------
        assign_expr : proto.Assign
            The assign expression to capture the local variable name from.

        Returns
        -------
        str
            The local variable name.
        """
        return assign_expr.symbol.value

    def get_dataframe_analytics_function_column_formatter(
        self, sp_dataframe_analytics_expr: proto.Expr
    ) -> Callable:
        """
        Create a dataframe analytics function column formatter.
        This is mainly to pass the df_analytics_functions.test.

        Parameters
        ----------
        sp_dataframe_analytics_expr : proto.Expr
            The dataframe analytics expression.

        Returns
        -------
        Callable
            The dataframe analytics function column formatter.
        """
        if "formattedColNames" in MessageToDict(sp_dataframe_analytics_expr):
            formatted_col_names = list(sp_dataframe_analytics_expr.formatted_col_names)
            w_lambda_pattern = re.compile(r"^(\w+)_W_(\w+)$")
            xy_lambda_pattern = re.compile(r"^(\w+)_X_(\w+)_Y_(\w+)$")
            if all(re.match(xy_lambda_pattern, col) for col in formatted_col_names):
                return (
                    lambda input, agg, window_size: f"{input}_X_{agg}_Y_{window_size}"
                )
            elif all(re.match(w_lambda_pattern, col) for col in formatted_col_names):
                return lambda input, agg: f"{input}_W_{agg}"
            else:
                return lambda input_col, agg, window: f"{agg}_{input_col}_{window}"
        else:
            return DataFrameAnalyticsFunctions._default_col_formatter

    def decode_col_exprs(self, expr: proto.Expr) -> List[Column]:
        """
        Decode a protobuf object to a list of column expressions.

        Parameters
        ----------
        expr : proto.Expr
            The protobuf object to decode.

        Returns
        -------
        List[Column]
            The decoded columns.
        """
        if len(expr) == 1:
            # Prevent nesting the list in a list if there is only one expression.
            # This usually happens when the expression is a list_val.
            col_list = self.decode_expr(expr[0])
            if not isinstance(col_list, list):
                col_list = [col_list]
        else:
            col_list = [self.decode_expr(arg) for arg in expr]
        return col_list

    def decode_dsl_map_expr(self, map_expr: Iterable) -> dict:
        """
        Given a map expression, return the result as a Python dictionary.
        Under the hood, protoc converts the key-value pairs into a list of Tuple_X_Y.

        Parameters
        ----------
        map_expr : Iterable[proto.Tuple_X_Y]
            The map expression to decode.

        Returns
        -------
        dict
            The decoded Python dictionary.
        """
        python_map = dict()
        for pair in map_expr:
            key = (
                self.decode_expr(pair._1)
                if isinstance(pair._1, proto.Expr)
                else pair._1
            )
            value = (
                self.decode_expr(pair._2)
                if isinstance(pair._2, proto.Expr)
                else pair._2
            )
            python_map[key] = value
        return python_map

    def convert_name_to_list(self, name: any) -> List:
        if isinstance(name, str):
            return [name]
        return [qualified_name for qualified_name in name]

    def decode_name_expr(self, table_name: proto.SpName) -> Union[str, List]:
        """
        Decode a table name expression to get the table name.

        Parameters
        ----------
        table_name : proto.SpTableName
            The table name to decode.

        Returns
        -------
        str
            The decoded table name.
        """
        if table_name.name.HasField("sp_name_flat"):
            return table_name.name.sp_name_flat.name
        elif table_name.name.HasField("sp_name_structured"):
            return [name for name in table_name.name.sp_name_structured.name]
        else:
            raise ValueError("Table name not found in proto.SpTableName")

    def decode_fn_ref_expr(self, fn_ref_expr: proto.FnRefExpr) -> str:
        """
        Decode a function reference expression to get the function name.

        Parameters
        ----------
        expr : proto.FnRefExpr
            The expression to decode.

        Returns
        -------
        str
            The decoded function name.
        """
        match fn_ref_expr.WhichOneof("variant"):
            # case "trait_fn_id_ref_expr":
            #     pass
            # case "trait_fn_name_ref_expr":
            #     pass
            case "builtin_fn":
                return self.decode_name_expr(fn_ref_expr.builtin_fn.name)
            case "call_table_function_expr":
                return self.decode_name_expr(fn_ref_expr.call_table_function_expr.name)
            case "indirect_table_fn_id_ref":
                return self.symbol_table[
                    fn_ref_expr.indirect_table_fn_id_ref.id.bitfield1
                ][0]
            case "indirect_table_fn_name_ref":
                return self.decode_name_expr(
                    fn_ref_expr.indirect_table_fn_name_ref.name
                )
            case "sp_fn_ref":
                return self.symbol_table[fn_ref_expr.sp_fn_ref.id.bitfield1][0]
            case "stored_procedure":
                return self.decode_name_expr(fn_ref_expr.stored_procedure.name)
            # case "udaf":
            #     pass
            # case "udf":
            #     pass
            # case "udtf":
            #     pass
            case _:
                raise ValueError(
                    "Unknown function reference type: %s"
                    % fn_ref_expr.WhichOneof("variant")
                )

    def decode_dataframe_data_expr(
        self, df_data_expr: proto.SpDataframeData
    ) -> Union[List, PandasDataFrame]:
        """
        Decode a dataframe data expression to get the underlying data.

        Parameters
        ----------
        df_data_expr : proto.SpDataframeData
            The expr to decode.

        Returns
        -------
        List or pandas.DataFrame
            The decoded data.
        """
        match df_data_expr.WhichOneof("sealed_value"):
            case "sp_dataframe_data__list":
                # vs can be a list of Expr, a single Expr, or [].
                if hasattr(df_data_expr.sp_dataframe_data__list, "vs"):
                    if isinstance(df_data_expr.sp_dataframe_data__list.vs, Iterable):
                        return [
                            self.decode_expr(v)
                            for v in df_data_expr.sp_dataframe_data__list.vs
                        ]
                    else:
                        return [
                            self.decode_expr(df_data_expr.sp_dataframe_data__list.vs)
                        ]
                else:
                    return []
            case "sp_dataframe_data__pandas":
                # We don't know what pandas DataFrame was passed in, return an empty one.
                return PandasDataFrame()
            # case "sp_dataframe_data__tuple":
            #     pass
            case _:
                raise ValueError(
                    "Unknown dataframe data type: %s"
                    % df_data_expr.WhichOneof("sealed_value")
                )

    def decode_dataframe_schema_expr(
        self, df_schema_expr: proto.SpDataframeSchema
    ) -> Union[List, None, StructType]:
        """
        Decode a dataframe schema expression to get the schema.

        Parameters
        ----------
        df_schema_expr : proto.SpDataframeSchema
            The expr to decode.

        Returns
        -------
        List
            The decoded schema.
        """
        match df_schema_expr.WhichOneof("sealed_value"):
            case "sp_dataframe_schema__list":
                # vs can be a list of Expr, a single Expr, or None.
                if hasattr(df_schema_expr.sp_dataframe_schema__list, "vs"):
                    if isinstance(
                        df_schema_expr.sp_dataframe_schema__list.vs, Iterable
                    ):
                        return [v for v in df_schema_expr.sp_dataframe_schema__list.vs]
                    else:
                        return [df_schema_expr.sp_dataframe_schema__list.vs]
                else:
                    return None
            case "sp_dataframe_schema__struct":
                struct_field_list = []
                for field in df_schema_expr.sp_dataframe_schema__struct.v.fields.list:
                    column_identifier = field.column_identifier.name
                    datatype = self.decode_data_type_expr(field.data_type)
                    nullable = field.nullable
                    struct_field_list.append(
                        StructField(column_identifier, datatype, nullable)
                    )
                structured = df_schema_expr.sp_dataframe_schema__struct.v.structured
                return StructType(struct_field_list, structured)
            case _:
                raise ValueError(
                    "Unknown dataframe schema type: %s"
                    % df_schema_expr.WhichOneof("sealed_value")
                )

    def decode_data_type_expr(
        self, data_type_expr: proto.SpDataType
    ) -> Union[DataType, StructField, ColumnIdentifier]:
        """
        Decode a data type expression to get the data type.

        Parameters
        ----------
        data_type_expr : proto.SpDataType
            The expression to decode.

        Returns
        -------
        DataType, StructField, or ColumnIdentifier
            The decoded data type.
        """
        match data_type_expr.WhichOneof("variant"):
            case "sp_array_type":
                structured = data_type_expr.sp_array_type.structured
                element_type = self.decode_data_type_expr(
                    data_type_expr.sp_array_type.ty
                )
                return ArrayType(element_type, structured)
            case "sp_binary_type":
                return BinaryType()
            case "sp_boolean_type":
                return BooleanType()
            case "sp_byte_type":
                return ByteType()
            case "sp_column_identifier":
                name = data_type_expr.sp_column_identifier.name
                return ColumnIdentifier(name)
            case "sp_date_type":
                return DateType()
            case "sp_decimal_type":
                precision = data_type_expr.sp_decimal_type.precision
                scale = data_type_expr.sp_decimal_type.scale
                return DecimalType(precision, scale)
            case "sp_double_type":
                return DoubleType()
            case "sp_float_type":
                return FloatType()
            case "sp_geography_type":
                return GeographyType()
            case "sp_geometry_type":
                return GeometryType()
            case "sp_integer_type":
                return IntegerType()
            case "sp_long_type":
                return LongType()
            case "sp_map_type":
                key_type = self.decode_data_type_expr(data_type_expr.sp_map_type.key_ty)
                value_type = self.decode_data_type_expr(
                    data_type_expr.sp_map_type.value_ty
                )
                structured = data_type_expr.sp_map_type.structured
                return MapType(key_type, value_type, structured)
            case "sp_null_type":
                return NullType()
            case "sp_pandas_data_frame_type":
                # Both col_types and col_names can be a list of Expr or a single Expr.
                if isinstance(
                    data_type_expr.sp_pandas_data_frame_type.col_types, Iterable
                ):
                    col_types = [
                        col_name
                        for col_name in data_type_expr.sp_pandas_data_frame_type.col_types
                    ]
                else:
                    col_types = [data_type_expr.sp_pandas_data_frame_type.col_types]
                if isinstance(
                    data_type_expr.sp_pandas_data_frame_type.col_names, Iterable
                ):
                    col_names = [
                        col_name
                        for col_name in data_type_expr.sp_pandas_data_frame_type.col_names
                    ]
                else:
                    col_names = [data_type_expr.sp_pandas_data_frame_type.col_names]
                return PandasDataFrameType(col_types, col_names)
            case "sp_pandas_series_type":
                # element_type is an optional field.
                element_type = (
                    self.decode_data_type_expr(
                        data_type_expr.sp_pandas_series_type.el_ty
                    )
                    if data_type_expr.sp_pandas_series_type.HasField("el_ty")
                    else None
                )
                return PandasSeriesType(element_type)
            case "sp_short_type":
                return ShortType()
            case "sp_string_type":
                length = (
                    data_type_expr.sp_string_type.length
                    if data_type_expr.sp_string_type.HasField("length")
                    and isinstance(data_type_expr.sp_string_type.length, int)
                    else None
                )
                return StringType(length)
            case "sp_struct_field":
                column_identifier = self.decode_data_type_expr(
                    data_type_expr.sp_struct_field.column_identifier
                )
                data_type = self.decode_data_type_expr(
                    data_type_expr.sp_struct_field.data_type
                )
                nullable = data_type_expr.sp_struct_field.nullable
                return StructField(column_identifier, data_type, nullable)
            case "sp_struct_type":
                # The fields can be a list of Expr, a single Expr, or None.
                if hasattr(data_type_expr.sp_struct_type, "fields"):
                    if isinstance(data_type_expr.sp_struct_type.fields, Iterable):
                        fields = [
                            self.decode_data_type_expr(field)
                            for field in data_type_expr.sp_struct_type.fields
                        ]
                    else:
                        fields = [
                            self.decode_data_type_expr(
                                data_type_expr.sp_struct_type.fields
                            )
                        ]
                else:
                    fields = None
                structured = data_type_expr.sp_struct_type.structured
                return StructType(fields, structured)
            case "sp_time_type":
                return TimeType()
            case "sp_timestamp_type":
                match data_type_expr.sp_timestamp_type.time_zone.WhichOneof("variant"):
                    case "sp_timestamp_time_zone_default":
                        tz = TimestampTimeZone.DEFAULT
                    case "sp_timestamp_time_zone_ltz":
                        tz = TimestampTimeZone.LTZ
                    case "sp_timestamp_time_zone_ntz":
                        tz = TimestampTimeZone.NTZ
                    case "sp_timestamp_time_zone_tz":
                        tz = TimestampTimeZone.TZ
                    case _:
                        raise ValueError(
                            "Unknown timezone: %s"
                            % data_type_expr.sp_timestamp_type.time_zone.WhichOneof(
                                "variant"
                            )
                        )
                return TimestampType(tz)
            case "sp_variant_type":
                return VariantType()
            case "sp_vector_type":
                dimension = data_type_expr.sp_vector_type.dimension
                # element_type is encoded as a SpDataType but the input to VectorType is supposed to be a Python type.
                element_type = self.decode_data_type_expr(
                    data_type_expr.sp_vector_type.ty
                )
                if isinstance(element_type, IntegerType):
                    element_type = int
                elif isinstance(element_type, FloatType):
                    element_type = float
                else:
                    raise ValueError(
                        "VectorType does not support element type: %s" % element_type
                    )
                return VectorType(element_type, dimension)
            case _:
                raise ValueError(
                    "Unknown data type: %s" % data_type_expr.WhichOneof("variant")
                )

    def decode_join_type(self, join_type: proto.SpJoinType) -> str:
        """
        Decode a join type expression to get the join type.

        Parameters
        ----------
        join_type : proto.SpJoinType
            The expression to decode.

        Returns
        -------
        str
            The decoded join type.
        """
        match join_type.WhichOneof("variant"):
            case "sp_join_type__asof":
                return "asof"
            case "sp_join_type__cross":
                return "cross"
            case "sp_join_type__full_outer":
                return "full"
            case "sp_join_type__inner":
                return "inner"
            case "sp_join_type__left_anti":
                return "anti"
            case "sp_join_type__left_outer":
                return "left"
            case "sp_join_type__left_semi":
                return "semi"
            case "sp_join_type__right_outer":
                return "right"
            case _:
                raise ValueError(
                    "Unknown join type: %s" % join_type.WhichOneof("variant")
                )

    def decode_timezone_expr(self, tz_expr: proto.PythonTimeZone) -> Any:
        """
        Decode a Python timezone expression to get the timezone.

        Parameters
        ----------
        tz_expr : proto.PythonTimeZone
            The expression to decode.
        """
        tz_name = tz_expr.name.value
        offset_seconds = tz_expr.offset_seconds
        return timezone(offset=timedelta(seconds=offset_seconds), name=tz_name)

    def decode_window_spec_expr(self, window_spec_expr: proto.SpWindowSpecExpr) -> Any:
        """
        Decode a window specification expression.

        Parameters
        ----------
        window_spec_expr : proto.SpWindowSpecExpr
            The expression to decode.

        Returns
        -------
        Any
            The decoded window specification.
        """
        match window_spec_expr.WhichOneof("variant"):
            case "sp_window_spec_empty":
                return Window._spec()
            case "sp_window_spec_order_by":
                window_spec = self.decode_window_spec_expr(
                    window_spec_expr.sp_window_spec_order_by.wnd
                )
                cols = self.decode_col_exprs(
                    window_spec_expr.sp_window_spec_order_by.cols
                )
                return window_spec.order_by(*cols)
            case "sp_window_spec_partition_by":
                window_spec = self.decode_window_spec_expr(
                    window_spec_expr.sp_window_spec_partition_by.wnd
                )
                cols = self.decode_col_exprs(
                    window_spec_expr.sp_window_spec_partition_by.cols
                )
                return window_spec.partition_by(*cols)
            case "sp_window_spec_range_between":
                start = self.decode_window_relative_position(
                    window_spec_expr.sp_window_spec_range_between.start
                )
                end = self.decode_window_relative_position(
                    window_spec_expr.sp_window_spec_range_between.end
                )
                window_spec = self.decode_window_spec_expr(
                    window_spec_expr.sp_window_spec_range_between.wnd
                )
                return window_spec.range_between(start, end)
            case "sp_window_spec_rows_between":
                start = self.decode_window_relative_position(
                    window_spec_expr.sp_window_spec_rows_between.start
                )
                end = self.decode_window_relative_position(
                    window_spec_expr.sp_window_spec_rows_between.end
                )
                window_spec = self.decode_window_spec_expr(
                    window_spec_expr.sp_window_spec_rows_between.wnd
                )
                return window_spec.rows_between(start, end)
            case None:
                # This is for the case col.over() where the window spec is None.
                return None
            case _:
                raise ValueError(
                    "Unknown window specification type: %s"
                    % window_spec_expr.WhichOneof("variant")
                )

    def decode_window_relative_position(
        self, wnd_relative_position: proto.SpWindowRelativePosition
    ):
        """
        Helper function for AST decoding to fill relative positions for window spec range-between, and rows-between.
        If the value passed in for start/end is of type WindowRelativePosition encoding will preserve the syntax.
        (For example, Window.CURRENT_ROW)

        Parameters
        ----------
        wnd_relative_position : proto.SpWindowRelativePosition
            The expression to decode.
        """
        match wnd_relative_position.WhichOneof("variant"):
            case "sp_window_relative_position__current_row":
                return WindowRelativePosition.CURRENT_ROW
            case "sp_window_relative_position__position":
                return self.decode_expr(
                    wnd_relative_position.sp_window_relative_position__position.n
                )
            case "sp_window_relative_position__unbounded_following":
                return WindowRelativePosition.UNBOUNDED_FOLLOWING
            case "sp_window_relative_position__unbounded_preceding":
                return WindowRelativePosition.UNBOUNDED_PRECEDING
            case _:
                raise ValueError(
                    "Unknown window relative position type: %s"
                    % wnd_relative_position.WhichOneof("variant")
                )

    def binop(self, ast, fn):
        return fn(self.decode_expr(ast.lhs), self.decode_expr(ast.rhs))

    def bitop(self, ast, fn):
        lhs = self.decode_expr(ast.lhs)
        rhs = self.decode_expr(ast.rhs)
        return getattr(lhs, fn)(rhs)

    def get_statement_params(self, d: Dict):
        statement_params = {}
        statement_params_list = d.get("statementParams", [])
        for statement_params_list_map in statement_params_list:
            statement_params[
                statement_params_list_map["1"]
            ] = statement_params_list_map["2"]
        return statement_params

    def decode_expr(self, expr: proto.Expr, **kwargs) -> Any:
        match expr.WhichOneof("variant"):
            # COLUMN BINARY OPERATIONS
            case "add":
                lhs = self.decode_expr(expr.add.lhs)
                rhs = self.decode_expr(expr.add.rhs)
                return lhs + rhs

            case "apply_expr":
                fn_name = self.decode_fn_ref_expr(expr.apply_expr.fn)
                if isinstance(fn_name, str):
                    if hasattr(snowflake.snowpark.functions, fn_name):
                        fn = getattr(snowflake.snowpark.functions, fn_name)
                    elif expr.apply_expr.fn.sp_fn_ref.id.bitfield1 in self.symbol_table:
                        fn = self.symbol_table[
                            expr.apply_expr.fn.sp_fn_ref.id.bitfield1
                        ][1]
                    else:
                        fn = None
                else:
                    # If fn_name is not a string, it is a collection of table functions. Convert it to a list.
                    fn_name = [name for name in fn_name]
                    fn = None

                # The named arguments are stored as a list of Tuple_String_Expr.
                named_args = self.decode_dsl_map_expr(expr.apply_expr.named_args)
                # The positional args can be a list of Expr, a single Expr, or [].
                if hasattr(expr.apply_expr, "pos_args"):
                    if isinstance(expr.apply_expr.pos_args, Iterable):
                        pos_args = [
                            self.decode_expr(pos_arg)
                            for pos_arg in expr.apply_expr.pos_args
                        ]
                    else:
                        pos_args = [self.decode_expr(expr.apply_expr.pos_args)]
                else:
                    pos_args = []

                if fn is None:
                    # Stored procedures, table functions, (and in the future I expect UDTFs maybe) will pass through
                    # here directly (not through their respective entities) when invoked. Call the right method.
                    # If a source is provided via kwargs, short-circuit with that.
                    source = kwargs.get("source", None)
                    match expr.apply_expr.fn.WhichOneof("variant"):
                        case "sp_fn_ref":
                            return self.session.call(fn_name, *pos_args, **named_args)
                        case "indirect_table_fn_id_ref":
                            return self.session.table_function(
                                self.symbol_table[
                                    expr.apply_expr.fn.indirect_table_fn_id_ref.id.bitfield1
                                ][1]
                            )
                        case "call_table_function_expr" | "indirect_table_fn_name_ref":
                            if source is "sp_session_table_function":
                                return self.session.table_function(
                                    fn_name, *pos_args, **named_args
                                )
                            else:
                                return call_table_function(
                                    fn_name, *pos_args, **named_args
                                )
                        case _:
                            raise ValueError(
                                "Unknown function reference type: %s"
                                % expr.apply_expr.fn.WhichOneof("variant")
                            )

                result = fn(*pos_args, **named_args)
                if hasattr(expr, "var_id"):
                    self.symbol_table[expr.var_id.bitfield1] = (
                        self.capture_local_variable_name(expr),
                        result,
                    )
                return result

            # PYTHON VALUE LITERALS
            case "big_decimal_val":
                # For values like nan, snan, inf, etc. "special" is a combination of a sign and a character representing
                # the special value.
                if hasattr(expr.big_decimal_val, "special"):
                    match expr.big_decimal_val.special.value:
                        case "+F":
                            return Decimal("Infinity")
                        case "-F":
                            return Decimal("-Infinity")
                        case "+n":
                            return Decimal("nan")
                        case "-n":
                            return Decimal("-nan")
                        case "+N":
                            return Decimal("snan")
                        case "-N":
                            return Decimal("-snan")
                        case "":
                            # If special is empty, it means that the value is a normal big decimal.
                            pass
                        case _:
                            raise ValueError(
                                "Big decimal special value not recognized: %s"
                                % expr.big_decimal_val.special.value
                            )
                unscaled_value = int.from_bytes(
                    expr.big_decimal_val.unscaled_value, byteorder="big", signed=True
                )
                scale = expr.big_decimal_val.scale
                return Decimal(unscaled_value) / Decimal(10**-scale)

            case "binary_val":
                return expr.binary_val.v

            case "bool_val":
                return expr.bool_val.v

            case "float64_val":
                return expr.float64_val.v

            case "int64_val":
                return expr.int64_val.v

            case "list_val":
                # vs can be a list of Expr, a single Expr, or [].
                if hasattr(expr.list_val, "vs"):
                    if isinstance(expr.list_val.vs, Iterable):
                        return [self.decode_expr(v) for v in expr.list_val.vs]
                    else:
                        return [self.decode_expr(expr.list_val.vs)]
                else:
                    return []

            case "none_val":
                return None

            case "null_val":
                return None

            case "python_date_val":
                return date(
                    year=expr.python_date_val.year,
                    month=expr.python_date_val.month,
                    day=expr.python_date_val.day,
                )

            case "python_time_val":
                return time(
                    hour=expr.python_time_val.hour,
                    minute=expr.python_time_val.minute,
                    second=expr.python_time_val.second,
                    microsecond=expr.python_time_val.microsecond,
                    tzinfo=self.decode_timezone_expr(expr.python_time_val.tz),
                )

            case "python_timestamp_val":
                return datetime(
                    year=expr.python_timestamp_val.year,
                    month=expr.python_timestamp_val.month,
                    day=expr.python_timestamp_val.day,
                    hour=expr.python_timestamp_val.hour,
                    minute=expr.python_timestamp_val.minute,
                    second=expr.python_timestamp_val.second,
                    microsecond=expr.python_timestamp_val.microsecond,
                    tzinfo=self.decode_timezone_expr(expr.python_timestamp_val.tz),
                )

            case "seq_map_val":
                return {
                    self.decode_expr(kv.vs[0]): self.decode_expr(kv.vs[1])
                    for kv in expr.seq_map_val.kvs
                }

            case "sp_datatype_val":
                return self.decode_data_type_expr(expr.sp_datatype_val.datatype)

            case "tuple_val":
                # vs can be a list of Expr, a single Expr, or ().
                if hasattr(expr.tuple_val, "vs"):
                    if isinstance(expr.tuple_val.vs, Iterable):
                        return tuple(self.decode_expr(v) for v in expr.tuple_val.vs)
                    else:
                        return tuple(self.decode_expr(expr.tuple_val.vs))
                else:
                    return tuple()

            case "string_val":
                return expr.string_val.v

            # COLUMN FUNCTIONS
            case "sp_column_alias":
                col = self.decode_expr(expr.sp_column_alias.col)
                alias = expr.sp_column_alias.name
                # Column.as if True; Column.alias if False, Column.name if None.

                match expr.sp_column_alias.fn.WhichOneof("variant"):
                    case "sp_column_alias_fn_alias":
                        return col.alias(alias)

                    case "sp_column_alias_fn_as":
                        return col.as_(alias)

                    case _:
                        return col.name(alias)

            case "sp_column_apply__int":
                col = self.decode_expr(expr.sp_column_apply__int.col)
                field = expr.sp_column_apply__int.idx
                return col[field]

            case "sp_column_apply__string":
                col = self.decode_expr(expr.sp_column_apply__string.col)
                field = expr.sp_column_apply__string.field
                return col[field]

            case "sp_column_asc":
                col = self.decode_expr(expr.sp_column_asc.col)
                match expr.sp_column_asc.null_order.WhichOneof("variant"):
                    case "sp_null_order_default":
                        return col.asc()
                    case "sp_null_order_nulls_first":
                        return col.asc_nulls_first()
                    case "sp_null_order_nulls_last":
                        return col.asc_nulls_last()
                    case _:
                        raise ValueError(
                            "Unknown null order for sp_column_asc: %s"
                            % expr.sp_column_asc.null_order.WhichOneof("variant")
                        )

            case "sp_column_between":
                col = self.decode_expr(expr.sp_column_between.col)
                lower = self.decode_expr(expr.sp_column_between.lower_bound)
                upper = self.decode_expr(expr.sp_column_between.upper_bound)
                return col.between(lower, upper)

            case "sp_column_case_when":
                # The cases can be chained as when(...).when(...).otherwise(...) or
                # when(...).otherwise(...).when(...).otherwise(...).
                ret_val = None
                for case in expr.sp_column_case_when.cases:
                    # If the condition field is empty, it is a call to `otherwise`, else it is a call to `when`.
                    value = self.decode_expr(case.value)
                    if hasattr(case, "condition") and str(case.condition).strip() != "":
                        condition = self.decode_expr(case.condition)
                        ret_val = (
                            when(condition, value)
                            if ret_val is None
                            else ret_val.when(condition, value)
                        )
                    else:
                        ret_val = ret_val.otherwise(value)
                return ret_val

            case "sp_column_cast":
                col = self.decode_expr(expr.sp_column_cast.col)
                to_dtype = self.decode_data_type_expr(expr.sp_column_cast.to)
                return col.cast(to_dtype)

            case "sp_column_desc":
                col = self.decode_expr(expr.sp_column_desc.col)
                match expr.sp_column_desc.null_order.WhichOneof("variant"):
                    case "sp_null_order_default":
                        return col.desc()
                    case "sp_null_order_nulls_first":
                        return col.desc_nulls_first()
                    case "sp_null_order_nulls_last":
                        return col.desc_nulls_last()
                    case _:
                        raise ValueError(
                            "Unknown null order for sp_column_desc: %s"
                            % expr.sp_column_desc.null_order.WhichOneof("variant")
                        )

            case "sp_column_equal_nan":
                col = self.decode_expr(expr.sp_column_equal_nan.col)
                return col.equal_nan()

            case "sp_column_equal_null":
                lhs = self.decode_expr(expr.sp_column_equal_null.lhs)
                rhs = self.decode_expr(expr.sp_column_equal_null.rhs)
                return lhs.equal_null(rhs)

            case "sp_column_in__seq":
                col = self.decode_expr(expr.sp_column_in__seq.col)
                if isinstance(expr.sp_column_in__seq.values, Iterable):
                    # The values should be passed in as positional arguments and not as a list.
                    return col.in_(
                        self.decode_expr(v) for v in expr.sp_column_in__seq.values
                    )
                else:
                    # The list case should be taken care of in this branch.
                    return col.in_(self.decode_expr(expr.sp_column_in__seq.values))

            case "sp_column_is_not_null":
                col = self.decode_expr(expr.sp_column_is_not_null.col)
                return col.is_not_null()

            case "sp_column_is_null":
                col = self.decode_expr(expr.sp_column_is_null.col)
                return col.is_null()

            case "sp_column_over":
                col = self.decode_expr(expr.sp_column_over.col)
                return col.over(
                    window=self.decode_window_spec_expr(expr.sp_column_over.window_spec)
                )

            case "sp_column_sql_expr":
                sql_expr = expr.sp_column_sql_expr.sql
                # Need to explicitly specify col("*") because of the way sql_expr AST is encoded.
                return (
                    snowflake.snowpark.functions.col(sql_expr)
                    if sql_expr == "*"
                    else sql_expr
                )

            case "sp_column_string_like":
                col = self.decode_expr(expr.sp_column_string_like.col)
                pattern = self.decode_expr(expr.sp_column_string_like.pattern)
                return col.like(pattern)

            case "sp_column_string_regexp":
                col = self.decode_expr(expr.sp_column_string_regexp.col)
                pattern = self.decode_expr(expr.sp_column_string_regexp.pattern)
                parameters = self.decode_expr(expr.sp_column_string_regexp.parameters)
                return col.regexp(pattern, parameters)

            case "sp_column_string_starts_with":
                col = self.decode_expr(expr.sp_column_string_starts_with.col)
                prefix = self.decode_expr(expr.sp_column_string_starts_with.prefix)
                return col.starts_with(prefix)

            case "sp_column_string_substr":
                col = self.decode_expr(expr.sp_column_string_substr.col)
                length = self.decode_expr(expr.sp_column_string_substr.len)
                pos = self.decode_expr(expr.sp_column_string_substr.pos)
                return col.substr(pos, length)

            case "sp_column_string_ends_with":
                col = self.decode_expr(expr.sp_column_string_ends_with.col)
                suffix = self.decode_expr(expr.sp_column_string_ends_with.suffix)
                return col.ends_with(suffix)

            case "sp_column_string_collate":
                col = self.decode_expr(expr.sp_column_string_collate.col)
                collation_spec = self.decode_expr(
                    expr.sp_column_string_collate.collation_spec
                )
                return col.collate(collation_spec)

            case "sp_column_string_contains":
                col = self.decode_expr(expr.sp_column_string_contains.col)
                pattern = self.decode_expr(expr.sp_column_string_contains.pattern)
                return col.contains(pattern)

            case "sp_column_try_cast":
                col = self.decode_expr(expr.sp_column_try_cast.col)
                to_dtype = self.decode_data_type_expr(expr.sp_column_try_cast.to)
                return col.try_cast(to_dtype)

            # Binary operations on columns:
            case "eq":
                return self.binop(expr.eq, lambda lhs, rhs: lhs == rhs)

            case "neq":
                return self.binop(expr.neq, lambda lhs, rhs: lhs != rhs)

            case "gt":
                return self.binop(expr.gt, lambda lhs, rhs: lhs > rhs)

            case "lt":
                return self.binop(expr.lt, lambda lhs, rhs: lhs < rhs)

            case "geq":
                return self.binop(expr.geq, lambda lhs, rhs: lhs >= rhs)

            case "leq":
                return self.binop(expr.leq, lambda lhs, rhs: lhs <= rhs)

            case "sub":
                return self.binop(expr.sub, lambda lhs, rhs: lhs - rhs)

            case "mul":
                return self.binop(expr.mul, lambda lhs, rhs: lhs * rhs)

            case "div":
                return self.binop(expr.div, lambda lhs, rhs: lhs / rhs)

            case "mod":
                return self.binop(expr.mod, lambda lhs, rhs: lhs % rhs)

            case "pow":
                return self.binop(expr.pow, lambda lhs, rhs: lhs**rhs)

            case "and":
                # "and" is reserved keyword in python - so have to use getattr here.
                return self.binop(getattr(expr, "and"), lambda lhs, rhs: lhs & rhs)

            case "or":
                # "or" is reserved keyword in python - so have to use getattr here.
                return self.binop(getattr(expr, "or"), lambda lhs, rhs: lhs | rhs)

            # bit operations on columns
            case "bit_and":
                return self.bitop(expr.bit_and, "bitwiseAnd")

            case "bit_or":
                return self.bitop(expr.bit_or, "bitwiseOR")

            case "bit_xor":
                return self.bitop(expr.bit_xor, "bitwiseXOR")

            # Unary operations on columns:
            case "neg":
                col = self.decode_expr(expr.neg.operand)
                return -col

            case "not":
                # not is a reserved word in python.
                col_expr = getattr(expr, "not").operand
                col = self.decode_expr(col_expr)
                return ~col

            case "object_get_item":
                args = [self.decode_expr(arg) for arg in expr.object_get_item.args][0]
                return self.symbol_table[expr.object_get_item.obj.bitfield1][1][args]

            # DATAFRAME FUNCTIONS
            case "sp_create_dataframe":
                data = self.decode_dataframe_data_expr(expr.sp_create_dataframe.data)
                d = MessageToDict(expr.sp_create_dataframe)
                schema = (
                    self.decode_dataframe_schema_expr(expr.sp_create_dataframe.schema)
                    if "schema" in d
                    else None
                )
                df = self.session.create_dataframe(data=data, schema=schema)
                if hasattr(expr, "var_id"):
                    self.symbol_table[expr.var_id.bitfield1] = (
                        self.capture_local_variable_name(expr),
                        df,
                    )
                return df

            case "sp_dataframe_agg":
                df = self.decode_expr(expr.sp_dataframe_agg.df)
                exprs = [
                    self.decode_expr(arg) for arg in expr.sp_dataframe_agg.exprs.args
                ]
                if expr.sp_dataframe_agg.exprs.variadic:
                    return df.agg(*exprs)
                else:
                    return df.agg(exprs)

            case "sp_dataframe_alias":
                df = self.decode_expr(expr.sp_dataframe_alias.df)
                name = expr.sp_dataframe_alias.name
                return df.alias(name)

            case "sp_dataframe_analytics_compute_lag":
                df = self.decode_expr(expr.sp_dataframe_analytics_compute_lag.df)
                cols = [
                    self.decode_expr(col)
                    for col in expr.sp_dataframe_analytics_compute_lag.cols
                ]
                group_by = list(expr.sp_dataframe_analytics_compute_lag.group_by)
                lags = list(expr.sp_dataframe_analytics_compute_lag.lags)
                order_by = list(expr.sp_dataframe_analytics_compute_lag.order_by)
                col_formatter = self.get_dataframe_analytics_function_column_formatter(
                    expr.sp_dataframe_analytics_compute_lag
                )
                return df.analytics.compute_lag(
                    cols, lags, order_by, group_by, col_formatter
                )

            case "sp_dataframe_analytics_compute_lead":
                df = self.decode_expr(expr.sp_dataframe_analytics_compute_lead.df)
                cols = [
                    self.decode_expr(col)
                    for col in expr.sp_dataframe_analytics_compute_lead.cols
                ]
                group_by = list(expr.sp_dataframe_analytics_compute_lead.group_by)
                leads = list(expr.sp_dataframe_analytics_compute_lead.leads)
                order_by = list(expr.sp_dataframe_analytics_compute_lead.order_by)
                col_formatter = self.get_dataframe_analytics_function_column_formatter(
                    expr.sp_dataframe_analytics_compute_lead
                )
                return df.analytics.compute_lead(
                    cols, leads, order_by, group_by, col_formatter
                )

            case "sp_dataframe_analytics_cumulative_agg":
                df = self.decode_expr(expr.sp_dataframe_analytics_cumulative_agg.df)
                gen_aggs = self.decode_dsl_map_expr(
                    expr.sp_dataframe_analytics_cumulative_agg.aggs
                )
                # The aggs dict created has generator objects as the kv pairs. Convert them to strings/list of strings.
                aggs = {str(k): list(v) for k, v in gen_aggs.items()}
                group_by = list(expr.sp_dataframe_analytics_cumulative_agg.group_by)
                order_by = list(expr.sp_dataframe_analytics_cumulative_agg.order_by)
                is_forward = (
                    expr.sp_dataframe_analytics_cumulative_agg.is_forward
                    if hasattr(expr.sp_dataframe_analytics_cumulative_agg, "is_forward")
                    else False
                )
                col_formatter = self.get_dataframe_analytics_function_column_formatter(
                    expr.sp_dataframe_analytics_cumulative_agg
                )
                return df.analytics.cumulative_agg(
                    aggs, group_by, order_by, is_forward, col_formatter
                )

            case "sp_dataframe_analytics_moving_agg":
                df = self.decode_expr(expr.sp_dataframe_analytics_moving_agg.df)
                gen_aggs = self.decode_dsl_map_expr(
                    expr.sp_dataframe_analytics_moving_agg.aggs
                )
                # The aggs dict created has generator objects as the kv pairs. Convert them to strings/list of strings.
                aggs = {str(k): list(v) for k, v in gen_aggs.items()}
                group_by = list(expr.sp_dataframe_analytics_moving_agg.group_by)
                order_by = list(expr.sp_dataframe_analytics_moving_agg.order_by)
                window_sizes = list(expr.sp_dataframe_analytics_moving_agg.window_sizes)
                col_formatter = self.get_dataframe_analytics_function_column_formatter(
                    expr.sp_dataframe_analytics_moving_agg
                )
                return df.analytics.moving_agg(
                    aggs, window_sizes, order_by, group_by, col_formatter
                )

            case "sp_dataframe_analytics_time_series_agg":
                df = self.decode_expr(expr.sp_dataframe_analytics_time_series_agg.df)
                gen_aggs = self.decode_dsl_map_expr(
                    expr.sp_dataframe_analytics_time_series_agg.aggs
                )
                # The aggs dict created has generator objects as the kv pairs. Convert them to strings/list of strings.
                aggs = {str(k): list(v) for k, v in gen_aggs.items()}
                group_by = list(expr.sp_dataframe_analytics_time_series_agg.group_by)
                sliding_interval = (
                    expr.sp_dataframe_analytics_time_series_agg.sliding_interval
                )
                time_col = expr.sp_dataframe_analytics_time_series_agg.time_col
                windows = list(expr.sp_dataframe_analytics_time_series_agg.windows)
                col_formatter = self.get_dataframe_analytics_function_column_formatter(
                    expr.sp_dataframe_analytics_time_series_agg
                )
                return df.analytics.time_series_agg(
                    time_col, aggs, windows, group_by, sliding_interval, col_formatter
                )

            case "sp_dataframe_col":
                col_name = expr.sp_dataframe_col.col_name
                df = self.decode_expr(expr.sp_dataframe_col.df)
                return df[col_name]

            case "sp_dataframe_collect":
                df = self.symbol_table[expr.sp_dataframe_collect.id.bitfield1][1]
                d = MessageToDict(expr.sp_dataframe_collect)
                statement_params = self.get_statement_params(d)
                log_on_exception = d.get("logOnException", False)
                block = d.get("block", False)
                case_sensitive = d.get("caseSensitive", False)
                no_wait = d.get("noWait", False)
                if no_wait:
                    return df.collect_nowait(
                        statement_params=statement_params,
                        log_on_exception=log_on_exception,
                        case_sensitive=case_sensitive,
                    )
                else:
                    return df.collect(
                        statement_params=statement_params,
                        log_on_exception=log_on_exception,
                        block=block,
                        case_sensitive=case_sensitive,
                    )

            case "sp_dataframe_count":
                df = self.decode_expr(expr.sp_dataframe_first.df)
                d = MessageToDict(expr.sp_dataframe_count)
                statement_params = self.get_statement_params(d)
                block = d["block"]
                return df.count(
                    statement_params=statement_params,
                    block=block,
                )

            case "sp_dataframe_cube":
                df = self.decode_expr(expr.sp_dataframe_cube.df)
                d = MessageToDict(expr.sp_dataframe_cube.cols)
                if "args" not in d:
                    return df.cube()
                cols = self.decode_col_exprs(expr.sp_dataframe_cube.cols.args)
                if d.get("variadic", False):
                    return df.cube(*cols)
                else:
                    return df.cube(cols)

            case "sp_dataframe_describe":
                df = self.decode_expr(expr.sp_dataframe_describe.df)
                d = MessageToDict(expr.sp_dataframe_describe.cols)
                if "args" not in d:
                    return df.describe()
                cols = self.decode_col_exprs(expr.sp_dataframe_describe.cols.args)
                if d.get("variadic", False):
                    return df.describe(*cols)
                else:
                    return df.describe(cols)

            case "sp_dataframe_distinct":
                df = self.decode_expr(expr.sp_dataframe_distinct.df)
                return df.distinct()

            case "sp_dataframe_drop":
                df = self.decode_expr(expr.sp_dataframe_drop.df)
                cols = self.decode_col_exprs(expr.sp_dataframe_drop.cols.args)
                if MessageToDict(expr.sp_dataframe_drop.cols).get("variadic", False):
                    return df.drop(*cols)
                else:
                    return df.drop(cols)

            case "sp_dataframe_drop_duplicates":
                df = self.decode_expr(expr.sp_dataframe_drop_duplicates.df)
                cols = list(expr.sp_dataframe_drop_duplicates.cols)
                if expr.sp_dataframe_drop_duplicates.variadic:
                    return df.drop_duplicates(*cols)
                else:
                    return df.drop_duplicates(cols)

            case "sp_dataframe_except":
                df = self.decode_expr(expr.sp_dataframe_except.df)
                other = self.decode_expr(expr.sp_dataframe_except.other)
                return df.except_(other)

            case "sp_dataframe_filter":
                df = self.decode_expr(expr.sp_dataframe_filter.df)
                condition = self.decode_expr(expr.sp_dataframe_filter.condition)
                return df.filter(condition)

            case "sp_dataframe_first":
                df = self.decode_expr(expr.sp_dataframe_first.df)
                block = expr.sp_dataframe_first.block
                num = expr.sp_dataframe_first.num
                statement_params = self.get_statement_params(
                    MessageToDict(expr.sp_dataframe_first)
                )
                return df.first(n=num, statement_params=statement_params, block=block)

            case "sp_dataframe_group_by":
                df = self.decode_expr(expr.sp_dataframe_group_by.df)
                cols = self.decode_col_exprs(expr.sp_dataframe_group_by.cols.args)
                if MessageToDict(expr.sp_dataframe_group_by.cols).get(
                    "variadic", False
                ):
                    return df.group_by(*cols)
                else:
                    return df.group_by(cols)

            case "sp_dataframe_group_by_grouping_sets":
                df = self.decode_expr(expr.sp_dataframe_group_by_grouping_sets.df)
                grouping_sets = []
                for set in expr.sp_dataframe_group_by_grouping_sets.grouping_sets:
                    grouping_set = self.decode_col_exprs(set.sets.args)
                    if MessageToDict(set.sets).get("variadic", False):
                        grouping_sets.append(GroupingSets(*grouping_set))
                    else:
                        grouping_sets.append(GroupingSets(grouping_set))
                if MessageToDict(expr.sp_dataframe_group_by_grouping_sets).get(
                    "variadic", False
                ):
                    return df.group_by_grouping_sets(*grouping_sets)
                else:
                    return df.group_by_grouping_sets(grouping_sets)

            case "sp_dataframe_intersect":
                df = self.decode_expr(expr.sp_dataframe_intersect.df)
                other = self.decode_expr(expr.sp_dataframe_intersect.other)
                return df.intersect(other)

            case "sp_dataframe_join":
                d = MessageToDict(expr.sp_dataframe_join)
                join_expr = d.get("joinExpr", None)
                join_expr = (
                    self.decode_expr(expr.sp_dataframe_join.join_expr)
                    if join_expr
                    else None
                )
                join_type = d.get("joinType", None)
                join_type = (
                    self.decode_join_type(expr.sp_dataframe_join.join_type)
                    if join_type
                    else None
                )
                lhs = self.decode_expr(expr.sp_dataframe_join.lhs)
                rhs = self.decode_expr(expr.sp_dataframe_join.rhs)
                lsuffix = d.get("lsuffix", "")
                rsuffix = d.get("rsuffix", "")
                match_condition = d.get("matchCondition", None)
                match_condition = (
                    self.decode_expr(expr.sp_dataframe_join.match_condition)
                    if match_condition
                    else None
                )
                return lhs.join(
                    right=rhs,
                    on=join_expr,
                    how=join_type,
                    lsuffix=lsuffix,
                    rsuffix=rsuffix,
                    match_condition=match_condition,
                )

            case "sp_dataframe_limit":
                df = self.decode_expr(expr.sp_dataframe_limit.df)
                n = expr.sp_dataframe_limit.n
                offset = expr.sp_dataframe_limit.offset
                return df.limit(n, offset)

            case "sp_dataframe_natural_join":
                lhs = self.decode_expr(expr.sp_dataframe_natural_join.lhs)
                rhs = self.decode_expr(expr.sp_dataframe_natural_join.rhs)
                join_type = self.decode_join_type(
                    expr.sp_dataframe_natural_join.join_type
                )
                return lhs.natural_join(right=rhs, how=join_type)

            case "sp_dataframe_na_drop__python":
                df = self.decode_expr(expr.sp_dataframe_na_drop__python.df)
                how = expr.sp_dataframe_na_drop__python.how
                d = MessageToDict(expr.sp_dataframe_na_drop__python)
                thresh = d.get("thresh", None)
                thresh = int(thresh) if thresh is not None else thresh
                subset = d.get("subset", None)
                subset = (
                    list(expr.sp_dataframe_na_drop__python.subset.list)
                    if subset is not None
                    else subset
                )
                return df.na.drop(how, thresh, subset)

            case "sp_dataframe_na_fill":
                df = self.decode_expr(expr.sp_dataframe_na_fill.df)
                # Either value or value_map contains the `value` to fill.
                d = MessageToDict(expr.sp_dataframe_na_fill)
                if "value" in d:
                    value = self.decode_expr(expr.sp_dataframe_na_fill.value)
                else:
                    value = self.decode_dsl_map_expr(
                        expr.sp_dataframe_na_fill.value_map.list
                    )
                subset = d.get("subset", None)
                subset = (
                    list(expr.sp_dataframe_na_fill.subset.list)
                    if subset is not None
                    else subset
                )
                return df.na.fill(value, subset)

            case "sp_dataframe_na_replace":
                df = self.decode_expr(expr.sp_dataframe_na_replace.df)
                d = MessageToDict(expr.sp_dataframe_na_replace)
                # Either value or values contains the `value` to fill.
                if "value" in d:
                    value = self.decode_expr(expr.sp_dataframe_na_replace.value)
                else:
                    value = [
                        self.decode_expr(e)
                        for e in expr.sp_dataframe_na_replace.values.list
                    ]
                # The parameter `replace` can be populated by to_replace_value (single value), to_replace_list,
                # or replacement_map.
                if "toReplaceValue" in d:
                    to_replace = self.decode_expr(
                        expr.sp_dataframe_na_replace.to_replace_value
                    )
                elif "toReplaceList" in d:
                    to_replace = [
                        self.decode_expr(e)
                        for e in expr.sp_dataframe_na_replace.to_replace_list.list
                    ]
                else:
                    to_replace = self.decode_dsl_map_expr(
                        expr.sp_dataframe_na_replace.replacement_map.list
                    )
                subset = d.get("subset", None)
                subset = (
                    list(expr.sp_dataframe_na_replace.subset.list)
                    if subset is not None
                    else subset
                )
                return df.na.replace(to_replace, value, subset)

            case "sp_dataframe_pivot":
                df = self.decode_expr(expr.sp_dataframe_pivot.df)
                pivot_col = self.decode_expr(expr.sp_dataframe_pivot.pivot_col)
                default_on_null = self.decode_expr(
                    expr.sp_dataframe_pivot.default_on_null
                )
                match expr.sp_dataframe_pivot.values.WhichOneof("sealed_value"):
                    case "sp_pivot_value__dataframe":
                        values = self.decode_expr(
                            expr.sp_dataframe_pivot.values.sp_pivot_value__dataframe.v
                        )
                    case "sp_pivot_value__expr":
                        values = self.decode_expr(
                            expr.sp_dataframe_pivot.values.sp_pivot_value__expr.v
                        )
                    case _:
                        raise ValueError(
                            "Unknown pivot value: %s"
                            % expr.sp_dataframe_pivot.values.WhichOneof("sealed_value")
                        )
                return df.pivot(pivot_col, values, default_on_null)

            case "sp_dataframe_random_split":
                df = self.decode_expr(expr.sp_dataframe_random_split.df)
                weights = list(expr.sp_dataframe_random_split.weights)
                seed = expr.sp_dataframe_random_split.seed.value
                statement_params = self.get_statement_params(
                    MessageToDict(expr.sp_dataframe_random_split)
                )
                return df.random_split(weights, seed, statement_params=statement_params)

            case "sp_dataframe_ref":
                return self.symbol_table[expr.sp_dataframe_ref.id.bitfield1][1]

            case "sp_dataframe_rename":
                df = self.decode_expr(expr.sp_dataframe_rename.df)
                col_or_mapper = self.decode_expr(expr.sp_dataframe_rename.col_or_mapper)
                new_column = MessageToDict(expr.sp_dataframe_rename).get(
                    "newColumn", None
                )
                return df.rename(col_or_mapper, new_column)

            case "sp_dataframe_rollup":
                df = self.decode_expr(expr.sp_dataframe_rollup.df)
                cols = self.decode_col_exprs(expr.sp_dataframe_rollup.cols.args)
                if MessageToDict(expr.sp_dataframe_rollup.cols).get("variadic", False):
                    return df.rollup(*cols)
                else:
                    return df.rollup(cols)

            case "sp_dataframe_sample":
                df = self.decode_expr(expr.sp_dataframe_sample.df)
                probability_fraction = (
                    expr.sp_dataframe_sample.probability_fraction.value
                )
                num = expr.sp_dataframe_sample.num.value
                return df.sample(frac=probability_fraction, n=num)

            case "sp_dataframe_select__columns":
                df = self.decode_expr(expr.sp_dataframe_select__columns.df)
                # The columns can be a list of Expr or a single Expr.
                cols = self.decode_col_exprs(expr.sp_dataframe_select__columns.cols)
                if MessageToDict(expr.sp_dataframe_select__columns).get(
                    "variadic", False
                ):
                    val = df.select(*cols)
                else:
                    val = df.select(cols)
                if hasattr(expr, "var_id"):
                    self.symbol_table[expr.var_id.bitfield1] = (
                        self.capture_local_variable_name(expr),
                        val,
                    )
                return val

            case "sp_dataframe_select__exprs":
                df = self.decode_expr(expr.sp_dataframe_select__exprs.df)
                exprs = list(expr.sp_dataframe_select__exprs.exprs)
                if MessageToDict(expr.sp_dataframe_select__exprs).get(
                    "variadic", False
                ):
                    return df.select_expr(*exprs)
                else:
                    return df.select_expr(exprs)

            case "sp_dataframe_show":
                df = self.decode_expr(
                    self.symbol_table[expr.sp_dataframe_show.id.bitfield1][1]
                )
                return df.show()

            case "sp_dataframe_sort":
                df = self.decode_expr(expr.sp_dataframe_sort.df)
                cols = list(
                    self.decode_expr(col) for col in expr.sp_dataframe_sort.cols
                )
                ascending = self.decode_expr(expr.sp_dataframe_sort.ascending)

                if MessageToDict(expr.sp_dataframe_sort).get("colsVariadic", False):
                    return df.sort(*cols, ascending=ascending)
                else:
                    return df.sort(cols, ascending=ascending)

            case "sp_dataframe_stat_approx_quantile":
                d = MessageToDict(expr.sp_dataframe_stat_approx_quantile)
                if "df" in d:
                    df = self.decode_expr(expr.sp_dataframe_stat_approx_quantile.df)
                else:
                    df = self.symbol_table[
                        expr.sp_dataframe_stat_approx_quantile.id.bitfield1
                    ][1]
                cols = [
                    self.decode_expr(col)
                    for col in expr.sp_dataframe_stat_approx_quantile.cols
                ]
                percentile = list(expr.sp_dataframe_stat_approx_quantile.percentile)
                statement_params = self.get_statement_params(d)
                return df._stat.approx_quantile(
                    cols, percentile, statement_params=statement_params
                )

            case "sp_dataframe_stat_corr":
                df = self.symbol_table[expr.sp_dataframe_stat_corr.id.bitfield1][1]
                col1 = self.decode_expr(expr.sp_dataframe_stat_corr.col1)
                col2 = self.decode_expr(expr.sp_dataframe_stat_corr.col2)
                statement_params = self.get_statement_params(
                    MessageToDict(expr.sp_dataframe_stat_corr)
                )
                return df._stat.corr(col1, col2, statement_params=statement_params)

            case "sp_dataframe_stat_cov":
                df = self.symbol_table[expr.sp_dataframe_stat_cov.id.bitfield1][1]
                col1 = self.decode_expr(expr.sp_dataframe_stat_cov.col1)
                col2 = self.decode_expr(expr.sp_dataframe_stat_cov.col2)
                statement_params = self.get_statement_params(
                    MessageToDict(expr.sp_dataframe_stat_cov)
                )
                return df._stat.cov(col1, col2, statement_params=statement_params)

            case "sp_dataframe_stat_cross_tab":
                df = self.symbol_table[expr.sp_dataframe_stat_cross_tab.id.bitfield1][1]
                col1 = self.decode_expr(expr.sp_dataframe_stat_cross_tab.col1)
                col2 = self.decode_expr(expr.sp_dataframe_stat_cross_tab.col2)
                statement_params = self.get_statement_params(
                    MessageToDict(expr.sp_dataframe_stat_cross_tab)
                )
                return df._stat.crosstab(col1, col2, statement_params=statement_params)

            case "sp_dataframe_stat_sample_by":
                df = self.decode_expr(expr.sp_dataframe_stat_sample_by.df)
                col = self.decode_expr(expr.sp_dataframe_stat_sample_by.col)
                fractions = self.decode_dsl_map_expr(
                    expr.sp_dataframe_stat_sample_by.fractions
                )
                return df._stat.sample_by(col, fractions)

            case "sp_dataframe_to_df":
                df = self.decode_expr(expr.sp_dataframe_to_df.df)
                col_names = list(expr.sp_dataframe_to_df.col_names)
                if expr.sp_dataframe_to_df.variadic:
                    return df.to_df(*col_names)
                else:
                    return df.to_df(col_names)

            case "sp_dataframe_to_local_iterator":
                df = self.symbol_table[
                    expr.sp_dataframe_to_local_iterator.id.bitfield1
                ][1]
                statement_params = self.get_statement_params(
                    MessageToDict(expr.sp_dataframe_to_local_iterator)
                )
                block = expr.sp_dataframe_to_local_iterator.block
                case_sensitive = expr.sp_dataframe_to_local_iterator.case_sensitive
                return df.to_local_iterator(
                    statement_params=statement_params,
                    block=block,
                    case_sensitive=case_sensitive,
                )

            case "sp_dataframe_to_pandas":
                df = self.symbol_table[expr.sp_dataframe_to_pandas.id.bitfield1][1]
                statement_params = self.get_statement_params(
                    MessageToDict(expr.sp_dataframe_to_pandas)
                )
                block = expr.sp_dataframe_to_pandas.block
                return df.to_pandas(statement_params=statement_params, block=block)

            case "sp_dataframe_to_pandas_batches":
                df = self.symbol_table[
                    expr.sp_dataframe_to_pandas_batches.id.bitfield1
                ][1]
                statement_params = self.get_statement_params(
                    MessageToDict(expr.sp_dataframe_to_pandas_batches)
                )
                block = expr.sp_dataframe_to_pandas_batches.block
                return df.to_pandas_batches(
                    statement_params=statement_params, block=block
                )

            case "sp_dataframe_union":
                df = self.decode_expr(expr.sp_dataframe_union.df)
                other = self.decode_expr(expr.sp_dataframe_union.other)
                return df.union(other)

            case "sp_dataframe_union_all":
                df = self.decode_expr(expr.sp_dataframe_union_all.df)
                other = self.decode_expr(expr.sp_dataframe_union_all.other)
                return df.union_all(other)

            case "sp_dataframe_union_all_by_name":
                df = self.decode_expr(expr.sp_dataframe_union_all_by_name.df)
                other = self.decode_expr(expr.sp_dataframe_union_all_by_name.other)
                return df.union_all_by_name(other)

            case "sp_dataframe_union_by_name":
                df = self.decode_expr(expr.sp_dataframe_union_by_name.df)
                other = self.decode_expr(expr.sp_dataframe_union_by_name.other)
                return df.union_by_name(other)

            case "sp_dataframe_unpivot":
                df = self.decode_expr(expr.sp_dataframe_unpivot.df)
                column_list = [
                    self.decode_expr(e) for e in expr.sp_dataframe_unpivot.column_list
                ]
                name_column = expr.sp_dataframe_unpivot.name_column
                value_column = expr.sp_dataframe_unpivot.value_column
                # TODO SNOW-1866100: add logic for `include_nulls`.
                return df.unpivot(value_column, name_column, column_list)

            case "sp_dataframe_with_column":
                df = self.decode_expr(expr.sp_dataframe_with_column.df)
                col_name = expr.sp_dataframe_with_column.col_name
                col = self.decode_expr(expr.sp_dataframe_with_column.col)
                return df.with_column(col_name, col)

            case "sp_dataframe_with_column_renamed":
                df = self.decode_expr(expr.sp_dataframe_with_column_renamed.df)
                existing = self.decode_expr(expr.sp_dataframe_with_column_renamed.col)
                new = expr.sp_dataframe_with_column_renamed.new_name
                return df.with_column_renamed(existing, new)

            case "sp_dataframe_with_columns":
                df = self.decode_expr(expr.sp_dataframe_with_columns.df)
                col_names = list(expr.sp_dataframe_with_columns.col_names)
                values = [
                    self.decode_expr(e) for e in expr.sp_dataframe_with_columns.values
                ]
                return df.with_columns(col_names, values)

            case "sp_relational_grouped_dataframe_agg":
                grouped_df = self.decode_expr(
                    expr.sp_relational_grouped_dataframe_agg.grouped_df
                )
                exprs = self.decode_col_exprs(
                    expr.sp_relational_grouped_dataframe_agg.exprs.args
                )
                if MessageToDict(expr.sp_relational_grouped_dataframe_agg.exprs).get(
                    "variadic", False
                ):
                    return grouped_df.agg(*exprs)
                else:
                    return grouped_df.agg(exprs)

            case "sp_range":
                start = expr.sp_range.start
                end = expr.sp_range.end.value if expr.sp_range.HasField("end") else None
                step = expr.sp_range.step.value if expr.sp_range.HasField("step") else 1
                return self.session.range(start, end, step)

            case "sp_relational_grouped_dataframe_apply_in_pandas":
                # TODO: SNOW-1830603 Flesh out this logic when implementing UDTFs. Need to create a dict to maintain
                #       all functions registered (here, `func`). Implement `decode_callable_expr`.
                # func = self.decode_callable_expr(expr.sp_relational_grouped_dataframe_apply_in_pandas.func)
                # grouped_df = self.decode_expr(expr.sp_relational_grouped_dataframe_apply_in_pandas.grouped_df)
                # kwargs = self.decode_dsl_map_expr(expr.sp_relational_grouped_dataframe_apply_in_pandas.kwargs)
                # output_schema = self.decode_expr(expr.sp_relational_grouped_dataframe_apply_in_pandas.output_schema)
                # return grouped_df.apply_in_pandas(func, output_schema, **kwargs)
                pass

            case "sp_relational_grouped_dataframe_builtin":
                grouped_df = self.decode_expr(
                    expr.sp_relational_grouped_dataframe_builtin.grouped_df
                )
                agg_name = expr.sp_relational_grouped_dataframe_builtin.agg_name
                if "cols" not in MessageToDict(
                    expr.sp_relational_grouped_dataframe_builtin
                ):
                    return getattr(grouped_df, agg_name)()
                cols = self.decode_col_exprs(
                    expr.sp_relational_grouped_dataframe_builtin.cols.args
                )
                if MessageToDict(expr.sp_relational_grouped_dataframe_builtin.cols).get(
                    "variadic", False
                ):
                    return getattr(grouped_df, agg_name)(*cols)
                else:
                    return getattr(grouped_df, agg_name)(cols)

            case "sp_relational_grouped_dataframe_ref":
                return self.symbol_table[
                    expr.sp_relational_grouped_dataframe_ref.id.bitfield1
                ][1]

            case "sp_session_table_function":
                # Here, self.decode_expr will most likely run Session.call since Session.call does not have an explicit
                # AST entity. To prevent Session.call from running, give context to self.decode_expr that the caller is
                # sp_session_table_function entity via kwargs.
                kwargs = {"source": "sp_session_table_function"}
                return self.decode_expr(expr.sp_session_table_function.fn, **kwargs)

            case "sp_table":
                assert expr.sp_table.HasField("name")
                table_name = self.decode_name_expr(expr.sp_table.name)
                return self.session.table(
                    table_name,
                    is_temp_table_for_cleanup=expr.sp_table.is_temp_table_for_cleanup
                    if hasattr(expr.sp_table, "is_temp_table_for_cleanup")
                    else False,
                )

            case "sp_to_snowpark_pandas":
                df = self.decode_expr(expr.sp_to_snowpark_pandas.df)
                d = MessageToDict(expr.sp_to_snowpark_pandas)
                index_col, columns = None, None
                if "indexCol" in d:
                    index_col = [
                        col for col in expr.sp_to_snowpark_pandas.index_col.list
                    ]
                if "columns" in d:
                    columns = [col for col in expr.sp_to_snowpark_pandas.columns.list]
                # Returning the result of to_snowpark_pandas causes recursion issues when local_testing_mode is enabled.
                # When disabled, to_snowpark_pandas will raise an error since df will be an empty Dataframe
                # (passing non-None values of index_col or columns will make the snowpark_to_pandas_helper complain
                # about columns that do not exist).
                # Therefore, silently execute to_snowpark_pandas to record the AST and return None.
                df.to_snowpark_pandas(index_col, columns)
                return None

            case "udf":
                return_type = self.decode_data_type_expr(expr.udf.return_type)
                input_types = [
                    self.decode_data_type_expr(input_type)
                    for input_type in expr.udf.input_types.list
                ]
                return udf(
                    lambda *args: None, return_type=return_type, input_types=input_types
                )

            case "udtf":
                # TODO: SNOW-1830603 Implement UDTF decoding.
                pass

            case "sp_dataframe_cross_join":
                lhs = self.decode_expr(expr.sp_dataframe_cross_join.lhs)
                rhs = self.decode_expr(expr.sp_dataframe_cross_join.rhs)
                left_suffix = expr.sp_dataframe_cross_join.lsuffix.value
                right_suffix = expr.sp_dataframe_cross_join.rsuffix.value
                return lhs.cross_join(
                    right=rhs, lsuffix=left_suffix, rsuffix=right_suffix
                )

            case "sp_dataframe_flatten":
                df = self.decode_expr(expr.sp_dataframe_flatten.df)
                input = self.decode_expr(expr.sp_dataframe_flatten.input)
                mode = "BOTH"
                match expr.sp_dataframe_flatten.mode.WhichOneof("variant"):
                    case "sp_flatten_mode_both":
                        mode = "BOTH"
                    case "sp_flatten_mode_array":
                        mode = "ARRAY"
                    case "sp_flatten_mode_object":
                        mode = "OBJECT"

                path = expr.sp_dataframe_flatten.path.value

                outer = expr.sp_dataframe_flatten.outer
                recursive = expr.sp_dataframe_flatten.recursive
                if len(path) == 0:
                    return df.flatten(
                        input=input, mode=mode, outer=outer, recursive=recursive
                    )
                return df.flatten(
                    input=input, path=path, mode=mode, outer=outer, recursive=recursive
                )

            case "sp_dataframe_create_or_replace_view":
                df = self.decode_expr(expr.sp_dataframe_create_or_replace_view.df)
                name = self.decode_name_expr(
                    expr.sp_dataframe_create_or_replace_view.name
                )
                if not isinstance(name, str):
                    name = self.convert_name_to_list(name)
                statement_params = None
                if hasattr(
                    expr.sp_dataframe_create_or_replace_view, "statement_params"
                ):
                    d = MessageToDict(expr.sp_dataframe_create_or_replace_view)
                    statement_params = self.get_statement_params(d)

                comment = None
                if hasattr(expr.sp_dataframe_create_or_replace_view, "comment"):
                    comment = expr.sp_dataframe_create_or_replace_view.comment.value
                is_temp = expr.sp_dataframe_create_or_replace_view.is_temp
                if is_temp:
                    if len(comment) > 0:
                        return df.create_or_replace_temp_view(
                            name, comment=comment, statement_params=statement_params
                        )
                    else:
                        return df.create_or_replace_temp_view(
                            name, statement_params=statement_params
                        )
                else:
                    if len(comment) > 0:
                        return df.create_or_replace_view(
                            name, comment=comment, statement_params=statement_params
                        )
                    return df.create_or_replace_view(
                        name, statement_params=statement_params
                    )

            case "sp_dataframe_copy_into_table":
                df = self.decode_expr(expr.sp_dataframe_copy_into_table.df)
                name = self.decode_name_expr(
                    expr.sp_dataframe_copy_into_table.table_name
                )
                name = self.convert_name_to_list(name)
                files = [
                    file_name for file_name in expr.sp_dataframe_copy_into_table.files
                ]
                pattern = expr.sp_dataframe_copy_into_table.pattern.value
                validation_mode = (
                    expr.sp_dataframe_copy_into_table.validation_mode.value
                )
                target_columns = [
                    column_name
                    for column_name in expr.sp_dataframe_copy_into_table.target_columns
                ]
                transformations = [
                    self.decode_expr(transformation)
                    for transformation in expr.sp_dataframe_copy_into_table.transformations
                ]
                format_type_options = None
                if hasattr(expr.sp_dataframe_copy_into_table, "format_type_options"):
                    format_type_options = {
                        expr.sp_dataframe_copy_into_table.format_type_options[
                            i
                        ]._1: self.decode_expr(
                            expr.sp_dataframe_copy_into_table.format_type_options[i]._2
                        )
                        for i in range(
                            len(expr.sp_dataframe_copy_into_table.format_type_options)
                        )
                    }
                statement_params = None
                if hasattr(expr.sp_dataframe_copy_into_table, "statement_params"):
                    statement_params = {
                        expr.sp_dataframe_copy_into_table.statement_params[i]
                        ._1: expr.sp_dataframe_copy_into_table.statement_params[i]
                        ._2
                        for i in range(
                            len(expr.sp_dataframe_copy_into_table.statement_params)
                        )
                    }
                copy_options = None
                if hasattr(expr.sp_dataframe_copy_into_table, "copy_options"):
                    copy_options = {
                        expr.sp_dataframe_copy_into_table.copy_options[
                            i
                        ]._1: self.decode_expr(
                            expr.sp_dataframe_copy_into_table.copy_options[i]._2
                        )
                        for i in range(
                            len(expr.sp_dataframe_copy_into_table.copy_options)
                        )
                    }

                df.copy_into_table(
                    table_name=name,
                    files=files,
                    pattern=pattern,
                    validation_mode=validation_mode,
                    target_columns=target_columns,
                    transformations=transformations,
                    format_type_options=format_type_options,
                    statement_params=statement_params,
                    **copy_options,
                )

            case "sp_dataframe_cache_result":
                df = self.decode_expr(expr.sp_dataframe_cache_result.df)
                d = MessageToDict(expr.sp_dataframe_cache_result)
                statement_params = self.get_statement_params(d)
                return df.cache_result(statement_params=statement_params)

            case "sp_dataframe_create_or_replace_dynamic_table":
                df = self.decode_expr(
                    expr.sp_dataframe_create_or_replace_dynamic_table.df
                )
                name = self.decode_name_expr(
                    expr.sp_dataframe_create_or_replace_dynamic_table.name
                )
                if not isinstance(name, str):
                    name = self.convert_name_to_list(name)
                warehouse = expr.sp_dataframe_create_or_replace_dynamic_table.warehouse
                lag = expr.sp_dataframe_create_or_replace_dynamic_table.lag
                comment = (
                    expr.sp_dataframe_create_or_replace_dynamic_table.comment.value
                )
                mode = "overwrite"
                match expr.sp_dataframe_create_or_replace_dynamic_table.mode.WhichOneof(
                    "variant"
                ):
                    case "sp_save_mode_append":
                        mode = "append"

                    case "sp_save_mode_error_if_exists":
                        mode = "error_if_exists"

                    case "sp_save_mode_ignore":
                        mode = "ignore"

                    case "sp_save_mode_overwrite":
                        mode = "overwrite"

                    case "sp_save_mode_truncate":
                        mode = "truncate"

                refresh_mode = None
                if (
                    hasattr(
                        expr.sp_dataframe_create_or_replace_dynamic_table,
                        "refresh_mode",
                    )
                    and len(
                        expr.sp_dataframe_create_or_replace_dynamic_table.refresh_mode.value
                    )
                    > 0
                ):
                    refresh_mode = (
                        expr.sp_dataframe_create_or_replace_dynamic_table.refresh_mode.value
                    )
                initialize = None
                if (
                    hasattr(
                        expr.sp_dataframe_create_or_replace_dynamic_table, "initialize"
                    )
                    and len(
                        expr.sp_dataframe_create_or_replace_dynamic_table.initialize.value
                    )
                    > 0
                ):
                    initialize = (
                        expr.sp_dataframe_create_or_replace_dynamic_table.initialize.value
                    )
                clustering_keys = None
                if (
                    len(
                        expr.sp_dataframe_create_or_replace_dynamic_table.clustering_keys.list
                    )
                    > 0
                ):
                    clustering_keys = [
                        self.decode_expr(clustering_key)
                        for clustering_key in expr.sp_dataframe_create_or_replace_dynamic_table.clustering_keys.list
                    ]
                is_transient = (
                    expr.sp_dataframe_create_or_replace_dynamic_table.is_transient
                )
                data_retention_time = None
                if (
                    hasattr(
                        expr.sp_dataframe_create_or_replace_dynamic_table,
                        "data_retention_time",
                    )
                    and expr.sp_dataframe_create_or_replace_dynamic_table.data_retention_time.value
                    > 0
                ):
                    data_retention_time = (
                        expr.sp_dataframe_create_or_replace_dynamic_table.data_retention_time.value
                    )
                max_data_extension_time = None
                if (
                    hasattr(
                        expr.sp_dataframe_create_or_replace_dynamic_table,
                        "max_data_extension_time",
                    )
                    and expr.sp_dataframe_create_or_replace_dynamic_table.max_data_extension_time.value
                    > 0
                ):
                    max_data_extension_time = (
                        expr.sp_dataframe_create_or_replace_dynamic_table.max_data_extension_time.value
                    )
                d = MessageToDict(expr.sp_dataframe_create_or_replace_dynamic_table)
                statement_params = self.get_statement_params(d)
                iceberg_config = None
                if hasattr(
                    expr.sp_dataframe_create_or_replace_dynamic_table, "iceberg_config"
                ):
                    iceberg_config = (
                        expr.sp_dataframe_create_or_replace_dynamic_table.iceberg_config
                    )
                return df.create_or_replace_dynamic_table(
                    name=name,
                    warehouse=warehouse,
                    lag=lag,
                    comment=comment,
                    mode=mode,
                    refresh_mode=refresh_mode,
                    initialize=initialize,
                    clustering_keys=clustering_keys,
                    is_transient=is_transient,
                    data_retention_time=data_retention_time,
                    max_data_extension_time=max_data_extension_time,
                    statement_params=statement_params,
                    iceberg_config=iceberg_config,
                )

            case "sp_dataframe_write":
                df = self.decode_expr(expr.sp_dataframe_write.df)
                return df.write

            case "stored_procedure":
                input_types = [
                    self.decode_data_type_expr(input_type)
                    for input_type in expr.stored_procedure.input_types.list
                ]
                execute_as = expr.stored_procedure.execute_as
                comment = expr.stored_procedure.comment.value
                registered_object_name = self.decode_name_expr(
                    expr.stored_procedure.func.object_name
                )
                return_type = self.decode_data_type_expr(
                    expr.stored_procedure.return_type
                )
                ret_sproc = sproc(
                    lambda *args: None,
                    return_type=return_type,
                    input_types=input_types,
                    execute_as=execute_as,
                    comment=comment,
                    _registered_object_name=registered_object_name,
                )
                return ret_sproc

            case "sp_flatten":
                input = self.decode_expr(expr.sp_flatten.input)

                path = expr.sp_flatten.path.value

                outer = expr.sp_flatten.outer

                recursive = expr.sp_flatten.recursive

                mode = "BOTH"
                match expr.sp_flatten.mode.WhichOneof("variant"):
                    case "sp_flatten_mode_both":
                        mode = "BOTH"
                    case "sp_flatten_mode_array":
                        mode = "ARRAY"
                    case "sp_flatten_mode_object":
                        mode = "OBJECT"

                if len(path) == 0:

                    return self.session.flatten(
                        input=input, outer=outer, recursive=recursive, mode=mode
                    )

                return self.session.flatten(
                    input=input, path=path, outer=outer, recursive=recursive, mode=mode
                )

            case "sp_generator":
                columns = [self.decode_expr(col) for col in expr.sp_generator.columns]
                row_count = expr.sp_generator.row_count
                time_limit_seconds = expr.sp_generator.time_limit_seconds
                if expr.sp_generator.variadic:
                    return self.session.generator(
                        *columns, rowcount=row_count, timelimit=time_limit_seconds
                    )
                else:
                    return self.session.generator(
                        columns, rowcount=row_count, timelimit=time_limit_seconds
                    )

<<<<<<< HEAD
            case "sp_write_pandas":
                df = self.decode_dataframe_data_expr(expr.sp_write_pandas.df)
                table_name = self.decode_name_expr(expr.sp_write_pandas.table_name)
                if isinstance(table_name, str):
                    database, schema = None, None
                else:
                    database, schema, table_name = (
                        table_name[0],
                        table_name[1],
                        table_name[2],
                    )
                chunk_size = (
                    expr.sp_write_pandas.chunk_size.value
                    if expr.sp_write_pandas.HasField("chunk_size")
                    else None
                )
                compression = expr.sp_write_pandas.compression
                on_error = expr.sp_write_pandas.on_error
                parallel = expr.sp_write_pandas.parallel
                quote_identifiers = expr.sp_write_pandas.quote_identifiers
                auto_create_table = expr.sp_write_pandas.auto_create_table
                create_temp_table = expr.sp_write_pandas.create_temp_table
                overwrite = expr.sp_write_pandas.overwrite
                table_type = expr.sp_write_pandas.table_type
                kwargs = self.decode_dsl_map_expr(expr.sp_write_pandas.kwargs)
                return self.session.write_pandas(
                    df,
                    table_name,
                    database=database,
                    schema=schema,
                    chunk_size=chunk_size,
                    compression=compression,
                    on_error=on_error,
                    parallel=parallel,
                    quote_identifiers=quote_identifiers,
                    auto_create_table=auto_create_table,
                    create_temp_table=create_temp_table,
                    overwrite=overwrite,
                    table_type=table_type,
                    **kwargs,
                )
=======
            case "sp_row":
                names = [name for name in expr.sp_row.names.list]
                values = [self.decode_expr(value) for value in expr.sp_row.vs]
                if names:
                    return Row(**dict(zip(names, values)))
                else:
                    return Row(*values)
>>>>>>> 4a5e57f2

            case _:
                raise NotImplementedError(
                    "Expression type not implemented yet: %s"
                    % expr.WhichOneof("variant")
                )

    def decode_stmt(self, stmt: proto.Assign | proto.Eval):
        """
        Given an assign/eval statement, return the result as a Python object.

        Parameters
        ----------
        stmt : proto.Request.Body
            The assign or eval statement to decode.
        """
        match stmt.WhichOneof("variant"):
            case "assign":
                val = self.decode_expr(stmt.assign.expr)
                val_symbol = self.capture_local_variable_name(stmt.assign)
                self.symbol_table[stmt.assign.var_id.bitfield1] = (
                    self.capture_local_variable_name(stmt.assign),
                    val,
                )
                logger.info(
                    f"assign result '{val_symbol} = {val}' at var_id {stmt.assign.var_id.bitfield1}"
                )

            case "eval":
                if hasattr(stmt, "parameters"):
                    val_symbol, val = self.symbol_table[stmt.parameters[0]]
                    logger.info(f"eval result: {val_symbol} = {val}")
            case _:
                raise ValueError(
                    "Unknown statement type: %s" % stmt.WhichOneof("variant")
                )<|MERGE_RESOLUTION|>--- conflicted
+++ resolved
@@ -8,12 +8,9 @@
 from datetime import date, datetime, time, timedelta, timezone
 from decimal import Decimal
 
-<<<<<<< HEAD
 from pandas import DataFrame as PandasDataFrame
-=======
+
 from snowflake.snowpark.window import WindowSpec, Window, WindowRelativePosition
->>>>>>> 4a5e57f2
-
 import snowflake.snowpark._internal.proto.generated.ast_pb2 as proto
 
 from google.protobuf.json_format import MessageToDict
@@ -2130,7 +2127,6 @@
                         columns, rowcount=row_count, timelimit=time_limit_seconds
                     )
 
-<<<<<<< HEAD
             case "sp_write_pandas":
                 df = self.decode_dataframe_data_expr(expr.sp_write_pandas.df)
                 table_name = self.decode_name_expr(expr.sp_write_pandas.table_name)
@@ -2172,7 +2168,7 @@
                     table_type=table_type,
                     **kwargs,
                 )
-=======
+
             case "sp_row":
                 names = [name for name in expr.sp_row.names.list]
                 values = [self.decode_expr(value) for value in expr.sp_row.vs]
@@ -2180,7 +2176,6 @@
                     return Row(**dict(zip(names, values)))
                 else:
                     return Row(*values)
->>>>>>> 4a5e57f2
 
             case _:
                 raise NotImplementedError(

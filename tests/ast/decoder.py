--- conflicted
+++ resolved
@@ -74,9 +74,6 @@
         """
         return assign_expr.symbol.value
 
-<<<<<<< HEAD
-    def decode_col_exprs(self, expr: proto.Expr) -> List[Column]:
-=======
     def get_dataframe_analytics_function_column_formatter(
         self, sp_dataframe_analytics_expr: proto.Expr
     ) -> Callable:
@@ -109,8 +106,7 @@
         else:
             return DataFrameAnalyticsFunctions._default_col_formatter
 
-    def decode_col_exprs(self, expr: proto.Expr, is_variadic: bool) -> List[Column]:
->>>>>>> d31ec43c
+    def decode_col_exprs(self, expr: proto.Expr) -> List[Column]:
         """
         Decode a protobuf object to a list of column expressions.
 

--- conflicted
+++ resolved
@@ -1001,7 +1001,6 @@
                 other = self.decode_expr(expr.sp_dataframe_intersect.other)
                 return df.intersect(other)
 
-<<<<<<< HEAD
             case "sp_dataframe_join":
                 d = MessageToDict(expr.sp_dataframe_join)
                 join_expr = d.get("joinExpr", None)
@@ -1042,7 +1041,7 @@
                     expr.sp_dataframe_natural_join.join_type
                 )
                 return lhs.natural_join(right=rhs, how=join_type)
-=======
+
             case "sp_dataframe_na_drop__python":
                 df = self.decode_expr(expr.sp_dataframe_na_drop__python.df)
                 how = expr.sp_dataframe_na_drop__python.how
@@ -1108,7 +1107,6 @@
                     else subset
                 )
                 return df.na.replace(to_replace, value, subset)
->>>>>>> 83203b5f
 
             case "sp_dataframe_ref":
                 return self.symbol_table[expr.sp_dataframe_ref.id.bitfield1][1]

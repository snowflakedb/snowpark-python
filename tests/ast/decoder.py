#
# Copyright (c) 2012-2024 Snowflake Computing Inc. All rights reserved.
#

import logging
import re
from typing import Any, Optional, Iterable, List, Union, Dict, Tuple, Callable
from datetime import date, datetime, time, timedelta, timezone
from decimal import Decimal

import snowflake.snowpark._internal.proto.generated.ast_pb2 as proto

from google.protobuf.json_format import MessageToDict

from snowflake.snowpark import Session, Column, DataFrameAnalyticsFunctions
import snowflake.snowpark.functions
from snowflake.snowpark.functions import udf, when
from snowflake.snowpark.types import (
    DataType,
    ArrayType,
    BinaryType,
    BooleanType,
    ByteType,
    ColumnIdentifier,
    DateType,
    DoubleType,
    FloatType,
    GeographyType,
    GeometryType,
    IntegerType,
    LongType,
    NullType,
    ShortType,
    StringType,
    StructField,
    StructType,
    TimeType,
    VariantType,
    VectorType,
    DecimalType,
    MapType,
    PandasDataFrameType,
    PandasSeriesType,
    TimestampTimeZone,
    TimestampType,
)

logger = logging.getLogger(__name__)


class Decoder:
    def __init__(self, session: Optional[Session]):
        # Map from var_id to (symbol_name, value). symbol_name is the identifier used in the program to store value.
        self.symbol_table: Dict[int, Tuple[str, object]] = dict()
        try:
            self.session = session if session is not None else Session.builder.create()
        except Exception as e:
            self.session = None
            logger.warning("Error creating a Snowpark session for the decoder: %s", e)

    def capture_local_variable_name(self, assign_expr: proto.Assign) -> str:
        """
        Capture the local variable name from an assign expression.

        Parameters
        ----------
        assign_expr : proto.Assign
            The assign expression to capture the local variable name from.

        Returns
        -------
        str
            The local variable name.
        """
        return assign_expr.symbol.value

    def get_dataframe_analytics_function_column_formatter(
        self, sp_dataframe_analytics_expr: proto.Expr
    ) -> Callable:
        """
        Create a dataframe analytics function column formatter.
        This is mainly to pass the df_analytics_functions.test.

        Parameters
        ----------
        sp_dataframe_analytics_expr : proto.Expr
            The dataframe analytics expression.

        Returns
        -------
        Callable
            The dataframe analytics function column formatter.
        """
        if "formattedColNames" in MessageToDict(sp_dataframe_analytics_expr):
            formatted_col_names = list(sp_dataframe_analytics_expr.formatted_col_names)
            w_lambda_pattern = re.compile(r"^(\w+)_W_(\w+)$")
            xy_lambda_pattern = re.compile(r"^(\w+)_X_(\w+)_Y_(\w+)$")
            if all(re.match(xy_lambda_pattern, col) for col in formatted_col_names):
                return (
                    lambda input, agg, window_size: f"{input}_X_{agg}_Y_{window_size}"
                )
            elif all(re.match(w_lambda_pattern, col) for col in formatted_col_names):
                return lambda input, agg: f"{input}_W_{agg}"
            else:
                return lambda input_col, agg, window: f"{agg}_{input_col}_{window}"
        else:
            return DataFrameAnalyticsFunctions._default_col_formatter

    def decode_col_exprs(self, expr: proto.Expr) -> List[Column]:
        """
        Decode a protobuf object to a list of column expressions.

        Parameters
        ----------
        expr : proto.Expr
            The protobuf object to decode.

        Returns
        -------
        List[Column]
            The decoded columns.
        """
        if len(expr) == 1:
            # Prevent nesting the list in a list if there is only one expression.
            # This usually happens when the expression is a list_val.
            col_list = self.decode_expr(expr[0])
            if not isinstance(col_list, list):
                col_list = [col_list]
        else:
            col_list = [self.decode_expr(arg) for arg in expr]
        return col_list

    def decode_dsl_map_expr(self, map_expr: Iterable) -> dict:
        """
        Given a map expression, return the result as a Python dictionary.
        Under the hood, protoc converts the key-value pairs into a list of Tuple_X_Y.

        Parameters
        ----------
        map_expr : Iterable[proto.Tuple_X_Y]
            The map expression to decode.

        Returns
        -------
        dict
            The decoded Python dictionary.
        """
        python_map = dict()
        for pair in map_expr:
            key = (
                self.decode_expr(pair._1)
                if isinstance(pair._1, proto.Expr)
                else pair._1
            )
            value = (
                self.decode_expr(pair._2)
                if isinstance(pair._2, proto.Expr)
                else pair._2
            )
            python_map[key] = value
        return python_map

    def convert_name_to_list(self, name: any) -> List:
        if isinstance(name, str):
            return [name]
        return [qualified_name for qualified_name in name]

    def decode_name_expr(self, table_name: proto.SpName) -> str:
        """
        Decode a table name expression to get the table name.

        Parameters
        ----------
        table_name : proto.SpTableName
            The table name to decode.

        Returns
        -------
        str
            The decoded table name.
        """
        if table_name.name.HasField("sp_name_flat"):
            return table_name.name.sp_name_flat.name
        elif table_name.name.HasField("sp_name_structured"):
            return table_name.name.sp_name_structured.name
        else:
            raise ValueError("Table name not found in proto.SpTableName")

    def decode_fn_ref_expr(self, fn_ref_expr: proto.FnRefExpr) -> str:
        """
        Decode a function reference expression to get the function name.

        Parameters
        ----------
        expr : proto.FnRefExpr
            The expression to decode.

        Returns
        -------
        str
            The decoded function name.
        """
        match fn_ref_expr.WhichOneof("variant"):
            # case "trait_fn_id_ref_expr":
            #     pass
            # case "trait_fn_name_ref_expr":
            #     pass
            case "builtin_fn":
                return self.decode_name_expr(fn_ref_expr.builtin_fn.name)
            # case "call_table_function_expr":
            #     pass
            # case "indirect_table_fn_id_ref":
            #     pass
            # case "indirect_table_fn_name_ref":
            #     pass
            case "sp_fn_ref":
                return self.symbol_table[fn_ref_expr.sp_fn_ref.id.bitfield1][0]
            # case "stored_procedure":
            #     pass
            # case "udaf":
            #     pass
            # case "udf":
            #     pass
            # case "udtf":
            #     pass
            case _:
                raise ValueError(
                    "Unknown function reference type: %s"
                    % fn_ref_expr.WhichOneof("variant")
                )

    def decode_dataframe_data_expr(self, df_data_expr: proto.SpDataframeData) -> List:
        """
        Decode a dataframe data expression to get the underlying data.

        Parameters
        ----------
        df_data_expr : proto.SpDataframeData
            The expr to decode.

        Returns
        -------
        List
            The decoded data.
        """
        match df_data_expr.WhichOneof("sealed_value"):
            case "sp_dataframe_data__list":
                # vs can be a list of Expr, a single Expr, or [].
                if hasattr(df_data_expr.sp_dataframe_data__list, "vs"):
                    if isinstance(df_data_expr.sp_dataframe_data__list.vs, Iterable):
                        return [
                            self.decode_expr(v)
                            for v in df_data_expr.sp_dataframe_data__list.vs
                        ]
                    else:
                        return [
                            self.decode_expr(df_data_expr.sp_dataframe_data__list.vs)
                        ]
                else:
                    return []
            # case "sp_dataframe_data__pandas":
            #     pass
            # case "sp_dataframe_data__tuple":
            #     pass
            case _:
                raise ValueError(
                    "Unknown dataframe data type: %s"
                    % df_data_expr.WhichOneof("variant")
                )

    def decode_dataframe_schema_expr(
        self, df_schema_expr: proto.SpDataframeSchema
    ) -> Union[List, None]:
        """
        Decode a dataframe schema expression to get the schema.

        Parameters
        ----------
        df_schema_expr : proto.SpDataframeSchema
            The expr to decode.

        Returns
        -------
        List
            The decoded schema.
        """
        match df_schema_expr.WhichOneof("sealed_value"):
            case "sp_dataframe_schema__list":
                # vs can be a list of Expr, a single Expr, or None.
                if hasattr(df_schema_expr.sp_dataframe_schema__list, "vs"):
                    if isinstance(
                        df_schema_expr.sp_dataframe_schema__list.vs, Iterable
                    ):
                        return [v for v in df_schema_expr.sp_dataframe_schema__list.vs]
                    else:
                        return [df_schema_expr.sp_dataframe_schema__list.vs]
                else:
                    return None
            # case "sp_dataframe_schema__struct":
            #     pass
            case _:
                raise ValueError(
                    "Unknown dataframe schema type: %s"
                    % df_schema_expr.WhichOneof("sealed_value")
                )

    def decode_data_type_expr(
        self, data_type_expr: proto.SpDataType
    ) -> Union[DataType, StructField, ColumnIdentifier]:
        """
        Decode a data type expression to get the data type.

        Parameters
        ----------
        data_type_expr : proto.SpDataType
            The expression to decode.

        Returns
        -------
        DataType, StructField, or ColumnIdentifier
            The decoded data type.
        """
        match data_type_expr.WhichOneof("variant"):
            case "sp_array_type":
                structured = data_type_expr.sp_array_type.structured
                element_type = self.decode_data_type_expr(
                    data_type_expr.sp_array_type.ty
                )
                return ArrayType(element_type, structured)
            case "sp_binary_type":
                return BinaryType()
            case "sp_boolean_type":
                return BooleanType()
            case "sp_byte_type":
                return ByteType()
            case "sp_column_identifier":
                name = data_type_expr.sp_column_identifier.name
                return ColumnIdentifier(name)
            case "sp_date_type":
                return DateType()
            case "sp_decimal_type":
                precision = data_type_expr.sp_decimal_type.precision
                scale = data_type_expr.sp_decimal_type.scale
                return DecimalType(precision, scale)
            case "sp_double_type":
                return DoubleType()
            case "sp_float_type":
                return FloatType()
            case "sp_geography_type":
                return GeographyType()
            case "sp_geometry_type":
                return GeometryType()
            case "sp_integer_type":
                return IntegerType()
            case "sp_long_type":
                return LongType()
            case "sp_map_type":
                key_type = self.decode_data_type_expr(data_type_expr.sp_map_type.key_ty)
                value_type = self.decode_data_type_expr(
                    data_type_expr.sp_map_type.value_ty
                )
                structured = data_type_expr.sp_map_type.structured
                return MapType(key_type, value_type, structured)
            case "sp_null_type":
                return NullType()
            case "sp_pandas_data_frame_type":
                # Both col_types and col_names can be a list of Expr or a single Expr.
                if isinstance(
                    data_type_expr.sp_pandas_data_frame_type.col_types, Iterable
                ):
                    col_types = [
                        col_name
                        for col_name in data_type_expr.sp_pandas_data_frame_type.col_types
                    ]
                else:
                    col_types = [data_type_expr.sp_pandas_data_frame_type.col_types]
                if isinstance(
                    data_type_expr.sp_pandas_data_frame_type.col_names, Iterable
                ):
                    col_names = [
                        col_name
                        for col_name in data_type_expr.sp_pandas_data_frame_type.col_names
                    ]
                else:
                    col_names = [data_type_expr.sp_pandas_data_frame_type.col_names]
                return PandasDataFrameType(col_types, col_names)
            case "sp_pandas_series_type":
                # element_type is an optional field.
                element_type = (
                    self.decode_data_type_expr(
                        data_type_expr.sp_pandas_series_type.el_ty
                    )
                    if data_type_expr.sp_pandas_series_type.HasField("el_ty")
                    else None
                )
                return PandasSeriesType(element_type)
            case "sp_short_type":
                return ShortType()
            case "sp_string_type":
                length = (
                    data_type_expr.sp_string_type.length
                    if data_type_expr.sp_string_type.HasField("length")
                    and isinstance(data_type_expr.sp_string_type.length, int)
                    else None
                )
                return StringType(length)
            case "sp_struct_field":
                column_identifier = self.decode_data_type_expr(
                    data_type_expr.sp_struct_field.column_identifier
                )
                data_type = self.decode_data_type_expr(
                    data_type_expr.sp_struct_field.data_type
                )
                nullable = data_type_expr.sp_struct_field.nullable
                return StructField(column_identifier, data_type, nullable)
            case "sp_struct_type":
                # The fields can be a list of Expr, a single Expr, or None.
                if hasattr(data_type_expr.sp_struct_type, "fields"):
                    if isinstance(data_type_expr.sp_struct_type.fields, Iterable):
                        fields = [
                            self.decode_data_type_expr(field)
                            for field in data_type_expr.sp_struct_type.fields
                        ]
                    else:
                        fields = [
                            self.decode_data_type_expr(
                                data_type_expr.sp_struct_type.fields
                            )
                        ]
                else:
                    fields = None
                structured = data_type_expr.sp_struct_type.structured
                return StructType(fields, structured)
            case "sp_time_type":
                return TimeType()
            case "sp_timestamp_type":
                match data_type_expr.sp_timestamp_type.time_zone.WhichOneof("variant"):
                    case "sp_timestamp_time_zone_default":
                        tz = TimestampTimeZone.DEFAULT
                    case "sp_timestamp_time_zone_ltz":
                        tz = TimestampTimeZone.LTZ
                    case "sp_timestamp_time_zone_ntz":
                        tz = TimestampTimeZone.NTZ
                    case "sp_timestamp_time_zone_tz":
                        tz = TimestampTimeZone.TZ
                    case _:
                        raise ValueError(
                            "Unknown timezone: %s"
                            % data_type_expr.sp_timestamp_type.time_zone.WhichOneof(
                                "variant"
                            )
                        )
                return TimestampType(tz)
            case "sp_variant_type":
                return VariantType()
            case "sp_vector_type":
                dimension = data_type_expr.sp_vector_type.dimension
                # element_type is encoded as a SpDataType but the input to VectorType is supposed to be a Python type.
                element_type = self.decode_data_type_expr(
                    data_type_expr.sp_vector_type.ty
                )
                if isinstance(element_type, IntegerType):
                    element_type = int
                elif isinstance(element_type, FloatType):
                    element_type = float
                else:
                    raise ValueError(
                        "VectorType does not support element type: %s" % element_type
                    )
                return VectorType(element_type, dimension)
            case _:
                raise ValueError(
                    "Unknown data type: %s" % data_type_expr.WhichOneof("variant")
                )

    def decode_join_type(self, join_type: proto.SpJoinType) -> str:
        """
        Decode a join type expression to get the join type.

        Parameters
        ----------
        join_type : proto.SpJoinType
            The expression to decode.

        Returns
        -------
        str
            The decoded join type.
        """
        match join_type.WhichOneof("variant"):
            case "sp_join_type__asof":
                return "asof"
            case "sp_join_type__cross":
                return "cross"
            case "sp_join_type__full_outer":
                return "full"
            case "sp_join_type__inner":
                return "inner"
            case "sp_join_type__left_anti":
                return "anti"
            case "sp_join_type__left_outer":
                return "left"
            case "sp_join_type__left_semi":
                return "semi"
            case "sp_join_type__right_outer":
                return "right"
            case _:
                raise ValueError(
                    "Unknown join type: %s" % join_type.WhichOneof("variant")
                )

    def decode_timezone_expr(self, tz_expr: proto.PythonTimeZone) -> Any:
        """
        Decode a Python timezone expression to get the timezone.

        Parameters
        ----------
        tz_expr : proto.PythonTimeZone
            The expression to decode.
        """
        tz_name = tz_expr.name.value
        offset_seconds = tz_expr.offset_seconds
        return timezone(offset=timedelta(seconds=offset_seconds), name=tz_name)

    def binop(self, ast, fn):
        return fn(self.decode_expr(ast.lhs), self.decode_expr(ast.rhs))

    def bitop(self, ast, fn):
        lhs = self.decode_expr(ast.lhs)
        rhs = self.decode_expr(ast.rhs)
        return getattr(lhs, fn)(rhs)

    def get_statement_params(self, d: Dict):
        statement_params = {}
        statement_params_list = d.get("statementParams", [])
        for statement_params_list_map in statement_params_list:
            statement_params[
                statement_params_list_map["1"]
            ] = statement_params_list_map["2"]
        return statement_params

    def decode_expr(self, expr: proto.Expr) -> Any:
        match expr.WhichOneof("variant"):
            # COLUMN BINARY OPERATIONS
            case "add":
                lhs = self.decode_expr(expr.add.lhs)
                rhs = self.decode_expr(expr.add.rhs)
                return lhs + rhs

            case "apply_expr":
                fn_name = self.decode_fn_ref_expr(expr.apply_expr.fn)
                if hasattr(snowflake.snowpark.functions, fn_name):
                    fn = getattr(snowflake.snowpark.functions, fn_name)
                else:
                    fn = self.symbol_table[expr.apply_expr.fn.sp_fn_ref.id.bitfield1][1]
                # The named arguments are stored as a list of Tuple_String_Expr.
                named_args = self.decode_dsl_map_expr(expr.apply_expr.named_args)
                # The positional args can be a list of Expr, a single Expr, or [].
                if hasattr(expr.apply_expr, "pos_args"):
                    if isinstance(expr.apply_expr.pos_args, Iterable):
                        pos_args = [
                            self.decode_expr(pos_arg)
                            for pos_arg in expr.apply_expr.pos_args
                        ]
                    else:
                        pos_args = [self.decode_expr(expr.apply_expr.pos_args)]
                else:
                    pos_args = []
                result = fn(*pos_args, **named_args)
                if hasattr(expr, "var_id"):
                    self.symbol_table[expr.var_id.bitfield1] = (
                        self.capture_local_variable_name(expr),
                        result,
                    )
                return result

            # PYTHON VALUE LITERALS
            case "big_decimal_val":
                # For values like nan, snan, inf, etc. "special" is a combination of a sign and a character representing
                # the special value.
                if hasattr(expr.big_decimal_val, "special"):
                    match expr.big_decimal_val.special.value:
                        case "+F":
                            return Decimal("Infinity")
                        case "-F":
                            return Decimal("-Infinity")
                        case "+n":
                            return Decimal("nan")
                        case "-n":
                            return Decimal("-nan")
                        case "+N":
                            return Decimal("snan")
                        case "-N":
                            return Decimal("-snan")
                        case "":
                            # If special is empty, it means that the value is a normal big decimal.
                            pass
                        case _:
                            raise ValueError(
                                "Big decimal special value not recognized: %s"
                                % expr.big_decimal_val.special.value
                            )
                unscaled_value = int.from_bytes(
                    expr.big_decimal_val.unscaled_value, byteorder="big", signed=True
                )
                scale = expr.big_decimal_val.scale
                return Decimal(unscaled_value) / Decimal(10**-scale)

            case "binary_val":
                return expr.binary_val.v

            case "bool_val":
                return expr.bool_val.v

            case "float64_val":
                return expr.float64_val.v

            case "int64_val":
                return expr.int64_val.v

            case "list_val":
                # vs can be a list of Expr, a single Expr, or [].
                if hasattr(expr.list_val, "vs"):
                    if isinstance(expr.list_val.vs, Iterable):
                        return [self.decode_expr(v) for v in expr.list_val.vs]
                    else:
                        return [self.decode_expr(expr.list_val.vs)]
                else:
                    return []

            case "none_val":
                return None

            case "null_val":
                return None

            case "python_date_val":
                return date(
                    year=expr.python_date_val.year,
                    month=expr.python_date_val.month,
                    day=expr.python_date_val.day,
                )

            case "python_time_val":
                return time(
                    hour=expr.python_time_val.hour,
                    minute=expr.python_time_val.minute,
                    second=expr.python_time_val.second,
                    microsecond=expr.python_time_val.microsecond,
                    tzinfo=self.decode_timezone_expr(expr.python_time_val.tz),
                )

            case "python_timestamp_val":
                return datetime(
                    year=expr.python_timestamp_val.year,
                    month=expr.python_timestamp_val.month,
                    day=expr.python_timestamp_val.day,
                    hour=expr.python_timestamp_val.hour,
                    minute=expr.python_timestamp_val.minute,
                    second=expr.python_timestamp_val.second,
                    microsecond=expr.python_timestamp_val.microsecond,
                    tzinfo=self.decode_timezone_expr(expr.python_timestamp_val.tz),
                )

            case "seq_map_val":
                return {
                    self.decode_expr(kv.vs[0]): self.decode_expr(kv.vs[1])
                    for kv in expr.seq_map_val.kvs
                }

            case "tuple_val":
                # vs can be a list of Expr, a single Expr, or ().
                if hasattr(expr.tuple_val, "vs"):
                    if isinstance(expr.tuple_val.vs, Iterable):
                        return tuple(self.decode_expr(v) for v in expr.tuple_val.vs)
                    else:
                        return tuple(self.decode_expr(expr.tuple_val.vs))
                else:
                    return tuple()

            case "string_val":
                return expr.string_val.v

            # COLUMN FUNCTIONS
            case "sp_column_alias":
                col = self.decode_expr(expr.sp_column_alias.col)
                alias = expr.sp_column_alias.name
                # Column.as if True; Column.alias if False, Column.name if None.

                match expr.sp_column_alias.fn.WhichOneof("variant"):
                    case "sp_column_alias_fn_alias":
                        return col.alias(alias)

                    case "sp_column_alias_fn_as":
                        return col.as_(alias)

                    case _:
                        return col.name(alias)

            case "sp_column_apply__int":
                col = self.decode_expr(expr.sp_column_apply__int.col)
                field = expr.sp_column_apply__int.idx
                return col[field]

            case "sp_column_apply__string":
                col = self.decode_expr(expr.sp_column_apply__string.col)
                field = expr.sp_column_apply__string.field
                return col[field]

            case "sp_column_asc":
                col = self.decode_expr(expr.sp_column_asc.col)
                match expr.sp_column_asc.null_order.WhichOneof("variant"):
                    case "sp_null_order_default":
                        return col.asc()
                    case "sp_null_order_nulls_first":
                        return col.asc_nulls_first()
                    case "sp_null_order_nulls_last":
                        return col.asc_nulls_last()
                    case _:
                        raise ValueError(
                            "Unknown null order for sp_column_asc: %s"
                            % expr.sp_column_asc.null_order.WhichOneof("variant")
                        )

            case "sp_column_between":
                col = self.decode_expr(expr.sp_column_between.col)
                lower = self.decode_expr(expr.sp_column_between.lower_bound)
                upper = self.decode_expr(expr.sp_column_between.upper_bound)
                return col.between(lower, upper)

            case "sp_column_case_when":
                # The cases can be chained as when(...).when(...).otherwise(...) or
                # when(...).otherwise(...).when(...).otherwise(...).
                ret_val = None
                for case in expr.sp_column_case_when.cases:
                    # If the condition field is empty, it is a call to `otherwise`, else it is a call to `when`.
                    value = self.decode_expr(case.value)
                    if hasattr(case, "condition") and str(case.condition).strip() != "":
                        condition = self.decode_expr(case.condition)
                        ret_val = (
                            when(condition, value)
                            if ret_val is None
                            else ret_val.when(condition, value)
                        )
                    else:
                        ret_val = ret_val.otherwise(value)
                return ret_val

            case "sp_column_cast":
                col = self.decode_expr(expr.sp_column_cast.col)
                to_dtype = self.decode_data_type_expr(expr.sp_column_cast.to)
                return col.cast(to_dtype)

            case "sp_column_desc":
                col = self.decode_expr(expr.sp_column_desc.col)
                match expr.sp_column_desc.null_order.WhichOneof("variant"):
                    case "sp_null_order_default":
                        return col.desc()
                    case "sp_null_order_nulls_first":
                        return col.desc_nulls_first()
                    case "sp_null_order_nulls_last":
                        return col.desc_nulls_last()
                    case _:
                        raise ValueError(
                            "Unknown null order for sp_column_desc: %s"
                            % expr.sp_column_desc.null_order.WhichOneof("variant")
                        )

            case "sp_column_equal_nan":
                col = self.decode_expr(expr.sp_column_equal_nan.col)
                return col.equal_nan()

            case "sp_column_equal_null":
                lhs = self.decode_expr(expr.sp_column_equal_null.lhs)
                rhs = self.decode_expr(expr.sp_column_equal_null.rhs)
                return lhs.equal_null(rhs)

            case "sp_column_in__seq":
                col = self.decode_expr(expr.sp_column_in__seq.col)
                if isinstance(expr.sp_column_in__seq.values, Iterable):
                    # The values should be passed in as positional arguments and not as a list.
                    return col.in_(
                        self.decode_expr(v) for v in expr.sp_column_in__seq.values
                    )
                else:
                    # The list case should be taken care of in this branch.
                    return col.in_(self.decode_expr(expr.sp_column_in__seq.values))

            case "sp_column_is_not_null":
                col = self.decode_expr(expr.sp_column_is_not_null.col)
                return col.is_not_null()

            case "sp_column_is_null":
                col = self.decode_expr(expr.sp_column_is_null.col)
                return col.is_null()

            case "sp_column_sql_expr":
                return expr.sp_column_sql_expr.sql

            case "sp_column_string_like":
                col = self.decode_expr(expr.sp_column_string_like.col)
                pattern = self.decode_expr(expr.sp_column_string_like.pattern)
                return col.like(pattern)

            case "sp_column_string_regexp":
                col = self.decode_expr(expr.sp_column_string_regexp.col)
                pattern = self.decode_expr(expr.sp_column_string_regexp.pattern)
                parameters = self.decode_expr(expr.sp_column_string_regexp.parameters)
                return col.regexp(pattern, parameters)

            case "sp_column_string_starts_with":
                col = self.decode_expr(expr.sp_column_string_starts_with.col)
                prefix = self.decode_expr(expr.sp_column_string_starts_with.prefix)
                return col.starts_with(prefix)

            case "sp_column_string_substr":
                col = self.decode_expr(expr.sp_column_string_substr.col)
                length = self.decode_expr(expr.sp_column_string_substr.len)
                pos = self.decode_expr(expr.sp_column_string_substr.pos)
                return col.substr(pos, length)

            case "sp_column_string_ends_with":
                col = self.decode_expr(expr.sp_column_string_ends_with.col)
                suffix = self.decode_expr(expr.sp_column_string_ends_with.suffix)
                return col.ends_with(suffix)

            case "sp_column_string_collate":
                col = self.decode_expr(expr.sp_column_string_collate.col)
                collation_spec = self.decode_expr(
                    expr.sp_column_string_collate.collation_spec
                )
                return col.collate(collation_spec)

            case "sp_column_string_contains":
                col = self.decode_expr(expr.sp_column_string_contains.col)
                pattern = self.decode_expr(expr.sp_column_string_contains.pattern)
                return col.contains(pattern)

            case "sp_column_try_cast":
                col = self.decode_expr(expr.sp_column_try_cast.col)
                to_dtype = self.decode_data_type_expr(expr.sp_column_try_cast.to)
                return col.try_cast(to_dtype)

            # Binary operations on columns:
            case "eq":
                return self.binop(expr.eq, lambda lhs, rhs: lhs == rhs)

            case "neq":
                return self.binop(expr.neq, lambda lhs, rhs: lhs != rhs)

            case "gt":
                return self.binop(expr.gt, lambda lhs, rhs: lhs > rhs)

            case "lt":
                return self.binop(expr.lt, lambda lhs, rhs: lhs < rhs)

            case "geq":
                return self.binop(expr.geq, lambda lhs, rhs: lhs >= rhs)

            case "leq":
                return self.binop(expr.leq, lambda lhs, rhs: lhs <= rhs)

            case "sub":
                return self.binop(expr.sub, lambda lhs, rhs: lhs - rhs)

            case "mul":
                return self.binop(expr.mul, lambda lhs, rhs: lhs * rhs)

            case "div":
                return self.binop(expr.div, lambda lhs, rhs: lhs / rhs)

            case "mod":
                return self.binop(expr.mod, lambda lhs, rhs: lhs % rhs)

            case "pow":
                return self.binop(expr.pow, lambda lhs, rhs: lhs**rhs)

            case "and":
                # "and" is reserved keyword in python - so have to use getattr here.
                return self.binop(getattr(expr, "and"), lambda lhs, rhs: lhs & rhs)

            case "or":
                # "or" is reserved keyword in python - so have to use getattr here.
                return self.binop(getattr(expr, "or"), lambda lhs, rhs: lhs | rhs)

            # bit operations on columns
            case "bit_and":
                return self.bitop(expr.bit_and, "bitwiseAnd")

            case "bit_or":
                return self.bitop(expr.bit_or, "bitwiseOR")

            case "bit_xor":
                return self.bitop(expr.bit_xor, "bitwiseXOR")

            # Unary operations on columns:
            case "neg":
                col = self.decode_expr(expr.neg.operand)
                return -col

            case "not":
                # not is a reserved word in python.
                col_expr = getattr(expr, "not").operand
                col = self.decode_expr(col_expr)
                return ~col

            # DATAFRAME FUNCTIONS
            case "sp_create_dataframe":
                data = self.decode_dataframe_data_expr(expr.sp_create_dataframe.data)
                d = MessageToDict(expr.sp_create_dataframe)
                schema = (
                    self.decode_dataframe_schema_expr(expr.sp_create_dataframe.schema)
                    if "schema" in d
                    else None
                )
                df = self.session.create_dataframe(data=data, schema=schema)
                if hasattr(expr, "var_id"):
                    self.symbol_table[expr.var_id.bitfield1] = (
                        self.capture_local_variable_name(expr),
                        df,
                    )
                return df

            case "sp_dataframe_agg":
                df = self.decode_expr(expr.sp_dataframe_agg.df)
                exprs = [
                    self.decode_expr(arg) for arg in expr.sp_dataframe_agg.exprs.args
                ]
                if expr.sp_dataframe_agg.exprs.variadic:
                    return df.agg(*exprs)
                else:
                    return df.agg(exprs)

            case "sp_dataframe_alias":
                df = self.decode_expr(expr.sp_dataframe_alias.df)
                name = expr.sp_dataframe_alias.name
                return df.alias(name)

            case "sp_dataframe_analytics_compute_lag":
                df = self.decode_expr(expr.sp_dataframe_analytics_compute_lag.df)
                cols = [
                    self.decode_expr(col)
                    for col in expr.sp_dataframe_analytics_compute_lag.cols
                ]
                group_by = list(expr.sp_dataframe_analytics_compute_lag.group_by)
                lags = list(expr.sp_dataframe_analytics_compute_lag.lags)
                order_by = list(expr.sp_dataframe_analytics_compute_lag.order_by)
                col_formatter = self.get_dataframe_analytics_function_column_formatter(
                    expr.sp_dataframe_analytics_compute_lag
                )
                return df.analytics.compute_lag(
                    cols, lags, order_by, group_by, col_formatter
                )

            case "sp_dataframe_analytics_compute_lead":
                df = self.decode_expr(expr.sp_dataframe_analytics_compute_lead.df)
                cols = [
                    self.decode_expr(col)
                    for col in expr.sp_dataframe_analytics_compute_lead.cols
                ]
                group_by = list(expr.sp_dataframe_analytics_compute_lead.group_by)
                leads = list(expr.sp_dataframe_analytics_compute_lead.leads)
                order_by = list(expr.sp_dataframe_analytics_compute_lead.order_by)
                col_formatter = self.get_dataframe_analytics_function_column_formatter(
                    expr.sp_dataframe_analytics_compute_lead
                )
                return df.analytics.compute_lead(
                    cols, leads, order_by, group_by, col_formatter
                )

            case "sp_dataframe_analytics_cumulative_agg":
                df = self.decode_expr(expr.sp_dataframe_analytics_cumulative_agg.df)
                gen_aggs = self.decode_dsl_map_expr(
                    expr.sp_dataframe_analytics_cumulative_agg.aggs
                )
                # The aggs dict created has generator objects as the kv pairs. Convert them to strings/list of strings.
                aggs = {str(k): list(v) for k, v in gen_aggs.items()}
                group_by = list(expr.sp_dataframe_analytics_cumulative_agg.group_by)
                order_by = list(expr.sp_dataframe_analytics_cumulative_agg.order_by)
                is_forward = (
                    expr.sp_dataframe_analytics_cumulative_agg.is_forward
                    if hasattr(expr.sp_dataframe_analytics_cumulative_agg, "is_forward")
                    else False
                )
                col_formatter = self.get_dataframe_analytics_function_column_formatter(
                    expr.sp_dataframe_analytics_cumulative_agg
                )
                return df.analytics.cumulative_agg(
                    aggs, group_by, order_by, is_forward, col_formatter
                )

            case "sp_dataframe_analytics_moving_agg":
                df = self.decode_expr(expr.sp_dataframe_analytics_moving_agg.df)
                gen_aggs = self.decode_dsl_map_expr(
                    expr.sp_dataframe_analytics_moving_agg.aggs
                )
                # The aggs dict created has generator objects as the kv pairs. Convert them to strings/list of strings.
                aggs = {str(k): list(v) for k, v in gen_aggs.items()}
                group_by = list(expr.sp_dataframe_analytics_moving_agg.group_by)
                order_by = list(expr.sp_dataframe_analytics_moving_agg.order_by)
                window_sizes = list(expr.sp_dataframe_analytics_moving_agg.window_sizes)
                col_formatter = self.get_dataframe_analytics_function_column_formatter(
                    expr.sp_dataframe_analytics_moving_agg
                )
                return df.analytics.moving_agg(
                    aggs, window_sizes, order_by, group_by, col_formatter
                )

            case "sp_dataframe_analytics_time_series_agg":
                df = self.decode_expr(expr.sp_dataframe_analytics_time_series_agg.df)
                gen_aggs = self.decode_dsl_map_expr(
                    expr.sp_dataframe_analytics_time_series_agg.aggs
                )
                # The aggs dict created has generator objects as the kv pairs. Convert them to strings/list of strings.
                aggs = {str(k): list(v) for k, v in gen_aggs.items()}
                group_by = list(expr.sp_dataframe_analytics_time_series_agg.group_by)
                sliding_interval = (
                    expr.sp_dataframe_analytics_time_series_agg.sliding_interval
                )
                time_col = expr.sp_dataframe_analytics_time_series_agg.time_col
                windows = list(expr.sp_dataframe_analytics_time_series_agg.windows)
                col_formatter = self.get_dataframe_analytics_function_column_formatter(
                    expr.sp_dataframe_analytics_time_series_agg
                )
                return df.analytics.time_series_agg(
                    time_col, aggs, windows, group_by, sliding_interval, col_formatter
                )

            case "sp_dataframe_col":
                col_name = expr.sp_dataframe_col.col_name
                df = self.decode_expr(expr.sp_dataframe_col.df)
                return df[col_name]

            case "sp_dataframe_collect":
                df = self.symbol_table[expr.sp_dataframe_collect.id.bitfield1][1]
                d = MessageToDict(expr.sp_dataframe_collect)
                statement_params = self.get_statement_params(d)
                log_on_exception = d.get("logOnException", False)
                block = d.get("block", False)
                case_sensitive = d.get("caseSensitive", False)
                no_wait = d.get("noWait", False)
                if no_wait:
                    return df.collect_nowait(
                        statement_params=statement_params,
                        log_on_exception=log_on_exception,
                        case_sensitive=case_sensitive,
                    )
                else:
                    return df.collect(
                        statement_params=statement_params,
                        log_on_exception=log_on_exception,
                        block=block,
                        case_sensitive=case_sensitive,
                    )

            case "sp_dataframe_count":
                df = self.decode_expr(expr.sp_dataframe_first.df)
                d = MessageToDict(expr.sp_dataframe_count)
                statement_params = self.get_statement_params(d)
                block = d["block"]
                return df.count(
                    statement_params=statement_params,
                    block=block,
                )

            case "sp_dataframe_cube":
                df = self.decode_expr(expr.sp_dataframe_cube.df)
                d = MessageToDict(expr.sp_dataframe_cube.cols)
                if "args" not in d:
                    return df.cube()
                cols = self.decode_col_exprs(expr.sp_dataframe_cube.cols.args)
                if d.get("variadic", False):
                    return df.cube(*cols)
                else:
                    return df.cube(cols)

            case "sp_dataframe_describe":
                df = self.decode_expr(expr.sp_dataframe_describe.df)
                d = MessageToDict(expr.sp_dataframe_describe.cols)
                if "args" not in d:
                    return df.describe()
                cols = self.decode_col_exprs(expr.sp_dataframe_describe.cols.args)
                if d.get("variadic", False):
                    return df.describe(*cols)
                else:
                    return df.describe(cols)

            case "sp_dataframe_distinct":
                df = self.decode_expr(expr.sp_dataframe_distinct.df)
                return df.distinct()

            case "sp_dataframe_drop":
                df = self.decode_expr(expr.sp_dataframe_drop.df)
                cols = self.decode_col_exprs(expr.sp_dataframe_drop.cols.args)
                if MessageToDict(expr.sp_dataframe_drop.cols).get("variadic", False):
                    return df.drop(*cols)
                else:
                    return df.drop(cols)

            case "sp_dataframe_drop_duplicates":
                df = self.decode_expr(expr.sp_dataframe_drop_duplicates.df)
                cols = list(expr.sp_dataframe_drop_duplicates.cols)
                if expr.sp_dataframe_drop_duplicates.variadic:
                    return df.drop_duplicates(*cols)
                else:
                    return df.drop_duplicates(cols)

            case "sp_dataframe_except":
                df = self.decode_expr(expr.sp_dataframe_except.df)
                other = self.decode_expr(expr.sp_dataframe_except.other)
                return df.except_(other)

            case "sp_dataframe_filter":
                df = self.decode_expr(expr.sp_dataframe_filter.df)
                condition = self.decode_expr(expr.sp_dataframe_filter.condition)
                return df.filter(condition)

            case "sp_dataframe_first":
                df = self.decode_expr(expr.sp_dataframe_first.df)
                block = expr.sp_dataframe_first.block
                num = expr.sp_dataframe_first.num
                statement_params = self.get_statement_params(
                    MessageToDict(expr.sp_dataframe_first)
                )
                return df.first(n=num, statement_params=statement_params, block=block)

            case "sp_dataframe_group_by":
                df = self.decode_expr(expr.sp_dataframe_group_by.df)
                cols = self.decode_col_exprs(expr.sp_dataframe_group_by.cols.args)
                if MessageToDict(expr.sp_dataframe_group_by.cols).get(
                    "variadic", False
                ):
                    return df.group_by(*cols)
                else:
                    return df.group_by(cols)

            case "sp_dataframe_intersect":
                df = self.decode_expr(expr.sp_dataframe_intersect.df)
                other = self.decode_expr(expr.sp_dataframe_intersect.other)
                return df.intersect(other)

            case "sp_dataframe_join":
                d = MessageToDict(expr.sp_dataframe_join)
                join_expr = d.get("joinExpr", None)
                join_expr = (
                    self.decode_expr(expr.sp_dataframe_join.join_expr)
                    if join_expr
                    else None
                )
                join_type = d.get("joinType", None)
                join_type = (
                    self.decode_join_type(expr.sp_dataframe_join.join_type)
                    if join_type
                    else None
                )
                lhs = self.decode_expr(expr.sp_dataframe_join.lhs)
                rhs = self.decode_expr(expr.sp_dataframe_join.rhs)
                lsuffix = d.get("lsuffix", "")
                rsuffix = d.get("rsuffix", "")
                match_condition = d.get("matchCondition", None)
                match_condition = (
                    self.decode_expr(expr.sp_dataframe_join.match_condition)
                    if match_condition
                    else None
                )
                return lhs.join(
                    right=rhs,
                    on=join_expr,
                    how=join_type,
                    lsuffix=lsuffix,
                    rsuffix=rsuffix,
                    match_condition=match_condition,
                )

            case "sp_dataframe_natural_join":
                lhs = self.decode_expr(expr.sp_dataframe_natural_join.lhs)
                rhs = self.decode_expr(expr.sp_dataframe_natural_join.rhs)
                join_type = self.decode_join_type(
                    expr.sp_dataframe_natural_join.join_type
                )
                return lhs.natural_join(right=rhs, how=join_type)

            case "sp_dataframe_na_drop__python":
                df = self.decode_expr(expr.sp_dataframe_na_drop__python.df)
                how = expr.sp_dataframe_na_drop__python.how
                d = MessageToDict(expr.sp_dataframe_na_drop__python)
                thresh = d.get("thresh", None)
                thresh = int(thresh) if thresh is not None else thresh
                subset = d.get("subset", None)
                subset = (
                    list(expr.sp_dataframe_na_drop__python.subset.list)
                    if subset is not None
                    else subset
                )
                return df.na.drop(how, thresh, subset)

            case "sp_dataframe_na_fill":
                df = self.decode_expr(expr.sp_dataframe_na_fill.df)
                # Either value or value_map contains the `value` to fill.
                d = MessageToDict(expr.sp_dataframe_na_fill)
                if "value" in d:
                    value = self.decode_expr(expr.sp_dataframe_na_fill.value)
                else:
                    value = self.decode_dsl_map_expr(
                        expr.sp_dataframe_na_fill.value_map.list
                    )
                subset = d.get("subset", None)
                subset = (
                    list(expr.sp_dataframe_na_fill.subset.list)
                    if subset is not None
                    else subset
                )
                return df.na.fill(value, subset)

            case "sp_dataframe_na_replace":
                df = self.decode_expr(expr.sp_dataframe_na_replace.df)
                d = MessageToDict(expr.sp_dataframe_na_replace)
                # Either value or values contains the `value` to fill.
                if "value" in d:
                    value = self.decode_expr(expr.sp_dataframe_na_replace.value)
                else:
                    value = [
                        self.decode_expr(e)
                        for e in expr.sp_dataframe_na_replace.values.list
                    ]
                # The parameter `replace` can be populated by to_replace_value (single value), to_replace_list,
                # or replacement_map.
                if "toReplaceValue" in d:
                    to_replace = self.decode_expr(
                        expr.sp_dataframe_na_replace.to_replace_value
                    )
                elif "toReplaceList" in d:
                    to_replace = [
                        self.decode_expr(e)
                        for e in expr.sp_dataframe_na_replace.to_replace_list.list
                    ]
                else:
                    to_replace = self.decode_dsl_map_expr(
                        expr.sp_dataframe_na_replace.replacement_map.list
                    )
                subset = d.get("subset", None)
                subset = (
                    list(expr.sp_dataframe_na_replace.subset.list)
                    if subset is not None
                    else subset
                )
                return df.na.replace(to_replace, value, subset)

            case "sp_dataframe_ref":
                return self.symbol_table[expr.sp_dataframe_ref.id.bitfield1][1]

            case "sp_dataframe_rename":
                df = self.decode_expr(expr.sp_dataframe_rename.df)
                col_or_mapper = self.decode_expr(expr.sp_dataframe_rename.col_or_mapper)
                new_column = MessageToDict(expr.sp_dataframe_rename).get(
                    "newColumn", None
                )
                return df.rename(col_or_mapper, new_column)

            case "sp_dataframe_select__columns":
                df = self.decode_expr(expr.sp_dataframe_select__columns.df)
                # The columns can be a list of Expr or a single Expr.
                cols = self.decode_col_exprs(expr.sp_dataframe_select__columns.cols)
                if MessageToDict(expr.sp_dataframe_select__columns).get(
                    "variadic", False
                ):
                    val = df.select(*cols)
                else:
                    val = df.select(cols)
                if hasattr(expr, "var_id"):
                    self.symbol_table[expr.var_id.bitfield1] = (
                        self.capture_local_variable_name(expr),
                        val,
                    )
                return val

            case "sp_dataframe_show":
                df = self.decode_expr(
                    self.symbol_table[expr.sp_dataframe_show.id.bitfield1][1]
                )
                return df.show()

            case "sp_dataframe_sort":
                df = self.decode_expr(expr.sp_dataframe_sort.df)
<<<<<<< HEAD
                is_variadic = (
                    expr.sp_dataframe_sort.cols_variadic
                    if hasattr(expr.sp_dataframe_sort, "cols_variadic")
                    else False
=======
                cols = list(
                    self.decode_expr(col) for col in expr.sp_dataframe_sort.cols
>>>>>>> 88f5dd58
                )
                cols = self.decode_col_exprs(expr.sp_dataframe_sort.cols, is_variadic)
                ascending = self.decode_expr(expr.sp_dataframe_sort.ascending)
<<<<<<< HEAD
                if is_variadic:
                    return df.sort(*cols, ascending=ascending)
                else:
                    return df.sort(cols, ascending=ascending)
=======
                if MessageToDict(expr.sp_dataframe_sort).get("colsVariadic", False):
                    return df.sort(*cols, ascending=ascending)
                else:
                    return df.sort(cols, ascending=ascending)

            case "sp_dataframe_to_df":
                df = self.decode_expr(expr.sp_dataframe_to_df.df)
                col_names = list(expr.sp_dataframe_to_df.col_names)
                if expr.sp_dataframe_to_df.variadic:
                    return df.to_df(*col_names)
                else:
                    return df.to_df(col_names)
>>>>>>> 88f5dd58

            case "sp_dataframe_unpivot":
                df = self.decode_expr(expr.sp_dataframe_unpivot.df)
                column_list = [
                    self.decode_expr(e) for e in expr.sp_dataframe_unpivot.column_list
                ]
                name_column = expr.sp_dataframe_unpivot.name_column
                value_column = expr.sp_dataframe_unpivot.value_column
                # TODO SNOW-1866100: add logic for `include_nulls`.
                return df.unpivot(value_column, name_column, column_list)

            case "sp_dataframe_with_column":
                df = self.decode_expr(expr.sp_dataframe_with_column.df)
                col_name = expr.sp_dataframe_with_column.col_name
                col = self.decode_expr(expr.sp_dataframe_with_column.col)
                return df.with_column(col_name, col)

            case "sp_dataframe_with_column_renamed":
                df = self.decode_expr(expr.sp_dataframe_with_column_renamed.df)
                existing = self.decode_expr(expr.sp_dataframe_with_column_renamed.col)
                new = expr.sp_dataframe_with_column_renamed.new_name
                return df.with_column_renamed(existing, new)

            case "sp_dataframe_with_columns":
                df = self.decode_expr(expr.sp_dataframe_with_columns.df)
                col_names = list(expr.sp_dataframe_with_columns.col_names)
                values = [
                    self.decode_expr(e) for e in expr.sp_dataframe_with_columns.values
                ]
                return df.with_columns(col_names, values)

            case "sp_relational_grouped_dataframe_agg":
                grouped_df = self.decode_expr(
                    expr.sp_relational_grouped_dataframe_agg.grouped_df
                )
                exprs = self.decode_col_exprs(
                    expr.sp_relational_grouped_dataframe_agg.exprs.args
                )
                if MessageToDict(expr.sp_relational_grouped_dataframe_agg.exprs).get(
                    "variadic", False
                ):
                    return grouped_df.agg(*exprs)
                else:
                    return grouped_df.agg(exprs)

            case "sp_relational_grouped_dataframe_apply_in_pandas":
                # TODO: SNOW-1830603 Flesh out this logic when implementing UDTFs. Need to create a dict to maintain
                #       all functions registered (here, `func`). Implement `decode_callable_expr`.
                # func = self.decode_callable_expr(expr.sp_relational_grouped_dataframe_apply_in_pandas.func)
                # grouped_df = self.decode_expr(expr.sp_relational_grouped_dataframe_apply_in_pandas.grouped_df)
                # kwargs = self.decode_dsl_map_expr(expr.sp_relational_grouped_dataframe_apply_in_pandas.kwargs)
                # output_schema = self.decode_expr(expr.sp_relational_grouped_dataframe_apply_in_pandas.output_schema)
                # return grouped_df.apply_in_pandas(func, output_schema, **kwargs)
                pass

            case "sp_relational_grouped_dataframe_builtin":
                grouped_df = self.decode_expr(
                    expr.sp_relational_grouped_dataframe_builtin.grouped_df
                )
                agg_name = expr.sp_relational_grouped_dataframe_builtin.agg_name
                if "cols" not in MessageToDict(
                    expr.sp_relational_grouped_dataframe_builtin
                ):
                    return getattr(grouped_df, agg_name)()
                cols = self.decode_col_exprs(
                    expr.sp_relational_grouped_dataframe_builtin.cols.args
                )
                if MessageToDict(expr.sp_relational_grouped_dataframe_builtin.cols).get(
                    "variadic", False
                ):
                    return getattr(grouped_df, agg_name)(*cols)
                else:
                    return getattr(grouped_df, agg_name)(cols)

            case "sp_relational_grouped_dataframe_ref":
                return self.symbol_table[
                    expr.sp_relational_grouped_dataframe_ref.id.bitfield1
                ][1]

            case "sp_table":
                assert expr.sp_table.HasField("name")
                table_name = self.decode_name_expr(expr.sp_table.name)
                return self.session.table(table_name)

            case "udf":
                return_type = self.decode_data_type_expr(expr.udf.return_type)
                input_types = [
                    self.decode_data_type_expr(input_type)
                    for input_type in expr.udf.input_types.list
                ]
                return udf(
                    lambda *args: None, return_type=return_type, input_types=input_types
                )

            case "udtf":
                # TODO: SNOW-1830603 Implement UDTF decoding.
                pass

            case "sp_dataframe_cross_join":
                lhs = self.decode_expr(expr.sp_dataframe_cross_join.lhs)
                rhs = self.decode_expr(expr.sp_dataframe_cross_join.rhs)
                left_suffix = expr.sp_dataframe_cross_join.lsuffix.value
                right_suffix = expr.sp_dataframe_cross_join.rsuffix.value
                return lhs.cross_join(
                    right=rhs, lsuffix=left_suffix, rsuffix=right_suffix
                )

            case "sp_dataframe_flatten":
                df = self.decode_expr(expr.sp_dataframe_flatten.df)
                input = self.decode_expr(expr.sp_dataframe_flatten.input)
                mode = "BOTH"
                match expr.sp_dataframe_flatten.mode.WhichOneof("variant"):
                    case "sp_flatten_mode_both":
                        mode = "BOTH"
                    case "sp_flatten_mode_array":
                        mode = "ARRAY"
                    case "sp_flatten_mode_object":
                        mode = "OBJECT"

                path = expr.sp_dataframe_flatten.path.value

                outer = expr.sp_dataframe_flatten.outer
                recursive = expr.sp_dataframe_flatten.recursive
                if len(path) == 0:
                    return df.flatten(
                        input=input, mode=mode, outer=outer, recursive=recursive
                    )
                return df.flatten(
                    input=input, path=path, mode=mode, outer=outer, recursive=recursive
                )

            case "sp_dataframe_create_or_replace_view":
                df = self.decode_expr(expr.sp_dataframe_create_or_replace_view.df)
                name = self.decode_name_expr(
                    expr.sp_dataframe_create_or_replace_view.name
                )
                if not isinstance(name, str):
                    name = self.convert_name_to_list(name)
                statement_params = None
                if hasattr(
                    expr.sp_dataframe_create_or_replace_view, "statement_params"
                ):
                    d = MessageToDict(expr.sp_dataframe_create_or_replace_view)
                    statement_params = self.get_statement_params(d)

                comment = None
                if hasattr(expr.sp_dataframe_create_or_replace_view, "comment"):
                    comment = expr.sp_dataframe_create_or_replace_view.comment.value
                is_temp = expr.sp_dataframe_create_or_replace_view.is_temp
                if is_temp:
                    if len(comment) > 0:
                        return df.create_or_replace_temp_view(
                            name, comment=comment, statement_params=statement_params
                        )
                    else:
                        return df.create_or_replace_temp_view(
                            name, statement_params=statement_params
                        )
                else:
                    if len(comment) > 0:
                        return df.create_or_replace_view(
                            name, comment=comment, statement_params=statement_params
                        )
                    return df.create_or_replace_view(
                        name, statement_params=statement_params
                    )

            case "sp_dataframe_copy_into_table":
                df = self.decode_expr(expr.sp_dataframe_copy_into_table.df)
                name = self.decode_name_expr(
                    expr.sp_dataframe_copy_into_table.table_name
                )
                name = self.convert_name_to_list(name)
                files = [
                    file_name for file_name in expr.sp_dataframe_copy_into_table.files
                ]
                pattern = expr.sp_dataframe_copy_into_table.pattern.value
                validation_mode = (
                    expr.sp_dataframe_copy_into_table.validation_mode.value
                )
                target_columns = [
                    column_name
                    for column_name in expr.sp_dataframe_copy_into_table.target_columns
                ]
                transformations = [
                    self.decode_expr(transformation)
                    for transformation in expr.sp_dataframe_copy_into_table.transformations
                ]
                format_type_options = None
                if hasattr(expr.sp_dataframe_copy_into_table, "format_type_options"):
                    format_type_options = {
                        expr.sp_dataframe_copy_into_table.format_type_options[
                            i
                        ]._1: self.decode_expr(
                            expr.sp_dataframe_copy_into_table.format_type_options[i]._2
                        )
                        for i in range(
                            len(expr.sp_dataframe_copy_into_table.format_type_options)
                        )
                    }
                statement_params = None
                if hasattr(expr.sp_dataframe_copy_into_table, "statement_params"):
                    statement_params = {
                        expr.sp_dataframe_copy_into_table.statement_params[i]
                        ._1: expr.sp_dataframe_copy_into_table.statement_params[i]
                        ._2
                        for i in range(
                            len(expr.sp_dataframe_copy_into_table.statement_params)
                        )
                    }
                copy_options = None
                if hasattr(expr.sp_dataframe_copy_into_table, "copy_options"):
                    copy_options = {
                        expr.sp_dataframe_copy_into_table.copy_options[
                            i
                        ]._1: self.decode_expr(
                            expr.sp_dataframe_copy_into_table.copy_options[i]._2
                        )
                        for i in range(
                            len(expr.sp_dataframe_copy_into_table.copy_options)
                        )
                    }

                df.copy_into_table(
                    table_name=name,
                    files=files,
                    pattern=pattern,
                    validation_mode=validation_mode,
                    target_columns=target_columns,
                    transformations=transformations,
                    format_type_options=format_type_options,
                    statement_params=statement_params,
                    **copy_options,
                )

            case "sp_dataframe_cache_result":
                df = self.decode_expr(expr.sp_dataframe_cache_result.df)
                d = MessageToDict(expr.sp_dataframe_cache_result)
                statement_params = self.get_statement_params(d)
                return df.cache_result(statement_params=statement_params)

            case "sp_dataframe_create_or_replace_dynamic_table":
                df = self.decode_expr(
                    expr.sp_dataframe_create_or_replace_dynamic_table.df
                )
                name = self.decode_name_expr(
                    expr.sp_dataframe_create_or_replace_dynamic_table.name
                )
                if not isinstance(name, str):
                    name = self.convert_name_to_list(name)
                warehouse = expr.sp_dataframe_create_or_replace_dynamic_table.warehouse
                lag = expr.sp_dataframe_create_or_replace_dynamic_table.lag
                comment = (
                    expr.sp_dataframe_create_or_replace_dynamic_table.comment.value
                )
                mode = "overwrite"
                match expr.sp_dataframe_create_or_replace_dynamic_table.mode.WhichOneof(
                    "variant"
                ):
                    case "sp_save_mode_append":
                        mode = "append"

                    case "sp_save_mode_error_if_exists":
                        mode = "error_if_exists"

                    case "sp_save_mode_ignore":
                        mode = "ignore"

                    case "sp_save_mode_overwrite":
                        mode = "overwrite"

                    case "sp_save_mode_truncate":
                        mode = "truncate"

                refresh_mode = None
                if (
                    hasattr(
                        expr.sp_dataframe_create_or_replace_dynamic_table,
                        "refresh_mode",
                    )
                    and len(
                        expr.sp_dataframe_create_or_replace_dynamic_table.refresh_mode.value
                    )
                    > 0
                ):
                    refresh_mode = (
                        expr.sp_dataframe_create_or_replace_dynamic_table.refresh_mode.value
                    )
                initialize = None
                if (
                    hasattr(
                        expr.sp_dataframe_create_or_replace_dynamic_table, "initialize"
                    )
                    and len(
                        expr.sp_dataframe_create_or_replace_dynamic_table.initialize.value
                    )
                    > 0
                ):
                    initialize = (
                        expr.sp_dataframe_create_or_replace_dynamic_table.initialize.value
                    )
                clustering_keys = None
                if (
                    len(
                        expr.sp_dataframe_create_or_replace_dynamic_table.clustering_keys.list
                    )
                    > 0
                ):
                    clustering_keys = [
                        self.decode_expr(clustering_key)
                        for clustering_key in expr.sp_dataframe_create_or_replace_dynamic_table.clustering_keys.list
                    ]
                is_transient = (
                    expr.sp_dataframe_create_or_replace_dynamic_table.is_transient
                )
                data_retention_time = None
                if (
                    hasattr(
                        expr.sp_dataframe_create_or_replace_dynamic_table,
                        "data_retention_time",
                    )
                    and expr.sp_dataframe_create_or_replace_dynamic_table.data_retention_time.value
                    > 0
                ):
                    data_retention_time = (
                        expr.sp_dataframe_create_or_replace_dynamic_table.data_retention_time.value
                    )
                max_data_extension_time = None
                if (
                    hasattr(
                        expr.sp_dataframe_create_or_replace_dynamic_table,
                        "max_data_extension_time",
                    )
                    and expr.sp_dataframe_create_or_replace_dynamic_table.max_data_extension_time.value
                    > 0
                ):
                    max_data_extension_time = (
                        expr.sp_dataframe_create_or_replace_dynamic_table.max_data_extension_time.value
                    )
                d = MessageToDict(expr.sp_dataframe_create_or_replace_dynamic_table)
                statement_params = self.get_statement_params(d)
                iceberg_config = None
                if hasattr(
                    expr.sp_dataframe_create_or_replace_dynamic_table, "iceberg_config"
                ):
                    iceberg_config = (
                        expr.sp_dataframe_create_or_replace_dynamic_table.iceberg_config
                    )
                return df.create_or_replace_dynamic_table(
                    name=name,
                    warehouse=warehouse,
                    lag=lag,
                    comment=comment,
                    mode=mode,
                    refresh_mode=refresh_mode,
                    initialize=initialize,
                    clustering_keys=clustering_keys,
                    is_transient=is_transient,
                    data_retention_time=data_retention_time,
                    max_data_extension_time=max_data_extension_time,
                    statement_params=statement_params,
                    iceberg_config=iceberg_config,
                )

            case "sp_dataframe_write":
                df = self.decode_expr(expr.sp_dataframe_write.df)
                return df.write

            case _:
                raise NotImplementedError(
                    "Expression type not implemented yet: %s"
                    % expr.WhichOneof("variant")
                )

    def decode_stmt(self, stmt: proto.Assign | proto.Eval):
        """
        Given an assign/eval statement, return the result as a Python object.

        Parameters
        ----------
        stmt : proto.Request.Body
            The assign or eval statement to decode.
        """
        match stmt.WhichOneof("variant"):
            case "assign":
                val = self.decode_expr(stmt.assign.expr)
                val_symbol = self.capture_local_variable_name(stmt.assign)
                self.symbol_table[stmt.assign.var_id.bitfield1] = (
                    self.capture_local_variable_name(stmt.assign),
                    val,
                )
                logger.info(
                    f"assign result '{val_symbol} = {val}' at var_id {stmt.assign.var_id.bitfield1}"
                )

            case "eval":
                if hasattr(stmt, "parameters"):
                    val_symbol, val = self.symbol_table[stmt.parameters[0]]
                    logger.info(f"eval result: {val_symbol} = {val}")
            case _:
                raise ValueError(
                    "Unknown statement type: %s" % stmt.WhichOneof("variant")
                )<|MERGE_RESOLUTION|>--- conflicted
+++ resolved
@@ -1282,24 +1282,11 @@
 
             case "sp_dataframe_sort":
                 df = self.decode_expr(expr.sp_dataframe_sort.df)
-<<<<<<< HEAD
-                is_variadic = (
-                    expr.sp_dataframe_sort.cols_variadic
-                    if hasattr(expr.sp_dataframe_sort, "cols_variadic")
-                    else False
-=======
                 cols = list(
                     self.decode_expr(col) for col in expr.sp_dataframe_sort.cols
->>>>>>> 88f5dd58
-                )
-                cols = self.decode_col_exprs(expr.sp_dataframe_sort.cols, is_variadic)
+                )
                 ascending = self.decode_expr(expr.sp_dataframe_sort.ascending)
-<<<<<<< HEAD
-                if is_variadic:
-                    return df.sort(*cols, ascending=ascending)
-                else:
-                    return df.sort(cols, ascending=ascending)
-=======
+
                 if MessageToDict(expr.sp_dataframe_sort).get("colsVariadic", False):
                     return df.sort(*cols, ascending=ascending)
                 else:
@@ -1312,7 +1299,6 @@
                     return df.to_df(*col_names)
                 else:
                     return df.to_df(col_names)
->>>>>>> 88f5dd58
 
             case "sp_dataframe_unpivot":
                 df = self.decode_expr(expr.sp_dataframe_unpivot.df)

--- conflicted
+++ resolved
@@ -1,12 +1,5 @@
 #
 # Copyright (c) 2012-2025 Snowflake Computing Inc. All rights reserved.
-<<<<<<< HEAD
-#
-
-#
-# Copyright (c) 2012-2024 Snowflake Computing Inc. All rights reserved.
-=======
->>>>>>> 2622b000
 #
 
 import logging
@@ -19,15 +12,10 @@
 
 from google.protobuf.json_format import MessageToDict
 
-<<<<<<< HEAD
-from build.lib.snowflake.snowpark.functions import call_table_function
-from build.lib.snowflake.snowpark.relational_grouped_dataframe import GroupingSets
-=======
 from snowflake.snowpark.relational_grouped_dataframe import GroupingSets
->>>>>>> 2622b000
 from snowflake.snowpark import Session, Column, DataFrameAnalyticsFunctions
 import snowflake.snowpark.functions
-from snowflake.snowpark.functions import udf, when, sproc
+from snowflake.snowpark.functions import udf, when, sproc, call_table_function
 from snowflake.snowpark.types import (
     DataType,
     ArrayType,

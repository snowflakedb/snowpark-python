#!/usr/bin/env python
#
# Copyright (c) 2012-2024 Snowflake Computing Inc. All rights reserved.
#

import logging
import os
import subprocess
import sys
from pathlib import Path

import pytest

from snowflake.snowpark._internal.utils import COMPATIBLE_WITH_MODIN, warning_dict
from .ast.conftest import default_unparser_path

logging.getLogger("snowflake.connector").setLevel(logging.ERROR)

excluded_frontend_files = [
    "accessor.py",
]

# the fixture only works when opentelemetry is installed
try:
    from opentelemetry import trace
    from opentelemetry.sdk.resources import SERVICE_NAME, Resource
    from opentelemetry.sdk.trace import TracerProvider
    from opentelemetry.sdk.trace.export import SimpleSpanProcessor
    from opentelemetry.sdk.trace.export.in_memory_span_exporter import (
        InMemorySpanExporter,
    )

    @pytest.fixture(scope="session")
    def dict_exporter():
        resource = Resource(attributes={SERVICE_NAME: "snowpark-python-open-telemetry"})
        trace_provider = TracerProvider(resource=resource)
        dict_exporter = InMemorySpanExporter()
        processor = SimpleSpanProcessor(dict_exporter)
        trace_provider.add_span_processor(processor)
        trace.set_tracer_provider(trace_provider)
        yield dict_exporter

    opentelemetry_installed = True

except ModuleNotFoundError:
    opentelemetry_installed = False


def is_excluded_frontend_file(path):
    for excluded in excluded_frontend_files:
        if str(path).endswith(excluded):
            return True
    return False


def pytest_addoption(parser, pluginmanager):
    parser.addoption("--disable_sql_simplifier", action="store_true", default=False)
    parser.addoption("--disable_cte_optimization", action="store_true", default=False)
    parser.addoption("--skip_sql_count_check", action="store_true", default=False)
    if not any(
        "--local_testing_mode" in opt.names() for opt in parser._anonymous.options
    ):
        parser.addoption("--local_testing_mode", action="store_true", default=False)
    parser.addoption("--enable_ast", action="store_true", default=False)
    parser.addoption("--validate_ast", action="store_true", default=False)
    parser.addoption(
        "--unparser_jar",
        action="store",
        default=default_unparser_path(),
        type=str,
        help="Path to the Unparser JAR built in the monorepo.",
    )


def pytest_collection_modifyitems(items) -> None:
    """Applies tags to tests based on folders that they are in."""
    top_test_dir = Path(__file__).parent
    top_doctest_dir = top_test_dir.parent.joinpath("src/snowflake/snowpark")
    for item in items:
        item_path = Path(str(item.fspath)).parent
        try:
            relative_path = item_path.relative_to(top_test_dir)
            for part in relative_path.parts:
                item.add_marker(part)
        except ValueError as e:
            # item_path.relative_to(top_test_dir) will throw an error if
            # the path isn't in the tests dir. We also accept doctest files
            # in src/snowflake/snowpark (and set a marker for them) but
            # we raise an exception for all other dirs that are passed in
            if item_path == top_doctest_dir:
                item.add_marker("doctest")
            elif "modin" in str(item_path):
                if not COMPATIBLE_WITH_MODIN:
                    pass
                elif not is_excluded_frontend_file(item.fspath):
                    item.add_marker("doctest")
                    item.add_marker(pytest.mark.usefixtures("add_doctest_imports"))
            else:
                raise e


@pytest.fixture(scope="session")
def sql_simplifier_enabled(pytestconfig):
    disable_sql_simplifier = pytestconfig.getoption("disable_sql_simplifier")
    return not disable_sql_simplifier


@pytest.fixture(scope="session")
def local_testing_mode(pytestconfig):
    # SNOW-1845413 we have a default value here unlike other options to bypass test in stored procedure
    return pytestconfig.getoption("local_testing_mode", False)


@pytest.fixture(scope="function")
def local_testing_telemetry_setup():
    # the import here is because we want LocalTestOOBTelemetryService to be initialized
    # after pytest_sessionstart is setup so that it can detect os.environ["SNOWPARK_LOCAL_TESTING_INTERNAL_TELEMETRY"]
    # and set internal usage to be true
    from snowflake.snowpark.mock._telemetry import LocalTestOOBTelemetryService

    LocalTestOOBTelemetryService.get_instance().enable()
    LocalTestOOBTelemetryService.get_instance()._is_internal_usage = True
    yield
    LocalTestOOBTelemetryService.get_instance().disable()


@pytest.fixture(scope="session")
def ast_enabled(pytestconfig):
    return pytestconfig.getoption("enable_ast")


@pytest.fixture(scope="session")
def validate_ast(pytestconfig):
    return pytestconfig.getoption("validate_ast")


@pytest.fixture(scope="session")
def cte_optimization_enabled(pytestconfig):
    return not pytestconfig.getoption("disable_cte_optimization")


@pytest.fixture(scope="module", autouse=True)
def proto_generated():
    """Generate Protobuf Python files automatically"""
    try:
        from snowflake.snowpark._internal.proto.generated import ast_pb2  # noqa: F401
    except ImportError:
        subprocess.check_call([sys.executable, "-m", "tox", "-e", "protoc"])


<<<<<<< HEAD
=======
MULTITHREADING_TEST_MODE_ENABLED = False


@pytest.fixture(scope="session", autouse=True)
def multithreading_mode_enabled(pytestconfig):
    enabled = not pytestconfig.getoption("disable_multithreading_mode")
    global MULTITHREADING_TEST_MODE_ENABLED
    MULTITHREADING_TEST_MODE_ENABLED = enabled
    return enabled


@pytest.fixture(scope="session")
def unparser_jar(pytestconfig):
    unparser_jar = pytestconfig.getoption("--unparser_jar")
    if unparser_jar is not None and not os.path.exists(unparser_jar):
        unparser_jar = None

    if unparser_jar is None and pytestconfig.getoption("--validate_ast"):
        raise RuntimeError(
            f"Unparser JAR not found at {unparser_jar}. "
            f"Please set the correct path with --unparser_jar or SNOWPARK_UNPARSER_JAR."
        )
    return unparser_jar


>>>>>>> a0ac4925
def pytest_sessionstart(session):
    os.environ["SNOWPARK_LOCAL_TESTING_INTERNAL_TELEMETRY"] = "1"


SKIP_SQL_COUNT_CHECK = False


@pytest.fixture(scope="session", autouse=True)
def setup_skip_sql_count_check(pytestconfig):
    skip = pytestconfig.getoption("skip_sql_count_check")
    if skip:
        global SKIP_SQL_COUNT_CHECK
        SKIP_SQL_COUNT_CHECK = True


@pytest.fixture(autouse=True)
def clear_warning_dict():
    yield
    # clear the warning dict so that warnings from one test don't affect
    # warnings from other tests.
    warning_dict.clear()<|MERGE_RESOLUTION|>--- conflicted
+++ resolved
@@ -148,19 +148,6 @@
         subprocess.check_call([sys.executable, "-m", "tox", "-e", "protoc"])
 
 
-<<<<<<< HEAD
-=======
-MULTITHREADING_TEST_MODE_ENABLED = False
-
-
-@pytest.fixture(scope="session", autouse=True)
-def multithreading_mode_enabled(pytestconfig):
-    enabled = not pytestconfig.getoption("disable_multithreading_mode")
-    global MULTITHREADING_TEST_MODE_ENABLED
-    MULTITHREADING_TEST_MODE_ENABLED = enabled
-    return enabled
-
-
 @pytest.fixture(scope="session")
 def unparser_jar(pytestconfig):
     unparser_jar = pytestconfig.getoption("--unparser_jar")
@@ -175,7 +162,6 @@
     return unparser_jar
 
 
->>>>>>> a0ac4925
 def pytest_sessionstart(session):
     os.environ["SNOWPARK_LOCAL_TESTING_INTERNAL_TELEMETRY"] = "1"
 

--- conflicted
+++ resolved
@@ -60,46 +60,21 @@
 @pytest.mark.parametrize(
     "df_method, kwargs",
     [
-<<<<<<< HEAD
-        ["align", {"other": ""}],
-        ["asof", {"where": ""}],
-        ["at_time", {"time": ""}],
-        ["between_time", {"start_time": "", "end_time": ""}],
-        ["bool", {}],
-        ["boxplot", {}],
-        ["clip", {}],
-        ["combine", {"other": "", "func": ""}],
-        ["combine_first", {"other": ""}],
-=======
         ["asof", {"where": ""}],
         ["bool", {}],
         ["boxplot", {}],
->>>>>>> 695cd140
         ["corrwith", {"other": ""}],
         ["cov", {}],
         ["dot", {"other": ""}],
         ["droplevel", {"level": ""}],
         ["eval", {"expr": "xxx"}],
         ["ewm", {}],
-<<<<<<< HEAD
-        ["explode", {"column": ""}],
-=======
->>>>>>> 695cd140
         ["filter", {}],
         ["from_dict", {"data": ""}],
         ["from_records", {"data": ""}],
         ["hist", {}],
-<<<<<<< HEAD
-        ["infer_objects", {}],
         ["interpolate", {}],
         ["isetitem", {"loc": "", "value": ""}],
-        ["kurt", {}],
-        ["kurtosis", {}],
-        ["mode", {}],
-=======
-        ["interpolate", {}],
-        ["isetitem", {"loc": "", "value": ""}],
->>>>>>> 695cd140
         ["pipe", {"func": ""}],
         ["pop", {"item": ""}],
         ["prod", {}],
@@ -131,11 +106,6 @@
         ["to_xarray", {}],
         ["to_xml", {}],
         ["truncate", {}],
-<<<<<<< HEAD
-        ["tz_convert", {"tz": ""}],
-        ["tz_localize", {"tz": ""}],
-=======
->>>>>>> 695cd140
         ["xs", {"key": ""}],
         ["__dataframe__", {}],
     ],
@@ -157,37 +127,18 @@
         ["argsort", {}],
         ["array", {}],
         ["asof", {"where": ""}],
-<<<<<<< HEAD
-        ["at_time", {"time": ""}],
-        ["autocorr", {}],
-        ["between", {"left": "", "right": ""}],
-        ["between_time", {"start_time": "", "end_time": ""}],
-        ["bool", {}],
-        ["clip", {}],
-        ["combine", {"other": "", "func": ""}],
-        ["combine_first", {"other": ""}],
-=======
         ["autocorr", {}],
         ["between", {"left": "", "right": ""}],
         ["bool", {}],
->>>>>>> 695cd140
         ["corr", {"other": ""}],
         ["cov", {"other": ""}],
         ["divmod", {"other": ""}],
         ["dot", {"other": ""}],
         ["droplevel", {"level": ""}],
         ["ewm", {}],
-<<<<<<< HEAD
-        ["explode", {}],
         ["factorize", {}],
         ["filter", {}],
         ["hist", {}],
-        ["infer_objects", {}],
-=======
-        ["factorize", {}],
-        ["filter", {}],
-        ["hist", {}],
->>>>>>> 695cd140
         ["interpolate", {}],
         ["item", {}],
         ["nbytes", {}],
@@ -215,11 +166,6 @@
         ["to_timestamp", {}],
         ["to_xarray", {}],
         ["truncate", {}],
-<<<<<<< HEAD
-        ["tz_convert", {"tz": ""}],
-        ["tz_localize", {"tz": ""}],
-=======
->>>>>>> 695cd140
         ["view", {}],
         ["xs", {"key": ""}],
     ],

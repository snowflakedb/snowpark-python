--- conflicted
+++ resolved
@@ -125,10 +125,6 @@
         plan.df_aliased_col_name_to_real_col_name
         == expected_plan.df_aliased_col_name_to_real_col_name
     )
-<<<<<<< HEAD
-    assert plan.placeholder_query == expected_plan.placeholder_query
-=======
->>>>>>> ce43c5a5
     current_referenced_ctes_name_map = {
         cte.name: count for cte, count in plan.referenced_ctes.items()
     }

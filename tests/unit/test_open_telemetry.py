#!/usr/bin/env python3
#
# Copyright (c) 2012-2024 Snowflake Computing Inc. All rights reserved.
#
import functools
import inspect
import os
from unittest import mock

import pytest
from opentelemetry import trace
from opentelemetry.sdk.resources import SERVICE_NAME, Resource
from opentelemetry.sdk.trace import TracerProvider
from opentelemetry.sdk.trace.export import SimpleSpanProcessor
from opentelemetry.sdk.trace.export.in_memory_span_exporter import InMemorySpanExporter

import snowflake.snowpark.session
from snowflake.snowpark._internal.open_telemetry import (
    build_method_chain,
    decorator_count,
)
from snowflake.snowpark._internal.server_connection import ServerConnection
from snowflake.snowpark.functions import udaf, udf, udtf
from snowflake.snowpark.session import _add_session, _remove_session
from snowflake.snowpark.types import (
    BinaryType,
    BooleanType,
    DecimalType,
    FloatType,
    IntegerType,
    StringType,
    StructField,
    StructType,
)

pytestmark = [
    pytest.mark.udf,
    pytest.mark.skipif(
        "config.getoption('enable_cte_optimization', default=False)",
        reason="Flaky in CTE mode",
    ),
]


def spans_to_dict(spans):
    res = {}
    for span in spans:
        res[span.name] = span
    return res


def dummy_decorator(func):
    @functools.wraps(func)
    def wrapper(*arg, **kwarg):
        return func(*arg, **kwarg)

    return wrapper


@dummy_decorator
def dummy_function1():
    return


def dummy_function2():
    return


api_calls = [
    {"name": "Session.create_dataframe[values]"},
    {"name": "DataFrame.to_df", "subcalls": [{"name": "DataFrame.select"}]},
]


@pytest.fixture(scope="module")
def dict_exporter():
    resource = Resource(attributes={SERVICE_NAME: "snowpark-python-open-telemetry"})
    trace_provider = TracerProvider(resource=resource)
    dict_exporter = InMemorySpanExporter()
    processor = SimpleSpanProcessor(dict_exporter)
    trace_provider.add_span_processor(processor)
    trace.set_tracer_provider(trace_provider)
    yield dict_exporter
    dict_exporter.shutdown()
<<<<<<< HEAD

=======


def test_without_open_telemetry(monkeypatch, dict_exporter):
    from snowflake.snowpark._internal import open_telemetry

    monkeypatch.setattr(open_telemetry, "open_telemetry_found", False)
    mock_connection = mock.create_autospec(ServerConnection)
    mock_connection._conn = mock.MagicMock()
    session = snowflake.snowpark.session.Session(mock_connection)
    _add_session(session)
    session._conn._telemetry_client = mock.MagicMock()
    session.create_dataframe([1, 2, 3, 4]).to_df("a").collect()

    spans = spans_to_dict(dict_exporter.get_finished_spans())
    assert len(spans) == 0
    dict_exporter.clear()

    @udf(name="minus", session=session)
    def minus_udf(x: int, y: int) -> int:
        return x - y

    spans = spans_to_dict(dict_exporter.get_finished_spans())
    assert len(spans) == 0
    dict_exporter.clear()


def test_register_udaf_from_file(dict_exporter):
    test_file = os.path.normpath(
        os.path.join(
            os.path.dirname(__file__),
            "../resources",
            "test_udaf_dir",
            "test_udaf_file.py",
        )
    )
    mock_connection = mock.create_autospec(ServerConnection)
    mock_connection._conn = mock.MagicMock()
    session = snowflake.snowpark.session.Session(mock_connection)
    session._conn._telemetry_client = mock.MagicMock()

    lineno = inspect.currentframe().f_lineno + 1
    session.udaf.register_from_file(
        test_file,
        "MyUDAFWithoutTypeHints",
        name="udaf_register_from_file",
        return_type=IntegerType(),
        input_types=[IntegerType()],
        immutable=True,
    )
    spans = spans_to_dict(dict_exporter.get_finished_spans())
    assert "register_from_file" in spans
    span = spans["register_from_file"]
    assert (
        os.path.basename(span.attributes["code.filepath"]) == "test_open_telemetry.py"
    )
    assert span.attributes["code.lineno"] == lineno
    assert span.attributes["snow.executable.name"] == "udaf_register_from_file"
    assert span.attributes["snow.executable.handler"] == "MyUDAFWithoutTypeHints"
    _remove_session(session)
    dict_exporter.clear()


def test_inline_register_udaf(dict_exporter):
    mock_connection = mock.create_autospec(ServerConnection)
    mock_connection._conn = mock.MagicMock()
    session = snowflake.snowpark.session.Session(mock_connection)
    _add_session(session)
    session._conn._telemetry_client = mock.MagicMock()
    # test register with udaf.register

    class PythonSumUDAF:
        def __init__(self) -> None:
            self._sum = 0

        @property
        def aggregate_state(self):
            return self._sum

        def accumulate(self, input_value):
            self._sum += input_value

        def merge(self, other_sum):
            self._sum += other_sum

        def finish(self):
            return self._sum

    lineno = inspect.currentframe().f_lineno + 1
    session.udaf.register(
        PythonSumUDAF,
        output_schema=StructType([StructField("number", IntegerType())]),
        input_types=[IntegerType()],
        return_type=IntegerType(),
        name="sum_udaf",
    )
    spans = spans_to_dict(dict_exporter.get_finished_spans())
    assert "register" in spans
    span = spans["register"]
    assert (
        os.path.basename(span.attributes["code.filepath"]) == "test_open_telemetry.py"
    )
    assert span.attributes["code.lineno"] == lineno
    assert span.attributes["snow.executable.name"] == "sum_udaf"
    assert span.attributes["snow.executable.handler"] == "PythonSumUDAF"

    # test register with @udaf
    @udaf(
        name="sum_udaf",
        session=session,
        input_types=[IntegerType()],
        return_type=IntegerType(),
    )
    class PythonSumUDAF:
        def __init__(self) -> None:
            self._sum = 0

        @property
        def aggregate_state(self):
            return self._sum

        def accumulate(self, input_value):
            self._sum += input_value

        def merge(self, other_sum):
            self._sum += other_sum

        def finish(self):
            return self._sum

    spans = spans_to_dict(dict_exporter.get_finished_spans())
    assert "register" in spans
    span = spans["register"]
    assert (
        os.path.basename(span.attributes["code.filepath"]) == "test_open_telemetry.py"
    )
    assert span.attributes["snow.executable.name"] == "sum_udaf"
    assert span.attributes["snow.executable.handler"] == "PythonSumUDAF"
    _remove_session(session)
    dict_exporter.clear()


@pytest.mark.skipif(
    "config.getoption('local_testing_mode', default=False)",
    reason="UDTF not supported in Local Testing",
)
def test_register_udtf_from_file(dict_exporter):
    test_file = os.path.normpath(
        os.path.join(
            os.path.dirname(__file__),
            "../resources",
            "test_udtf_dir",
            "test_udtf_file.py",
        )
    )
    mock_connection = mock.create_autospec(ServerConnection)
    mock_connection._conn = mock.MagicMock()
    session = snowflake.snowpark.session.Session(mock_connection)
    session._conn._telemetry_client = mock.MagicMock()
    schema = StructType(
        [
            StructField("int_", IntegerType()),
            StructField("float_", FloatType()),
            StructField("bool_", BooleanType()),
            StructField("decimal_", DecimalType(10, 2)),
            StructField("str_", StringType()),
            StructField("bytes_", BinaryType()),
            StructField("bytearray_", BinaryType()),
        ]
    )

    lineno = inspect.currentframe().f_lineno + 1
    session.udtf.register_from_file(
        test_file,
        "MyUDTFWithTypeHints",
        name="MyUDTFWithTypeHints_from_file",
        output_schema=schema,
        input_types=[
            IntegerType(),
            FloatType(),
            BooleanType(),
            DecimalType(10, 2),
            StringType(),
            BinaryType(),
            BinaryType(),
        ],
        immutable=True,
    )
    spans = spans_to_dict(dict_exporter.get_finished_spans())
    assert "register_from_file" in spans
    span = spans["register_from_file"]
    assert (
        os.path.basename(span.attributes["code.filepath"]) == "test_open_telemetry.py"
    )
    assert span.attributes["code.lineno"] == lineno
    assert span.attributes["snow.executable.name"] == "MyUDTFWithTypeHints_from_file"
    assert span.attributes["snow.executable.handler"] == "MyUDTFWithTypeHints"
    _remove_session(session)
    dict_exporter.clear()


@pytest.mark.skipif(
    "config.getoption('local_testing_mode', default=False)",
    reason="UDTF not supported in Local Testing",
)
def test_inline_register_udtf(dict_exporter):
    mock_connection = mock.create_autospec(ServerConnection)
    mock_connection._conn = mock.MagicMock()
    session = snowflake.snowpark.session.Session(mock_connection)
    _add_session(session)
    session._conn._telemetry_client = mock.MagicMock()
    # test register with udtf.register

    class GeneratorUDTF:
        def process(self, n):
            for i in range(n):
                yield (i,)

    lineno = inspect.currentframe().f_lineno + 1
    session.udtf.register(
        GeneratorUDTF,
        output_schema=StructType([StructField("number", IntegerType())]),
        input_types=[IntegerType()],
        name="generate_udtf",
    )
    spans = spans_to_dict(dict_exporter.get_finished_spans())
    assert "register" in spans
    span = spans["register"]
    assert (
        os.path.basename(span.attributes["code.filepath"]) == "test_open_telemetry.py"
    )
    assert span.attributes["code.lineno"] == lineno
    assert span.attributes["snow.executable.name"] == "generate_udtf"
    assert span.attributes["snow.executable.handler"] == "GeneratorUDTF"

    # test register with @udtf
    @udtf(
        output_schema=StructType([StructField("number", IntegerType())]),
        name="generate_udtf_with_decorator",
        session=session,
    )
    class GeneratorUDTFwithDecorator:
        def process(self, n):
            for i in range(n):
                yield (i,)

    spans = spans_to_dict(dict_exporter.get_finished_spans())
    assert "register" in spans
    span = spans["register"]
    assert (
        os.path.basename(span.attributes["code.filepath"]) == "test_open_telemetry.py"
    )
    assert span.attributes["snow.executable.name"] == "generate_udtf_with_decorator"
    assert span.attributes["snow.executable.handler"] == "GeneratorUDTFwithDecorator"
    _remove_session(session)
    dict_exporter.clear()


def test_register_udf_from_file(dict_exporter):
    test_file = os.path.normpath(
        os.path.join(
            os.path.dirname(__file__),
            "../resources",
            "test_udf_dir",
            "test_udf_file.py",
        )
    )
    mock_connection = mock.create_autospec(ServerConnection)
    mock_connection._conn = mock.MagicMock()
    session = snowflake.snowpark.session.Session(mock_connection)
    session._conn._telemetry_client = mock.MagicMock()

    lineno = inspect.currentframe().f_lineno + 1
    session.udf.register_from_file(
        test_file,
        "mod5",
        name="mod5_function",
        return_type=IntegerType(),
        input_types=[IntegerType()],
        immutable=True,
    )
    spans = spans_to_dict(dict_exporter.get_finished_spans())
    assert "register_from_file" in spans
    span = spans["register_from_file"]
    assert (
        os.path.basename(span.attributes["code.filepath"]) == "test_open_telemetry.py"
    )
    assert span.attributes["code.lineno"] == lineno
    assert span.attributes["snow.executable.name"] == "mod5_function"
    assert span.attributes["snow.executable.handler"] == "mod5"
    _remove_session(session)
    dict_exporter.clear()


def test_inline_register_udf(dict_exporter):
    mock_connection = mock.create_autospec(ServerConnection)
    mock_connection._conn = mock.MagicMock()
    session = snowflake.snowpark.session.Session(mock_connection)
    _add_session(session)
    session._conn._telemetry_client = mock.MagicMock()
    # test register with udf.register

    def add_udf(x: int, y: int) -> int:
        return x + y

    lineno = inspect.currentframe().f_lineno + 1
    session.udf.register(
        add_udf,
        return_type=IntegerType(),
        input_types=[IntegerType(), IntegerType()],
        replace=True,
        stage_location="@test_stage",
        name="add",
    )
    spans = spans_to_dict(dict_exporter.get_finished_spans())
    assert "register" in spans
    span = spans["register"]
    assert (
        os.path.basename(span.attributes["code.filepath"]) == "test_open_telemetry.py"
    )
    assert span.attributes["code.lineno"] == lineno
    assert span.attributes["snow.executable.name"] == "add"
    assert span.attributes["snow.executable.handler"] == "add_udf"

    # test register with decorator @udf
    @udf(name="minus", session=session)
    def minus_udf(x: int, y: int) -> int:
        return x - y

    spans = spans_to_dict(dict_exporter.get_finished_spans())
    assert "register" in spans
    span = spans["register"]
    print(span.attributes)
    assert (
        os.path.basename(span.attributes["code.filepath"]) == "test_open_telemetry.py"
    )
    assert span.attributes["snow.executable.name"] == "minus"
    assert span.attributes["snow.executable.handler"] == "minus_udf"
    _remove_session(session)
    dict_exporter.clear()

>>>>>>> 7b16c05e

def test_open_telemetry_span_from_dataframe_writer_and_dataframe(dict_exporter):
    # set up exporter
    mock_connection = mock.create_autospec(ServerConnection)
    mock_connection._conn = mock.MagicMock()
    session = snowflake.snowpark.session.Session(mock_connection)
    _add_session(session)
    session._conn._telemetry_client = mock.MagicMock()
    df = session.create_dataframe([1, 2, 3, 4]).to_df("a")
    df.write.mode("overwrite").save_as_table("saved_table", table_type="temporary")
    lineno = inspect.currentframe().f_lineno - 1

    spans = spans_to_dict(dict_exporter.get_finished_spans())
    assert "save_as_table" in spans
    span = spans["save_as_table"]
    assert span.attributes["method.chain"] == "DataFrame.to_df().save_as_table()"
    assert (
        os.path.basename(span.attributes["code.filepath"]) == "test_open_telemetry.py"
    )
    assert span.attributes["code.lineno"] == lineno
    _remove_session(session)
    dict_exporter.clear()


def test_open_telemetry_span_from_dataframe_writer(dict_exporter):
    mock_connection = mock.create_autospec(ServerConnection)
    mock_connection._conn = mock.MagicMock()
    session = snowflake.snowpark.session.Session(mock_connection)
    _add_session(session)
    session._conn._telemetry_client = mock.MagicMock()
    df = session.create_dataframe([1, 2, 3, 4]).to_df("a")
    df.collect()
    lineno = inspect.currentframe().f_lineno - 1

    spans = spans_to_dict(dict_exporter.get_finished_spans())
    assert "collect" in spans
    span = spans["collect"]
    assert span.attributes["method.chain"] == "DataFrame.to_df().collect()"
    assert (
        os.path.basename(span.attributes["code.filepath"]) == "test_open_telemetry.py"
    )
    assert span.attributes["code.lineno"] == lineno
    _remove_session(session)
    dict_exporter.clear()


def test_decorator_count():
    decorator_number1 = decorator_count(dummy_function1)
    decorator_number2 = decorator_count(dummy_function2)
    assert decorator_number1 == 1
    assert decorator_number2 == 0


def test_build_method_chain():
    method_chain = build_method_chain(api_calls, "DataFrame.collect")
    assert method_chain == "DataFrame.to_df().collect()"<|MERGE_RESOLUTION|>--- conflicted
+++ resolved
@@ -82,9 +82,6 @@
     trace.set_tracer_provider(trace_provider)
     yield dict_exporter
     dict_exporter.shutdown()
-<<<<<<< HEAD
-
-=======
 
 
 def test_without_open_telemetry(monkeypatch, dict_exporter):
@@ -425,7 +422,6 @@
     _remove_session(session)
     dict_exporter.clear()
 
->>>>>>> 7b16c05e
 
 def test_open_telemetry_span_from_dataframe_writer_and_dataframe(dict_exporter):
     # set up exporter

#
# Copyright (c) 2012-2024 Snowflake Computing Inc. All rights reserved.
#

import threading
import time
from threading import Event, RLock

import cachetools
import pytest

lock = RLock()


def lock_function_once(f, flag):
    def wrapper(*args, **kwargs):
        if not flag.is_set():
            with lock:
                if not flag.is_set():
                    result = f(*args, **kwargs)
                    flag.set()
                    return result
                return f(*args, **kwargs)
        return f(*args, **kwargs)

    return wrapper


@pytest.mark.parametrize("has_lock", [True, False])
def test_lock_function(has_lock):
    load_model_called = 0
    inc_lock = RLock()

    @cachetools.cached({})
    def load_model():
        nonlocal load_model_called
<<<<<<< HEAD
        time.sleep(0.5)  # simulate a long operation
        with lock:
=======
        time.sleep(1.0)  # simulate a long operation
        with inc_lock:
>>>>>>> c5399aeb
            load_model_called += 1

    def mock_udf_handler():
        load_model()

    locked_mock_udf_handler = lock_function_once(mock_udf_handler, Event())

    threads = []
    for _ in range(10):
        threads.append(
            threading.Thread(
                target=locked_mock_udf_handler if has_lock else mock_udf_handler
            )
        )
    for t in threads:
        t.start()
    for t in threads:
        t.join()

    if has_lock:
        assert load_model_called == 1
    else:
        assert load_model_called > 1<|MERGE_RESOLUTION|>--- conflicted
+++ resolved
@@ -34,13 +34,8 @@
     @cachetools.cached({})
     def load_model():
         nonlocal load_model_called
-<<<<<<< HEAD
-        time.sleep(0.5)  # simulate a long operation
-        with lock:
-=======
         time.sleep(1.0)  # simulate a long operation
         with inc_lock:
->>>>>>> c5399aeb
             load_model_called += 1
 
     def mock_udf_handler():

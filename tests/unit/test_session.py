--- conflicted
+++ resolved
@@ -127,12 +127,6 @@
 
 
 def test_close_session_in_stored_procedure_no_op(closed_mock_server_connection):
-<<<<<<< HEAD
-    # fake_connection = mock.create_autospec(ServerConnection)
-    # fake_connection._conn = mock.Mock()
-    # fake_connection.is_closed = MagicMock(return_value=False)
-=======
->>>>>>> 407376fc
     session = Session(closed_mock_server_connection)
     with mock.patch.object(
         snowflake.snowpark.session, "is_in_stored_procedure"
@@ -159,12 +153,6 @@
 ):
     caplog.clear()
     caplog.set_level(warning_level)
-<<<<<<< HEAD
-    # fake_connection = mock.create_autospec(ServerConnection)
-    # fake_connection._conn = mock.Mock()
-    # fake_connection.is_closed = MagicMock(return_value=False)
-=======
->>>>>>> 407376fc
     session = Session(closed_mock_server_connection)
     with mock.patch.object(
         snowflake.snowpark.session, "is_in_stored_procedure"
@@ -178,11 +166,6 @@
 def test_resolve_import_path_ignore_import_path(
     tmp_path_factory, mock_server_connection
 ):
-<<<<<<< HEAD
-    # fake_connection = mock.create_autospec(ServerConnection)
-    # fake_connection._conn = mock.Mock()
-=======
->>>>>>> 407376fc
     session = Session(mock_server_connection)
 
     tmp_path = tmp_path_factory.mktemp("session_test")
@@ -230,11 +213,6 @@
 
 
 def test_resolve_package_terms_not_accepted(mock_server_connection):
-<<<<<<< HEAD
-    # fake_connection = mock.create_autospec(ServerConnection)
-    # fake_connection._conn = mock.Mock()
-=======
->>>>>>> 407376fc
     session = Session(mock_server_connection)
 
     def get_information_schema_packages(table_name: str):
@@ -275,11 +253,6 @@
         ]
         return result
 
-<<<<<<< HEAD
-    # fake_connection = mock.create_autospec(ServerConnection)
-    # fake_connection._conn = mock.Mock()
-=======
->>>>>>> 407376fc
     session = Session(mock_server_connection)
     session.table = MagicMock(name="session.table")
     session.table.side_effect = mock_get_information_schema_packages
@@ -303,11 +276,6 @@
 
 @pytest.mark.skipif(not is_pandas_available, reason="requires pandas for write_pandas")
 def test_write_pandas_wrong_table_type(mock_server_connection):
-<<<<<<< HEAD
-    # fake_connection = mock.create_autospec(ServerConnection)
-    # fake_connection._conn = mock.Mock()
-=======
->>>>>>> 407376fc
     session = Session(mock_server_connection)
     with pytest.raises(ValueError, match="Unsupported table type."):
         session.write_pandas(
@@ -316,11 +284,6 @@
 
 
 def test_create_dataframe_empty_schema(mock_server_connection):
-<<<<<<< HEAD
-    # fake_connection = mock.create_autospec(ServerConnection)
-    # fake_connection._conn = mock.Mock()
-=======
->>>>>>> 407376fc
     session = Session(mock_server_connection)
     with pytest.raises(
         ValueError,
@@ -330,11 +293,6 @@
 
 
 def test_create_dataframe_wrong_type(mock_server_connection):
-<<<<<<< HEAD
-    # fake_connection = mock.create_autospec(ServerConnection)
-    # fake_connection._conn = mock.Mock()
-=======
->>>>>>> 407376fc
     session = Session(mock_server_connection)
     with pytest.raises(
         TypeError, match=r"Cannot cast <class 'int'>\(1\) to <class 'str'>."
@@ -343,11 +301,6 @@
 
 
 def test_table_exists_invalid_table_name(mock_server_connection):
-<<<<<<< HEAD
-    # fake_connection = mock.create_autospec(ServerConnection)
-    # fake_connection._conn = mock.Mock()
-=======
->>>>>>> 407376fc
     session = Session(mock_server_connection)
     with pytest.raises(
         SnowparkInvalidObjectNameException,
@@ -357,11 +310,6 @@
 
 
 def test_explain_query_error(mock_server_connection):
-<<<<<<< HEAD
-    # fake_connection = mock.create_autospec(ServerConnection)
-    # fake_connection._conn = mock.Mock()
-=======
->>>>>>> 407376fc
     session = Session(mock_server_connection)
     session._run_query = MagicMock()
     session._run_query.side_effect = ProgrammingError("Can't explain.")

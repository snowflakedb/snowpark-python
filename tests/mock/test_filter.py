--- conflicted
+++ resolved
@@ -4,19 +4,12 @@
 
 import math
 
-<<<<<<< HEAD
 import pytest
 
 from snowflake.snowpark import DataFrame, Row, Session
 from snowflake.snowpark.functions import col
 from snowflake.snowpark.mock.connection import MockServerConnection
 
-=======
-from snowflake.snowpark import DataFrame, Row, Session
-from snowflake.snowpark.functions import col
-from snowflake.snowpark.mock.mock_connection import MockServerConnection
-
->>>>>>> f81b5ae7
 session = Session(MockServerConnection())
 
 
@@ -138,10 +131,6 @@
     assert math.isnan(res[0][0]) and res[0][1] == 2 and res[0][2] == "abc"
     assert math.isnan(res[1][0]) and res[1][1] == 200 and res[1][2] is None
 
-<<<<<<< HEAD
-    # TODO: confirm nan/none is equivalent?
-=======
->>>>>>> f81b5ae7
     res = origin_df.filter(origin_df["c"].is_null()).collect()
     assert len(res) == 2
     assert res[0] == Row(8.0, 7, None)

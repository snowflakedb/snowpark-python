--- conflicted
+++ resolved
@@ -17,6 +17,7 @@
 )
 from snowflake.snowpark._internal.utils import normalize_local_file
 from snowflake.snowpark.functions import lit, when_matched
+from snowflake.snowpark.mock._connection import MockServerConnection
 from snowflake.snowpark.mock._functions import MockedFunctionRegistry
 from snowflake.snowpark.mock._plan import MockExecutionPlan
 from snowflake.snowpark.mock._snowflake_data_type import TableEmulator
@@ -26,14 +27,6 @@
 from snowflake.snowpark.session import Session
 from tests.utils import Utils
 
-pytestmark = [
-    pytest.mark.skipif(
-        "config.getoption('multithreading_mode', default=False) is False",
-        reason="Multithreading tests are disabled",
-        run=False,
-    )
-]
-
 
 @pytest.fixture(scope="session", autouse=True)
 def mock_server_connection():
@@ -174,12 +167,7 @@
 
 @pytest.mark.parametrize("test_table", [True, False])
 def test_tabular_entity_registry(test_table, mock_server_connection):
-<<<<<<< HEAD
     entity_registry = mock_server_connection.entity_registry
-=======
-    conn = mock_server_connection
-    entity_registry = conn.entity_registry
->>>>>>> 27a667da
     num_threads = 10
 
     def write_read_and_drop_table():

--- conflicted
+++ resolved
@@ -24,11 +24,7 @@
    - [ ] I am adding new credentials
    - [ ] I am adding a new dependency
    - [ ] If this is a new feature/behavior, I'm adding the Local Testing parity changes.
-<<<<<<< HEAD
-   - [ ] I acknowledge that I have ensured my changes to be thread-safe. Follow the link for more information: https://docs.google.com/document/d/162d_i4zZ2AfcGRXojj0jByt8EUq-DrSHPPnTa4QvwbA/edit#bookmark=id.gotyiyvro5mr
-=======
    - [ ] I acknowledge that I have ensured my changes to be thread-safe. Follow the link for more information: [Thread-safe Developer Guidelines](https://docs.google.com/document/d/162d_i4zZ2AfcGRXojj0jByt8EUq-DrSHPPnTa4QvwbA/edit#bookmark=id.e82u4nekq80k)
->>>>>>> a44f7d26
 
 3. Please describe how your code solves the related issue.
 

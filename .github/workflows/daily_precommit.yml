--- conflicted
+++ resolved
@@ -607,11 +607,7 @@
       - uses: actions/upload-artifact@v4
         with:
           include-hidden-files: true
-<<<<<<< HEAD
-          name: coverage_${{ matrix.os.download_name }}-${{ matrix.python-version }}-${{ matrix.cloud-provider }}-disable-cte-optimization
-=======
           name: coverage_${{ matrix.os }}-${{ matrix.python-version }}-${{ matrix.cloud-provider }}-snowpark-multithreading
->>>>>>> d0eead29
           path: |
             .tox/.coverage
             .tox/coverage.xml

--- conflicted
+++ resolved
@@ -62,28 +62,6 @@
           name: wheel
           path: dist/
 
-<<<<<<< HEAD
-  test-unsupported-py38:
-    name: Test importing Snowpark pandas with Python 3.8 fails
-    needs: build
-    runs-on: ubuntu-latest
-    steps:
-      - name: Checkout Code
-        uses: actions/checkout@v4
-      - name: Set up Python
-        uses: actions/setup-python@v4
-        with:
-          python-version: 3.8
-      - name: Install protoc
-        shell: bash
-        run: .github/scripts/install_protoc.sh
-      - name: Upgrade setuptools and pip
-        run: python -m pip install -U setuptools pip
-      - name: Install tox
-        run: python -m pip install tox
-      - name: Ensure importing Snowpark pandas fails on Python 3.8
-        run: tox -e snowpark_pandas_py38_import_error
-
   test-unsupported-modin-or-pandas:
     name: Test importing unsupported modin or pandas
     needs: build
@@ -105,8 +83,6 @@
       - name: Ensure importing unsupported modin or pandas versions fails
         run: tox -e snowpark_pandas_modin_pandas_import_error
 
-=======
->>>>>>> c173b87a
   test-old-np:
     name: Tests that Snowpark pandas works with numpy 1.26
     needs: build

--- conflicted
+++ resolved
@@ -55,22 +55,14 @@
             --signature "${dist_base}.sig" \
             --cert "${dist_base}.crt" \
             --cert-oidc-issuer https://token.actions.githubusercontent.com \
-<<<<<<< HEAD
-            --cert-identity ${GITHUB_SERVER_URL}/${GITHUB_REPOSITORY}/.github/workflows/build_and_sign_demand.yml@${GITHUB_REF}
-=======
             --cert-identity ${GITHUB_SERVER_URL}/${GITHUB_REPOSITORY}/.github/workflows/python-publish.yml@${GITHUB_REF}
->>>>>>> 695cd140
 
           # Verify using `.sigstore` bundle;
           python -m \
             sigstore verify identity "${dist}" \
             --bundle "${dist_base}.sigstore" \
             --cert-oidc-issuer https://token.actions.githubusercontent.com \
-<<<<<<< HEAD
-            --cert-identity ${GITHUB_SERVER_URL}/${GITHUB_REPOSITORY}/.github/workflows/build_and_sign_demand.yml@${GITHUB_REF}
-=======
             --cert-identity ${GITHUB_SERVER_URL}/${GITHUB_REPOSITORY}/.github/workflows/python-publish.yml@${GITHUB_REF}
->>>>>>> 695cd140
         done
     - name: List artifacts after sign
       run: ls ./dist

--- conflicted
+++ resolved
@@ -396,11 +396,7 @@
       - uses: actions/upload-artifact@v4
         with:
           include-hidden-files: true
-<<<<<<< HEAD
-          name: coverage_${{ matrix.os.download_name }}-${{ matrix.python-version }}-${{ matrix.cloud-provider }}-enable-cte-optimization
-=======
           name: coverage_${{ matrix.os.download_name }}-${{ matrix.python-version }}-${{ matrix.cloud-provider }}-disable-cte-optimization
->>>>>>> d0eead29
           path: |
             .tox/.coverage
             .tox/coverage.xml

--- conflicted
+++ resolved
@@ -131,12 +131,7 @@
     doctest: doctest tests
     # Other markers
     timeout: tests that need a timeout time
-<<<<<<< HEAD
-addopts = --doctest-modules
-timeout = 300
-=======
 addopts = --doctest-modules --timeout=300
->>>>>>> a3d79caf
 
 [flake8]
 # E203: Whitespace before ':'

--- conflicted
+++ resolved
@@ -211,19 +211,11 @@
 commands = python -m pip list --format=columns
            python -c "print(r'{envpython}')"
 
-<<<<<<< HEAD
-[testenv:snowpark_pandas_py38_import_error]
-description = test RuntimeError when importing Snowpark pandas on Python 3.8
-basepython = python3.8
-commands = python -m pytest --noconftest tests/unit/modin/test_python_version.py
-
 [testenv:snowpark_pandas_modin_pandas_import_error]
 description = test error messages when importing unsupported modin or pandas versions
 basepython = python3.9
 commands = python -m pytest --noconftest tests/unit/modin/test_python_version.py
 
-=======
->>>>>>> c173b87a
 [testenv:snowpark_pandas_old_np]
 description = test that Snowpark pandas works with numpy 1.26
 deps = .[modin-development]

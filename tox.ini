--- conflicted
+++ resolved
@@ -225,14 +225,10 @@
     {[testenv]deps}
     databricks-sql-connector
     oracledb
-<<<<<<< HEAD
     psycopg2-binary
+    pymysql
 commands =
     {env:SNOWFLAKE_PYTEST_CMD} -m "{env:SNOWFLAKE_TEST_TYPE}" {posargs:} tests/integ/datasource
-=======
-    pymysql
-commands = {env:SNOWFLAKE_PYTEST_CMD} -m "{env:SNOWFLAKE_TEST_TYPE}" {posargs:} tests/integ/datasource
->>>>>>> 44f0db74
 
 [pytest]
 log_cli = True

[coverage:report]
skip_covered = False
show_missing = True
# TODO: SNOW-1453027 remove omit for config
<<<<<<< HEAD
=======
# TODO: SNOW-1826001 remove mock folder, and bring up coverage.
>>>>>>> bc69fd67
omit = */src/snowflake/snowpark/modin/config/*
       */src/snowflake/snowpark/modin/plugin/docstrings/*
       */src/snowflake/snowpark/mock/*
[coverage:run]
branch = true
parallel = true
concurrency = multiprocessing, thread
# TODO: SNOW-1453027 remove omit for config
omit = */src/snowflake/snowpark/modin/config/*
       */src/snowflake/snowpark/modin/plugin/docstrings/*
[coverage:paths]
source = src/snowflake/snowpark
         */.tox/*/lib/python*/site-packages/snowflake/snowpark
         */.tox\*\Lib\site-packages\snowflake\snowpark
         */src/snowflake/snowpark
         *\src\snowflake\snowpark
         */fips_env/lib/python*/site-packages/snowflake/snowpark
[coverage:html]
show_contexts = true

[tox]
minversion = 3.7
envlist = fix_lint,
          py39,
          coverage
          nopandas
skip_missing_interpreters = true
setenv = SNOWPARK_LOCAL_TESTING_INTERNAL_TELEMETRY=1

[testenv]
allowlist_externals = bash
description = run the tests with pytest under {basepython}
deps =
    pip >= 19.3.1
    pytest-xdist
    pytest-timeout
    pytest-rerunfailures
    .[pandas]
    .[development]
    .[opentelemetry]
    {env:SNOWFLAKE_PYTEST_MODIN_DEPS}
    {env:SNOWFLAKE_PYTEST_PANDAS_DEPS}
install_command = bash ./scripts/tox_install_cmd.sh {opts} {packages}
setenv =
    COVERAGE_FILE = {env:COVERAGE_FILE:{toxworkdir}/.coverage.{envname}}
    ci: SNOWFLAKE_PYTEST_VERBOSITY = -vvv
    # Do not run doctests in parallel so coverage works
    # Snowpark uses 48 workers to accelerate testing in merge gate
    !doctest: SNOWFLAKE_PYTEST_PARALLELISM = -n 48
    # Snowpark uses 4 workers for daily testing since some of its test jobs use weak MacOS instances.
    !doctest: SNOWFLAKE_PYTEST_DAILY_PARALLELISM = -n 4
    # Set test type, either notset, unit, integ, or both
    unit-integ-doctest: SNOWFLAKE_TEST_TYPE = (unit or integ or doctest)
    !unit-!integ-!doctest: SNOWFLAKE_TEST_TYPE = (unit or integ or doctest)
    unit: SNOWFLAKE_TEST_TYPE = unit
    integ: SNOWFLAKE_TEST_TYPE = integ
    doctest: SNOWFLAKE_TEST_TYPE = doctest
    ast: SNOWFLAKE_TEST_TYPE = ast
    # Add common parts into pytest command
    SNOWFLAKE_PYTEST_COV_LOCATION = {env:JUNIT_REPORT_DIR:{toxworkdir}}/junit.{envname}-{env:cloud_provider:dev}.xml
    SNOWFLAKE_PYTEST_COV_CMD = --cov snowflake.snowpark --junitxml {env:SNOWFLAKE_PYTEST_COV_LOCATION} --cov-report=
    SNOWFLAKE_PYTEST_IGNORE_MODIN_CMD = --ignore=src/snowflake/snowpark/modin --ignore=tests/integ/modin --ignore=tests/unit/modin
    SNOWFLAKE_PYTEST_CMD = pytest {env:SNOWFLAKE_PYTEST_VERBOSITY:} {env:SNOWFLAKE_PYTEST_PARALLELISM:} {env:SNOWFLAKE_PYTEST_COV_CMD} --ignore=tests/resources {env:SNOWFLAKE_PYTEST_IGNORE_MODIN_CMD}
    SNOWFLAKE_PYTEST_DAILY_CMD = pytest {env:SNOWFLAKE_PYTEST_VERBOSITY:} {env:SNOWFLAKE_PYTEST_DAILY_PARALLELISM:} {env:SNOWFLAKE_PYTEST_COV_CMD} --ignore=tests/resources {env:SNOWFLAKE_PYTEST_IGNORE_MODIN_CMD}
    # This configures the extra dependency required by modin test
    modin: SNOWFLAKE_PYTEST_MODIN_DEPS = [modin-development]
    modin_pandas_version: SNOWFLAKE_PYTEST_PANDAS_DEPS = pandas=={env:MODIN_PANDAS_PATCH_VERSION}
    SNOW_1314507_WORKAROUND_RERUN_FLAGS = --reruns 5 --reruns-delay 1 --only-rerun "Insufficient resource during interleaved execution."
    MODIN_PYTEST_CMD = pytest {env:SNOWFLAKE_PYTEST_VERBOSITY:} {env:SNOWFLAKE_PYTEST_PARALLELISM:} {env:SNOWFLAKE_PYTEST_COV_CMD} --ignore=tests/resources
    MODIN_PYTEST_DAILY_CMD = pytest {env:SNOWFLAKE_PYTEST_VERBOSITY:} {env:SNOWFLAKE_PYTEST_DAILY_PARALLELISM:} {env:SNOWFLAKE_PYTEST_COV_CMD} --ignore=tests/resources
    MODIN_PYTEST_NO_COV_CMD = pytest {env:SNOWFLAKE_PYTEST_VERBOSITY:} {env:SNOWFLAKE_PYTEST_PARALLELISM:} --ignore=tests/resources

passenv =
    AWS_ACCESS_KEY_ID
    AWS_SECRET_ACCESS_KEY
    SF_PROJECT_ROOT
    cloud_provider
    SF_REGRESS_LOGS
    ; Github Actions provided environmental variables
    GITHUB_ACTIONS
    TZ
    GITHUB_ENV
    JENKINS_HOME
    ; This is required on windows. Otherwise pwd module won't be imported successfully,
    ; see https://github.com/tox-dev/tox/issues/1455
    USERNAME
    CLIENT_LOG_DIR_PATH_DOCKER
    PYTEST_ADDOPTS
    SNOWFLAKE_IS_PYTHON_RUNTIME_TEST
    snowflake_path
    ; Below only used in AST tests
    TZ
    GITHUB_ENV
commands =
    notudf: {env:SNOWFLAKE_PYTEST_CMD} -m "{env:SNOWFLAKE_TEST_TYPE} and not udf" {posargs:} src/snowflake/snowpark tests
    udf: {env:SNOWFLAKE_PYTEST_CMD} -m "{env:SNOWFLAKE_TEST_TYPE} or udf" {posargs:} src/snowflake/snowpark tests
    notdoctest: {env:SNOWFLAKE_PYTEST_CMD} -m "{env:SNOWFLAKE_TEST_TYPE} or udf" {posargs:} tests
    notmultithreaded: {env:SNOWFLAKE_PYTEST_CMD} --disable_multithreading_mode -m "{env:SNOWFLAKE_TEST_TYPE} or udf" {posargs:} tests
    notudfdoctest: {env:SNOWFLAKE_PYTEST_CMD} -m "{env:SNOWFLAKE_TEST_TYPE} and not udf" {posargs:} tests
    local: {env:SNOWFLAKE_PYTEST_CMD} --local_testing_mode -m "integ or unit or mock" {posargs:} tests
    localnotmultithreaded: {env:SNOWFLAKE_PYTEST_CMD} --disable_multithreading_mode --local_testing_mode -m "integ or unit or mock" {posargs:} tests
    dailynotdoctest: {env:SNOWFLAKE_PYTEST_DAILY_CMD} -m "{env:SNOWFLAKE_TEST_TYPE} or udf" {posargs:} tests
    # Snowpark pandas commands:
    snowparkpandasnotdoctest: {env:MODIN_PYTEST_CMD} --durations=20 -m "{env:SNOWFLAKE_TEST_TYPE}" {posargs:} {env:SNOW_1314507_WORKAROUND_RERUN_FLAGS} tests/unit/modin tests/integ/modin tests/integ/test_df_to_snowpark_pandas.py
    # This one only run doctest but we still need to include the tests folder to let tests/conftest.py to mark the doctest files for us
    snowparkpandasdoctest: {env:MODIN_PYTEST_CMD} --durations=20 -m "{env:SNOWFLAKE_TEST_TYPE}" {posargs:} src/snowflake/snowpark/modin/ tests/unit/modin
    # This one is used by daily_modin_precommit.yml
    snowparkpandasdailynotdoctest: {env:MODIN_PYTEST_DAILY_CMD} --durations=20 -m "{env:SNOWFLAKE_TEST_TYPE}" {posargs:} {env:SNOW_1314507_WORKAROUND_RERUN_FLAGS} tests/unit/modin tests/integ/modin tests/integ/test_df_to_snowpark_pandas.py
    # This one is only called by jenkins job and the only difference from `snowparkpandasnotdoctest` is that it uses
    # MODIN_PYTEST_NO_COV_CMD instead of MODIN_PYTEST_CMD
    snowparkpandasjenkins: {env:MODIN_PYTEST_NO_COV_CMD} --durations=20 -m "{env:SNOWFLAKE_TEST_TYPE}" {posargs:} {env:SNOW_1314507_WORKAROUND_RERUN_FLAGS} tests/unit/modin tests/integ/modin
    # Snowpark IR commands:
    ast: {env:SNOWFLAKE_PYTEST_DAILY_CMD} -m "{env:SNOWFLAKE_TEST_TYPE}" {posargs:} tests

[testenv:nopandas]
allowlist_externals = bash
description = run the tests with pytest under {basepython} with no pandas installed
deps =
    pip >= 19.3.1
    pytest-xdist
    pytest-timeout
    .[development]
    .[opentelemetry]
commands = {env:SNOWFLAKE_PYTEST_DAILY_CMD} -vvv -m "integ or unit" {posargs:}  tests

[testenv:modin_extra_without_pandas_extra]
allowlist_externals = bash
description = SNOW-1345421: test that we can use modin by specifying the modin extra but not the pandas extra.
deps = .[modin-development]
commands = pytest {env:SNOWFLAKE_PYTEST_VERBOSITY:} {env:SNOWFLAKE_PYTEST_COV_CMD} {posargs:}  tests/integ/modin/test_modin_extra_without_pandas_extra.py

[testenv:coverage]
description = [run locally after tests]: combine coverage data and create report
deps = {[testenv]deps}
       coverage!=7.6.5
skip_install = True
passenv =
    DIFF_AGAINST
    SNOWFLAKE_IS_PYTHON_RUNTIME_TEST
setenv = COVERAGE_FILE={toxworkdir}/.coverage
commands = coverage combine
           coverage report -m
           coverage xml -o {env:COV_REPORT_DIR:{toxworkdir}}/coverage.xml
           coverage html -d {env:COV_REPORT_DIR:{toxworkdir}}/htmlcov --show-contexts
depends = py39, py310, py311

[testenv:docs]
basepython = python3.9
description = build docs for the project
skip_install = false
deps =
    sphinx
    .[modin-development]
extras = pandas
commands =
    sphinx-build -d "{envtmpdir}{/}doctree" docs/source "{toxworkdir}{/}docs_out" --color -b html {posargs:-W --keep-going}
    python -c 'print(r"documentation available under file://{toxworkdir}{/}docs_out{/}index.html")'

[testenv:flake8]
description = check code style with flake8
skip_install = true
deps = flake8
commands = flake8 {posargs}

[testenv:fix_lint]
allowlist_externals = bash
description = format the code base to adhere to our styles, and complain about what we cannot do automatically
basepython = python3.9
passenv =
    PROGRAMDATA
deps =
    pre-commit >= 3.5.0
skip_install = True
commands = pre-commit run -a -v
           python -c 'import pathlib; print("hint: run \{\} install to add checks as pre-commit hook".format(pathlib.Path(r"{envdir}") / "bin" / "pre-commit"))'

[testenv:pyright]
description = static type checking with pyright
deps = pyright==1.1.338
commands =
    pyright src/snowflake/snowpark/_internal/analyzer
    pyright src/snowflake/snowpark/_internal/compiler
    pyright src/snowflake/snowpark/stored_procedure_profiler.py

[testenv:protoc]
description = generate python code from protobuf
allowlist_externals = bash, protoc
deps =
    protoc-wheel-0==21.1
    mypy-protobuf
    protobuf
commands =
    protoc --proto_path=src/snowflake/snowpark/_internal/proto/ --python_out=src/snowflake/snowpark/_internal/proto/generated --mypy_out=src/snowflake/snowpark/_internal/proto/generated/ src/snowflake/snowpark/_internal/proto/ast.proto

[testenv:dev]
description = create dev environment
extras = pandas, development, sso
usedevelop = True
commands = python -m pip list --format=columns
           python -c "print(r'{envpython}')"

[testenv:snowpark_pandas_py38_import_error]
description = test RuntimeError when importing Snowpark pandas on Python 3.8
basepython = python3.8
commands = python -m pytest --noconftest tests/unit/modin/test_python_version.py

[testenv:snowpark_pandas_old_np]
description = test that Snowpark pandas works with numpy 1.26
deps = .[modin-development]
       numpy<2.0.0
commands = python -m pytest tests/integ/modin/test_old_numpy_aliases.py

[pytest]
log_cli = True
log_cli_level = DEBUG
markers =
    # Optional dependency groups markers
    udf: Snowpark UDF tests
    # Test type markers
    integ: integration tests
    unit: unit tests
    doctest: doctest tests
    # Other markers
    timeout: tests that need a timeout time
    modin_sp_precommit: modin precommit tests run in sproc
addopts = --doctest-modules --timeout=1200

[flake8]
# E203: Whitespace before ':'
# E501: Line too long
# W503: Line break occurred before a binary operator
ignore = E203,E501,W503
exclude=
    build,.tox,parameters.py,
# Disable checking virtualenv contents
    *venv*
max-line-length = 88
show-source = true<|MERGE_RESOLUTION|>--- conflicted
+++ resolved
@@ -2,10 +2,7 @@
 skip_covered = False
 show_missing = True
 # TODO: SNOW-1453027 remove omit for config
-<<<<<<< HEAD
-=======
 # TODO: SNOW-1826001 remove mock folder, and bring up coverage.
->>>>>>> bc69fd67
 omit = */src/snowflake/snowpark/modin/config/*
        */src/snowflake/snowpark/modin/plugin/docstrings/*
        */src/snowflake/snowpark/mock/*
@@ -86,8 +83,6 @@
     SF_REGRESS_LOGS
     ; Github Actions provided environmental variables
     GITHUB_ACTIONS
-    TZ
-    GITHUB_ENV
     JENKINS_HOME
     ; This is required on windows. Otherwise pwd module won't be imported successfully,
     ; see https://github.com/tox-dev/tox/issues/1455

--- conflicted
+++ resolved
@@ -1,24 +1,16 @@
 [coverage:report]
 skip_covered = False
 show_missing = True
-<<<<<<< HEAD
-omit = */src/snowflake/snowpark/mock/*
-=======
 # TODO: SNOW-1453027 remove omit
 omit = */src/snowflake/snowpark/modin/config/*
        */src/snowflake/snowpark/modin/core/*
->>>>>>> c60075d2
 [coverage:run]
 branch = true
 parallel = true
 concurrency = multiprocessing
-<<<<<<< HEAD
-omit = */src/snowflake/snowpark/mock/*
-=======
 # TODO: SNOW-1453027 remove omit
 omit = */src/snowflake/snowpark/modin/config/*
        */src/snowflake/snowpark/modin/core/*
->>>>>>> c60075d2
 [coverage:paths]
 source = src/snowflake/snowpark
          */.tox/*/lib/python*/site-packages/snowflake/snowpark

{{ fullname | escape | underline}}
.. automodule:: {{ fullname }}

{% if fullname == 'snowflake.snowpark' %}

    .. rubric:: {{ _('Classes') }}

    .. autosummary::
        {% for item in ['CaseExpr', 'Column', 'DataFrame', 'DataFrameReader', 'DataFrameWriter',
<<<<<<< HEAD
            'RelationalGroupedDataFrame', 'Row', 'Session', 'FileOperation', 'PutResult', 'GetResult']
=======
            'RelationalGroupedDataFrame', 'Row', 'Session', 'Window', 'WindowSpec']
>>>>>>> d3ab8762
        %}
            {{ item }}
        {% endfor %}

    .. rubric:: {{ _('Submodules') }}

    .. autosummary::

        {% for item in ['snowflake.snowpark.functions', 'snowflake.snowpark.types',
            'snowflake.snowpark.udf', 'snowflake.snowpark.exceptions']
        %}
            {{ item }}
        {% endfor %}
{% endif %}

   {% block attributes %}
   {% if attributes %}
   .. rubric:: {{ _('Module Attributes') }}

   .. autosummary::
   {% for item in attributes %}
      {{ item }}
   {%- endfor %}
   {% endif %}
   {% endblock %}

   {% block functions %}
   {% if functions %}
   .. rubric:: {{ _('Functions') }}

   .. autosummary::
   {% for item in functions %}
      {{ item }}
   {%- endfor %}
   {% endif %}
   {% endblock %}

   {% block classes %}
   {% if classes %}
   .. rubric:: {{ _('Classes') }}

   .. autosummary::
   {% for item in classes %}
      {{ item }}
   {%- endfor %}
   {% endif %}
   {% endblock %}

   {% block exceptions %}
   {% if exceptions %}
   .. rubric:: {{ _('Exceptions') }}

   .. autosummary::
   {% for item in exceptions %}
      {{ item }}
   {%- endfor %}
   {% endif %}
   {% endblock %}

{% block modules %}
{% if modules %}
.. rubric:: Modules

.. autosummary::
   :toctree:
   :recursive:
{% for item in modules %}
   {{ item }}
{%- endfor %}
{% endif %}
{% endblock %}<|MERGE_RESOLUTION|>--- conflicted
+++ resolved
@@ -7,11 +7,7 @@
 
     .. autosummary::
         {% for item in ['CaseExpr', 'Column', 'DataFrame', 'DataFrameReader', 'DataFrameWriter',
-<<<<<<< HEAD
-            'RelationalGroupedDataFrame', 'Row', 'Session', 'FileOperation', 'PutResult', 'GetResult']
-=======
-            'RelationalGroupedDataFrame', 'Row', 'Session', 'Window', 'WindowSpec']
->>>>>>> d3ab8762
+            'RelationalGroupedDataFrame', 'Row', 'Session', 'FileOperation', 'PutResult', 'GetResult', 'Window', 'WindowSpec']
         %}
             {{ item }}
         {% endfor %}

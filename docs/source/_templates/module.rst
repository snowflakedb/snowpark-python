--- conflicted
+++ resolved
@@ -6,14 +6,8 @@
     .. rubric:: {{ _('Classes') }}
 
     .. autosummary::
-<<<<<<< HEAD
-        {% for item in ['CaseExpr', 'Column', 'DataFrame', 'DataFrameReader', 'DataFrameStatFunctions', 'DataFrameWriter',
+        {% for item in ['CaseExpr', 'Column', 'DataFrame', 'DataFrameNaFunctions', 'DataFrameReader', 'DataFrameStatFunctions', 'DataFrameWriter',
             'RelationalGroupedDataFrame', 'Row', 'Session', 'Window', 'WindowSpec']
-=======
-        {% for item in ['CaseExpr', 'Column', 'DataFrame', 'DataFrameNaFunctions',
-            'DataFrameReader', 'DataFrameWriter', 'RelationalGroupedDataFrame', 'Row',
-            'Session', 'Window', 'WindowSpec']
->>>>>>> 03dec7ae
         %}
             {{ item }}
         {% endfor %}

--- conflicted
+++ resolved
@@ -11,7 +11,6 @@
 from snowflake.snowpark.types.sp_data_types import DecimalType
 
 
-<<<<<<< HEAD
 def test_literal_basic_types(session):
     df = (
         session.range(2)
@@ -36,47 +35,13 @@
         "StructField(BYTES, Binary, Nullable=False), "
         "StructField(INT, Long, Nullable=False), "
         "StructField(FLOAT, Double, Nullable=False), "
-        "StructField(DECIMAL, Decimal(38,18), Nullable=False)]"
+        "StructField(DECIMAL, Decimal(38, 18), Nullable=False)]"
     )
 
     show_str = df._DataFrame__show_string(10)
     assert (
         show_str
         == """------------------------------------------------------------------------------------------------------------
-=======
-def test_literal_basic_types(session_cnx):
-    with session_cnx() as session:
-        df = (
-            session.range(2)
-            .withColumn("null", lit(None))
-            .withColumn("str", lit("string"))
-            .withColumn("char", lit("C"))
-            .withColumn("bool", lit(True))
-            .withColumn("bytes", lit(bytes("bytes", "utf8")))
-            .withColumn("int", lit(12))
-            .withColumn("float", lit(float(14)))
-            .withColumn("decimal", lit(Decimal("16")))
-        )
-
-        field_str = str(df.schema.fields)
-
-        assert (
-            field_str == "[StructField(ID, Long, Nullable=False), "
-            "StructField(NULL, String, Nullable=True), "
-            "StructField(STR, String, Nullable=False), "
-            "StructField(CHAR, String, Nullable=False), "
-            "StructField(BOOL, Boolean, Nullable=True), "
-            "StructField(BYTES, Binary, Nullable=False), "
-            "StructField(INT, Long, Nullable=False), "
-            "StructField(FLOAT, Double, Nullable=False), "
-            "StructField(DECIMAL, Decimal(38, 18), Nullable=False)]"
-        )
-
-        show_str = df._DataFrame__show_string(10)
-        assert (
-            show_str
-            == """------------------------------------------------------------------------------------------------------------
->>>>>>> 2c4b7264
 |"ID"  |"NULL"  |"STR"   |"CHAR"  |"BOOL"  |"BYTES"              |"INT"  |"FLOAT"  |"DECIMAL"              |
 ------------------------------------------------------------------------------------------------------------
 |0     |NULL    |string  |C       |True    |bytearray(b'bytes')  |12     |14.0     |16.000000000000000000  |

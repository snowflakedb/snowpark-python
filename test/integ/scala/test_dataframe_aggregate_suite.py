--- conflicted
+++ resolved
@@ -34,7 +34,6 @@
 )
 from snowflake.snowpark.row import Row
 from snowflake.snowpark.snowpark_client_exception import SnowparkClientException
-<<<<<<< HEAD
 from snowflake.snowpark.types.sf_types import IntegerType, StructField, StructType
 
 
@@ -60,19 +59,19 @@
     )
 
     # Agg() on 1 column
-    assert df.agg(max(col("empid"))).collect() == [Row([3])]
-    assert df.agg([min(col("empid"))]).collect() == [Row([1])]
-    assert df.agg([(col("empid"), "max")]).collect() == [Row([3])]
-    assert df.agg([(col("empid"), "avg")]).collect() == [Row([2.0])]
+    assert df.agg(max(col("empid"))).collect() == [Row(3)]
+    assert df.agg([min(col("empid"))]).collect() == [Row(1)]
+    assert df.agg([(col("empid"), "max")]).collect() == [Row(3)]
+    assert df.agg([(col("empid"), "avg")]).collect() == [Row(2.0)]
 
     # Agg() on 2 columns
-    assert df.agg([max(col("empid")), max(col("name"))]).collect() == [Row([3, "Two"])]
-    assert df.agg([min(col("empid")), min(col("name"))]).collect() == [Row([1, "One"])]
+    assert df.agg([max(col("empid")), max(col("name"))]).collect() == [Row(3, "Two")]
+    assert df.agg([min(col("empid")), min(col("name"))]).collect() == [Row(1, "One")]
     assert df.agg([(col("empid"), "max"), (col("name"), "max")]).collect() == [
-        Row([3, "Two"])
+        Row(3, "Two")
     ]
     assert df.agg([(col("empid"), "min"), (col("name"), "min")]).collect() == [
-        Row([1, "One"])
+        Row(1, "One")
     ]
 
 
@@ -82,7 +81,7 @@
     ).toDF(["key", "value1", "value2", "rest"])
 
     # below 2 ways to call max() must return the same result.
-    expected = [Row(["a", 3, 33]), Row(["b", 4, 44])]
+    expected = [Row("a", 3, 33), Row("b", 4, 44)]
     assert df1.groupBy("key").max(col("value1"), col("value2")).collect() == expected
     assert (
         df1.groupBy("key").agg([max(col("value1")), max(col("value2"))]).collect()
@@ -99,7 +98,7 @@
         [("a", 1, 11, "b"), ("b", 2, 22, "c"), ("a", 3, 33, "d"), ("b", 4, 44, "e")]
     ).toDF(["key", "value1", "value2", "rest"])
 
-    expected = [Row(["a", 2.0, 22.0]), Row(["b", 3, 33.0])]
+    expected = [Row("a", 2.0, 22.0), Row("b", 3, 33.0)]
     assert df1.groupBy("key").avg(col("value1"), col("value2")).collect() == expected
     assert (
         df1.groupBy("key").agg([avg(col("value1")), avg(col("value2"))]).collect()
@@ -135,10 +134,10 @@
 
     # call median without groupb-y
     Utils.check_answer(
-        df1.select(median(col("value1")), median(col("value2"))), [Row([3.0, 33.0])]
-    )
-
-    expected = [Row(["a", 2.0, 22.0]), Row(["b", 4, 44.0])]
+        df1.select(median(col("value1")), median(col("value2"))), [Row(3.0, 33.0)]
+    )
+
+    expected = [Row("a", 2.0, 22.0), Row("b", 4, 44.0)]
     assert df1.groupBy("key").median(col("value1"), col("value2")).collect() == expected
     assert (
         df1.groupBy("key").agg([median(col("value1")), median(col("value2"))]).collect()
@@ -156,12 +155,12 @@
     df = session.createDataFrame([(1, 11), (2, 12), (1, 13)]).toDF(["a", "b"])
 
     assert df.groupBy("a").builtin("max")(col("a"), col("b")).collect() == [
-        Row([1, 1, 13]),
-        Row([2, 2, 12]),
+        Row(1, 1, 13),
+        Row(2, 2, 12),
     ]
     assert df.groupBy("a").builtin("max")(col("b")).collect() == [
-        Row([1, 13]),
-        Row([2, 12]),
+        Row(1, 13),
+        Row(2, 12),
     ]
 
 
@@ -189,127 +188,17 @@
 
 def test_null_count(session):
     assert TestData.test_data3(session).groupBy("a").agg(count(col("b"))).collect() == [
-        Row([1, 0]),
-        Row([2, 1]),
+        Row(1, 0),
+        Row(2, 1),
     ]
 
     assert TestData.test_data3(session).groupBy("a").agg(
         count(col("a") + col("b"))
-    ).collect() == [Row([1, 0]), Row([2, 1])]
+    ).collect() == [Row(1, 0), Row(2, 1)]
 
     assert (
         TestData.test_data3(session)
         .agg(
-=======
-
-
-def test_limit_plus_aggregates(session_cnx):
-    with session_cnx() as session:
-        df = session.createDataFrame([["a", 1], ["b", 2], ["c", 1], ["d", 5]]).toDF(
-            ["id", "value"]
-        )
-        limit2df = df.limit(2)
-        res1 = limit2df.groupBy("id").count().select(col("id")).collect()
-        res1.sort(key=lambda x: x[0])
-
-        res2 = limit2df.select(col("id")).collect()
-        res2.sort(key=lambda x: x[0])
-
-        assert res1 == res2
-
-
-def test_rel_grouped_dataframe_agg(session_cnx):
-    with session_cnx() as session:
-        df = (
-            session.createDataFrame([[1, "One"], [2, "Two"], [3, "Three"]])
-            .toDF(["empid", "name"])
-            .groupBy()
-        )
-
-        # Agg() on 1 column
-        assert df.agg(max(col("empid"))).collect() == [Row(3)]
-        assert df.agg([min(col("empid"))]).collect() == [Row(1)]
-        assert df.agg([(col("empid"), "max")]).collect() == [Row(3)]
-        assert df.agg([(col("empid"), "avg")]).collect() == [Row(2.0)]
-
-        # Agg() on 2 columns
-        assert df.agg([max(col("empid")), max(col("name"))]).collect() == [
-            Row(3, "Two")
-        ]
-        assert df.agg([min(col("empid")), min(col("name"))]).collect() == [
-            Row(1, "One")
-        ]
-        assert df.agg([(col("empid"), "max"), (col("name"), "max")]).collect() == [
-            Row(3, "Two")
-        ]
-        assert df.agg([(col("empid"), "min"), (col("name"), "min")]).collect() == [
-            Row(1, "One")
-        ]
-
-
-def test_rel_grouped_dataframe_max(session_cnx):
-    with session_cnx() as session:
-        df1 = session.createDataFrame(
-            [("a", 1, 11, "b"), ("b", 2, 22, "c"), ("a", 3, 33, "d"), ("b", 4, 44, "e")]
-        ).toDF(["key", "value1", "value2", "rest"])
-
-        # below 2 ways to call max() must return the same result.
-        expected = [Row("a", 3, 33), Row("b", 4, 44)]
-        assert (
-            df1.groupBy("key").max(col("value1"), col("value2")).collect() == expected
-        )
-        assert (
-            df1.groupBy("key").agg([max(col("value1")), max(col("value2"))]).collect()
-            == expected
-        )
-
-        # same as above, but pass str instead of Column
-        assert df1.groupBy("key").max("value1", "value2").collect() == expected
-        assert (
-            df1.groupBy("key").agg([max("value1"), max("value2")]).collect() == expected
-        )
-
-
-def test_rel_grouped_dataframe_avg_mean(session_cnx):
-    with session_cnx() as session:
-        df1 = session.createDataFrame(
-            [("a", 1, 11, "b"), ("b", 2, 22, "c"), ("a", 3, 33, "d"), ("b", 4, 44, "e")]
-        ).toDF(["key", "value1", "value2", "rest"])
-
-        expected = [Row("a", 2.0, 22.0), Row("b", 3, 33.0)]
-        assert (
-            df1.groupBy("key").avg(col("value1"), col("value2")).collect() == expected
-        )
-        assert (
-            df1.groupBy("key").agg([avg(col("value1")), avg(col("value2"))]).collect()
-            == expected
-        )
-        # Same results for mean()
-        assert (
-            df1.groupBy("key").mean(col("value1"), col("value2")).collect() == expected
-        )
-        assert (
-            df1.groupBy("key").agg([mean(col("value1")), mean(col("value2"))]).collect()
-            == expected
-        )
-
-        # same as above, but pass str instead of Column
-        assert df1.groupBy("key").avg("value1", "value2").collect() == expected
-        assert (
-            df1.groupBy("key").agg([avg("value1"), avg("value2")]).collect() == expected
-        )
-        # Same results for mean()
-        assert df1.groupBy("key").mean("value1", "value2").collect() == expected
-        assert (
-            df1.groupBy("key").agg([mean("value1"), mean("value2")]).collect()
-            == expected
-        )
-
-
-def test_rel_grouped_dataframe_median(session_cnx):
-    with session_cnx() as session:
-        df1 = session.createDataFrame(
->>>>>>> 3a7a9949
             [
                 count(col("a")),
                 count(col("b")),
@@ -317,35 +206,14 @@
                 count_distinct(col("a")),
                 count_distinct(col("b")),
             ]
-<<<<<<< HEAD
-=======
-        ).toDF(["key", "value1", "value2", "rest"])
-
-        expected = [Row("a", 2.0, 22.0), Row("b", 4, 44.0)]
-        assert (
-            df1.groupBy("key").median(col("value1"), col("value2")).collect()
-            == expected
-        )
-        assert (
-            df1.groupBy("key")
-            .agg([median(col("value1")), median(col("value2"))])
-            .collect()
-            == expected
-        )
-        # same as above, but pass str instead of Column
-        assert df1.groupBy("key").median("value1", "value2").collect() == expected
-        assert (
-            df1.groupBy("key").agg([median("value1"), median("value2")]).collect()
-            == expected
->>>>>>> 3a7a9949
         )
         .collect()
-        == [Row([2, 1, 2, 2, 1])]
+        == [Row(2, 1, 2, 2, 1)]
     )
 
     assert TestData.test_data3(session).agg(
         [count(col("b")), count_distinct(col("b")), sum_distinct(col("b"))]
-    ).collect() == [Row([1, 1, 2])]
+    ).collect() == [Row(1, 1, 2)]
 
 
 def test_distinct(session):
@@ -354,21 +222,21 @@
     ).toDF("i", "s", '"i"')
 
     assert df.distinct().collect() == [
-        Row([1, "one", 1.0]),
-        Row([2, "one", 2.0]),
-        Row([2, "two", 1.0]),
+        Row(1, "one", 1.0),
+        Row(2, "one", 2.0),
+        Row(2, "two", 1.0),
     ]
     assert df.select("i").distinct().collect() == [Row(1), Row(2)]
     assert df.select('"i"').distinct().collect() == [Row(1), Row(2)]
-    assert df.select("s").distinct().collect() == [Row(["one"]), Row(["two"])]
+    assert df.select("s").distinct().collect() == [Row("one"), Row("two")]
 
     res = df.select(["i", '"i"']).distinct().collect()
     res.sort(key=lambda x: (x[0], x[1]))
-    assert res == [Row([1, 1.0]), Row([2, 1.0]), Row([2, 2.0])]
+    assert res == [Row(1, 1.0), Row(2, 1.0), Row(2, 2.0)]
 
     res = df.select(["s", '"i"']).distinct().collect()
     res.sort(key=lambda x: (x[1], x[0]))
-    assert res == [Row(["one", 1.0]), Row(["two", 1.0]), Row(["one", 2.0])]
+    assert res == [Row("one", 1.0), Row("two", 1.0), Row("one", 2.0)]
     assert df.filter(col("i") < 0).distinct().collect() == []
 
 
@@ -383,68 +251,68 @@
     res = lhs.join(rhs, lhs["i"] == rhs["i"]).distinct().collect()
     res.sort(key=lambda x: x[0])
     assert res == [
-        Row([1, "one", 1.0, 1, "one", 1.0]),
-        Row([2, "one", 2.0, 2, "one", 2.0]),
+        Row(1, "one", 1.0, 1, "one", 1.0),
+        Row(2, "one", 2.0, 2, "one", 2.0),
     ]
 
     lhsD = lhs.select(col("s")).distinct()
     res = lhsD.join(rhs, lhsD["s"] == rhs["s"]).collect()
     res.sort(key=lambda x: x[0])
-    assert res == [Row(["one", 1, "one", 1.0]), Row(["one", 2, "one", 2.0])]
+    assert res == [Row("one", 1, "one", 1.0), Row("one", 2, "one", 2.0)]
 
     rhsD = rhs.select(col("s"))
     res = lhsD.join(rhsD, lhsD["s"] == rhsD["s"]).collect()
-    assert res == [Row(["one", "one"]), Row(["one", "one"])]
+    assert res == [Row("one", "one"), Row("one", "one")]
 
     rhsD = rhs.select(col("s")).distinct()
     res = lhsD.join(rhsD, lhsD["s"] == rhsD["s"]).collect()
-    assert res == [Row(["one", "one"])]
+    assert res == [Row("one", "one")]
 
 
 def test_groupBy(session):
     assert TestData.test_data2(session).groupBy("a").agg(sum(col("b"))).collect() == [
-        Row([1, 3]),
-        Row([2, 3]),
-        Row([3, 3]),
+        Row(1, 3),
+        Row(2, 3),
+        Row(3, 3),
     ]
 
     assert TestData.test_data2(session).groupBy("a").agg(sum(col("b")).as_("totB")).agg(
         sum(col("totB"))
-    ).collect() == [Row([9])]
+    ).collect() == [Row(9)]
 
     assert TestData.test_data2(session).groupBy("a").agg(count(col("*"))).collect() == [
-        Row([1, 2]),
-        Row([2, 2]),
-        Row([3, 2]),
+        Row(1, 2),
+        Row(2, 2),
+        Row(3, 2),
     ]
 
     assert TestData.test_data2(session).groupBy("a").agg(
         [(col("*"), "count")]
-    ).collect() == [Row([1, 2]), Row([2, 2]), Row([3, 2])]
+    ).collect() == [Row(1, 2), Row(2, 2), Row(3, 2)]
 
     assert TestData.test_data2(session).groupBy("a").agg(
         [(col("b"), "sum")]
-    ).collect() == [Row([1, 3]), Row([2, 3]), Row([3, 3])]
+    ).collect() == [Row(1, 3), Row(2, 3), Row(3, 3)]
 
     df1 = session.createDataFrame(
         [("a", 1, 0, "b"), ("b", 2, 4, "c"), ("a", 2, 3, "d")]
     ).toDF(["key", "value1", "value2", "rest"])
 
     assert df1.groupBy("key").min(col("value2")).collect() == [
-        Row(["a", 0]),
-        Row(["b", 4]),
+        Row("a", 0),
+        Row("b", 4),
     ]
 
     # same as above, but pass str instead of Column to min()
     assert df1.groupBy("key").min("value2").collect() == [
-        Row(["a", 0]),
-        Row(["b", 4]),
+        Row("a", 0),
+        Row("b", 4),
     ]
 
     assert TestData.decimal_data(session).groupBy("a").agg(sum(col("b"))).collect() == [
-        Row([Decimal(1), Decimal(3)]),
-        Row([Decimal(2), Decimal(3)]),
-        Row([Decimal(3), Decimal(3)]),
+        Row(Decimal(1), Decimal(3)),
+        Row(Decimal(2), Decimal(3)),
+        Row(Decimal(3), Decimal(3)),
     ]
 
 
@@ -461,13 +329,13 @@
         '"COUNT(ID)"',
         '"MIN(ID)"',
     ]
-    assert df.collect() == [Row([0, 0, 1, 0]), Row([1, 1, 1, 1])]
+    assert df.collect() == [Row(0, 0, 1, 0), Row(1, 1, 1, 1)]
 
 
 def test_count(session):
     assert TestData.test_data2(session).agg(
         [count(col("a")), sum_distinct(col("a"))]
-    ).collect() == [Row([6, 6.0])]
+    ).collect() == [Row(6, 6.0)]
 
 
 def test_stddev(session):
@@ -475,12 +343,12 @@
 
     assert TestData.test_data2(session).agg(
         [stddev(col("a")), stddev_pop(col("a")), stddev_samp(col("a"))]
-    ).collect() == [Row([test_data_dev, 0.8164967850518458, test_data_dev])]
+    ).collect() == [Row(test_data_dev, 0.8164967850518458, test_data_dev)]
 
     # same as above, but pass str instead of Column
     assert TestData.test_data2(session).agg(
         [stddev("a"), stddev_pop("a"), stddev_samp("a")]
-    ).collect() == [Row([test_data_dev, 0.8164967850518458, test_data_dev])]
+    ).collect() == [Row(test_data_dev, 0.8164967850518458, test_data_dev)]
 
 
 def test_sn_moments(session):
@@ -490,7 +358,7 @@
 
     Utils.check_answer(
         test_data2.groupBy(col("a")).agg(variance(col("b"))),
-        [Row([1, 0.50000]), Row([2, 0.50000]), Row([3, 0.500000])],
+        [Row(1, 0.50000), Row(2, 0.50000), Row(3, 0.500000)],
     )
 
     variance_result = session.sql(
@@ -499,204 +367,21 @@
 
     Utils.check_answer(spark_variance, variance_result[0])
 
-<<<<<<< HEAD
     spark_variance_pop = test_data2.agg(var_pop(col("a")))
-    Utils.check_answer(spark_variance_pop, [Row([Decimal("0.666667")])])
+    Utils.check_answer(spark_variance_pop, [Row(Decimal("0.666667"))])
 
     spark_variance_samp = test_data2.agg(var_samp(col("a")))
     Utils.check_answer(spark_variance_samp, [Row(Decimal("0.8"))])
-=======
-        assert df.groupBy("a").builtin("max")(col("a"), col("b")).collect() == [
-            Row(1, 1, 13),
-            Row(2, 2, 12),
-        ]
-        assert df.groupBy("a").builtin("max")(col("b")).collect() == [
-            Row(1, 13),
-            Row(2, 12),
-        ]
->>>>>>> 3a7a9949
 
     spark_kurtosis = test_data2.agg(kurtosis(col("a")))
     Utils.check_answer(spark_kurtosis, [Row(Decimal("-1.8750"))])
 
-<<<<<<< HEAD
     # add SQL test
     agg_kurtosis_result = session.sql(
         "select kurtosis(a) from values(1,1),(1,2),(2,1),(2,2),(3,1),(3,2) as T(a,b);"
     ).collect()
     Utils.check_answer(spark_kurtosis, agg_kurtosis_result[0])
 
-=======
-def test_non_empty_arg_functions(session_cnx):
-    with session_cnx() as session:
-        with pytest.raises(SnowparkClientException) as ex_info:
-            TestData.integer1(session).groupBy("a").avg()
-        assert "the argument of avg function can't be empty" in str(ex_info)
-
-        with pytest.raises(SnowparkClientException) as ex_info:
-            TestData.integer1(session).groupBy("a").sum()
-        assert "the argument of sum function can't be empty" in str(ex_info)
-
-        with pytest.raises(SnowparkClientException) as ex_info:
-            TestData.integer1(session).groupBy("a").median()
-        assert "the argument of median function can't be empty" in str(ex_info)
-
-        with pytest.raises(SnowparkClientException) as ex_info:
-            TestData.integer1(session).groupBy("a").min()
-        assert "the argument of min function can't be empty" in str(ex_info)
-
-        with pytest.raises(SnowparkClientException) as ex_info:
-            TestData.integer1(session).groupBy("a").max()
-        assert "the argument of max function can't be empty" in str(ex_info)
-
-
-def test_null_count(session_cnx):
-    with session_cnx() as session:
-        assert TestData.test_data3(session).groupBy("a").agg(
-            count(col("b"))
-        ).collect() == [Row(1, 0), Row(2, 1)]
-
-        assert TestData.test_data3(session).groupBy("a").agg(
-            count(col("a") + col("b"))
-        ).collect() == [Row(1, 0), Row(2, 1)]
-
-        assert (
-            TestData.test_data3(session)
-            .agg(
-                [
-                    count(col("a")),
-                    count(col("b")),
-                    count(lit(1)),
-                    count_distinct(col("a")),
-                    count_distinct(col("b")),
-                ]
-            )
-            .collect()
-            == [Row(2, 1, 2, 2, 1)]
-        )
-
-        assert TestData.test_data3(session).agg(
-            [count(col("b")), count_distinct(col("b")), sum_distinct(col("b"))]
-        ).collect() == [Row(1, 1, 2)]
-
-
-def test_distinct(session_cnx):
-    with session_cnx() as session:
-        df = session.createDataFrame(
-            [(1, "one", 1.0), (2, "one", 2.0), (2, "two", 1.0)]
-        ).toDF("i", "s", '"i"')
-
-        assert df.distinct().collect() == [
-            Row(1, "one", 1.0),
-            Row(2, "one", 2.0),
-            Row(2, "two", 1.0),
-        ]
-        assert df.select("i").distinct().collect() == [Row(1), Row(2)]
-        assert df.select('"i"').distinct().collect() == [Row(1), Row(2)]
-        assert df.select("s").distinct().collect() == [Row("one"), Row("two")]
-
-        res = df.select(["i", '"i"']).distinct().collect()
-        res.sort(key=lambda x: (x[0], x[1]))
-        assert res == [Row(1, 1.0), Row(2, 1.0), Row(2, 2.0)]
-
-        res = df.select(["s", '"i"']).distinct().collect()
-        res.sort(key=lambda x: (x[1], x[0]))
-        assert res == [Row("one", 1.0), Row("two", 1.0), Row("one", 2.0)]
-        assert df.filter(col("i") < 0).distinct().collect() == []
-
-
-def test_distinct_and_joins(session_cnx):
-    with session_cnx() as session:
-        lhs = session.createDataFrame([(1, "one", 1.0), (2, "one", 2.0)]).toDF(
-            "i", "s", '"i"'
-        )
-        rhs = session.createDataFrame([(1, "one", 1.0), (2, "one", 2.0)]).toDF(
-            "i", "s", '"i"'
-        )
-
-        res = lhs.join(rhs, lhs["i"] == rhs["i"]).distinct().collect()
-        res.sort(key=lambda x: x[0])
-        assert res == [
-            Row(1, "one", 1.0, 1, "one", 1.0),
-            Row(2, "one", 2.0, 2, "one", 2.0),
-        ]
-
-        lhsD = lhs.select(col("s")).distinct()
-        res = lhsD.join(rhs, lhsD["s"] == rhs["s"]).collect()
-        res.sort(key=lambda x: x[0])
-        assert res == [Row("one", 1, "one", 1.0), Row("one", 2, "one", 2.0)]
-
-        rhsD = rhs.select(col("s"))
-        res = lhsD.join(rhsD, lhsD["s"] == rhsD["s"]).collect()
-        assert res == [Row("one", "one"), Row("one", "one")]
-
-        rhsD = rhs.select(col("s")).distinct()
-        res = lhsD.join(rhsD, lhsD["s"] == rhsD["s"]).collect()
-        assert res == [Row("one", "one")]
-
-
-def test_groupBy(session_cnx):
-    with session_cnx() as session:
-        assert TestData.test_data2(session).groupBy("a").agg(
-            sum(col("b"))
-        ).collect() == [Row(1, 3), Row(2, 3), Row(3, 3)]
-
-        assert TestData.test_data2(session).groupBy("a").agg(
-            sum(col("b")).as_("totB")
-        ).agg(sum(col("totB"))).collect() == [Row(9)]
-
-        assert TestData.test_data2(session).groupBy("a").agg(
-            count(col("*"))
-        ).collect() == [Row(1, 2), Row(2, 2), Row(3, 2)]
-
-        assert TestData.test_data2(session).groupBy("a").agg(
-            [(col("*"), "count")]
-        ).collect() == [Row(1, 2), Row(2, 2), Row(3, 2)]
-
-        assert TestData.test_data2(session).groupBy("a").agg(
-            [(col("b"), "sum")]
-        ).collect() == [Row(1, 3), Row(2, 3), Row(3, 3)]
-
-        df1 = session.createDataFrame(
-            [("a", 1, 0, "b"), ("b", 2, 4, "c"), ("a", 2, 3, "d")]
-        ).toDF(["key", "value1", "value2", "rest"])
-
-        assert df1.groupBy("key").min(col("value2")).collect() == [
-            Row("a", 0),
-            Row("b", 4),
-        ]
-
-        # same as above, but pass str instead of Column to min()
-        assert df1.groupBy("key").min("value2").collect() == [
-            Row("a", 0),
-            Row("b", 4),
-        ]
-
-        assert TestData.decimal_data(session).groupBy("a").agg(
-            sum(col("b"))
-        ).collect() == [
-            Row(Decimal(1), Decimal(3)),
-            Row(Decimal(2), Decimal(3)),
-            Row(Decimal(3), Decimal(3)),
-        ]
-
-
-def test_agg_should_be_order_preserving(session_cnx):
-    with session_cnx() as session:
-        df = (
-            session.range(2)
-            .groupBy("id")
-            .agg([(col("id"), "sum"), (col("id"), "count"), (col("id"), "min")])
-        )
-
-        assert [f.name for f in df.schema.fields] == [
-            "ID",
-            '"SUM(ID)"',
-            '"COUNT(ID)"',
-            '"MIN(ID)"',
-        ]
-        assert df.collect() == [Row(0, 0, 1, 0), Row(1, 1, 1, 1)]
->>>>>>> 3a7a9949
 
 def test_sn_zero_moments(session):
     input = session.createDataFrame([[1, 2]]).toDF("a", "b")
@@ -713,10 +398,9 @@
                 kurtosis(col("a")),
             ]
         ),
-        [Row([None, None, 0.0, None, None, 0.0000, None, None])],
-    )
-
-<<<<<<< HEAD
+        [Row(None, None, 0.0, None, None, 0.0000, None, None)],
+    )
+
     Utils.check_answer(
         input.agg(
             [
@@ -730,21 +414,13 @@
                 sql_expr("kurtosis(a)"),
             ]
         ),
-        [Row([None, None, 0.0, None, None, 0.0000, None, None])],
-    )
-=======
-def test_count(session_cnx):
-    with session_cnx() as session:
-        assert TestData.test_data2(session).agg(
-            [count(col("a")), sum_distinct(col("a"))]
-        ).collect() == [Row(6, 6.0)]
->>>>>>> 3a7a9949
+        [Row(None, None, 0.0, None, None, 0.0000, None, None)],
+    )
 
 
 def test_sn_null_moments(session):
     empty_table_data = session.createDataFrame([[]]).toDF("a")
 
-<<<<<<< HEAD
     Utils.check_answer(
         empty_table_data.agg(
             [
@@ -755,7 +431,7 @@
                 kurtosis(col("a")),
             ]
         ),
-        [Row([None, None, None, None, None])],
+        [Row(None, None, None, None, None)],
     )
 
     Utils.check_answer(
@@ -768,37 +444,17 @@
                 sql_expr("kurtosis(a)"),
             ]
         ),
-        [Row([None, None, None, None, None])],
+        [Row(None, None, None, None, None)],
     )
 
 
 def test_spark14664_decimal_sum_over_window_should_work(session):
     assert session.sql(
         "select sum(a) over () from values (1.0), (2.0), (3.0) T(a)"
-    ).collect() == [Row([6.0]), Row([6.0]), Row([6.0])]
+    ).collect() == [Row(6.0), Row(6.0), Row(6.0)]
     assert session.sql(
         "select avg(a) over () from values (1.0), (2.0), (3.0) T(a)"
-    ).collect() == [Row([2.0]), Row([2.0]), Row([2.0])]
-=======
-        assert TestData.test_data2(session).agg(
-            [stddev(col("a")), stddev_pop(col("a")), stddev_samp(col("a"))]
-        ).collect() == [Row(test_data_dev, 0.8164967850518458, test_data_dev)]
-
-        # same as above, but pass str instead of Column
-        assert TestData.test_data2(session).agg(
-            [stddev("a"), stddev_pop("a"), stddev_samp("a")]
-        ).collect() == [Row(test_data_dev, 0.8164967850518458, test_data_dev)]
-
-
-def test_spark14664_decimal_sum_over_window_should_work(session_cnx):
-    with session_cnx() as session:
-        assert session.sql(
-            "select sum(a) over () from values (1.0), (2.0), (3.0) T(a)"
-        ).collect() == [Row(6.0), Row(6.0), Row(6.0)]
-        assert session.sql(
-            "select avg(a) over () from values (1.0), (2.0), (3.0) T(a)"
-        ).collect() == [Row(2.0), Row(2.0), Row(2.0)]
->>>>>>> 3a7a9949
+    ).collect() == [Row(2.0), Row(2.0), Row(2.0)]
 
 
 def test_aggregate_function_in_groupby(session):
@@ -810,23 +466,22 @@
 def test_spark21580_ints_in_agg_exprs_are_taken_as_groupby_ordinal(
     session, db_parameters
 ):
-<<<<<<< HEAD
     assert TestData.test_data2(session).groupBy(lit(3), lit(4)).agg(
         [lit(6), lit(7), sum(col("b"))]
-    ).collect() == [Row([3, 4, 6, 7, 9])]
+    ).collect() == [Row(3, 4, 6, 7, 9)]
 
     assert TestData.test_data2(session).groupBy([lit(3), lit(4)]).agg(
         [lit(6), col("b"), sum(col("b"))]
-    ).collect() == [Row([3, 4, 6, 1, 3]), Row([3, 4, 6, 2, 6])]
+    ).collect() == [Row(3, 4, 6, 1, 3), Row(3, 4, 6, 2, 6)]
 
     testdata2str = "(SELECT * FROM VALUES (1,1),(1,2),(2,1),(2,2),(3,1),(3,2) T(a, b) )"
     assert session.sql(
         f"SELECT 3, 4, SUM(b) FROM {testdata2str} GROUP BY 1, 2"
-    ).collect() == [Row([3, 4, 9])]
+    ).collect() == [Row(3, 4, 9)]
 
     assert session.sql(
         f"SELECT 3 AS c, 4 AS d, SUM(b) FROM {testdata2str} GROUP BY c, d"
-    ).collect() == [Row([3, 4, 9])]
+    ).collect() == [Row(3, 4, 9)]
 
 
 def test_distinct_and_unions(session):
@@ -839,7 +494,7 @@
 
     res = lhs.union(rhs).distinct().collect()
     res.sort(key=lambda x: x[0])
-    assert res == [Row([1, "one", 1.0]), Row([2, "one", 2.0])]
+    assert res == [Row(1, "one", 1.0), Row(2, "one", 2.0)]
 
     lhsD = lhs.select(col("s")).distinct()
     rhs = rhs.select(col("s"))
@@ -869,83 +524,33 @@
             ["b", 6],
         ]
     ).toDF("x", "y").createOrReplaceTempView("tempView")
-=======
-    with session_cnx() as session:
-        assert TestData.test_data2(session).groupBy(lit(3), lit(4)).agg(
-            [lit(6), lit(7), sum(col("b"))]
-        ).collect() == [Row(3, 4, 6, 7, 9)]
-
-        assert TestData.test_data2(session).groupBy([lit(3), lit(4)]).agg(
-            [lit(6), col("b"), sum(col("b"))]
-        ).collect() == [Row(3, 4, 6, 1, 3), Row(3, 4, 6, 2, 6)]
-
-        testdata2str = (
-            "(SELECT * FROM VALUES (1,1),(1,2),(2,1),(2,2),(3,1),(3,2) T(a, b) )"
-        )
-        assert session.sql(
-            f"SELECT 3, 4, SUM(b) FROM {testdata2str} GROUP BY 1, 2"
-        ).collect() == [Row(3, 4, 9)]
-
-        assert session.sql(
-            f"SELECT 3 AS c, 4 AS d, SUM(b) FROM {testdata2str} GROUP BY c, d"
-        ).collect() == [Row(3, 4, 9)]
-
-
-def test_distinct_and_unions(session_cnx):
-    with session_cnx() as session:
-        lhs = session.createDataFrame([(1, "one", 1.0), (2, "one", 2.0)]).toDF(
-            "i", "s", '"i"'
-        )
-        rhs = session.createDataFrame([(1, "one", 1.0), (2, "one", 2.0)]).toDF(
-            "i", "s", '"i"'
-        )
-
-        res = lhs.union(rhs).distinct().collect()
-        res.sort(key=lambda x: x[0])
-        assert res == [Row(1, "one", 1.0), Row(2, "one", 2.0)]
-
-        lhsD = lhs.select(col("s")).distinct()
-        rhs = rhs.select(col("s"))
-        res = lhsD.union(rhs).collect()
-        assert res == [Row("one"), Row("one"), Row("one")]
-
-        lhs = lhs.select(col("s"))
-        rhsD = rhs.select("s").distinct()
-
-        res = lhs.union(rhsD).collect()
-        assert res == [Row("one"), Row("one"), Row("one")]
-
-        res = lhsD.union(rhsD).collect()
-        assert res == [Row("one"), Row("one")]
->>>>>>> 3a7a9949
 
     res = session.sql(
         "SELECT COUNT_IF(NULL), COUNT_IF(y % 2 = 0), COUNT_IF(y % 2 <> 0), COUNT_IF(y IS NULL) FROM tempView"
     ).collect()
-    assert res == [Row([0, 3, 3, 2])]
+    assert res == [Row(0, 3, 3, 2)]
 
     res = session.sql(
         "SELECT x, COUNT_IF(NULL), COUNT_IF(y % 2 = 0), COUNT_IF(y % 2 <> 0), COUNT_IF(y IS NULL) FROM tempView GROUP BY x"
     ).collect()
     res.sort(key=lambda x: x[0])
-    assert res == [Row(["a", 0, 1, 2, 1]), Row(["b", 0, 2, 1, 1])]
-
-<<<<<<< HEAD
+    assert res == [Row("a", 0, 1, 2, 1), Row("b", 0, 2, 1, 1)]
+
     res = session.sql(
         "SELECT x FROM tempView GROUP BY x HAVING COUNT_IF(y % 2 = 0) = 1"
     ).collect()
-    assert res == [Row(["a"])]
+    assert res == [Row("a")]
 
     res = session.sql(
         "SELECT x FROM tempView GROUP BY x HAVING COUNT_IF(y % 2 = 0) = 2"
     ).collect()
-    assert res == [Row(["b"])]
+    assert res == [Row("b")]
 
     res = session.sql(
         "SELECT x FROM tempView GROUP BY x HAVING COUNT_IF(y IS NULL) > 0"
     ).collect()
     res.sort(key=lambda x: x[0])
-    assert res == [Row(["a"]), Row(["b"])]
+    assert res == [Row("a"), Row("b")]
 
     res = session.sql(
         "SELECT x FROM tempView GROUP BY x HAVING COUNT_IF(NULL) > 0"
@@ -954,90 +559,36 @@
 
     with pytest.raises(ProgrammingError) as ex_info:
         session.sql("SELECT COUNT_IF(x) FROM tempView").collect()
-=======
-        res = session.sql(
-            "SELECT COUNT_IF(NULL), COUNT_IF(y % 2 = 0), COUNT_IF(y % 2 <> 0), COUNT_IF(y IS NULL) FROM tempView"
-        ).collect()
-        assert res == [Row(0, 3, 3, 2)]
-
-        res = session.sql(
-            "SELECT x, COUNT_IF(NULL), COUNT_IF(y % 2 = 0), COUNT_IF(y % 2 <> 0), COUNT_IF(y IS NULL) FROM tempView GROUP BY x"
-        ).collect()
-        res.sort(key=lambda x: x[0])
-        assert res == [Row("a", 0, 1, 2, 1), Row("b", 0, 2, 1, 1)]
-
-        res = session.sql(
-            "SELECT x FROM tempView GROUP BY x HAVING COUNT_IF(y % 2 = 0) = 1"
-        ).collect()
-        assert res == [Row("a")]
-
-        res = session.sql(
-            "SELECT x FROM tempView GROUP BY x HAVING COUNT_IF(y % 2 = 0) = 2"
-        ).collect()
-        assert res == [Row("b")]
-
-        res = session.sql(
-            "SELECT x FROM tempView GROUP BY x HAVING COUNT_IF(y IS NULL) > 0"
-        ).collect()
-        res.sort(key=lambda x: x[0])
-        assert res == [Row("a"), Row("b")]
->>>>>>> 3a7a9949
 
 
 def test_agg_without_groups(session):
-    assert TestData.test_data2(session).agg(sum(col("b"))).collect() == [Row([9])]
-
-
-<<<<<<< HEAD
+    assert TestData.test_data2(session).agg(sum(col("b"))).collect() == [Row(9)]
+
+
 def test_agg_without_groups_and_functions(session):
-    assert TestData.test_data2(session).agg(lit(1)).collect() == [Row([1])]
+    assert TestData.test_data2(session).agg(lit(1)).collect() == [Row(1)]
 
 
 def test_null_average(session):
-    assert TestData.test_data3(session).agg(avg(col("b"))).collect() == [Row([2.0])]
-=======
-def test_agg_without_groups(session_cnx):
-    with session_cnx() as session:
-        assert TestData.test_data2(session).agg(sum(col("b"))).collect() == [Row(9)]
-
-
-def test_agg_without_groups_and_functions(session_cnx):
-    with session_cnx() as session:
-        assert TestData.test_data2(session).agg(lit(1)).collect() == [Row(1)]
->>>>>>> 3a7a9949
+    assert TestData.test_data3(session).agg(avg(col("b"))).collect() == [Row(2.0)]
 
     assert TestData.test_data3(session).agg(
         [avg(col("b")), count_distinct(col("b"))]
-    ).collect() == [Row([2.0, 1])]
-
-<<<<<<< HEAD
+    ).collect() == [Row(2.0, 1)]
+
     assert TestData.test_data3(session).agg(
         [avg(col("b")), sum_distinct(col("b"))]
-    ).collect() == [Row([2.0, 2.0])]
+    ).collect() == [Row(2.0, 2.0)]
 
 
 def test_zero_average(session):
     df = session.createDataFrame([[]]).toDF(["a"])
-    assert df.agg(avg(col("a"))).collect() == [Row([None])]
-=======
-def test_null_average(session_cnx):
-    with session_cnx() as session:
-        assert TestData.test_data3(session).agg(avg(col("b"))).collect() == [Row(2.0)]
-
-        assert TestData.test_data3(session).agg(
-            [avg(col("b")), count_distinct(col("b"))]
-        ).collect() == [Row(2.0, 1)]
-
-        assert TestData.test_data3(session).agg(
-            [avg(col("b")), sum_distinct(col("b"))]
-        ).collect() == [Row(2.0, 2.0)]
->>>>>>> 3a7a9949
+    assert df.agg(avg(col("a"))).collect() == [Row(None)]
 
     assert df.agg([avg(col("a")), sum_distinct(col("a"))]).collect() == [
-        Row([None, None])
-    ]
-
-<<<<<<< HEAD
+        Row(None, None)
+    ]
+
 
 def test_multiple_column_distinct_count(session):
     df1 = session.createDataFrame(
@@ -1047,15 +598,6 @@
             ("a", "b", "d"),
             ("x", "y", "z"),
             ("x", "q", None),
-=======
-def test_zero_average(session_cnx):
-    with session_cnx() as session:
-        df = session.createDataFrame([[]]).toDF(["a"])
-        assert df.agg(avg(col("a"))).collect() == [Row(None)]
-
-        assert df.agg([avg(col("a")), sum_distinct(col("a"))]).collect() == [
-            Row(None, None)
->>>>>>> 3a7a9949
         ]
     ).toDF("key1", "key2", "key3")
 
@@ -1069,14 +611,13 @@
         df1.groupBy(col("key1")).agg(count_distinct(col("key2"), col("key3"))).collect()
     )
     res.sort(key=lambda x: x[0])
-    assert res == [Row(["a", 2]), Row(["x", 1])]
-
-
-<<<<<<< HEAD
+    assert res == [Row("a", 2), Row("x", 1)]
+
+
 def test_zero_count(session):
     empty_table = session.createDataFrame([[]]).toDF(["a"])
     assert empty_table.agg([count(col("a")), sum_distinct(col("a"))]).collect() == [
-        Row([0, None])
+        Row(0, None)
     ]
 
 
@@ -1084,17 +625,17 @@
     df = session.createDataFrame([[]]).toDF(["a"])
     assert df.agg(
         [stddev(col("a")), stddev_pop(col("a")), stddev_samp(col("a"))]
-    ).collect() == [Row([None, None, None])]
+    ).collect() == [Row(None, None, None)]
 
 
 def test_zero_sum(session):
     df = session.createDataFrame([[]]).toDF(["a"])
-    assert df.agg([sum(col("a"))]).collect() == [Row([None])]
+    assert df.agg([sum(col("a"))]).collect() == [Row(None)]
 
 
 def test_zero_sum_distinct(session):
     df = session.createDataFrame([[]]).toDF(["a"])
-    assert df.agg([sum_distinct(col("a"))]).collect() == [Row([None])]
+    assert df.agg([sum_distinct(col("a"))]).collect() == [Row(None)]
 
 
 def test_limit_and_aggregates(session):
@@ -1104,41 +645,4 @@
     limit_2df = df.limit(2)
     Utils.check_answer(
         limit_2df.groupBy("id").count().select(col("id")), limit_2df.select("id"), True
-    )
-=======
-        res = (
-            df1.groupBy(col("key1"))
-            .agg(count_distinct(col("key2"), col("key3")))
-            .collect()
-        )
-        res.sort(key=lambda x: x[0])
-        assert res == [Row("a", 2), Row("x", 1)]
-
-
-def test_zero_count(session_cnx):
-    with session_cnx() as session:
-        empty_table = session.createDataFrame([[]]).toDF(["a"])
-        assert empty_table.agg([count(col("a")), sum_distinct(col("a"))]).collect() == [
-            Row(0, None)
-        ]
-
-
-def test_zero_stddev(session_cnx):
-    with session_cnx() as session:
-        df = session.createDataFrame([[]]).toDF(["a"])
-        assert df.agg(
-            [stddev(col("a")), stddev_pop(col("a")), stddev_samp(col("a"))]
-        ).collect() == [Row(None, None, None)]
-
-
-def test_zero_sum(session_cnx):
-    with session_cnx() as session:
-        df = session.createDataFrame([[]]).toDF(["a"])
-        assert df.agg([sum(col("a"))]).collect() == [Row(None)]
-
-
-def test_zero_sum_distinct(session_cnx):
-    with session_cnx() as session:
-        df = session.createDataFrame([[]]).toDF(["a"])
-        assert df.agg([sum_distinct(col("a"))]).collect() == [Row(None)]
->>>>>>> 3a7a9949
+    )
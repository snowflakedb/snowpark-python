<<<<<<< HEAD
import re

=======
#
# Copyright (c) 2012-2021 Snowflake Computing Inc. All right reserved.
#

from test.utils import TestData, Utils

import pytest

from snowflake import connector
>>>>>>> 1e027357
from src.snowflake.snowpark.functions import col, max, sum
from src.snowflake.snowpark.row import Row
from src.snowflake.snowpark.snowpark_client_exception import SnowparkClientException
from src.snowflake.snowpark.types.sf_types import StringType


def test_null_data_in_tables(session_cnx, db_parameters):
    with session_cnx(db_parameters) as session:
        table_name = Utils.random_name()
        try:
            Utils.create_table(session, table_name, "num int")
            session.sql(
                f"insert into {table_name} values(null),(null),(null)"
            ).collect()
            res = session.table(table_name).collect()
            assert res == [Row([None]), Row([None]), Row([None])]
        finally:
            Utils.drop_table(session, table_name)


@pytest.mark.skip(reason="requires is_null, sort, createDataFrame type inference")
def test_null_data_in_local_relation_with_filters(session_cnx, db_parameters):
    with session_cnx(db_parameters) as session:
        df = session.createDataFrame([[1, None], [2, "NotNull"], [3, None]]).toDF(
            ["a", "b"]
        )
        assert df.collect() == [Row([1, None]), Row([2, "NotNull"]), Row([3, None])]
        df2 = session.createDataFrame([[1, None], [2, "NotNull"], [3, None]]).toDF(
            ["a", "b"]
        )
        assert df.collect() == df2.collect()

        assert df.filter(col("b").is_null()).collect() == [
            Row([1, None]),
            Row([3, None]),
        ]
        assert df.filter(col("b").is_not_null()).collect() == [Row([2, "NotNull"])]
        assert df.sort(col("b").asc_nulls_last).collect() == [
            Row([2, "NotNull"]),
            Row([1, None]),
            Row([3, None]),
        ]


def test_createOrReplaceView_with_null_data_modified(session_cnx, db_parameters):
    with session_cnx(db_parameters) as session:
        df = session.createDataFrame([[2, 'NotNull'], [1, None], [3, None]]).toDF(['a', 'b'])
        view_name = Utils.random_name()
        df.createOrReplaceView(view_name)

        res = session.sql(f"select * from {view_name}").collect()
        res.sort(key=lambda x: x[0])
        assert res == [Row([1, None]), Row([2, 'NotNull']), Row([3, None])]


def test_non_select_query_composition(session_cnx, db_parameters):
    with session_cnx(db_parameters) as session:
        table_name = Utils.random_name()
        try:
            session.sql(
                f"create or replace temporary table {table_name} (num int)"
            ).collect()
            df = (
                session.sql("show tables")
                .select('"name"')
                .filter(col('"name"') == table_name)
            )
            assert len(df.collect()) == 1
            schema = df.schema
            assert len(schema.fields) == 1
            assert type(schema.fields[0].datatype) is StringType
            assert schema.fields[0].name == '"name"'
        finally:
            Utils.drop_table(session, table_name)


def test_only_use_result_scan_when_composing_queries(session_cnx, db_parameters):
    with session_cnx(db_parameters) as session:
        df = session.sql("show tables")
        assert len(df._DataFrame__plan.queries) == 1
        assert df._DataFrame__plan.queries[0].sql == "show tables"

        df2 = df.select('"name"')
        assert len(df2._DataFrame__plan.queries) == 2
        assert "RESULT_SCAN" in df2._DataFrame__plan.queries[-1].sql


def test_joins_on_result_scan(session_cnx, db_parameters):
    with session_cnx(db_parameters) as session:
        df1 = session.sql("show tables").select(['"name"', '"kind"'])
        df2 = session.sql("show tables").select(['"name"', '"rows"'])

        result = df1.join(df2, '"name"')
        result.collect()  # no error
        assert len(result.schema.fields) == 3


def test_select_star(session_cnx, db_parameters):
    with session_cnx(db_parameters) as session:
        double2 = TestData.double2(session)
        expected = TestData.double2(session).collect()
        assert double2.select("*").collect() == expected
        assert double2.select(double2.col("*")).collect() == expected


def test_select(session_cnx, db_parameters):
    with session_cnx(db_parameters) as session:
        df = session.createDataFrame([(1, "a", 10), (2, "b", 20), (3, "c", 30)]).toDF(
            ["a", "b", "c"]
        )

        # select(String, String*) with 1 column
        expected_result = [Row([1]), Row([2]), Row([3])]
        assert df.select("a").collect() == expected_result
        # select(Seq[String]) with 1 column
        assert df.select(["a"]).collect() == expected_result
        # select(Column, Column*) with 1 column
        assert df.select(col("a")).collect() == expected_result
        # select(Seq[Column]) with 1 column
        assert df.select([col("a")]).collect() == expected_result

        expected_result = [Row([1, "a", 10]), Row([2, "b", 20]), Row([3, "c", 30])]
        # select(String, String*) with 3 columns
        assert df.select(["a", "b", "c"]).collect() == expected_result
        # select(Seq[String]) with 3 column
        assert df.select(["a", "b", "c"]).collect() == expected_result
        # select(Column, Column*) with 3 column
        assert df.select(col("a"), col("b"), col("c")).collect() == expected_result
        # select(Seq[Column]) with 3 column
        assert df.select([col("a"), col("b"), col("c")]).collect() == expected_result

        # test col("a") + col("c")
        expected_result = [Row(["a", 11]), Row(["b", 22]), Row(["c", 33])]
        # select(Column, Column*) with col("a") + col("b")
        assert df.select(col("b"), col("a") + col("c")).collect() == expected_result
        # select(Seq[Column]) with col("a") + col("b")
        assert df.select([col("b"), col("a") + col("c")]).collect() == expected_result


def test_select_negative_select(session_cnx, db_parameters):
    with session_cnx(db_parameters) as session:
        df = session.createDataFrame([(1, "a", 10), (2, "b", 20), (3, "c", 30)]).toDF(
            ["a", "b", "c"]
        )

        # Select with empty sequences
        with pytest.raises(TypeError) as ex_info:
            df.select()
        assert "Select input must be Column, str, or list" in str(ex_info)

        with pytest.raises(TypeError) as ex_info:
            df.select([])
        assert "Select input must be Column, str, or list" in str(ex_info)

        # select columns which don't exist
        with pytest.raises(connector.errors.ProgrammingError) as ex_info:
            df.select("not_exists_column").collect()
        assert "SQL compilation error" in str(ex_info)

        with pytest.raises(connector.errors.ProgrammingError) as ex_info:
            df.select(["not_exists_column"]).collect()
        assert "SQL compilation error" in str(ex_info)

        with pytest.raises(connector.errors.ProgrammingError) as ex_info:
            df.select(col("not_exists_column")).collect()
        assert "SQL compilation error" in str(ex_info)

        with pytest.raises(connector.errors.ProgrammingError) as ex_info:
            df.select([col("not_exists_column")]).collect()
        assert "SQL compilation error" in str(ex_info)


def test_drop_and_dropcolumns(session_cnx, db_parameters):
    with session_cnx(db_parameters) as session:
        df = session.createDataFrame([(1, "a", 10), (2, "b", 20), (3, "c", 30)]).toDF(
            ["a", "b", "c"]
        )

        expected_result = [Row([1, "a", 10]), Row([2, "b", 20]), Row([3, "c", 30])]

        # drop non-exist-column (do nothing)
        assert df.drop("not_exist_column").collect() == expected_result
        assert df.drop(["not_exist_column"]).collect() == expected_result
        assert df.drop(col("not_exist_column")).collect() == expected_result
        assert df.drop([col("not_exist_column")]).collect() == expected_result

        # drop 1st column
        expected_result = [Row(["a", 10]), Row(["b", 20]), Row(["c", 30])]
        assert df.drop("a").collect() == expected_result
        assert df.drop(["a"]).collect() == expected_result
        assert df.drop(col("a")).collect() == expected_result
        assert df.drop([col("a")]).collect() == expected_result

        # drop 2nd column
        expected_result = [Row([1, 10]), Row([2, 20]), Row([3, 30])]
        assert df.drop("b").collect() == expected_result
        assert df.drop(["b"]).collect() == expected_result
        assert df.drop(col("b")).collect() == expected_result
        assert df.drop([col("b")]).collect() == expected_result

        # drop 2nd and 3rd column
        expected_result = [Row([1]), Row([2]), Row([3])]
        assert df.drop("b", "c").collect() == expected_result
        assert df.drop(["b", "c"]).collect() == expected_result
        assert df.drop(col("b"), col("c")).collect() == expected_result
        assert df.drop([col("b"), col("c")]).collect() == expected_result

        # drop all columns (negative test)
        with pytest.raises(SnowparkClientException) as ex_info:
            df.drop("a", "b", "c")
        assert "Cannot drop all column" in str(ex_info)

        with pytest.raises(SnowparkClientException) as ex_info:
            df.drop(["a", "b", "c"])
        assert "Cannot drop all column" in str(ex_info)

        with pytest.raises(SnowparkClientException) as ex_info:
            df.drop(col("a"), col("b"), col("c"))
        assert "Cannot drop all column" in str(ex_info)

        with pytest.raises(SnowparkClientException) as ex_info:
            df.drop([col("a"), col("b"), col("c")])
        assert "Cannot drop all column" in str(ex_info)


def test_groupby(session_cnx, db_parameters):
    with session_cnx(db_parameters) as session:
        df = session.createDataFrame(
            [
                ("country A", "state A", 50),
                ("country A", "state A", 50),
                ("country A", "state B", 5),
                ("country A", "state B", 5),
                ("country B", "state A", 100),
                ("country B", "state A", 100),
                ("country B", "state B", 10),
                ("country B", "state B", 10),
            ]
        ).toDF(["country", "state", "value"])

        # groupBy without column
        assert df.groupBy().agg(max(col("value"))).collect() == [Row([100])]
        assert df.groupBy([]).agg(sum(col("value"))).collect() == [Row([330])]
        assert df.groupBy().agg([sum(col("value"))]).collect() == [Row([330])]

        # groupBy() on 1 column
        expected_res = [Row(["country A", 110]), Row(["country B", 220])]
        assert df.groupBy("country").agg(sum(col("value"))).collect() == expected_res
        assert df.groupBy(["country"]).agg(sum(col("value"))).collect() == expected_res
        assert (
            df.groupBy(col("country")).agg(sum(col("value"))).collect() == expected_res
        )
        assert (
            df.groupBy([col("country")]).agg(sum(col("value"))).collect()
            == expected_res
        )

        # groupBy() on 2 columns
        expected_res = [
            Row(["country A", "state B", 10]),
            Row(["country B", "state B", 20]),
            Row(["country A", "state A", 100]),
            Row(["country B", "state A", 200]),
        ]

        res = df.groupBy(["country", "state"]).agg(sum(col("value"))).collect()
        assert sorted(res, key=lambda x: x[2]) == expected_res

        res = (
            df.groupBy([col("country"), col("state")]).agg(sum(col("value"))).collect()
        )
        assert sorted(res, key=lambda x: x[2]) == expected_res


@pytest.mark.skip(reason='bug in code, needs to be fixed')
def test_escaped_character(session_cnx, db_parameters):
    with session_cnx(db_parameters) as session:
        df = session.createDataFrame(["'", "\\", "\n"]).toDF('a')
        res = df.collect()
        assert res == [Row(["'"]), Row(["\\"]), Row(["\n"])]


def test_create_or_replace_temporary_view(session_cnx, db_parameters):
    with session_cnx(db_parameters) as session:
        view_name = Utils.random_name()
        view_name1 = f"\"{view_name}%^11\""
        view_name2 = f"\"{view_name}\""

        try:
            df = session.createDataFrame([1, 2, 3]).toDF('a')
            df.createOrReplaceTempView(view_name)
            res = session.table(view_name).collect()
            res.sort(key=lambda x: x[0])
            assert res == [Row([1]), Row([2]), Row([3])]

            # test replace
            df2 = session.createDataFrame(["a", "b", "c"]).toDF('b')
            df2.createOrReplaceTempView(view_name)
            res = session.table(view_name).collect()
            assert res == [Row(["a"]), Row(["b"]), Row(["c"])]

            # view name has special char
            df.createOrReplaceTempView(view_name1)
            res = session.table(view_name1).collect()
            res.sort(key=lambda x: x[0])
            assert res == [Row([1]), Row([2]), Row([3])]

            # view name has quote
            df.createOrReplaceTempView(view_name2)
            res = session.table(view_name2).collect()
            res.sort(key=lambda x: x[0])
            assert res == [Row([1]), Row([2]), Row([3])]

            # Get a second session object
            with session_cnx(db_parameters) as session2:
                assert session is not session2
                with pytest.raises(connector.errors.ProgrammingError) as ex_info:
                    res = session2.table(view_name).collect()
                assert "does not exist or not authorized" in str(ex_info)
        finally:
            Utils.drop_view(session, view_name)
            Utils.drop_view(session, view_name1)
            Utils.drop_view(session, view_name2)


def test_quoted_column_names(session_cnx, db_parameters):
    with session_cnx(db_parameters) as session:
        normalName = "NORMAL_NAME"
        lowerCaseName = '"lower_case"'
        quoteStart = '"""quote_start"'
        quoteEnd = '"quote_end"""'
        quoteMiddle = '"quote_""_mid"'
        quoteAllCases = '"""quote_""_start"""'

        table_name = Utils.random_name()
        try:
            Utils.create_table(
                session,
                table_name,
                f"{normalName} int, {lowerCaseName} int, {quoteStart} int,"
                f"{quoteEnd} int, {quoteMiddle} int, {quoteAllCases} int",
            )
            session.sql(f"insert into {table_name} values(1, 2, 3, 4, 5, 6)").collect()

            # test select()
            df1 = session.table(table_name).select(
                normalName,
                lowerCaseName,
                quoteStart,
                quoteEnd,
                quoteMiddle,
                quoteAllCases,
            )
            schema1 = df1.schema

            assert len(schema1.fields) == 6
            assert schema1.fields[0].name == normalName
            assert schema1.fields[1].name == lowerCaseName
            assert schema1.fields[2].name == quoteStart
            assert schema1.fields[3].name == quoteEnd
            assert schema1.fields[4].name == quoteMiddle
            assert schema1.fields[5].name == quoteAllCases

            assert df1.collect() == [Row([1, 2, 3, 4, 5, 6])]

            # test select() + cacheResult() + select()
            # TODO uncomment cacheResult when available
            df2 = session.table(table_name).select(
                normalName,
                lowerCaseName,
                quoteStart,
                quoteEnd,
                quoteMiddle,
                quoteAllCases,
            )
            # df2 = df2.cacheResult().select(normalName, lowerCaseName, quoteStart, quoteEnd,
            #                               quoteMiddle, quoteAllCases)
            schema2 = df2.schema

            assert len(schema2.fields) == 6
            assert schema2.fields[0].name == normalName
            assert schema2.fields[1].name == lowerCaseName
            assert schema2.fields[2].name == quoteStart
            assert schema2.fields[3].name == quoteEnd
            assert schema2.fields[4].name == quoteMiddle
            assert schema2.fields[5].name == quoteAllCases

            assert df1.collect() == [Row([1, 2, 3, 4, 5, 6])]

            # Test drop()
            df3 = session.table(table_name).drop(
                lowerCaseName, quoteStart, quoteEnd, quoteMiddle, quoteAllCases
            )
            schema3 = df3.schema
            assert len(schema3.fields) == 1
            assert schema3.fields[0].name == normalName
            assert df3.collect() == [Row([1])]

            # Test select() + cacheResult() + drop()
            # TODO uncomment cacheResult when available
            df4 = session.table(table_name).select(
                normalName,
                lowerCaseName,
                quoteStart,
                quoteEnd,
                quoteMiddle,
                quoteAllCases,
            )  # df4 = df4.cacheResult()
            df4 = df4.drop(
                lowerCaseName, quoteStart, quoteEnd, quoteMiddle, quoteAllCases
            )

            schema4 = df4.schema
            assert len(schema4.fields) == 1
            assert schema4.fields[0].name == normalName
            assert df4.collect() == [Row([1])]

        finally:
            Utils.drop_table(session, table_name)


def test_column_names_without_surrounding_quote(session_cnx, db_parameters):
    with session_cnx(db_parameters) as session:
        normalName = "NORMAL_NAME"
        lowerCaseName = '"lower_case"'
        quoteStart = '"""quote_start"'
        quoteEnd = '"quote_end"""'
        quoteMiddle = '"quote_""_mid"'
        quoteAllCases = '"""quote_""_start"""'

        table_name = Utils.random_name()
        try:
            Utils.create_table(
                session,
                table_name,
                f"{normalName} int, {lowerCaseName} int, {quoteStart} int,"
                f"{quoteEnd} int, {quoteMiddle} int, {quoteAllCases} int",
            )
            session.sql(f"insert into {table_name} values(1, 2, 3, 4, 5, 6)").collect()

            quoteStart2 = '"quote_start'
            quoteEnd2 = 'quote_end"'
            quoteMiddle2 = 'quote_"_mid'

            df1 = session.table(table_name).select(quoteStart2, quoteEnd2, quoteMiddle2)

            # Even if the input format can be simplified format, the returned column is the same.
            schema1 = df1.schema
            assert len(schema1.fields) == 3
            assert schema1.fields[0].name == quoteStart
            assert schema1.fields[1].name == quoteEnd
            assert schema1.fields[2].name == quoteMiddle
            assert df1.collect() == [Row([3, 4, 5])]

        finally:
            Utils.drop_table(session, table_name)

def test_negative_test_for_user_input_invalid_quoted_name(session_cnx, db_parameters):
    with session_cnx(db_parameters) as session:
        df = session.createDataFrame([1, 2, 3]).toDF('a')
        with pytest.raises(SnowparkClientException) as ex_info:
            df.where(col('"A" = "A" --"') == 2).collect()
        assert "Invalid identifier" in str(ex_info)


def test_negative_test_to_input_invalid_view_name_for_createOrReplaceView(session_cnx, db_parameters):
    with session_cnx(db_parameters) as session:
        df = session.createDataFrame([[2, 'NotNull']]).toDF(['a', 'b'])
        with pytest.raises(SnowparkClientException) as ex_info:
            df.createOrReplaceView("negative test invalid table name")
        assert re.compile("The object name .* is invalid.").match(ex_info.value.message)<|MERGE_RESOLUTION|>--- conflicted
+++ resolved
@@ -1,7 +1,3 @@
-<<<<<<< HEAD
-import re
-
-=======
 #
 # Copyright (c) 2012-2021 Snowflake Computing Inc. All right reserved.
 #
@@ -9,9 +5,9 @@
 from test.utils import TestData, Utils
 
 import pytest
+import re
 
 from snowflake import connector
->>>>>>> 1e027357
 from src.snowflake.snowpark.functions import col, max, sum
 from src.snowflake.snowpark.row import Row
 from src.snowflake.snowpark.snowpark_client_exception import SnowparkClientException
@@ -58,7 +54,8 @@
 
 def test_createOrReplaceView_with_null_data_modified(session_cnx, db_parameters):
     with session_cnx(db_parameters) as session:
-        df = session.createDataFrame([[2, 'NotNull'], [1, None], [3, None]]).toDF(['a', 'b'])
+        df = session.createDataFrame([[2, 'NotNull'], [1, None], [3, None]]) \
+            .toDF(['a', 'b'])
         view_name = Utils.random_name()
         df.createOrReplaceView(view_name)
 
@@ -75,9 +72,8 @@
                 f"create or replace temporary table {table_name} (num int)"
             ).collect()
             df = (
-                session.sql("show tables")
-                .select('"name"')
-                .filter(col('"name"') == table_name)
+                session.sql("show tables").select('"name"')
+                    .filter(col('"name"') == table_name)
             )
             assert len(df.collect()) == 1
             schema = df.schema
@@ -262,11 +258,12 @@
         assert df.groupBy("country").agg(sum(col("value"))).collect() == expected_res
         assert df.groupBy(["country"]).agg(sum(col("value"))).collect() == expected_res
         assert (
-            df.groupBy(col("country")).agg(sum(col("value"))).collect() == expected_res
+                df.groupBy(col("country")).agg(
+                    sum(col("value"))).collect() == expected_res
         )
         assert (
-            df.groupBy([col("country")]).agg(sum(col("value"))).collect()
-            == expected_res
+                df.groupBy([col("country")]).agg(sum(col("value"))).collect()
+                == expected_res
         )
 
         # groupBy() on 2 columns
@@ -329,7 +326,7 @@
             with session_cnx(db_parameters) as session2:
                 assert session is not session2
                 with pytest.raises(connector.errors.ProgrammingError) as ex_info:
-                    res = session2.table(view_name).collect()
+                    session2.table(view_name).collect()
                 assert "does not exist or not authorized" in str(ex_info)
         finally:
             Utils.drop_view(session, view_name)
@@ -387,7 +384,8 @@
                 quoteMiddle,
                 quoteAllCases,
             )
-            # df2 = df2.cacheResult().select(normalName, lowerCaseName, quoteStart, quoteEnd,
+            # df2 = df2.cacheResult().select(normalName,
+            #                               lowerCaseName, quoteStart, quoteEnd,
             #                               quoteMiddle, quoteAllCases)
             schema2 = df2.schema
 
@@ -458,7 +456,8 @@
 
             df1 = session.table(table_name).select(quoteStart2, quoteEnd2, quoteMiddle2)
 
-            # Even if the input format can be simplified format, the returned column is the same.
+            # Even if the input format can be simplified format,
+            # the returned column is the same.
             schema1 = df1.schema
             assert len(schema1.fields) == 3
             assert schema1.fields[0].name == quoteStart
@@ -469,6 +468,7 @@
         finally:
             Utils.drop_table(session, table_name)
 
+
 def test_negative_test_for_user_input_invalid_quoted_name(session_cnx, db_parameters):
     with session_cnx(db_parameters) as session:
         df = session.createDataFrame([1, 2, 3]).toDF('a')
@@ -477,7 +477,8 @@
         assert "Invalid identifier" in str(ex_info)
 
 
-def test_negative_test_to_input_invalid_view_name_for_createOrReplaceView(session_cnx, db_parameters):
+def test_negative_test_to_input_invalid_view_name_for_createOrReplaceView(
+                session_cnx, db_parameters):
     with session_cnx(db_parameters) as session:
         df = session.createDataFrame([[2, 'NotNull']]).toDF(['a', 'b'])
         with pytest.raises(SnowparkClientException) as ex_info:

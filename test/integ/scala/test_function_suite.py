#!/usr/bin/env python3
# -*- coding: utf-8 -*-
#
# Copyright (c) 2012-2021 Snowflake Computing Inc. All right reserved.
#

from decimal import Decimal
from test.utils import TestData, Utils

from snowflake.snowpark.functions import (
    avg,
    coalesce,
    col,
    count,
    count_distinct,
    kurtosis,
    lit,
    max,
    mean,
    min,
    sum,
    sum_distinct,
    var_pop,
    var_samp,
    variance,
)
from snowflake.snowpark.row import Row


def test_col(session_cnx):
    with session_cnx() as session:
        res = TestData.test_data1(session).select(col("bool")).collect()
        assert res == [Row(True), Row(False)]


def test_lit(session_cnx):
    with session_cnx() as session:
        res = TestData.test_data1(session).select(lit(1)).collect()
        assert res == [Row(1), Row(1)]


def test_avg(session_cnx):
    with session_cnx() as session:
        res = TestData.duplicated_numbers(session).select(avg(col("A"))).collect()
        assert res == [Row(Decimal("2.2"))]

        # same as above, but pass str instead of Column
        res = TestData.duplicated_numbers(session).select(avg("A")).collect()
        assert res == [Row(Decimal("2.2"))]


def test_count(session_cnx):
    with session_cnx() as session:
        res = TestData.duplicated_numbers(session).select(count(col("A"))).collect()
        assert res == [Row(5)]

        df = TestData.duplicated_numbers(session).select(count_distinct(col("A")))
        assert df.collect() == [Row(3)]

        # same as above, but pass str instead of Column
        res = TestData.duplicated_numbers(session).select(count("A")).collect()
        assert res == [Row(5)]

        df = TestData.duplicated_numbers(session).select(count_distinct("A"))
        assert df.collect() == [Row(3)]


def test_kurtosis(session_cnx):
    with session_cnx() as session:
        df = TestData.xyz(session).select(
            kurtosis(col("X")), kurtosis(col("Y")), kurtosis(col("Z"))
        )
        Utils.check_answer(
            df,
            [
                Row(
                    [
                        Decimal("-3.333333333333"),
                        Decimal("5.0"),
                        Decimal("3.613736609956"),
                    ]
                )
            ],
        )

        # same as above, but pass str instead of Column
        df = TestData.xyz(session).select(kurtosis("X"), kurtosis("Y"), kurtosis("Z"))
        Utils.check_answer(
            df,
            [
                Row(
                    [
                        Decimal("-3.333333333333"),
                        Decimal("5.0"),
                        Decimal("3.613736609956"),
                    ]
                )
            ],
        )


def test_max_min_mean(session_cnx):
    with session_cnx() as session:
        df = TestData.xyz(session).select(max(col("X")), min(col("Y")), mean(col("Z")))
        assert df.collect() == [Row(2, 1, Decimal("3.6"))]

        # same as above, but pass str instead of Column
        df = TestData.xyz(session).select(max("X"), min("Y"), mean("Z"))
        assert df.collect() == [Row(2, 1, Decimal("3.6"))]


def test_sum(session_cnx):
    with session_cnx() as session:
        df = TestData.duplicated_numbers(session).groupBy("A").agg(sum(col("A")))
        assert df.collect() == [Row(3, 6), Row(2, 4), Row(1, 1)]

        df = (
            TestData.duplicated_numbers(session)
            .groupBy("A")
            .agg(sum_distinct(col("A")))
        )
        assert df.collect() == [Row(3, 3), Row(2, 2), Row(1, 1)]

        # same as above, but pass str instead of Column
        df = TestData.duplicated_numbers(session).groupBy("A").agg(sum("A"))
        assert df.collect() == [Row(3, 6), Row(2, 4), Row(1, 1)]

        df = TestData.duplicated_numbers(session).groupBy("A").agg(sum_distinct("A"))
<<<<<<< HEAD
        assert df.collect() == [Row([3, 3]), Row([2, 2]), Row([1, 1])]


def test_variance(session_cnx):
    with session_cnx() as session:
        df = (
            TestData.xyz(session)
            .groupBy("X")
            .agg([variance(col("Y")), var_pop(col("Z")), var_samp(col("Z"))])
        )
        Utils.check_answer(
            df,
            [
                Row([Decimal(1), Decimal(0.00), Decimal(1.0), Decimal(2.0)]),
                Row(
                    [
                        Decimal(2),
                        Decimal("0.333333"),
                        Decimal("14.888889"),
                        Decimal("22.333333"),
                    ]
                ),
            ],
        )

        # same as above, but pass str instead of Column
        df = (
            TestData.xyz(session)
            .groupBy("X")
            .agg([variance("Y"), var_pop("Z"), var_samp("Z")])
        )
        Utils.check_answer(
            df,
            [
                Row([Decimal(1), Decimal(0.00), Decimal(1.0), Decimal(2.0)]),
                Row(
                    [
                        Decimal(2),
                        Decimal("0.333333"),
                        Decimal("14.888889"),
                        Decimal("22.333333"),
                    ]
                ),
            ],
        )


def test_coalesce(session_cnx):
    with session_cnx() as session:
        Utils.check_answer(
            TestData.null_data2(session).select(coalesce(col("A"), col("B"), col("C"))),
            [Row(1), Row(2), Row(3), Row(None), Row(1), Row(1), Row(1)],
            sort=False,
        )

        # same as above, but pass str instead of Column
        Utils.check_answer(
            TestData.null_data2(session).select(coalesce("A", "B", "C")),
            [Row(1), Row(2), Row(3), Row(None), Row(1), Row(1), Row(1)],
            sort=False,
        )
=======
        assert df.collect() == [Row(3, 3), Row(2, 2), Row(1, 1)]
>>>>>>> 3a7a9949
<|MERGE_RESOLUTION|>--- conflicted
+++ resolved
@@ -72,30 +72,14 @@
         )
         Utils.check_answer(
             df,
-            [
-                Row(
-                    [
-                        Decimal("-3.333333333333"),
-                        Decimal("5.0"),
-                        Decimal("3.613736609956"),
-                    ]
-                )
-            ],
+            [Row(Decimal("-3.333333333333"), Decimal("5.0"), Decimal("3.613736609956"))]
         )
 
         # same as above, but pass str instead of Column
         df = TestData.xyz(session).select(kurtosis("X"), kurtosis("Y"), kurtosis("Z"))
         Utils.check_answer(
             df,
-            [
-                Row(
-                    [
-                        Decimal("-3.333333333333"),
-                        Decimal("5.0"),
-                        Decimal("3.613736609956"),
-                    ]
-                )
-            ],
+            [Row(Decimal("-3.333333333333"), Decimal("5.0"), Decimal("3.613736609956"))],
         )
 
 
@@ -126,8 +110,7 @@
         assert df.collect() == [Row(3, 6), Row(2, 4), Row(1, 1)]
 
         df = TestData.duplicated_numbers(session).groupBy("A").agg(sum_distinct("A"))
-<<<<<<< HEAD
-        assert df.collect() == [Row([3, 3]), Row([2, 2]), Row([1, 1])]
+        assert df.collect() == [Row(3, 3), Row(2, 2), Row(1, 1)]
 
 
 def test_variance(session_cnx):
@@ -140,14 +123,12 @@
         Utils.check_answer(
             df,
             [
-                Row([Decimal(1), Decimal(0.00), Decimal(1.0), Decimal(2.0)]),
+                Row(Decimal(1), Decimal(0.00), Decimal(1.0), Decimal(2.0)),
                 Row(
-                    [
                         Decimal(2),
                         Decimal("0.333333"),
                         Decimal("14.888889"),
                         Decimal("22.333333"),
-                    ]
                 ),
             ],
         )
@@ -161,14 +142,12 @@
         Utils.check_answer(
             df,
             [
-                Row([Decimal(1), Decimal(0.00), Decimal(1.0), Decimal(2.0)]),
+                Row(Decimal(1), Decimal(0.00), Decimal(1.0), Decimal(2.0)),
                 Row(
-                    [
                         Decimal(2),
                         Decimal("0.333333"),
                         Decimal("14.888889"),
                         Decimal("22.333333"),
-                    ]
                 ),
             ],
         )
@@ -187,7 +166,4 @@
             TestData.null_data2(session).select(coalesce("A", "B", "C")),
             [Row(1), Row(2), Row(3), Row(None), Row(1), Row(1), Row(1)],
             sort=False,
-        )
-=======
-        assert df.collect() == [Row(3, 3), Row(2, 2), Row(1, 1)]
->>>>>>> 3a7a9949
+        )
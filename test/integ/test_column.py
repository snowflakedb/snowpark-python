#!/usr/bin/env python3
# -*- coding: utf-8 -*-
#
# Copyright (c) 2012-2021 Snowflake Computing Inc. All right reserved.
#

<<<<<<< HEAD
=======
import math
from decimal import Decimal
from test.utils import TestData

>>>>>>> 3a7a9949
import pytest

from snowflake.snowpark.row import Row
<<<<<<< HEAD
from snowflake.snowpark.snowpark_client_exception import SnowparkClientException


def test_column_constructors_subscriptable(session):
    df = session.createDataFrame([[1, 2, 3]]).toDF("col", '"col"', "col .")
    assert df.select(df["col"]).collect() == [Row(1)]
    assert df.select(df['"col"']).collect() == [Row(2)]
    assert df.select(df["col ."]).collect() == [Row(3)]
    assert df.select(df["COL"]).collect() == [Row(1)]
    assert df.select(df["CoL"]).collect() == [Row(1)]
    assert df.select(df['"COL"']).collect() == [Row(1)]

    with pytest.raises(SnowparkClientException) as ex_info:
        df.select(df['"Col"']).collect()
    assert "Cannot resolve column name" in str(ex_info)
    with pytest.raises(SnowparkClientException) as ex_info:
        df.select(df["COL ."]).collect()
    assert "Cannot resolve column name" in str(ex_info)
=======
from snowflake.snowpark.types.sf_types import StringType


def test_column_names_with_space(session_cnx):
    c1 = '"name with space"'
    c2 = '"name.with.dot"'
    with session_cnx() as session:
        df = session.createDataFrame([[1, "a"]]).toDF([c1, c2])
        assert df.select(c1).collect() == [Row(1)]
        assert df.select(col(c1)).collect() == [Row(1)]
        assert df.select(df[c1]).collect() == [Row(1)]

        assert df.select(c2).collect() == [Row("a")]
        assert df.select(col(c2)).collect() == [Row("a")]
        assert df.select(df[c2]).collect() == [Row("a")]


def test_get_column_name(session_cnx):
    with session_cnx() as session:
        assert TestData.integer1(session).col("a").getName() == '"A"'
        assert not (col("col") > 100).getName()


def test_unary_operator(session_cnx):
    with session_cnx() as session:
        test_data1 = TestData.test_data1(session)
        # unary minus
        assert test_data1.select(-test_data1["NUM"]).collect() == [Row(-1), Row(-2)]
        # not
        assert test_data1.select(~test_data1["BOOL"]).collect() == [
            Row(False),
            Row(True),
        ]


def test_equal_and_not_equal(session_cnx):
    with session_cnx() as session:
        test_data1 = TestData.test_data1(session)
        assert test_data1.where(test_data1["BOOL"] == True).collect() == [
            Row(1, True, "a")
        ]
        assert test_data1.where(test_data1["BOOL"] == False).collect() == [
            Row(2, False, "b")
        ]


def test_gt_and_lt(session_cnx):
    with session_cnx() as session:
        test_data1 = TestData.test_data1(session)
        assert test_data1.where(test_data1["NUM"] > 1).collect() == [Row(2, False, "b")]
        assert test_data1.where(test_data1["NUM"] < 2).collect() == [Row(1, True, "a")]


def test_ge_and_le(session_cnx):
    with session_cnx() as session:
        test_data1 = TestData.test_data1(session)
        assert test_data1.where(test_data1["NUM"] >= 2).collect() == [
            Row(2, False, "b")
        ]
        assert test_data1.where(test_data1["NUM"] <= 1).collect() == [Row(1, True, "a")]


def test_equal_null_safe(session_cnx):
    with session_cnx() as session:
        df = session.sql("select * from values(null, 1),(2, 2),(null, null) as T(a,b)")
        assert df.select(df["A"].equal_null(df["B"])).collect() == [
            Row(False),
            Row(True),
            Row(True),
        ]


def test_nan_and_null(session_cnx):
    with session_cnx() as session:
        df = session.sql(
            "select * from values(1.1,1),(null,2),('NaN' :: Float,3) as T(a, b)"
        )
        res_row = df.where(df["A"].equal_nan()).collect()[0]
        assert math.isnan(res_row[0])
        assert res_row[1] == 3
        assert df.where(df["A"].is_null()).collect() == [Row(None, 2)]
        res_row1, res_row2 = df.where(df["A"].is_not_null()).collect()
        assert res_row1 == Row(1.1, 1)
        assert math.isnan(res_row2[0])
        assert res_row2[1] == 3


def test_and_or(session_cnx):
    with session_cnx() as session:
        df = session.sql(
            "select * from values(true,true),(true,false),(false,true),(false,false) as T(a, b)"
        )
        assert df.where(df["A"] & df["B"]).collect() == [Row(True, True)]
        assert df.where(df["A"] | df["B"]).collect() == [
            Row(True, True),
            Row(True, False),
            Row(False, True),
        ]


def test_add_subtract_multiply_divide_mod_pow(session_cnx):
    with session_cnx() as session:
        df = session.sql("select * from values(11, 13) as T(a, b)")
        assert df.select(df["A"] + df["B"]).collect() == [Row(24)]
        assert df.select(df["A"] - df["B"]).collect() == [Row(-2)]
        assert df.select(df["A"] * df["B"]).collect() == [Row(143)]
        assert df.select(df["A"] % df["B"]).collect() == [Row(11)]
        assert df.select(df["A"] ** df["B"]).collect() == [Row(11 ** 13)]
        res = df.select(df["A"] / df["B"]).collect()
        assert len(res) == 1
        assert len(res[0]) == 1
        assert res[0][0].to_eng_string() == "0.846154"

        # test reverse operator
        assert df.select(2 + df["B"]).collect() == [Row(15)]
        assert df.select(2 - df["B"]).collect() == [Row(-11)]
        assert df.select(2 * df["B"]).collect() == [Row(26)]
        assert df.select(2 % df["B"]).collect() == [Row(2)]
        assert df.select(2 ** df["B"]).collect() == [Row(2 ** 13)]
        res = df.select(2 / df["B"]).collect()
        assert len(res) == 1
        assert len(res[0]) == 1
        assert res[0][0].to_eng_string() == "0.153846"


def test_bitwise_operator(session_cnx):
    with session_cnx() as session:
        df = session.sql("select * from values(1, 2) as T(a, b)")
        assert df.select(df["A"].bitand(df["B"])).collect() == [Row(0)]
        assert df.select(df["A"].bitor(df["B"])).collect() == [Row(3)]
        assert df.select(df["A"].bitxor(df["B"])).collect() == [Row(3)]


def test_cast(session_cnx):
    with session_cnx() as session:
        test_data1 = TestData.test_data1(session)
        sc = test_data1.select(test_data1["NUM"].cast(StringType())).schema
        assert len(sc.fields) == 1
        assert sc.fields[0].column_identifier == '"CAST (""NUM"" AS STRING)"'
        assert type(sc.fields[0].datatype) == StringType
        assert not sc.fields[0].nullable


def test_order(session_cnx):
    with session_cnx() as session:
        null_data1 = TestData.null_data1(session)
        assert null_data1.sort(null_data1["A"].asc()).collect() == [
            Row(None),
            Row(None),
            Row(1),
            Row(2),
            Row(3),
        ]
        assert null_data1.sort(null_data1["A"].asc_nulls_first()).collect() == [
            Row(None),
            Row(None),
            Row(1),
            Row(2),
            Row(3),
        ]
        assert null_data1.sort(null_data1["A"].asc_nulls_last()).collect() == [
            Row(1),
            Row(2),
            Row(3),
            Row(None),
            Row(None),
        ]
        assert null_data1.sort(null_data1["A"].desc()).collect() == [
            Row(3),
            Row(2),
            Row(1),
            Row(None),
            Row(None),
        ]
        assert null_data1.sort(null_data1["A"].desc_nulls_last()).collect() == [
            Row(3),
            Row(2),
            Row(1),
            Row(None),
            Row(None),
        ]
        assert null_data1.sort(null_data1["A"].desc_nulls_first()).collect() == [
            Row(None),
            Row(None),
            Row(3),
            Row(2),
            Row(1),
        ]


def test_like(session_cnx):
    with session_cnx() as session:
        assert TestData.string4(session).where(col("A").like(lit("%p%"))).collect() == [
            Row("apple"),
            Row("peach"),
        ]
        assert TestData.string4(session).where(col("A").like("a%")).collect() == [
            Row("apple"),
        ]
        assert TestData.string4(session).where(col("A").like("%x%")).collect() == []
        assert TestData.string4(session).where(col("A").like("ap.le")).collect() == []
        assert TestData.string4(session).where(col("A").like("")).collect() == []


def test_regexp(session_cnx):
    with session_cnx() as session:
        assert TestData.string4(session).where(
            col("a").regexp(lit("ap.le"))
        ).collect() == [Row("apple")]
        assert TestData.string4(session).where(
            col("a").regexp(".*(a?a)")
        ).collect() == [Row("banana")]
        assert TestData.string4(session).where(col("A").regexp("%a%")).collect() == []

        with pytest.raises(ProgrammingError) as ex_info:
            TestData.string4(session).where(col("A").regexp("+*")).collect()
        assert "Invalid regular expression" in str(ex_info)


def test_collate(session_cnx):
    with session_cnx() as session:
        assert TestData.string3(session).where(
            col("a").collate("en_US-trim") == "abcba"
        ).collect() == [Row("  abcba  ")]


def test_subfield(session_cnx):
    with session_cnx() as session:
        assert TestData.null_json1(session).select(col("v")["a"]).collect() == [
            Row("null"),
            Row('"foo"'),
            Row(None),
        ]

        assert TestData.array2(session).select(col("arr1")[0]).collect() == [
            Row("1"),
            Row("6"),
        ]
        assert TestData.array2(session).select(
            parse_json(col("f"))[0]["a"]
        ).collect() == [Row("1"), Row("1")]

        # Row name is not case-sensitive. field name is case-sensitive
        assert TestData.variant2(session).select(
            col("src")["vehicle"][0]["make"]
        ).collect() == [Row('"Honda"')]
        assert TestData.variant2(session).select(
            col("SRC")["vehicle"][0]["make"]
        ).collect() == [Row('"Honda"')]
        assert TestData.variant2(session).select(
            col("src")["VEHICLE"][0]["make"]
        ).collect() == [Row(None)]
        assert TestData.variant2(session).select(
            col("src")["vehicle"][0]["MAKE"]
        ).collect() == [Row(None)]

        # Space and dot in key is fine. User need to escape single quote with two single quotes
        assert TestData.variant2(session).select(
            col("src")["date with '' and ."]
        ).collect() == [Row('"2017-04-28"')]

        # Path is not accepted
        assert TestData.variant2(session).select(
            col("src")["salesperson.id"]
        ).collect() == [Row(None)]


def test_when_case(session_cnx):
    with session_cnx() as session:
        assert TestData.null_data1(session).select(
            when(col("a").is_null(), lit(5))
            .when(col("a") == 1, lit(6))
            .otherwise(lit(7))
            .as_("a")
        ).collect() == [Row(5), Row(7), Row(6), Row(7), Row(5)]
        assert TestData.null_data1(session).select(
            when(col("a").is_null(), lit(5))
            .when(col("a") == 1, lit(6))
            .else_(lit(7))
            .as_("a")
        ).collect() == [Row(5), Row(7), Row(6), Row(7), Row(5)]

        # empty otherwise
        assert TestData.null_data1(session).select(
            when(col("a").is_null(), lit(5)).when(col("a") == 1, lit(6)).as_("a")
        ).collect() == [Row(5), Row(None), Row(6), Row(None), Row(5)]

        # wrong type
        with pytest.raises(ProgrammingError) as ex_info:
            TestData.null_data1(session).select(
                when(col("a").is_null(), lit("a")).when(col("a") == 1, lit(6)).as_("a")
            ).collect()
        assert "Numeric value 'a' is not recognized" in str(ex_info)
>>>>>>> 3a7a9949
<|MERGE_RESOLUTION|>--- conflicted
+++ resolved
@@ -4,17 +4,10 @@
 # Copyright (c) 2012-2021 Snowflake Computing Inc. All right reserved.
 #
 
-<<<<<<< HEAD
-=======
-import math
-from decimal import Decimal
-from test.utils import TestData
-
->>>>>>> 3a7a9949
 import pytest
 
 from snowflake.snowpark.row import Row
-<<<<<<< HEAD
+
 from snowflake.snowpark.snowpark_client_exception import SnowparkClientException
 
 
@@ -32,299 +25,4 @@
     assert "Cannot resolve column name" in str(ex_info)
     with pytest.raises(SnowparkClientException) as ex_info:
         df.select(df["COL ."]).collect()
-    assert "Cannot resolve column name" in str(ex_info)
-=======
-from snowflake.snowpark.types.sf_types import StringType
-
-
-def test_column_names_with_space(session_cnx):
-    c1 = '"name with space"'
-    c2 = '"name.with.dot"'
-    with session_cnx() as session:
-        df = session.createDataFrame([[1, "a"]]).toDF([c1, c2])
-        assert df.select(c1).collect() == [Row(1)]
-        assert df.select(col(c1)).collect() == [Row(1)]
-        assert df.select(df[c1]).collect() == [Row(1)]
-
-        assert df.select(c2).collect() == [Row("a")]
-        assert df.select(col(c2)).collect() == [Row("a")]
-        assert df.select(df[c2]).collect() == [Row("a")]
-
-
-def test_get_column_name(session_cnx):
-    with session_cnx() as session:
-        assert TestData.integer1(session).col("a").getName() == '"A"'
-        assert not (col("col") > 100).getName()
-
-
-def test_unary_operator(session_cnx):
-    with session_cnx() as session:
-        test_data1 = TestData.test_data1(session)
-        # unary minus
-        assert test_data1.select(-test_data1["NUM"]).collect() == [Row(-1), Row(-2)]
-        # not
-        assert test_data1.select(~test_data1["BOOL"]).collect() == [
-            Row(False),
-            Row(True),
-        ]
-
-
-def test_equal_and_not_equal(session_cnx):
-    with session_cnx() as session:
-        test_data1 = TestData.test_data1(session)
-        assert test_data1.where(test_data1["BOOL"] == True).collect() == [
-            Row(1, True, "a")
-        ]
-        assert test_data1.where(test_data1["BOOL"] == False).collect() == [
-            Row(2, False, "b")
-        ]
-
-
-def test_gt_and_lt(session_cnx):
-    with session_cnx() as session:
-        test_data1 = TestData.test_data1(session)
-        assert test_data1.where(test_data1["NUM"] > 1).collect() == [Row(2, False, "b")]
-        assert test_data1.where(test_data1["NUM"] < 2).collect() == [Row(1, True, "a")]
-
-
-def test_ge_and_le(session_cnx):
-    with session_cnx() as session:
-        test_data1 = TestData.test_data1(session)
-        assert test_data1.where(test_data1["NUM"] >= 2).collect() == [
-            Row(2, False, "b")
-        ]
-        assert test_data1.where(test_data1["NUM"] <= 1).collect() == [Row(1, True, "a")]
-
-
-def test_equal_null_safe(session_cnx):
-    with session_cnx() as session:
-        df = session.sql("select * from values(null, 1),(2, 2),(null, null) as T(a,b)")
-        assert df.select(df["A"].equal_null(df["B"])).collect() == [
-            Row(False),
-            Row(True),
-            Row(True),
-        ]
-
-
-def test_nan_and_null(session_cnx):
-    with session_cnx() as session:
-        df = session.sql(
-            "select * from values(1.1,1),(null,2),('NaN' :: Float,3) as T(a, b)"
-        )
-        res_row = df.where(df["A"].equal_nan()).collect()[0]
-        assert math.isnan(res_row[0])
-        assert res_row[1] == 3
-        assert df.where(df["A"].is_null()).collect() == [Row(None, 2)]
-        res_row1, res_row2 = df.where(df["A"].is_not_null()).collect()
-        assert res_row1 == Row(1.1, 1)
-        assert math.isnan(res_row2[0])
-        assert res_row2[1] == 3
-
-
-def test_and_or(session_cnx):
-    with session_cnx() as session:
-        df = session.sql(
-            "select * from values(true,true),(true,false),(false,true),(false,false) as T(a, b)"
-        )
-        assert df.where(df["A"] & df["B"]).collect() == [Row(True, True)]
-        assert df.where(df["A"] | df["B"]).collect() == [
-            Row(True, True),
-            Row(True, False),
-            Row(False, True),
-        ]
-
-
-def test_add_subtract_multiply_divide_mod_pow(session_cnx):
-    with session_cnx() as session:
-        df = session.sql("select * from values(11, 13) as T(a, b)")
-        assert df.select(df["A"] + df["B"]).collect() == [Row(24)]
-        assert df.select(df["A"] - df["B"]).collect() == [Row(-2)]
-        assert df.select(df["A"] * df["B"]).collect() == [Row(143)]
-        assert df.select(df["A"] % df["B"]).collect() == [Row(11)]
-        assert df.select(df["A"] ** df["B"]).collect() == [Row(11 ** 13)]
-        res = df.select(df["A"] / df["B"]).collect()
-        assert len(res) == 1
-        assert len(res[0]) == 1
-        assert res[0][0].to_eng_string() == "0.846154"
-
-        # test reverse operator
-        assert df.select(2 + df["B"]).collect() == [Row(15)]
-        assert df.select(2 - df["B"]).collect() == [Row(-11)]
-        assert df.select(2 * df["B"]).collect() == [Row(26)]
-        assert df.select(2 % df["B"]).collect() == [Row(2)]
-        assert df.select(2 ** df["B"]).collect() == [Row(2 ** 13)]
-        res = df.select(2 / df["B"]).collect()
-        assert len(res) == 1
-        assert len(res[0]) == 1
-        assert res[0][0].to_eng_string() == "0.153846"
-
-
-def test_bitwise_operator(session_cnx):
-    with session_cnx() as session:
-        df = session.sql("select * from values(1, 2) as T(a, b)")
-        assert df.select(df["A"].bitand(df["B"])).collect() == [Row(0)]
-        assert df.select(df["A"].bitor(df["B"])).collect() == [Row(3)]
-        assert df.select(df["A"].bitxor(df["B"])).collect() == [Row(3)]
-
-
-def test_cast(session_cnx):
-    with session_cnx() as session:
-        test_data1 = TestData.test_data1(session)
-        sc = test_data1.select(test_data1["NUM"].cast(StringType())).schema
-        assert len(sc.fields) == 1
-        assert sc.fields[0].column_identifier == '"CAST (""NUM"" AS STRING)"'
-        assert type(sc.fields[0].datatype) == StringType
-        assert not sc.fields[0].nullable
-
-
-def test_order(session_cnx):
-    with session_cnx() as session:
-        null_data1 = TestData.null_data1(session)
-        assert null_data1.sort(null_data1["A"].asc()).collect() == [
-            Row(None),
-            Row(None),
-            Row(1),
-            Row(2),
-            Row(3),
-        ]
-        assert null_data1.sort(null_data1["A"].asc_nulls_first()).collect() == [
-            Row(None),
-            Row(None),
-            Row(1),
-            Row(2),
-            Row(3),
-        ]
-        assert null_data1.sort(null_data1["A"].asc_nulls_last()).collect() == [
-            Row(1),
-            Row(2),
-            Row(3),
-            Row(None),
-            Row(None),
-        ]
-        assert null_data1.sort(null_data1["A"].desc()).collect() == [
-            Row(3),
-            Row(2),
-            Row(1),
-            Row(None),
-            Row(None),
-        ]
-        assert null_data1.sort(null_data1["A"].desc_nulls_last()).collect() == [
-            Row(3),
-            Row(2),
-            Row(1),
-            Row(None),
-            Row(None),
-        ]
-        assert null_data1.sort(null_data1["A"].desc_nulls_first()).collect() == [
-            Row(None),
-            Row(None),
-            Row(3),
-            Row(2),
-            Row(1),
-        ]
-
-
-def test_like(session_cnx):
-    with session_cnx() as session:
-        assert TestData.string4(session).where(col("A").like(lit("%p%"))).collect() == [
-            Row("apple"),
-            Row("peach"),
-        ]
-        assert TestData.string4(session).where(col("A").like("a%")).collect() == [
-            Row("apple"),
-        ]
-        assert TestData.string4(session).where(col("A").like("%x%")).collect() == []
-        assert TestData.string4(session).where(col("A").like("ap.le")).collect() == []
-        assert TestData.string4(session).where(col("A").like("")).collect() == []
-
-
-def test_regexp(session_cnx):
-    with session_cnx() as session:
-        assert TestData.string4(session).where(
-            col("a").regexp(lit("ap.le"))
-        ).collect() == [Row("apple")]
-        assert TestData.string4(session).where(
-            col("a").regexp(".*(a?a)")
-        ).collect() == [Row("banana")]
-        assert TestData.string4(session).where(col("A").regexp("%a%")).collect() == []
-
-        with pytest.raises(ProgrammingError) as ex_info:
-            TestData.string4(session).where(col("A").regexp("+*")).collect()
-        assert "Invalid regular expression" in str(ex_info)
-
-
-def test_collate(session_cnx):
-    with session_cnx() as session:
-        assert TestData.string3(session).where(
-            col("a").collate("en_US-trim") == "abcba"
-        ).collect() == [Row("  abcba  ")]
-
-
-def test_subfield(session_cnx):
-    with session_cnx() as session:
-        assert TestData.null_json1(session).select(col("v")["a"]).collect() == [
-            Row("null"),
-            Row('"foo"'),
-            Row(None),
-        ]
-
-        assert TestData.array2(session).select(col("arr1")[0]).collect() == [
-            Row("1"),
-            Row("6"),
-        ]
-        assert TestData.array2(session).select(
-            parse_json(col("f"))[0]["a"]
-        ).collect() == [Row("1"), Row("1")]
-
-        # Row name is not case-sensitive. field name is case-sensitive
-        assert TestData.variant2(session).select(
-            col("src")["vehicle"][0]["make"]
-        ).collect() == [Row('"Honda"')]
-        assert TestData.variant2(session).select(
-            col("SRC")["vehicle"][0]["make"]
-        ).collect() == [Row('"Honda"')]
-        assert TestData.variant2(session).select(
-            col("src")["VEHICLE"][0]["make"]
-        ).collect() == [Row(None)]
-        assert TestData.variant2(session).select(
-            col("src")["vehicle"][0]["MAKE"]
-        ).collect() == [Row(None)]
-
-        # Space and dot in key is fine. User need to escape single quote with two single quotes
-        assert TestData.variant2(session).select(
-            col("src")["date with '' and ."]
-        ).collect() == [Row('"2017-04-28"')]
-
-        # Path is not accepted
-        assert TestData.variant2(session).select(
-            col("src")["salesperson.id"]
-        ).collect() == [Row(None)]
-
-
-def test_when_case(session_cnx):
-    with session_cnx() as session:
-        assert TestData.null_data1(session).select(
-            when(col("a").is_null(), lit(5))
-            .when(col("a") == 1, lit(6))
-            .otherwise(lit(7))
-            .as_("a")
-        ).collect() == [Row(5), Row(7), Row(6), Row(7), Row(5)]
-        assert TestData.null_data1(session).select(
-            when(col("a").is_null(), lit(5))
-            .when(col("a") == 1, lit(6))
-            .else_(lit(7))
-            .as_("a")
-        ).collect() == [Row(5), Row(7), Row(6), Row(7), Row(5)]
-
-        # empty otherwise
-        assert TestData.null_data1(session).select(
-            when(col("a").is_null(), lit(5)).when(col("a") == 1, lit(6)).as_("a")
-        ).collect() == [Row(5), Row(None), Row(6), Row(None), Row(5)]
-
-        # wrong type
-        with pytest.raises(ProgrammingError) as ex_info:
-            TestData.null_data1(session).select(
-                when(col("a").is_null(), lit("a")).when(col("a") == 1, lit(6)).as_("a")
-            ).collect()
-        assert "Numeric value 'a' is not recognized" in str(ex_info)
->>>>>>> 3a7a9949
+    assert "Cannot resolve column name" in str(ex_info)
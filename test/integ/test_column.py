--- conflicted
+++ resolved
@@ -6,21 +6,14 @@
 
 import math
 from test.utils import TestData
-
 import pytest
 
-<<<<<<< HEAD
 from snowflake.connector.errors import ProgrammingError
-from src.snowflake.snowpark.functions import col, lit, parse_json, when
-from src.snowflake.snowpark.row import Row
-from src.snowflake.snowpark.types.sf_types import StringType
-
-from ..utils import TestData
-=======
+
 from snowflake.snowpark.functions import col, lit, parse_json, when
 from snowflake.snowpark.row import Row
 from snowflake.snowpark.types.sf_types import StringType
->>>>>>> 09067a7c
+
 
 
 def test_column_names_with_space(session_cnx, db_parameters):

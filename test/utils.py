#!/usr/bin/env python3
# -*- coding: utf-8 -*-
#
# Copyright (c) 2012-2021 Snowflake Computing Inc. All rights reserved.
#
import functools
import os
import platform
import random
import uuid
from decimal import Decimal
from typing import List, NamedTuple, Optional, Union

from snowflake.snowpark import DataFrame, Row, Session
from snowflake.snowpark._internal.analyzer.analyzer_package import AnalyzerPackage

IS_WINDOWS = platform.system() == "Windows"
IS_MACOS = platform.system() == "Darwin"
IS_LINUX = platform.system() == "Linux"
IS_UNIX = IS_LINUX or IS_MACOS


class Utils:
    @staticmethod
    def escape_path(path):
        if IS_WINDOWS:
            return path.replace("\\", "\\\\")
        else:
            return path

    @staticmethod
    def random_name() -> str:
        return "SN_TEST_OBJECT_{}".format(str(uuid.uuid4()).replace("-", "_")).upper()

    @staticmethod
    def random_stage_name() -> str:
        return f"SN_TEST_Stage_{abs(random.randint(0, 2 ** 31))}".upper()

    @staticmethod
    def create_table(session: "Session", name: str, schema: str):
        session._run_query(f"create or replace table {name} ({schema})")

    @staticmethod
    def create_stage(session: "Session", name: str, is_temporary: bool = True):
        session._run_query(
            f"create or replace {'temporary' if is_temporary else ''} stage {name}"
        )

    @staticmethod
    def drop_stage(session: "Session", name: str):
        session._run_query(f"drop stage if exists {AnalyzerPackage.quote_name(name)}")

    @staticmethod
    def drop_table(session: "Session", name: str):
        session._run_query(f"drop table if exists {AnalyzerPackage.quote_name(name)}")

    @staticmethod
    def drop_view(session: "Session", name: str):
        session._run_query(f"drop view if exists {AnalyzerPackage.quote_name(name)}")

    @staticmethod
    def unset_query_tag(session: "Session"):
        session.query_tag = None

    @staticmethod
    def upload_to_stage(
        session: "Session", stage_name: str, filename: str, compress: bool
    ):
        session._conn.upload_file(
            stage_location=stage_name, path=filename, compress_data=compress
        )

    @staticmethod
    def equals_ignore_case(a: str, b: str) -> bool:
        return a.lower() == b.lower()

    @classmethod
    def random_temp_schema(cls):
        return f"SCHEMA_{cls.random_name()}"

    @classmethod
    def get_fully_qualified_temp_schema(cls, session: Session):
        return f"{session.getCurrentDatabase()}.{cls.random_temp_schema()}"

    @staticmethod
    def check_answer(
        expected: Union[Row, List[Row], DataFrame],
        actual: Union[Row, List[Row], DataFrame],
        sort=True,
    ):
        def get_rows(input_data: Union[Row, List[Row], DataFrame]):
            if type(input_data) == list:
                rows = input_data
            elif type(input_data) == DataFrame:
                rows = input_data.collect()
            elif type(input_data) == Row:
                rows = [input_data]
            else:
                raise TypeError(
                    "input_data must be a DataFrame, a list of Row objects or a Row object"
                )
            return rows

        actual_rows = get_rows(actual)
        expected_rows = get_rows(expected)
        if sort:

            def compare_rows(row1, row2):
                assert len(row1) == len(
                    row2
                ), "rows1 and row2 have different length so they're not comparable."
                for value1, value2 in zip(row1, row2):
                    if value1 == value2:
                        continue
                    if value1 is None:
                        return -1
                    elif value2 is None:
                        return 1
                    elif value1 > value2:
                        return 1
                    elif value1 < value2:
                        return -1
                return 0

            sort_key = functools.cmp_to_key(compare_rows)
            assert sorted(expected_rows, key=sort_key) == sorted(
                actual_rows, key=sort_key
            )
        else:
            assert expected_rows == actual_rows


class TestData:
    Data = NamedTuple("Data", [("num", int), ("bool", bool), ("str", str)])
    Data2 = NamedTuple("Data2", [("a", int), ("b", int)])
    Data3 = NamedTuple("Data3", [("a", int), ("b", Optional[int])])
    Data4 = NamedTuple("Data4", [("key", int), ("value", str)])
    LowerCaseData = NamedTuple("LowerCaseData", [("n", int), ("l", str)])
    UpperCaseData = NamedTuple("UpperCaseData", [("N", int), ("L", str)])
    NullInt = NamedTuple("NullInts", [("a", Optional[int])])
    Number2 = NamedTuple("Number2", [("x", int), ("y", int), ("z", int)])
    MonthlySales = NamedTuple(
        "MonthlySales", [("empid", int), ("amount", int), ("month", str)]
    )

    @classmethod
    def test_data1(cls, session: "Session") -> DataFrame:
        return session.createDataFrame(
            [cls.Data(1, True, "a"), cls.Data(2, False, "b")]
        )

    @classmethod
    def test_data2(cls, session: "Session") -> DataFrame:
        return session.createDataFrame(
            [
                cls.Data2(1, 1),
                cls.Data2(1, 2),
                cls.Data2(2, 1),
                cls.Data2(2, 2),
                cls.Data2(3, 1),
                cls.Data2(3, 2),
            ]
        )

    @classmethod
    def test_data3(cls, session: "Session") -> DataFrame:
        return session.createDataFrame([cls.Data3(1, None), cls.Data3(2, 2)])

    @classmethod
    def test_data4(cls, session: "Session") -> DataFrame:
        return session.createDataFrame([cls.Data4(i, str(i)) for i in range(1, 101)])

    @classmethod
    def lower_case_data(cls, session: "Session") -> DataFrame:
        return session.createDataFrame([[1, "a"], [2, "b"], [3, "c"], [4, "d"]])

    @classmethod
    def upper_case_data(cls, session: "Session") -> DataFrame:
        return session.createDataFrame(
            [[1, "A"], [2, "B"], [3, "C"], [4, "D"], [5, "E"], [6, "F"]]
        )

    @classmethod
    def null_ints(cls, session: "Session") -> DataFrame:
        return session.createDataFrame(
            [cls.NullInt(1), cls.NullInt(2), cls.NullInt(3), cls.NullInt(None)]
        )

    @classmethod
    def all_nulls(cls, session: "Session") -> DataFrame:
        return session.createDataFrame(
            [cls.NullInt(None), cls.NullInt(None), cls.NullInt(None), cls.NullInt(None)]
        )

    @classmethod
    def null_data1(cls, session: "Session") -> DataFrame:
        return session.sql("select * from values(null),(2),(1),(3),(null) as T(a)")

    @classmethod
    def null_data2(cls, session: "Session") -> DataFrame:
        return session.sql(
            "select * from values(1,2,3),(null,2,3),(null,null,3),(null,null,null),(1,null,3),(1,null,null),(1,2,null) as T(a,b,c)"
        )

    @classmethod
    def integer1(cls, session: "Session") -> DataFrame:
        return session.sql("select * from values(1),(2),(3) as T(a)")

    @classmethod
    def double1(cls, session: "Session") -> DataFrame:
        return session.sql("select * from values(1.111),(2.222),(3.333) as T(a)")

    @classmethod
    def double2(cls, session: "Session") -> DataFrame:
        return session.sql(
            "select * from values(0.1, 0.5),(0.2, 0.6),(0.3, 0.7) as T(a,b)"
        )

    @classmethod
    def nan_data1(cls, session: "Session") -> DataFrame:
        return session.sql(
            "select * from values(1.2),('NaN'::Double),(null),(2.3) as T(a)"
        )

    @classmethod
    def duplicated_numbers(cls, session: "Session") -> DataFrame:
        return session.sql("select * from values(3),(2),(1),(3),(2) as T(a)")

    @classmethod
    def string1(cls, session: "Session") -> DataFrame:
        return session.sql(
            "select * from values('test1', 'a'),('test2', 'b'),('test3', 'c') as T(a, b)"
        )

    @classmethod
    def string2(cls, session: "Session") -> DataFrame:
        return session.sql("select * from values('asdFg'),('qqq'),('Qw') as T(a)")

    @classmethod
    def string3(cls, session: "Session") -> DataFrame:
        return session.sql("select * from values('  abcba  '), (' a12321a   ') as T(a)")

    @classmethod
    def string4(cls, session: "Session") -> DataFrame:
        return session.sql("select * from values('apple'),('banana'),('peach') as T(a)")

    @classmethod
    def string5(cls, session: "Session") -> DataFrame:
        return session.sql("select * from values('1,2,3,4,5') as T(a)")

    @classmethod
    def array1(cls, session: "Session") -> DataFrame:
        return session.sql(
            "select array_construct(a,b,c) as arr1, array_construct(d,e,f) as arr2 "
            "from values(1,2,3,3,4,5),(6,7,8,9,0,1) as T(a,b,c,d,e,f)"
        )

    @classmethod
    def array2(cls, session: "Session") -> DataFrame:
        return session.sql(
            "select array_construct(a,b,c) as arr1, d, e, f from"
            " values(1,2,3,2,'e1','[{a:1}]'),(6,7,8,1,'e2','[{a:1},{b:2}]') as T(a,b,c,d,e,f)"
        )

    @classmethod
<<<<<<< HEAD
    def object1(cls, session: "Session") -> DataFrame:
        return session.sql(
            "select key, to_variant(value) as value from values('age', 21),('zip', 94401) as T(key,value)"
=======
    def array3(cls, session: "Session") -> DataFrame:
        return session.sql(
            "select array_construct(a,b,c) as arr1, d, e, f "
            "from values(1,2,3,1,2,','),(4,5,6,1,-1,', '),(6,7,8,0,2,';') as T(a,b,c,d,e,f)"
        )

    @classmethod
    def object1(cls, session: "Session") -> DataFrame:
        return session.sql(
            "select key, to_variant(value) as value from "
            "values('age', 21),('zip', 94401) as T(key,value)"
>>>>>>> 5a26c216
        )

    @classmethod
    def object2(cls, session: "Session") -> DataFrame:
        return session.sql(
<<<<<<< HEAD
            "select object_construct(a,b,c,d,e,f) as obj, k, v, flag from values('age', 21, 'zip', "
            + "21021, 'name', 'Joe', 'age', 0, true),('age', 26, 'zip', 94021, 'name', 'Jay', 'key', "
            + "0, false) as T(a,b,c,d,e,f,k,v,flag)"
        )

    @classmethod
=======
            "select object_construct(a,b,c,d,e,f) as obj, k, v, flag from "
            "values('age', 21, 'zip', 21021, 'name', 'Joe', 'age', 0, true),"
            "('age', 26, 'zip', 94021, 'name', 'Jay', 'key', 0, false) as T(a,b,c,d,e,f,k,v,flag)"
        )

    @classmethod
    def object3(cls, session: "Session") -> DataFrame:
        return session.sql(
            "select key, to_variant(value) as value from "
            "values(null, 21),('zip', null) as T(key,value)"
        )

    @classmethod
    def null_array1(cls, session: "Session") -> DataFrame:
        return session.sql(
            "select array_construct(a,b,c) as arr1, array_construct(d,e,f) as arr2 "
            "from values(1,null,3,3,null,5),(6,null,8,9,null,1) as T(a,b,c,d,e,f)"
        )

    @classmethod
    def zero1(cls, session: "Session") -> DataFrame:
        return session.sql("select * from values(0) as T(a)")

    @classmethod
>>>>>>> 5a26c216
    def variant1(cls, session: "Session") -> DataFrame:
        return session.sql(
            "select to_variant(to_array('Example')) as arr1,"
            + ' to_variant(to_object(parse_json(\'{"Tree": "Pine"}\'))) as obj1, '
            + " to_variant(to_binary('snow', 'utf-8')) as bin1,"
            + " to_variant(true) as bool1,"
            + " to_variant('X') as str1, "
            + " to_variant(to_date('2017-02-24')) as date1, "
            + " to_variant(to_time('20:57:01.123456789+07:00')) as time1, "
            + " to_variant(to_timestamp_ntz('2017-02-24 12:00:00.456')) as timestamp_ntz1, "
            + " to_variant(to_timestamp_ltz('2017-02-24 13:00:00.123 +01:00')) as timestamp_ltz1, "
            + " to_variant(to_timestamp_tz('2017-02-24 13:00:00.123 +01:00')) as timestamp_tz1, "
            + " to_variant(1.23::decimal(6, 3)) as decimal1, "
            + " to_variant(3.21::double) as double1, "
            + " to_variant(15) as num1 "
        )

    @classmethod
    def variant2(cls, session: "Session") -> DataFrame:
        return session.sql(
            """
            select parse_json(column1) as src
            from values
            ('{
                "date with '' and ." : "2017-04-28",
                "salesperson" : {
                  "id": "55",
                  "name": "Frank Beasley"
                },
                "customer" : [
                  {"name": "Joyce Ridgely", "phone": "16504378889", "address": "San Francisco, CA"}
                ],
                "vehicle" : [
                  {"make": "Honda", "extras":["ext warranty", "paint protection"]}
                ]
            }')
            """
        )

    @classmethod
    def null_json1(cls, session: "Session") -> DataFrame:
        return session.sql(
            'select parse_json(column1) as v from values (\'{"a": null}\'), (\'{"a": "foo"}\'),'
            " (null)"
        )

    @classmethod
    def valid_json1(cls, session: "Session") -> DataFrame:
        return session.sql(
            "select parse_json(column1) as v, column2 as k from values ('{\"a\": null}','a'), "
            "('{\"a\": \"foo\"}','a'), ('{\"a\": \"foo\"}','b'), (null,'a')"
        )

    @classmethod
    def invalid_json1(cls, session: "Session") -> DataFrame:
        return session.sql(
            "select (column1) as v from values ('{\"a\": null'), ('{\"a: \"foo\"}'), ('{\"a:')"
        )

    @classmethod
    def null_xml1(cls, session: "Session") -> DataFrame:
        return session.sql(
            "select (column1) as v from values ('<t1>foo<t2>bar</t2><t3></t3></t1>'), "
            "('<t1></t1>'), (null), ('')"
        )

    @classmethod
    def valid_xml1(cls, session: "Session") -> DataFrame:
        return session.sql(
            "select parse_xml(a) as v, b as t2, c as t3, d as instance from values"
            + "('<t1>foo<t2>bar</t2><t3></t3></t1>','t2','t3',0),('<t1></t1>','t2','t3',0),"
            + "('<t1><t2>foo</t2><t2>bar</t2></t1>','t2','t3',1) as T(a,b,c,d)"
        )

    @classmethod
    def invalid_xml1(cls, session: "Session") -> DataFrame:
        return session.sql(
            "select (column1) as v from values ('<t1></t>'), ('<t1><t1>'), ('<t1</t1>')"
        )

    @classmethod
    def decimal_data(cls, session: "Session") -> DataFrame:
        return session.createDataFrame(
            [
                [Decimal(1), Decimal(1)],
                [Decimal(1), Decimal(2)],
                [Decimal(2), Decimal(1)],
                [Decimal(2), Decimal(2)],
                [Decimal(3), Decimal(1)],
                [Decimal(3), Decimal(2)],
            ]
        ).toDF(["a", "b"])

    @classmethod
    def number2(cls, session):
        return session.createDataFrame(
            [cls.Number2(1, 2, 3), cls.Number2(0, -1, 4), cls.Number2(-5, 0, -9)]
        )

    @classmethod
    def xyz(cls, session: "Session") -> DataFrame:
        return session.createDataFrame(
            [
                cls.Number2(1, 2, 1),
                cls.Number2(1, 2, 3),
                cls.Number2(2, 1, 10),
                cls.Number2(2, 2, 1),
                cls.Number2(2, 2, 3),
            ]
        )

    @classmethod
    def long1(cls, session: "Session") -> DataFrame:
        return session.sql(
            "select * from values(1561479557),(1565479557),(1161479557) as T(a)"
        )

    @classmethod
    def monthly_sales(cls, session: "Session") -> DataFrame:
        return session.createDataFrame(
            [
                cls.MonthlySales(1, 10000, "JAN"),
                cls.MonthlySales(1, 400, "JAN"),
                cls.MonthlySales(2, 4500, "JAN"),
                cls.MonthlySales(2, 35000, "JAN"),
                cls.MonthlySales(1, 5000, "FEB"),
                cls.MonthlySales(1, 3000, "FEB"),
                cls.MonthlySales(2, 200, "FEB"),
                cls.MonthlySales(2, 90500, "FEB"),
                cls.MonthlySales(1, 6000, "MAR"),
                cls.MonthlySales(1, 5000, "MAR"),
                cls.MonthlySales(2, 2500, "MAR"),
                cls.MonthlySales(2, 9500, "MAR"),
                cls.MonthlySales(1, 8000, "APR"),
                cls.MonthlySales(1, 10000, "APR"),
                cls.MonthlySales(2, 800, "APR"),
                cls.MonthlySales(2, 4500, "APR"),
            ]
        )

    @classmethod
    def column_has_special_char(cls, session: "Session") -> DataFrame:
        return session.createDataFrame([[1, 2], [3, 4]]).toDF(['"col %"', '"col *"'])


class TestFiles:
    def __init__(self, resources_path):
        self.resources_path = resources_path

    @property
    def test_file_csv(self):
        return os.path.join(self.resources_path, "testCSV.csv")

    @property
    def test_file2_csv(self):
        return os.path.join(self.resources_path, "test2CSV.csv")

    @property
    def test_file_csv_colon(self):
        return os.path.join(self.resources_path, "testCSVcolon.csv")

    @property
    def test_file_csv_quotes(self):
        return os.path.join(self.resources_path, "testCSVquotes.csv")

    @property
    def test_file_json(self):
        return os.path.join(self.resources_path, "testJson.json")

    @property
    def test_file_avro(self):
        return os.path.join(self.resources_path, "test.avro")

    @property
    def test_file_parquet(self):
        return os.path.join(self.resources_path, "test.parquet")

    @property
    def test_file_orc(self):
        return os.path.join(self.resources_path, "test.orc")

    @property
    def test_file_xml(self):
        return os.path.join(self.resources_path, "test.xml")

    @property
    def test_broken_csv(self):
        return os.path.join(self.resources_path, "broken.csv")

    @property
    def test_udf_directory(self):
        return os.path.join(self.resources_path, "test_udf_dir")

    @property
    def test_udf_py_file(self):
        return os.path.join(self.test_udf_directory, "test_udf_file.py")<|MERGE_RESOLUTION|>--- conflicted
+++ resolved
@@ -263,11 +263,6 @@
         )
 
     @classmethod
-<<<<<<< HEAD
-    def object1(cls, session: "Session") -> DataFrame:
-        return session.sql(
-            "select key, to_variant(value) as value from values('age', 21),('zip', 94401) as T(key,value)"
-=======
     def array3(cls, session: "Session") -> DataFrame:
         return session.sql(
             "select array_construct(a,b,c) as arr1, d, e, f "
@@ -279,20 +274,11 @@
         return session.sql(
             "select key, to_variant(value) as value from "
             "values('age', 21),('zip', 94401) as T(key,value)"
->>>>>>> 5a26c216
         )
 
     @classmethod
     def object2(cls, session: "Session") -> DataFrame:
         return session.sql(
-<<<<<<< HEAD
-            "select object_construct(a,b,c,d,e,f) as obj, k, v, flag from values('age', 21, 'zip', "
-            + "21021, 'name', 'Joe', 'age', 0, true),('age', 26, 'zip', 94021, 'name', 'Jay', 'key', "
-            + "0, false) as T(a,b,c,d,e,f,k,v,flag)"
-        )
-
-    @classmethod
-=======
             "select object_construct(a,b,c,d,e,f) as obj, k, v, flag from "
             "values('age', 21, 'zip', 21021, 'name', 'Joe', 'age', 0, true),"
             "('age', 26, 'zip', 94021, 'name', 'Jay', 'key', 0, false) as T(a,b,c,d,e,f,k,v,flag)"
@@ -317,7 +303,6 @@
         return session.sql("select * from values(0) as T(a)")
 
     @classmethod
->>>>>>> 5a26c216
     def variant1(cls, session: "Session") -> DataFrame:
         return session.sql(
             "select to_variant(to_array('Example')) as arr1,"

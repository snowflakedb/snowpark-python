--- conflicted
+++ resolved
@@ -7,11 +7,8 @@
 from decimal import Decimal
 from typing import NamedTuple, Optional
 
-<<<<<<< HEAD
+
 from src.snowflake.snowpark.internal.analyzer.analyzer_package import AnalyzerPackage
-from src.snowflake.snowpark.session import Session
-=======
->>>>>>> 1e027357
 from src.snowflake.snowpark.dataframe import DataFrame
 from src.snowflake.snowpark.session import Session
 
@@ -26,17 +23,12 @@
         session._run_query(f"create or replace table {name} ({schema})")
 
     @staticmethod
-<<<<<<< HEAD
-    def drop_table(session: 'Session', name: str):
+    def drop_table(session: "Session", name: str):
         session._run_query(f"drop table if exists {AnalyzerPackage.quote_name(name)}")
 
     @staticmethod
-    def drop_view(session: 'Session', name: str):
+    def drop_view(session: "Session", name: str):
         session._run_query(f"drop view if exists {AnalyzerPackage.quote_name(name)}")
-=======
-    def drop_table(session: "Session", name: str):
-        session._run_query(f"drop table if exists {name}")
->>>>>>> 1e027357
 
     @staticmethod
     def equals_ignore_case(a: str, b: str) -> bool:
@@ -98,25 +90,10 @@
         return session.sql("select * from values(1),(2),(3) as T(a)")
 
     @classmethod
-<<<<<<< HEAD
     def double1(cls, session: 'Session') -> DataFrame:
         return session.sql("select * from values(1.111),(2.222),(3.333) as T(a)")
 
     @classmethod
-    def double2(cls, session: 'Session') -> DataFrame:
-        return session.sql("select * from values(0.1, 0.5),(0.2, 0.6),(0.3, 0.7) as T(a,b)")
-
-    @classmethod
-    def decimal_data(cls, session: 'Session') -> DataFrame:
-        return session.createDataFrame([[Decimal(1), Decimal(1)], [Decimal(1), Decimal(2)],
-                                        [Decimal(2), Decimal(1)], [Decimal(2), Decimal(2)],
-                                        [Decimal(3), Decimal(1)], [Decimal(3), Decimal(2)]]).toDF(['a', 'b'])
-
-    @classmethod
-    def column_has_special_char(cls, session: 'Session') -> DataFrame:
-        return session.createDataFrame([[1, 2], [3, 4]])\
-            .toDF(["\"col %\"", "\"col *\""])
-=======
     def double2(cls, session: "Session") -> DataFrame:
         return session.sql(
             "select * from values(0.1, 0.5),(0.2, 0.6),(0.3, 0.7) as T(a,b)"
@@ -134,4 +111,8 @@
                 [Decimal(3), Decimal(2)],
             ]
         ).toDF(["a", "b"])
->>>>>>> 1e027357
+
+    @classmethod
+    def column_has_special_char(cls, session: 'Session') -> DataFrame:
+        return session.createDataFrame([[1, 2], [3, 4]]) \
+            .toDF(["\"col %\"", "\"col *\""])